/*
*  Copyright (c) 2005-2011, WSO2 Inc. (http://www.wso2.org) All Rights Reserved.
*
*  WSO2 Inc. licenses this file to you under the Apache License,
*  Version 2.0 (the "License"); you may not use this file except
*  in compliance with the License.
*  You may obtain a copy of the License at
*
*    http://www.apache.org/licenses/LICENSE-2.0
*
* Unless required by applicable law or agreed to in writing,
* software distributed under the License is distributed on an
* "AS IS" BASIS, WITHOUT WARRANTIES OR CONDITIONS OF ANY
* KIND, either express or implied.  See the License for the
* specific language governing permissions and limitations
* under the License.
*/

package org.wso2.carbon.apimgt.impl.utils;

import com.google.gson.Gson;

import org.apache.axiom.om.OMElement;
import org.apache.axiom.om.impl.builder.StAXOMBuilder;
import org.apache.axiom.om.util.AXIOMUtil;
import org.apache.axis2.Constants;
import org.apache.axis2.client.Options;
import org.apache.axis2.client.ServiceClient;
import org.apache.axis2.context.ConfigurationContext;
import org.apache.axis2.transport.http.HTTPConstants;
import org.apache.commons.codec.binary.Base64;
import org.apache.commons.io.IOUtils;
import org.apache.commons.lang.ArrayUtils;
import org.apache.commons.logging.Log;
import org.apache.commons.logging.LogFactory;
import org.apache.solr.common.SolrDocument;
import org.apache.solr.common.SolrDocumentList;
import org.apache.woden.WSDLException;
import org.apache.woden.WSDLFactory;
import org.apache.woden.WSDLReader;
import org.json.simple.JSONArray;
import org.json.simple.JSONObject;
import org.json.simple.parser.JSONParser;
import org.json.simple.parser.ParseException;
import org.w3c.dom.Document;
import org.wso2.carbon.CarbonConstants;
import org.wso2.carbon.apimgt.api.APIManagementException;
import org.wso2.carbon.apimgt.api.doc.model.APIDefinition;
import org.wso2.carbon.apimgt.api.doc.model.APIResource;
import org.wso2.carbon.apimgt.api.doc.model.Operation;
import org.wso2.carbon.apimgt.api.doc.model.Parameter;
import org.wso2.carbon.apimgt.api.model.*;
import org.wso2.carbon.apimgt.impl.APIConstants;
import org.wso2.carbon.apimgt.impl.APIManagerConfiguration;
import org.wso2.carbon.apimgt.impl.dao.ApiMgtDAO;
import org.wso2.carbon.apimgt.impl.dto.APIKeyValidationInfoDTO;
import org.wso2.carbon.apimgt.impl.dto.Environment;
import org.wso2.carbon.apimgt.impl.internal.APIManagerComponent;
import org.wso2.carbon.apimgt.impl.internal.ServiceReferenceHolder;
import org.wso2.carbon.apimgt.keymgt.client.SubscriberKeyMgtClient;
import org.wso2.carbon.bam.service.data.publisher.conf.EventingConfigData;
import org.wso2.carbon.base.MultitenantConstants;
import org.wso2.carbon.base.ServerConfiguration;
import org.wso2.carbon.context.CarbonContext;
import org.wso2.carbon.context.PrivilegedCarbonContext;
import org.wso2.carbon.core.commons.stub.loggeduserinfo.ExceptionException;
import org.wso2.carbon.core.commons.stub.loggeduserinfo.LoggedUserInfo;
import org.wso2.carbon.core.commons.stub.loggeduserinfo.LoggedUserInfoAdminStub;
import org.wso2.carbon.core.multitenancy.utils.TenantAxisUtils;
import org.wso2.carbon.core.util.CryptoException;
import org.wso2.carbon.core.util.CryptoUtil;
import org.wso2.carbon.governance.api.common.dataobjects.GovernanceArtifact;
import org.wso2.carbon.governance.api.endpoints.EndpointManager;
import org.wso2.carbon.governance.api.endpoints.dataobjects.Endpoint;
import org.wso2.carbon.governance.api.exception.GovernanceException;
import org.wso2.carbon.governance.api.generic.GenericArtifactManager;
import org.wso2.carbon.governance.api.generic.dataobjects.GenericArtifact;
import org.wso2.carbon.governance.api.util.GovernanceConstants;
import org.wso2.carbon.governance.api.util.GovernanceUtils;
import org.wso2.carbon.identity.oauth.config.OAuthServerConfiguration;
import org.wso2.carbon.registry.core.*;
import org.wso2.carbon.registry.core.Tag;
import org.wso2.carbon.registry.core.config.Mount;
import org.wso2.carbon.registry.core.config.RegistryContext;
import org.wso2.carbon.registry.core.exceptions.RegistryException;
import org.wso2.carbon.registry.core.jdbc.realm.RegistryAuthorizationManager;
import org.wso2.carbon.registry.core.pagination.PaginationContext;
import org.wso2.carbon.registry.core.service.RegistryService;
import org.wso2.carbon.registry.core.service.TenantRegistryLoader;
import org.wso2.carbon.registry.core.session.UserRegistry;
import org.wso2.carbon.registry.core.utils.RegistryUtils;
import org.wso2.carbon.registry.indexing.indexer.IndexerException;
import org.wso2.carbon.registry.indexing.solr.SolrClient;
import org.wso2.carbon.user.api.*;
import org.wso2.carbon.user.core.UserCoreConstants;
import org.wso2.carbon.user.core.UserRealm;
import org.wso2.carbon.user.core.service.RealmService;
import org.wso2.carbon.user.mgt.UserMgtConstants;
import org.wso2.carbon.utils.CarbonUtils;
import org.wso2.carbon.utils.ConfigurationContextService;
import org.wso2.carbon.utils.FileUtil;
import org.wso2.carbon.utils.multitenancy.MultitenantUtils;
import org.xml.sax.SAXException;

import javax.cache.Cache;
import javax.cache.CacheConfiguration;
import javax.cache.CacheManager;
import javax.cache.Caching;
import javax.xml.namespace.QName;
import javax.xml.parsers.DocumentBuilder;
import javax.xml.parsers.DocumentBuilderFactory;
import javax.xml.parsers.ParserConfigurationException;
import javax.xml.stream.XMLInputFactory;
import javax.xml.stream.XMLStreamException;
import javax.xml.stream.XMLStreamReader;

import java.io.*;
import java.math.BigDecimal;
import java.math.RoundingMode;
import java.net.MalformedURLException;
import java.net.URL;
import java.rmi.RemoteException;
import java.util.*;
import java.util.Map.Entry;
import java.util.concurrent.TimeUnit;
/**
 * This class contains the utility methods used by the implementations of APIManager, APIProvider
 * and APIConsumer interfaces.
 */
public final class APIUtil {

    private static final Log log = LogFactory.getLog(APIUtil.class);

    private static boolean isContextCacheInitialized = false;

    private static Set<Integer> registryInitializedTenants = new HashSet<Integer>();
    private static GenericArtifactManager genericArtifactManager;

    /**
     * This method used to get API from governance artifact
     *
     * @param artifact API artifact
     * @param registry Registry
     * @return API
     * @throws org.wso2.carbon.apimgt.api.APIManagementException if failed to get API from artifact
     */
    public static API getAPI(GovernanceArtifact artifact, Registry registry)
            throws APIManagementException {

        API api;
        try {
            String providerName = artifact.getAttribute(APIConstants.API_OVERVIEW_PROVIDER);
            String apiName = artifact.getAttribute(APIConstants.API_OVERVIEW_NAME);
            String apiVersion = artifact.getAttribute(APIConstants.API_OVERVIEW_VERSION);
            APIIdentifier apiId=new APIIdentifier(providerName, apiName, apiVersion);
            api = new API(apiId);
            // set rating
            String artifactPath = GovernanceUtils.getArtifactPath(registry, artifact.getId());
           // BigDecimal bigDecimal = new BigDecimal(getAverageRating(apiId));
            //BigDecimal res = bigDecimal.setScale(1, RoundingMode.HALF_UP);
            api.setRating(getAverageRating(apiId));
            //set description
            api.setDescription(artifact.getAttribute(APIConstants.API_OVERVIEW_DESCRIPTION));
            //set last access time
            api.setLastUpdated(registry.get(artifactPath).getLastModified());
            // set url
            api.setUrl(artifact.getAttribute(APIConstants.API_OVERVIEW_ENDPOINT_URL));
            api.setSandboxUrl(artifact.getAttribute(APIConstants.API_OVERVIEW_SANDBOX_URL));
            api.setStatus(getApiStatus(artifact.getAttribute(APIConstants.API_OVERVIEW_STATUS)));
            api.setThumbnailUrl(artifact.getAttribute(APIConstants.API_OVERVIEW_THUMBNAIL_URL));
            api.setWsdlUrl(artifact.getAttribute(APIConstants.API_OVERVIEW_WSDL));
            api.setWadlUrl(artifact.getAttribute(APIConstants.API_OVERVIEW_WADL));
            api.setTechnicalOwner(artifact.getAttribute(APIConstants.API_OVERVIEW_TEC_OWNER));
            api.setTechnicalOwnerEmail(artifact.getAttribute(APIConstants.API_OVERVIEW_TEC_OWNER_EMAIL));
            api.setBusinessOwner(artifact.getAttribute(APIConstants.API_OVERVIEW_BUSS_OWNER));
            api.setBusinessOwnerEmail(artifact.getAttribute(APIConstants.API_OVERVIEW_BUSS_OWNER_EMAIL));
            api.setVisibility(artifact.getAttribute(APIConstants.API_OVERVIEW_VISIBILITY));
            api.setVisibleRoles(artifact.getAttribute(APIConstants.API_OVERVIEW_VISIBLE_ROLES));
            api.setVisibleTenants(artifact.getAttribute(APIConstants.API_OVERVIEW_VISIBLE_TENANTS));
            api.setEndpointSecured(Boolean.parseBoolean(artifact.getAttribute(APIConstants.API_OVERVIEW_ENDPOINT_SECURED)));
            api.setEndpointUTUsername(artifact.getAttribute(APIConstants.API_OVERVIEW_ENDPOINT_USERNAME));
            api.setEndpointUTPassword(artifact.getAttribute(APIConstants.API_OVERVIEW_ENDPOINT_PASSWORD));
            api.setTransports(artifact.getAttribute(APIConstants.API_OVERVIEW_TRANSPORTS));
            api.setInSequence(artifact.getAttribute(APIConstants.API_OVERVIEW_INSEQUENCE));
            api.setOutSequence(artifact.getAttribute(APIConstants.API_OVERVIEW_OUTSEQUENCE));
            api.setFaultSequence(artifact.getAttribute(APIConstants.API_OVERVIEW_FAULTSEQUENCE));
            api.setResponseCache(artifact.getAttribute(APIConstants.API_OVERVIEW_RESPONSE_CACHING));
            api.setImplementation(artifact.getAttribute(APIConstants.PROTOTYPE_OVERVIEW_IMPLEMENTATION));

            int cacheTimeout = APIConstants.API_RESPONSE_CACHE_TIMEOUT;
            try {
            	cacheTimeout = Integer.parseInt(artifact.getAttribute(APIConstants.API_OVERVIEW_CACHE_TIMEOUT));
            } catch(NumberFormatException e) {
            	//ignore
            }

            api.setCacheTimeout(cacheTimeout);

            api.setEndpointConfig(artifact.getAttribute(APIConstants.API_OVERVIEW_ENDPOINT_CONFIG));

            api.setRedirectURL(artifact.getAttribute(APIConstants.API_OVERVIEW_REDIRECT_URL));
            api.setApiOwner(artifact.getAttribute(APIConstants.API_OVERVIEW_OWNER));
            api.setAdvertiseOnly(Boolean.parseBoolean(artifact.getAttribute(APIConstants.API_OVERVIEW_ADVERTISE_ONLY)));

            api.setSubscriptionAvailability(artifact.getAttribute(APIConstants.API_OVERVIEW_SUBSCRIPTION_AVAILABILITY));
            api.setSubscriptionAvailableTenants(artifact.getAttribute(APIConstants.API_OVERVIEW_SUBSCRIPTION_AVAILABLE_TENANTS));

            api.setDestinationStatsEnabled(artifact.getAttribute(APIConstants.API_OVERVIEW_DESTINATION_BASED_STATS_ENABLED));

            String tenantDomainName = MultitenantUtils.getTenantDomain(replaceEmailDomainBack(providerName));
            int tenantId = ServiceReferenceHolder.getInstance().getRealmService().getTenantManager()
                    .getTenantId(tenantDomainName);

            Set<Tier> availableTier = new HashSet<Tier>();
            String tiers = artifact.getAttribute(APIConstants.API_OVERVIEW_TIER);
            Map<String, Tier> definedTiers = getTiers(tenantId);
            if (tiers != null && !"".equals(tiers)) {
                String[] tierNames = tiers.split("\\|\\|");
                for (String tierName : tierNames) {
                    Tier definedTier = definedTiers.get(tierName);
                    if (definedTier != null) {
                        availableTier.add(definedTier);
                    } else {
                        log.warn("Unknown tier: " + tierName + " found on API: " + apiName);
                    }
                }
            }
            api.addAvailableTiers(availableTier);
            api.setContext(artifact.getAttribute(APIConstants.API_OVERVIEW_CONTEXT));
            api.setLatest(Boolean.valueOf(artifact.getAttribute(APIConstants.API_OVERVIEW_IS_LATEST)));


            Set<URITemplate> uriTemplates = new LinkedHashSet<URITemplate>();
            List<String> uriTemplateNames = new ArrayList<String>();

            Set<Scope> scopes = ApiMgtDAO.getAPIScopes(api.getId());
            api.setScopes(scopes);

            HashMap<String,String> urlPatternsSet;
            urlPatternsSet = ApiMgtDAO.getURITemplatesPerAPIAsString(api.getId());

            HashMap<String,String> resourceScopes;
            resourceScopes = ApiMgtDAO.getResourceToScopeMapping(api.getId());

            Set<String> urlPatternsKeySet = urlPatternsSet.keySet();
            String resourceScopeKey;
            for (String urlPattern : urlPatternsKeySet) {
                    URITemplate uriTemplate = new URITemplate();
                    String [] urlPatternComponents=urlPattern.split("::");
                    String uTemplate = (urlPatternComponents.length>=1)?urlPatternComponents[0]:null;
                    String method = (urlPatternComponents.length>=2)?urlPatternComponents[1]:null;
                    String authType = (urlPatternComponents.length>=3)?urlPatternComponents[2]:null;
                    String throttlingTier = (urlPatternComponents.length>=4)?urlPatternComponents[3]:null;
                    String mediationScript = (urlPatternComponents.length>=5)?urlPatternComponents[4]:null;
                    uriTemplate.setHTTPVerb(method);
                    uriTemplate.setAuthType(authType);
                    uriTemplate.setThrottlingTier(throttlingTier);
                    uriTemplate.setHttpVerbs(method);
                    uriTemplate.setAuthTypes(authType);
                    uriTemplate.setUriTemplate(uTemplate);
                    uriTemplate.setResourceURI(api.getUrl());
                    uriTemplate.setResourceSandboxURI(api.getSandboxUrl());
                    uriTemplate.setThrottlingTiers(throttlingTier);
                    uriTemplate.setMediationScript(mediationScript);
                    resourceScopeKey = APIUtil.getResourceKey(api.getContext(),apiVersion,uTemplate,method);
                    uriTemplate.setScopes(findScopeByKey(scopes,resourceScopes.get(resourceScopeKey)));
                    //Checking for duplicate uri template names
                    if (uriTemplateNames.contains(uTemplate)) {
                        for (URITemplate tmp : uriTemplates) {
                            if (uTemplate.equals(tmp.getUriTemplate())) {
                                tmp.setHttpVerbs(method);
                                tmp.setAuthTypes(authType);
                                tmp.setThrottlingTiers(throttlingTier);
                                resourceScopeKey = APIUtil.getResourceKey(api.getContext(),apiVersion,uTemplate,method);
                                tmp.setScopes(findScopeByKey(scopes,resourceScopes.get(resourceScopeKey)));
                                break;
                            }
                        }
                    } else {
                        uriTemplates.add(uriTemplate);
                    }

                    uriTemplateNames.add(uTemplate);


                }

            api.setUriTemplates(uriTemplates);
            api.setAsDefaultVersion(Boolean.valueOf(artifact.getAttribute(APIConstants.API_OVERVIEW_IS_DEFAULT_VERSION)));
            Set<String> tags = new HashSet<String>();
            Tag[] tag = registry.getTags(artifactPath);
            for (Tag tag1 : tag) {
                tags.add(tag1.getTagName());
            }
            api.addTags(tags);
            api.setLastUpdated(registry.get(artifactPath).getLastModified());
            api.setImplementation(artifact.getAttribute(APIConstants.PROTOTYPE_OVERVIEW_IMPLEMENTATION));
            String environments = artifact.getAttribute(APIConstants.API_OVERVIEW_ENVIRONMENTS);
            api.setEnvironments(extractEnvironmentsForAPI(environments));

        } catch (GovernanceException e) {
            String msg = "Failed to get API for artifact ";
            throw new APIManagementException(msg, e);
        } catch (RegistryException e) {
            String msg = "Failed to get LastAccess time or Rating";
            throw new APIManagementException(msg, e);
        } catch (UserStoreException e){
            String msg = "Failed to get User Realm of API Provider";
            throw new APIManagementException(msg, e);
        }
        return api;
    }

    /**
     * This Method is different from getAPI method, as this one returns
     * URLTemplates without aggregating duplicates. This is to be used for building synapse config.
     * @param artifact
     * @param registry
     * @return
     * @throws org.wso2.carbon.apimgt.api.APIManagementException
     */
    public static API getAPIForPublishing(GovernanceArtifact artifact, Registry registry)
            throws APIManagementException {

        API api;
        try {
            String providerName = artifact.getAttribute(APIConstants.API_OVERVIEW_PROVIDER);
            String apiName = artifact.getAttribute(APIConstants.API_OVERVIEW_NAME);
            String apiVersion = artifact.getAttribute(APIConstants.API_OVERVIEW_VERSION);
            APIIdentifier apiId=new APIIdentifier(providerName, apiName, apiVersion);
            api = new API(apiId);
            // set rating
            String artifactPath = GovernanceUtils.getArtifactPath(registry, artifact.getId());
            // BigDecimal bigDecimal = new BigDecimal(getAverageRating(apiId));
            //BigDecimal res = bigDecimal.setScale(1, RoundingMode.HALF_UP);
            api.setRating(getAverageRating(apiId));
            //set description
            api.setDescription(artifact.getAttribute(APIConstants.API_OVERVIEW_DESCRIPTION));
            //set last access time
            api.setLastUpdated(registry.get(artifactPath).getLastModified());
            // set url
            api.setUrl(artifact.getAttribute(APIConstants.API_OVERVIEW_ENDPOINT_URL));
            api.setSandboxUrl(artifact.getAttribute(APIConstants.API_OVERVIEW_SANDBOX_URL));
            api.setStatus(getApiStatus(artifact.getAttribute(APIConstants.API_OVERVIEW_STATUS)));
            api.setThumbnailUrl(artifact.getAttribute(APIConstants.API_OVERVIEW_THUMBNAIL_URL));
            api.setWsdlUrl(artifact.getAttribute(APIConstants.API_OVERVIEW_WSDL));
            api.setWadlUrl(artifact.getAttribute(APIConstants.API_OVERVIEW_WADL));
            api.setTechnicalOwner(artifact.getAttribute(APIConstants.API_OVERVIEW_TEC_OWNER));
            api.setTechnicalOwnerEmail(artifact.getAttribute(APIConstants.API_OVERVIEW_TEC_OWNER_EMAIL));
            api.setBusinessOwner(artifact.getAttribute(APIConstants.API_OVERVIEW_BUSS_OWNER));
            api.setBusinessOwnerEmail(artifact.getAttribute(APIConstants.API_OVERVIEW_BUSS_OWNER_EMAIL));
            api.setVisibility(artifact.getAttribute(APIConstants.API_OVERVIEW_VISIBILITY));
            api.setVisibleRoles(artifact.getAttribute(APIConstants.API_OVERVIEW_VISIBLE_ROLES));
            api.setVisibleTenants(artifact.getAttribute(APIConstants.API_OVERVIEW_VISIBLE_TENANTS));
            api.setEndpointSecured(Boolean.parseBoolean(artifact.getAttribute(APIConstants.API_OVERVIEW_ENDPOINT_SECURED)));
            api.setEndpointUTUsername(artifact.getAttribute(APIConstants.API_OVERVIEW_ENDPOINT_USERNAME));
            api.setEndpointUTPassword(artifact.getAttribute(APIConstants.API_OVERVIEW_ENDPOINT_PASSWORD));
            api.setTransports(artifact.getAttribute(APIConstants.API_OVERVIEW_TRANSPORTS));
            api.setInSequence(artifact.getAttribute(APIConstants.API_OVERVIEW_INSEQUENCE));
            api.setOutSequence(artifact.getAttribute(APIConstants.API_OVERVIEW_OUTSEQUENCE));
            api.setFaultSequence(artifact.getAttribute(APIConstants.API_OVERVIEW_FAULTSEQUENCE));
            api.setResponseCache(artifact.getAttribute(APIConstants.API_OVERVIEW_RESPONSE_CACHING));
            api.setImplementation(artifact.getAttribute(APIConstants.PROTOTYPE_OVERVIEW_IMPLEMENTATION));

            int cacheTimeout = APIConstants.API_RESPONSE_CACHE_TIMEOUT;
            try {
                cacheTimeout = Integer.parseInt(artifact.getAttribute(APIConstants.API_OVERVIEW_CACHE_TIMEOUT));
            } catch(NumberFormatException e) {
                //ignore
            }

            api.setCacheTimeout(cacheTimeout);

            api.setEndpointConfig(artifact.getAttribute(APIConstants.API_OVERVIEW_ENDPOINT_CONFIG));

            api.setRedirectURL(artifact.getAttribute(APIConstants.API_OVERVIEW_REDIRECT_URL));
            api.setApiOwner(artifact.getAttribute(APIConstants.API_OVERVIEW_OWNER));
            api.setAdvertiseOnly(Boolean.parseBoolean(artifact.getAttribute(APIConstants.API_OVERVIEW_ADVERTISE_ONLY)));

            api.setSubscriptionAvailability(artifact.getAttribute(APIConstants.API_OVERVIEW_SUBSCRIPTION_AVAILABILITY));
            api.setSubscriptionAvailableTenants(artifact.getAttribute(APIConstants.API_OVERVIEW_SUBSCRIPTION_AVAILABLE_TENANTS));

            api.setDestinationStatsEnabled(artifact.getAttribute(APIConstants.API_OVERVIEW_DESTINATION_BASED_STATS_ENABLED));

            String tenantDomainName = MultitenantUtils.getTenantDomain(replaceEmailDomainBack(providerName));
            int tenantId = ServiceReferenceHolder.getInstance().getRealmService().getTenantManager()
                    .getTenantId(tenantDomainName);

            Set<Tier> availableTier = new HashSet<Tier>();
            String tiers = artifact.getAttribute(APIConstants.API_OVERVIEW_TIER);
            Map<String, Tier> definedTiers = getTiers(tenantId);
            if (tiers != null && !"".equals(tiers)) {
                String[] tierNames = tiers.split("\\|\\|");
                for (String tierName : tierNames) {
                    Tier definedTier = definedTiers.get(tierName);
                    if (definedTier != null) {
                        availableTier.add(definedTier);
                    } else {
                        log.warn("Unknown tier: " + tierName + " found on API: " + apiName);
                    }
                }
            }
            api.addAvailableTiers(availableTier);
            // This contains the resolved context
            api.setContext(artifact.getAttribute(APIConstants.API_OVERVIEW_CONTEXT));
            // We set the context template here
            api.setContextTemplate(artifact.getAttribute(APIConstants.API_OVERVIEW_CONTEXT_TEMPLATE));
            api.setLatest(Boolean.valueOf(artifact.getAttribute(APIConstants.API_OVERVIEW_IS_LATEST)));


            Set<URITemplate> uriTemplates = new LinkedHashSet<URITemplate>();
            List<String> uriTemplateNames = new ArrayList<String>();

            Set<Scope> scopes = ApiMgtDAO.getAPIScopes(api.getId());
            api.setScopes(scopes);

            HashMap<String,String> urlPatternsSet;
            urlPatternsSet = ApiMgtDAO.getURITemplatesPerAPIAsString(api.getId());
            HashMap<String,String> resourceScopes;
            resourceScopes = ApiMgtDAO.getResourceToScopeMapping(api.getId());

            Set<String> urlPatternsKeySet = urlPatternsSet.keySet();
            String resourceScopeKey;
            for (String urlPattern : urlPatternsKeySet) {
                URITemplate uriTemplate = new URITemplate();
                String [] urlPatternComponents=urlPattern.split("::");
                String uTemplate = (urlPatternComponents.length>=1)?urlPatternComponents[0]:null;
                String method = (urlPatternComponents.length>=2)?urlPatternComponents[1]:null;
                String authType = (urlPatternComponents.length>=3)?urlPatternComponents[2]:null;
                String throttlingTier = (urlPatternComponents.length>=4)?urlPatternComponents[3]:null;
                String mediationScript = (urlPatternComponents.length>=5)?urlPatternComponents[4]:null;
                uriTemplate.setHTTPVerb(method);
                uriTemplate.setAuthType(authType);
                uriTemplate.setThrottlingTier(throttlingTier);
                uriTemplate.setHttpVerbs(method);
                uriTemplate.setAuthTypes(authType);
                uriTemplate.setUriTemplate(uTemplate);
                uriTemplate.setResourceURI(api.getUrl());
                uriTemplate.setResourceSandboxURI(api.getSandboxUrl());
                uriTemplate.setThrottlingTiers(throttlingTier);
                uriTemplate.setMediationScript(mediationScript);
                uriTemplate.setMediationScripts(method, mediationScript);
                resourceScopeKey = APIUtil.getResourceKey(api.getContext(), apiVersion, uTemplate, method);
                uriTemplate.setScopes(findScopeByKey(scopes, resourceScopes.get(resourceScopeKey)));
                //Checking for duplicate uri template names

                if (uriTemplateNames.contains(uTemplate)) {
                    for (URITemplate tmp : uriTemplates) {
                        if (uTemplate.equals(tmp.getUriTemplate())) {
                            tmp.setHttpVerbs(method);
                            tmp.setAuthTypes(authType);
                            tmp.setThrottlingTiers(throttlingTier);
                            tmp.setMediationScripts(method, mediationScript);
                            resourceScopeKey = APIUtil.getResourceKey(api.getContext(), apiVersion, uTemplate, method);
                            tmp.setScopes(findScopeByKey(scopes, resourceScopes.get(resourceScopeKey)));
                            break;
                        }
                    }
                } else {
                    uriTemplates.add(uriTemplate);
                }
                uriTemplateNames.add(uTemplate);
            }

            if (api.getImplementation().equalsIgnoreCase(APIConstants.IMPLEMENTATION_TYPE_INLINE)){
                for (URITemplate template : uriTemplates) {
                    template.setMediationScript(template.getAggregatedMediationScript());
                }
            }

            api.setUriTemplates(uriTemplates);
            api.setAsDefaultVersion(Boolean.valueOf(artifact.getAttribute(APIConstants.API_OVERVIEW_IS_DEFAULT_VERSION)));
            Set<String> tags = new HashSet<String>();
            Tag[] tag = registry.getTags(artifactPath);
            for (Tag tag1 : tag) {
                tags.add(tag1.getTagName());
            }
            api.addTags(tags);
            api.setLastUpdated(registry.get(artifactPath).getLastModified());
            api.setImplementation(artifact.getAttribute(APIConstants.PROTOTYPE_OVERVIEW_IMPLEMENTATION));
            String environments = artifact.getAttribute(APIConstants.API_OVERVIEW_ENVIRONMENTS);
            api.setEnvironments(extractEnvironmentsForAPI(environments));

        } catch (GovernanceException e) {
            String msg = "Failed to get API for artifact ";
            throw new APIManagementException(msg, e);
        } catch (RegistryException e) {
            String msg = "Failed to get LastAccess time or Rating";
            throw new APIManagementException(msg, e);
        } catch (UserStoreException e){
            String msg = "Failed to get User Realm of API Provider";
            throw new APIManagementException(msg, e);
        }
        return api;
    }



    public static API getAPI(GovernanceArtifact artifact)
            throws APIManagementException {

        API api;
        try {
            String providerName = artifact.getAttribute(APIConstants.API_OVERVIEW_PROVIDER);
            String apiName = artifact.getAttribute(APIConstants.API_OVERVIEW_NAME);
            String apiVersion = artifact.getAttribute(APIConstants.API_OVERVIEW_VERSION);
            api = new API(new APIIdentifier(providerName, apiName, apiVersion));
            api.setRating(getAverageRating(api.getId()));
            api.setThumbnailUrl(artifact.getAttribute(APIConstants.API_OVERVIEW_THUMBNAIL_URL));
            api.setStatus(getApiStatus(artifact.getAttribute(APIConstants.API_OVERVIEW_STATUS)));
            api.setContext(artifact.getAttribute(APIConstants.API_OVERVIEW_CONTEXT));
            api.setVisibility(artifact.getAttribute(APIConstants.API_OVERVIEW_VISIBILITY));
            api.setVisibleRoles(artifact.getAttribute(APIConstants.API_OVERVIEW_VISIBLE_ROLES));
            api.setVisibleTenants(artifact.getAttribute(APIConstants.API_OVERVIEW_VISIBLE_TENANTS));
            api.setTransports(artifact.getAttribute(APIConstants.API_OVERVIEW_TRANSPORTS));
            api.setInSequence(artifact.getAttribute(APIConstants.API_OVERVIEW_INSEQUENCE));
            api.setOutSequence(artifact.getAttribute(APIConstants.API_OVERVIEW_OUTSEQUENCE));
            api.setFaultSequence(artifact.getAttribute(APIConstants.API_OVERVIEW_FAULTSEQUENCE));
            api.setDescription(artifact.getAttribute(APIConstants.API_OVERVIEW_DESCRIPTION));
            api.setResponseCache(artifact.getAttribute(APIConstants.API_OVERVIEW_RESPONSE_CACHING));

            int cacheTimeout = APIConstants.API_RESPONSE_CACHE_TIMEOUT;
            try {
            	cacheTimeout = Integer.parseInt(artifact.getAttribute(APIConstants.API_OVERVIEW_CACHE_TIMEOUT));
            } catch(NumberFormatException e) {
            	//ignore
            }
            api.setCacheTimeout(cacheTimeout);

            api.setRedirectURL(artifact.getAttribute(APIConstants.API_OVERVIEW_REDIRECT_URL));
            api.setApiOwner(artifact.getAttribute(APIConstants.API_OVERVIEW_OWNER));
            api.setAdvertiseOnly(Boolean.parseBoolean(artifact.getAttribute(APIConstants.API_OVERVIEW_ADVERTISE_ONLY)));

            api.setEndpointConfig(artifact.getAttribute(APIConstants.API_OVERVIEW_ENDPOINT_CONFIG));

            api.setSubscriptionAvailability(artifact.getAttribute(APIConstants.API_OVERVIEW_SUBSCRIPTION_AVAILABILITY));
            api.setSubscriptionAvailableTenants(artifact.getAttribute(APIConstants.API_OVERVIEW_SUBSCRIPTION_AVAILABLE_TENANTS));

            api.setDestinationStatsEnabled(artifact.getAttribute(APIConstants.API_OVERVIEW_DESTINATION_BASED_STATS_ENABLED));
            api.setAsDefaultVersion(Boolean.valueOf(artifact.getAttribute(APIConstants.API_OVERVIEW_IS_DEFAULT_VERSION)));
            api.setImplementation(artifact.getAttribute(APIConstants.PROTOTYPE_OVERVIEW_IMPLEMENTATION));
            ArrayList<URITemplate> urlPatternsList;
            urlPatternsList = ApiMgtDAO.getAllURITemplates(api.getContext(), api.getId().getVersion());
            Set<URITemplate> uriTemplates = new HashSet<URITemplate>(urlPatternsList);

            for (URITemplate uriTemplate : uriTemplates) {
                uriTemplate.setResourceURI(api.getUrl());
                uriTemplate.setResourceSandboxURI(api.getSandboxUrl());

            }
            api.setUriTemplates(uriTemplates);
            String environments = artifact.getAttribute(APIConstants.API_OVERVIEW_ENVIRONMENTS);
            api.setEnvironments(extractEnvironmentsForAPI(environments));
        } catch (GovernanceException e) {
            String msg = "Failed to get API from artifact ";
            throw new APIManagementException(msg, e);
        }
        return api;
    }

    /**
     * This method used to get Provider from provider artifact
     *
     * @param artifact provider artifact
     * @return Provider
     * @throws org.wso2.carbon.apimgt.api.APIManagementException if failed to get Provider from provider artifact.
     */
    public static Provider getProvider(GenericArtifact artifact) throws APIManagementException {
        Provider provider;
        try {
            provider =
                    new Provider(artifact.getAttribute(APIConstants.PROVIDER_OVERVIEW_NAME));
            provider.setDescription(artifact.getAttribute(APIConstants.PROVIDER_OVERVIEW_DESCRIPTION));
            provider.setEmail(artifact.getAttribute(APIConstants.PROVIDER_OVERVIEW_EMAIL));

        } catch (GovernanceException e) {
            String msg = "Failed to get provider ";
            log.error(msg, e);
            throw new APIManagementException(msg, e);
        }
        return provider;
    }

    /**
     * Returns a list of scopes when passed the Provider Name and Scope Key
     * @param scopeKey
     * @param provider
     * @return
     * @throws org.wso2.carbon.apimgt.api.APIManagementException
     */
    public static Set<Scope> getScopeByScopeKey(String scopeKey, String provider) throws APIManagementException {
        Set<Scope> scopeList = null;
        String tenantDomainName = MultitenantUtils.getTenantDomain(replaceEmailDomainBack(provider));
        try {
            int tenantId = ServiceReferenceHolder.getInstance().getRealmService().getTenantManager()
                    .getTenantId(tenantDomainName);
            scopeList = ApiMgtDAO.getAPIScopesByScopeKey(scopeKey,tenantId);
        } catch (UserStoreException e) {
            handleException("Error while retrieving Scopes");
        }
        return scopeList;
    }

    /**
     * Create Governance artifact from given attributes
     *
     * @param artifact initial governance artifact
     * @param api      API object with the attributes value
     * @return GenericArtifact
     * @throws org.wso2.carbon.apimgt.api.APIManagementException
     *          if failed to create API
     */
    public static GenericArtifact createAPIArtifactContent(GenericArtifact artifact, API api)
            throws APIManagementException {
        try {
            String apiStatus = api.getStatus().getStatus();
            artifact.setAttribute(APIConstants.API_OVERVIEW_NAME, api.getId().getApiName());
            artifact.setAttribute(APIConstants.API_OVERVIEW_VERSION, api.getId().getVersion());

            artifact.setAttribute(APIConstants.API_OVERVIEW_IS_DEFAULT_VERSION, String.valueOf(api.isDefaultVersion()));

            artifact.setAttribute(APIConstants.API_OVERVIEW_CONTEXT, api.getContext());
            artifact.setAttribute(APIConstants.API_OVERVIEW_PROVIDER, api.getId().getProviderName());
            artifact.setAttribute(APIConstants.API_OVERVIEW_DESCRIPTION, api.getDescription());
            artifact.setAttribute(APIConstants.API_OVERVIEW_ENDPOINT_URL, api.getUrl());
            artifact.setAttribute(APIConstants.API_OVERVIEW_SANDBOX_URL, api.getSandboxUrl());
            artifact.setAttribute(APIConstants.API_OVERVIEW_WSDL, api.getWsdlUrl());
            artifact.setAttribute(APIConstants.API_OVERVIEW_WADL, api.getWadlUrl());
            artifact.setAttribute(APIConstants.API_OVERVIEW_THUMBNAIL_URL, api.getThumbnailUrl());
            artifact.setAttribute(APIConstants.API_OVERVIEW_STATUS, apiStatus);
            artifact.setAttribute(APIConstants.API_OVERVIEW_TEC_OWNER, api.getTechnicalOwner());
            artifact.setAttribute(APIConstants.API_OVERVIEW_TEC_OWNER_EMAIL, api.getTechnicalOwnerEmail());
            artifact.setAttribute(APIConstants.API_OVERVIEW_BUSS_OWNER, api.getBusinessOwner());
            artifact.setAttribute(APIConstants.API_OVERVIEW_BUSS_OWNER_EMAIL, api.getBusinessOwnerEmail());
            artifact.setAttribute(APIConstants.API_OVERVIEW_VISIBILITY, api.getVisibility());
            artifact.setAttribute(APIConstants.API_OVERVIEW_VISIBLE_ROLES, api.getVisibleRoles());
            artifact.setAttribute(APIConstants.API_OVERVIEW_VISIBLE_TENANTS, api.getVisibleTenants());
            artifact.setAttribute(APIConstants.API_OVERVIEW_ENDPOINT_SECURED,Boolean.toString(api.isEndpointSecured()));
            artifact.setAttribute(APIConstants.API_OVERVIEW_ENDPOINT_USERNAME, api.getEndpointUTUsername());
            artifact.setAttribute(APIConstants.API_OVERVIEW_ENDPOINT_PASSWORD, api.getEndpointUTPassword());
            artifact.setAttribute(APIConstants.API_OVERVIEW_TRANSPORTS, api.getTransports());
            artifact.setAttribute(APIConstants.API_OVERVIEW_INSEQUENCE, api.getInSequence());
            artifact.setAttribute(APIConstants.API_OVERVIEW_OUTSEQUENCE, api.getOutSequence());
            artifact.setAttribute(APIConstants.API_OVERVIEW_FAULTSEQUENCE, api.getFaultSequence());
            artifact.setAttribute(APIConstants.API_OVERVIEW_RESPONSE_CACHING, api.getResponseCache());
            artifact.setAttribute(APIConstants.API_OVERVIEW_CACHE_TIMEOUT, Integer.toString(api.getCacheTimeout()));

            artifact.setAttribute(APIConstants.API_OVERVIEW_REDIRECT_URL, api.getRedirectURL());
            artifact.setAttribute(APIConstants.API_OVERVIEW_OWNER, api.getApiOwner());
            artifact.setAttribute(APIConstants.API_OVERVIEW_ADVERTISE_ONLY, Boolean.toString(api.isAdvertiseOnly()));

            artifact.setAttribute(APIConstants.API_OVERVIEW_ENDPOINT_CONFIG, api.getEndpointConfig());

            artifact.setAttribute(APIConstants.API_OVERVIEW_SUBSCRIPTION_AVAILABILITY, api.getSubscriptionAvailability());
            artifact.setAttribute(APIConstants.API_OVERVIEW_SUBSCRIPTION_AVAILABLE_TENANTS, api.getSubscriptionAvailableTenants());

            artifact.setAttribute(APIConstants.API_OVERVIEW_DESTINATION_BASED_STATS_ENABLED, api.getDestinationStatsEnabled());

			artifact.setAttribute(APIConstants.PROTOTYPE_OVERVIEW_IMPLEMENTATION, api.getImplementation());

            // This is to support the pluggable version strategy.
            artifact.setAttribute(APIConstants.API_OVERVIEW_CONTEXT_TEMPLATE, api.getContextTemplate());
            artifact.setAttribute(APIConstants.API_OVERVIEW_VERSION_TYPE, "context"); // TODO: check whether this is
            // correct

            String tiers = "";
            for (Tier tier : api.getAvailableTiers()) {
                tiers += tier.getName() + "||";
            }
            if (!"".equals(tiers)) {
                tiers = tiers.substring(0, tiers.length() - 2);
                artifact.setAttribute(APIConstants.API_OVERVIEW_TIER, tiers);
            }
            if (APIConstants.PUBLISHED.equals(apiStatus)) {
                artifact.setAttribute(APIConstants.API_OVERVIEW_IS_LATEST, "true");
            }
            String[] keys = artifact.getAttributeKeys();
            for (String key : keys) {
                if (key.contains("URITemplate")) {
                    artifact.removeAttribute(key);
                }
            }

            Set<URITemplate> uriTemplateSet = api.getUriTemplates();
            int i = 0;
            for (URITemplate uriTemplate : uriTemplateSet) {
                artifact.addAttribute(APIConstants.API_URI_PATTERN + i,
                        uriTemplate.getUriTemplate());
                artifact.addAttribute(APIConstants.API_URI_HTTP_METHOD + i,
                        uriTemplate.getHTTPVerb());
                artifact.addAttribute(APIConstants.API_URI_AUTH_TYPE + i,
                        uriTemplate.getAuthType());
//                artifact.addAttribute(APIConstants.API_URI_MEDIATION_SCRIPT + i,
//                        uriTemplate.getMediationScript());
                i++;

            }
            artifact.setAttribute(APIConstants.API_OVERVIEW_ENVIRONMENTS, writeEnvironmentsToArtifact(api));

        } catch (GovernanceException e) {
            String msg = "Failed to create API for : " + api.getId().getApiName();
            log.error(msg, e);
            throw new APIManagementException(msg, e);
        }
        return artifact;
    }

    /**
     * Create the Documentation from artifact
     *
     * @param artifact Documentation artifact
     * @return Documentation
     * @throws org.wso2.carbon.apimgt.api.APIManagementException if failed to create Documentation from artifact
     */
    public static Documentation getDocumentation(GenericArtifact artifact)
            throws APIManagementException {

        Documentation documentation;

        try {
            DocumentationType type;
            String docType = artifact.getAttribute(APIConstants.DOC_TYPE);

            if (docType.equalsIgnoreCase(DocumentationType.HOWTO.getType())) {
                type = DocumentationType.HOWTO;
            } else if (docType.equalsIgnoreCase(DocumentationType.PUBLIC_FORUM.getType())) {
                type = DocumentationType.PUBLIC_FORUM;
            } else if (docType.equalsIgnoreCase(DocumentationType.SUPPORT_FORUM.getType())) {
                type = DocumentationType.SUPPORT_FORUM;
            } else if (docType.equalsIgnoreCase(DocumentationType.API_MESSAGE_FORMAT.getType())) {
                type = DocumentationType.API_MESSAGE_FORMAT;
            } else if (docType.equalsIgnoreCase(DocumentationType.SAMPLES.getType())) {
                type = DocumentationType.SAMPLES;
            } else {
                type = DocumentationType.OTHER;
            }
            documentation = new Documentation(type, artifact.getAttribute(APIConstants.DOC_NAME));
            documentation.setSummary(artifact.getAttribute(APIConstants.DOC_SUMMARY));
            String visibilityAttr = artifact.getAttribute(APIConstants.DOC_VISIBILITY);
            Documentation.DocumentVisibility documentVisibility = Documentation.DocumentVisibility.API_LEVEL;
            if(visibilityAttr!=null){
            if (visibilityAttr.equals(Documentation.DocumentVisibility.API_LEVEL.name())) {
                documentVisibility= Documentation.DocumentVisibility.API_LEVEL;
            } else if (visibilityAttr.equals(Documentation.DocumentVisibility.PRIVATE.name())) {
                documentVisibility = Documentation.DocumentVisibility.PRIVATE;
            }else if (visibilityAttr.equals(Documentation.DocumentVisibility.OWNER_ONLY.name())) {
                documentVisibility = Documentation.DocumentVisibility.OWNER_ONLY;
            }
            }
            documentation.setVisibility(documentVisibility);

            Documentation.DocumentSourceType docSourceType = Documentation.DocumentSourceType.INLINE;
            String artifactAttribute = artifact.getAttribute(APIConstants.DOC_SOURCE_TYPE);

            if (artifactAttribute.equals(Documentation.DocumentSourceType.URL.name())) {
                docSourceType = Documentation.DocumentSourceType.URL;
            } else if (artifactAttribute.equals(Documentation.DocumentSourceType.FILE.name())) {
                docSourceType = Documentation.DocumentSourceType.FILE;
            }

            documentation.setSourceType(docSourceType);
            if (artifact.getAttribute(APIConstants.DOC_SOURCE_TYPE).equals("URL")) {
                documentation.setSourceUrl(artifact.getAttribute(APIConstants.DOC_SOURCE_URL));
            }

            if (docSourceType == Documentation.DocumentSourceType.FILE) {
                documentation.setFilePath(prependWebContextRoot(artifact.getAttribute(APIConstants.DOC_FILE_PATH)));
            }

            if(documentation.getType() == DocumentationType.OTHER){
                documentation.setOtherTypeName(artifact.getAttribute(APIConstants.DOC_OTHER_TYPE_NAME));
            }

        } catch (GovernanceException e) {
            throw new APIManagementException("Failed to get documentation from artifact", e);
        }
        return documentation;
    }

    /**
     * Create the Documentation from artifact
     *
     * @param artifact Documentation artifact
     * @return Documentation
     * @throws org.wso2.carbon.apimgt.api.APIManagementException if failed to create Documentation from artifact
     */
    public static Documentation getDocumentation(GenericArtifact artifact,String docCreatorName)
            throws APIManagementException {

        Documentation documentation;

        try {
            DocumentationType type;
            String docType = artifact.getAttribute(APIConstants.DOC_TYPE);

            if (docType.equalsIgnoreCase(DocumentationType.HOWTO.getType())) {
                type = DocumentationType.HOWTO;
            } else if (docType.equalsIgnoreCase(DocumentationType.PUBLIC_FORUM.getType())) {
                type = DocumentationType.PUBLIC_FORUM;
            } else if (docType.equalsIgnoreCase(DocumentationType.SUPPORT_FORUM.getType())) {
                type = DocumentationType.SUPPORT_FORUM;
            } else if (docType.equalsIgnoreCase(DocumentationType.API_MESSAGE_FORMAT.getType())) {
                type = DocumentationType.API_MESSAGE_FORMAT;
            } else if (docType.equalsIgnoreCase(DocumentationType.SAMPLES.getType())) {
                type = DocumentationType.SAMPLES;
            } else {
                type = DocumentationType.OTHER;
            }
            documentation = new Documentation(type, artifact.getAttribute(APIConstants.DOC_NAME));
            documentation.setSummary(artifact.getAttribute(APIConstants.DOC_SUMMARY));

            Documentation.DocumentSourceType docSourceType = Documentation.DocumentSourceType.INLINE;
            String artifactAttribute = artifact.getAttribute(APIConstants.DOC_SOURCE_TYPE);

            if (artifactAttribute.equals(Documentation.DocumentSourceType.URL.name())) {
                docSourceType = Documentation.DocumentSourceType.URL;
            } else if (artifactAttribute.equals(Documentation.DocumentSourceType.FILE.name())) {
                docSourceType = Documentation.DocumentSourceType.FILE;
            }

            documentation.setSourceType(docSourceType);
            if (artifact.getAttribute(APIConstants.DOC_SOURCE_TYPE).equals("URL")) {
                documentation.setSourceUrl(artifact.getAttribute(APIConstants.DOC_SOURCE_URL));
            }

            if (docSourceType == Documentation.DocumentSourceType.FILE) {
                String filePath=prependTenantPrefix(artifact.getAttribute(APIConstants.DOC_FILE_PATH),docCreatorName);
                documentation.setFilePath(prependWebContextRoot(filePath));
            }

            if(documentation.getType() == DocumentationType.OTHER){
                documentation.setOtherTypeName(artifact.getAttribute(APIConstants.DOC_OTHER_TYPE_NAME));
            }

        } catch (GovernanceException e) {
            throw new APIManagementException("Failed to get documentation from artifact", e);
        }
        return documentation;
    }

    public static APIStatus getApiStatus(String status) throws APIManagementException {
        APIStatus apiStatus = null;
        for (APIStatus aStatus : APIStatus.values()) {
            if (aStatus.getStatus().equals(status)) {
                apiStatus = aStatus;
            }
        }
        return apiStatus;

    }

    /**
     * Prepends the Tenant Prefix to a registry path. ex: /t/test1.com
     * @param postfixUrl path to be prepended.
     * @return Path prepended with he Tenant domain prefix.
     */
    public static String prependTenantPrefix(String postfixUrl, String username) {
    	String tenantDomain = MultitenantUtils.getTenantDomain(replaceEmailDomainBack(username));
    	if (!(tenantDomain.equals(MultitenantConstants.SUPER_TENANT_DOMAIN_NAME))) {
    		String tenantPrefix = "/t/";
            if (tenantDomain != null) {

                postfixUrl = tenantPrefix + tenantDomain + postfixUrl;
            }
        }

        return postfixUrl;
    }

    /**
     * Prepends the webcontextroot to a registry path.
     * @param postfixUrl path to be prepended.
     * @return Path prepended with he WebContext root.
     */
    public static String prependWebContextRoot(String postfixUrl) {
        String webContext = CarbonUtils.getServerConfiguration().getFirstProperty("WebContextRoot");
        if (webContext != null && !webContext.equals("/")) {

            postfixUrl = webContext + postfixUrl;
        }
        return postfixUrl;
    }

    /**
     * Utility method for creating storage path for an icon.
     *
     * @param identifier APIIdentifier
     * @return Icon storage path.
     */
    public static String getIconPath(APIIdentifier identifier) {
        String artifactPath = APIConstants.API_IMAGE_LOCATION + RegistryConstants.PATH_SEPARATOR +
                identifier.getProviderName() + RegistryConstants.PATH_SEPARATOR +
                identifier.getApiName() + RegistryConstants.PATH_SEPARATOR + identifier.getVersion();
        return artifactPath + RegistryConstants.PATH_SEPARATOR + APIConstants.API_ICON_IMAGE;
    }

    /**
     * Utility method to generate the path for a file.
     *
     * @param identifier APIIdentifier
     * @return Generated path.
     * @fileName File name.
     */
    public static String getDocumentationFilePath(APIIdentifier identifier, String fileName) {
        String contentPath = APIUtil.getAPIDocPath(identifier) + APIConstants.DOCUMENT_FILE_DIR +
                RegistryConstants.PATH_SEPARATOR + fileName;
        return contentPath;
    }

    public static String getAPIDefinitionFilePath(String apiName, String apiVersion,String apiProvider) {
    	String resourcePath = APIConstants.API_DOC_LOCATION + RegistryConstants.PATH_SEPARATOR +
		apiName +"-"  + apiVersion +"-"+apiProvider + RegistryConstants.PATH_SEPARATOR + APIConstants.API_DOC_RESOURCE_NAME;

    	return resourcePath;
    }

    public static String getSwagger12DefinitionFilePath(String apiName, String apiVersion, String apiProvider) {
    	String resourcePath = APIConstants.API_DOC_LOCATION + RegistryConstants.PATH_SEPARATOR +
    			apiName +"-"  + apiVersion + "-" + apiProvider + RegistryConstants.PATH_SEPARATOR + APIConstants.API_DOC_1_2_LOCATION;

    	return resourcePath;
    }

    /**
     * Utility method to get api path from APIIdentifier
     *
     * @param identifier APIIdentifier
     * @return API path
     */
    public static String getAPIPath(APIIdentifier identifier) {
        return APIConstants.API_ROOT_LOCATION + RegistryConstants.PATH_SEPARATOR +
                identifier.getProviderName() + RegistryConstants.PATH_SEPARATOR +
                identifier.getApiName() + RegistryConstants.PATH_SEPARATOR +
                identifier.getVersion() + APIConstants.API_RESOURCE_NAME;
    }

    /**
     * Utility method to get API provider path
     *
     * @param identifier APIIdentifier
     * @return API provider path
     */
    public static String getAPIProviderPath(APIIdentifier identifier) {
        return APIConstants.API_LOCATION + RegistryConstants.PATH_SEPARATOR
                + identifier.getProviderName();
    }

    /**
     * Utility method to get documentation path
     *
     * @param apiId APIIdentifier
     * @return Doc path
     */
    public static String getAPIDocPath(APIIdentifier apiId) {
        return APIConstants.API_LOCATION + RegistryConstants.PATH_SEPARATOR +
                apiId.getProviderName() + RegistryConstants.PATH_SEPARATOR +
                apiId.getApiName() + RegistryConstants.PATH_SEPARATOR +
                apiId.getVersion() + RegistryConstants.PATH_SEPARATOR +
                APIConstants.DOC_DIR + RegistryConstants.PATH_SEPARATOR;
    }

    /**
     * Utility method to get documentation content file path
     *
     * @param apiId APIIdentifier
     * @param documentationName String
     * @return Doc content path
     */
    public static String getAPIDocContentPath(APIIdentifier apiId, String documentationName) {
        return getAPIDocPath(apiId) + APIConstants.INLINE_DOCUMENT_CONTENT_DIR +
        		RegistryConstants.PATH_SEPARATOR + documentationName;
    }

    /**
     * This utility method used to create documentation artifact content
     *
     * @param artifact      GovernanceArtifact
     * @param apiId         APIIdentifier
     * @param documentation Documentation
     * @return GenericArtifact
     * @throws org.wso2.carbon.apimgt.api.APIManagementException if failed to get GovernanceArtifact from Documentation
     */
    public static GenericArtifact createDocArtifactContent(GenericArtifact artifact,
                                                           APIIdentifier apiId,
                                                           Documentation documentation)
            throws APIManagementException {
        try {
            artifact.setAttribute(APIConstants.DOC_NAME, documentation.getName());
            artifact.setAttribute(APIConstants.DOC_SUMMARY, documentation.getSummary());
            artifact.setAttribute(APIConstants.DOC_TYPE, documentation.getType().getType());
            artifact.setAttribute(APIConstants.DOC_VISIBILITY, documentation.getVisibility().name());

            Documentation.DocumentSourceType sourceType = documentation.getSourceType();

            switch (sourceType) {
                case INLINE:
                    sourceType = Documentation.DocumentSourceType.INLINE;
                    break;
                case URL:
                    sourceType = Documentation.DocumentSourceType.URL;
                    break;
                case FILE: {
                    sourceType = Documentation.DocumentSourceType.FILE;
                    setFilePermission(documentation.getFilePath());
                }
                break;
            }
            artifact.setAttribute(APIConstants.DOC_SOURCE_TYPE, sourceType.name());
            artifact.setAttribute(APIConstants.DOC_SOURCE_URL, documentation.getSourceUrl());
            artifact.setAttribute(APIConstants.DOC_FILE_PATH, documentation.getFilePath());
            artifact.setAttribute(APIConstants.DOC_OTHER_TYPE_NAME,documentation.getOtherTypeName());
            String basePath = apiId.getProviderName() + RegistryConstants.PATH_SEPARATOR +
                    apiId.getApiName() + RegistryConstants.PATH_SEPARATOR +
                    apiId.getVersion();
            artifact.setAttribute(APIConstants.DOC_API_BASE_PATH, basePath);
        } catch (GovernanceException e) {
            String msg = "Filed to create doc artifact content from :" + documentation.getName();
            log.error(msg, e);
            throw new APIManagementException(msg, e);
        }
        return artifact;
    }

    /**
     * this method used to initialized the ArtifactManager
     *
     * @param registry Registry
     * @param key      , key name of the key
     * @return GenericArtifactManager
     * @throws org.wso2.carbon.apimgt.api.APIManagementException if failed to initialized GenericArtifactManager
     */
    public static GenericArtifactManager getArtifactManager(Registry registry, String key)
            throws APIManagementException {
        GenericArtifactManager artifactManager = null;

        try {
            GovernanceUtils.loadGovernanceArtifacts((UserRegistry) registry);
            if(GovernanceUtils.findGovernanceArtifactConfiguration(key, registry)!=null){
            artifactManager = new GenericArtifactManager(registry, key);
            }
        } catch (RegistryException e) {
            String msg = "Failed to initialize GenericArtifactManager";
            log.error(msg, e);
            throw new APIManagementException(msg, e);
        }
        return artifactManager;
    }

    private static void handleException(String msg) throws APIManagementException {
        log.error(msg);
        throw new APIManagementException(msg);
    }

    public static void handleException(String msg, Throwable t) throws APIManagementException {
        log.error(msg, t);
        throw new APIManagementException(msg, t);
    }

    public static SubscriberKeyMgtClient getKeyManagementClient() throws APIManagementException {
        APIManagerConfiguration config = ServiceReferenceHolder.getInstance().
                getAPIManagerConfigurationService().getAPIManagerConfiguration();
        String url = config.getFirstProperty(APIConstants.API_KEY_MANAGER_URL);
        if (url == null) {
            handleException("API key manager URL unspecified");
        }

        String username = config.getFirstProperty(APIConstants.API_KEY_MANAGER_USERNAME);
        String password = config.getFirstProperty(APIConstants.API_KEY_MANAGER_PASSWORD);
        if (username == null || password == null) {
            handleException("Authentication credentials for API key manager unspecified");
        }

        try {
            return new SubscriberKeyMgtClient(url, username, password);
        } catch (Exception e) {
            handleException("Error while initializing the subscriber key management client", e);
            return null;
        }
    }
    /**
     * Crate an WSDL from given wsdl url. Reset the endpoint details to gateway node
     **
     * @param registry - Governance Registry space to save the WSDL
     * @param api -API instance
     * @return Path of the created resource
     * @throws org.wso2.carbon.apimgt.api.APIManagementException If an error occurs while adding the WSDL
     */

    public static String createWSDL(Registry registry, API api) throws RegistryException, APIManagementException {

    	try {
    		String wsdlResourcePath = APIConstants.API_WSDL_RESOURCE_LOCATION + api.getId().getProviderName() +
                    "--" + api.getId().getApiName() + api.getId().getVersion()+".wsdl";
			String absoluteWSDLResourcePath = RegistryUtils.getAbsolutePath(
                    RegistryContext.getBaseInstance(), APIUtil.getMountedPath(RegistryContext.getBaseInstance(), RegistryConstants.GOVERNANCE_REGISTRY_BASE_PATH)) +
                    wsdlResourcePath;

			APIMWSDLReader wsdlreader = new APIMWSDLReader(api.getWsdlUrl());
            OMElement wsdlContentEle = null;
            String wsdRegistryPath = null;

            String tenantDomain = PrivilegedCarbonContext.getThreadLocalCarbonContext().getTenantDomain();
            if(tenantDomain.equalsIgnoreCase(org.wso2.carbon.utils.multitenancy.MultitenantConstants.SUPER_TENANT_DOMAIN_NAME)){
                wsdRegistryPath = RegistryConstants.PATH_SEPARATOR + "registry"
                        + RegistryConstants.PATH_SEPARATOR + "resource"
                        + absoluteWSDLResourcePath;
            }
            else{
                wsdRegistryPath = "/t/"+tenantDomain+ RegistryConstants.PATH_SEPARATOR + "registry"
                        + RegistryConstants.PATH_SEPARATOR + "resource"
                        + absoluteWSDLResourcePath;
            }

            Resource wsdlResource = registry.newResource();
            if(!api.getWsdlUrl().matches(wsdRegistryPath)) {
                if (isWSDL2Document(api.getWsdlUrl())) {
                    wsdlContentEle = wsdlreader.readAndCleanWsdl2(api);
                    wsdlResource.setContent(wsdlContentEle.toString());
                } else {
                    wsdlContentEle = wsdlreader.readAndCleanWsdl(api);
                    wsdlResource.setContent(wsdlContentEle.toString());
                }

                registry.put(wsdlResourcePath, wsdlResource);
                //set the anonymous role for wsld resource to avoid basicauth security.
                setResourcePermissions(api.getId().getProviderName(), null, null, wsdlResourcePath);
            }

			//set the wsdl resource permlink as the wsdlURL.
			api.setWsdlUrl(getRegistryResourceHTTPPermlink(absoluteWSDLResourcePath));

            return wsdlResourcePath;

        } catch (RegistryException e) {
            String msg = "Failed to add WSDL " + api.getWsdlUrl() + " to the registry";
            log.error(msg, e);
            throw new RegistryException(msg, e);
        } catch (APIManagementException e) {
	        String msg = "Failed to process the WSDL : " + api.getWsdlUrl() ;
            log.error(msg, e);
            throw new APIManagementException(msg, e);
        }
    }

    /**
     * Given a URL, this method checks if the underlying document is a WSDL2
     * @param url
     * @return
     * @throws Exception
     */
    private static boolean isWSDL2Document(String url) throws APIManagementException{
        URL wsdl = null;
        boolean isWsdl2 = false;
        try {
            wsdl = new URL(url);
        } catch (MalformedURLException e) {
            throw new APIManagementException("Malformed URL encountered", e);
        }
        BufferedReader in = null;
        try {
            in = new BufferedReader(new InputStreamReader(wsdl.openStream()));

        String inputLine;
        StringBuilder urlContent = new StringBuilder();
        while ((inputLine = in.readLine()) != null) {
            String wsdl2NameSpace = "http://www.w3.org/ns/wsdl";
            urlContent.append(inputLine);
            isWsdl2 = urlContent.indexOf(wsdl2NameSpace) > 0;
        }
        in.close();
        if (isWsdl2) {
            WSDLReader wsdlReader20 = null;
            try {
                wsdlReader20 = WSDLFactory.newInstance().newWSDLReader();
                wsdlReader20.readWSDL(url);
            } catch (WSDLException e) {
                throw new APIManagementException("Error while reading WSDL Document from " + url, e);
            }
        }
        } catch (IOException e) {
            throw new APIManagementException("Error Reading Input from Stream from " + url, e);
        }
        return isWsdl2;
    }

    /**
     * Read the GateWay Endpoint from the APIConfiguration. If multiple Gateway
     * environments defined,
     * take only the production node's Endpoint.
     * Else, pick what is available as the gateway node.
     *
     * @return {@link String} - Gateway URL
     */

    public static String getGatewayendpoint(String transports) {

        String gatewayURLs = null;
        String gatewayURL = null;

        Map<String, Environment> gatewayEnvironments = ServiceReferenceHolder.getInstance()
                .getAPIManagerConfigurationService()
                .getAPIManagerConfiguration()
                .getApiGatewayEnvironments();
        if (gatewayEnvironments.size() > 1) {
            for (Environment environment : gatewayEnvironments.values()) {
                if (APIConstants.GATEWAY_ENV_TYPE_PRODUCTION.equals(environment.getType())) {
                    gatewayURLs = environment.getApiGatewayEndpoint(); // This might have http,https
                    // endpoints
                    gatewayURL = APIUtil.extractHTTPSEndpoint(gatewayURLs, transports);
                    break;
                }
            }
        } else {
            gatewayURLs = ((Environment) gatewayEnvironments.values().toArray()[0]).getApiGatewayEndpoint();
            gatewayURL = extractHTTPSEndpoint(gatewayURLs, transports);
        }

        return gatewayURL;
    }

    /**
     * Gateway endpoint  has HTTP and HTTPS endpoints.
     * If both are defined pick HTTPS only. Else, pick whatever available.
     * eg: <GatewayEndpoint>http://${carbon.local.ip}:${http.nio.port},
     * 		https://${carbon.local.ip}:${https.nio.port}</GatewayEndpoint>
     *
     * @param gatewayURLs - String contains comma separated gateway urls.
     * @return {@link String} - Returns HTTPS gateway endpoint
     */

    private static String extractHTTPSEndpoint(String gatewayURLs, String transports) {
        String gatewayURL = null;
        String gatewayHTTPURL = null;
        String gatewayHTTPSURL = null;
        boolean httpsEnabled = false;
        String[] gatewayURLsArray = gatewayURLs.split(",");
        String[] transportsArray = transports.split(",");
        for (int j = 0; j < transportsArray.length; j++) {
            if (transportsArray[j].toString().startsWith("https")) {
                httpsEnabled = true;
            }
        }
        if (gatewayURLsArray.length > 1) {
            for (int j = 0; j < gatewayURLsArray.length; j++) {
                if (gatewayURLsArray[j].toString().startsWith("https:")) {
                    gatewayHTTPSURL = gatewayURLsArray[j].toString();
                }else {
                	gatewayHTTPURL = gatewayURLsArray[j].toString();
                }
            }
            if (httpsEnabled) {
                gatewayURL = gatewayHTTPSURL;
            } else {
                gatewayURL = gatewayHTTPURL;
            }
        } else {
            gatewayURL = gatewayURLs;
        }
        return gatewayURL;
    }

    /**
     * Create an Endpoint
     *
     * @param endpointUrl Endpoint url
     * @param registry    Registry space to save the endpoint
     * @return Path of the created resource
     * @throws org.wso2.carbon.apimgt.api.APIManagementException If an error occurs while adding the endpoint
     */
    public static String createEndpoint(String endpointUrl, Registry registry) throws APIManagementException {
        try {
            EndpointManager endpointManager = new EndpointManager(registry);
            Endpoint endpoint = endpointManager.newEndpoint(endpointUrl);
            endpointManager.addEndpoint(endpoint);
            return GovernanceUtils.getArtifactPath(registry, endpoint.getId());
        } catch (RegistryException e) {
            String msg = "Failed to import endpoint " + endpointUrl + " to registry ";
            log.error(msg, e);
            throw new APIManagementException(msg, e);
        }
    }

    /**
     * Returns a map of API availability tiers as defined in the underlying governance
     * registry.
     *
     * @return a Map of tier names and Tier objects - possibly empty
     * @throws org.wso2.carbon.apimgt.api.APIManagementException if an error occurs when loading tiers from the registry
     */
    public static Map<String, Tier> getTiers() throws APIManagementException {
        Map<String, Tier> tiers = new TreeMap<String, Tier>();
        try {
            Registry registry = ServiceReferenceHolder.getInstance().getRegistryService().
                    getGovernanceSystemRegistry();
            if (registry.resourceExists(APIConstants.API_TIER_LOCATION)) {
                Resource resource = registry.get(APIConstants.API_TIER_LOCATION);
                String content = new String((byte[]) resource.getContent());
                OMElement element = AXIOMUtil.stringToOM(content);
                OMElement assertion = element.getFirstChildWithName(APIConstants.ASSERTION_ELEMENT);
                Iterator policies = assertion.getChildrenWithName(APIConstants.POLICY_ELEMENT);

                while (policies.hasNext()) {
                    OMElement policy = (OMElement) policies.next();
                    OMElement id = policy.getFirstChildWithName(APIConstants.THROTTLE_ID_ELEMENT);
                    String displayName=null;
                    if(id.getAttribute(APIConstants.THROTTLE_ID_DISPLAY_NAME_ELEMENT)!=null){
                    displayName=id.getAttributeValue(APIConstants.THROTTLE_ID_DISPLAY_NAME_ELEMENT);
                    }
                    if(displayName==null){
                    displayName=id.getText();
                    }
                    Tier tier = new Tier(id.getText());
                    tier.setPolicyContent(policy.toString().getBytes());
                    tier.setDisplayName(displayName);
                    // String desc = resource.getProperty(APIConstants.TIER_DESCRIPTION_PREFIX + id.getText());
                    String desc;
                    try {
                        desc = APIDescriptionGenUtil.generateDescriptionFromPolicy(policy);
                    } catch (APIManagementException ex) {
                        desc = APIConstants.TIER_DESC_NOT_AVAILABLE;
                    }
                    Map<String,Object> tierAttributes=APIDescriptionGenUtil.getTierAttributes(policy);
                    if(tierAttributes!=null && tierAttributes.size()!=0){
                    tier.setTierAttributes(APIDescriptionGenUtil.getTierAttributes(policy));
                    }
                    tier.setDescription(desc);
                    if (!tier.getName().equalsIgnoreCase("Unauthenticated")) {
                        tiers.put(tier.getName(), tier);
                    }
                }
            }

            APIManagerConfiguration config = ServiceReferenceHolder.getInstance().
                    getAPIManagerConfigurationService().getAPIManagerConfiguration();
            if (Boolean.parseBoolean(config.getFirstProperty(APIConstants.ENABLE_UNLIMITED_TIER))) {
                Tier tier = new Tier(APIConstants.UNLIMITED_TIER);
                tier.setDescription(APIConstants.UNLIMITED_TIER_DESC);
                tier.setDisplayName(APIConstants.UNLIMITED_TIER);
                tiers.put(tier.getName(), tier);
            }
        } catch (RegistryException e) {
            String msg = "Error while retrieving API tiers from registry";
            log.error(msg, e);
            throw new APIManagementException(msg, e);
        } catch (XMLStreamException e) {
            String msg = "Malformed XML found in the API tier policy resource";
            log.error(msg, e);
            throw new APIManagementException(msg, e);
        }
        return tiers;
    }

    /**
     * Returns a set of External API Stores as defined in the underlying governance
     * registry.
     *
     * @return a Map of tier names and Tier objects - possibly empty
     * @throws org.wso2.carbon.apimgt.api.APIManagementException if an error occurs when loading tiers from the registry
     */
    public static Set<APIStore> getExternalStores(int tenantId) throws APIManagementException {
        // First checking if ExternalStores are defined in api-manager.xml
        Set<APIStore> externalAPIStores = ServiceReferenceHolder.getInstance().getAPIManagerConfigurationService()
                .getAPIManagerConfiguration().getExternalAPIStores();
        // If defined, return Store Config provided there.
        if (externalAPIStores != null && !externalAPIStores.isEmpty()) {
            return externalAPIStores;
        }
        // Else Read the config from Tenant's Registry.
        externalAPIStores = new HashSet<APIStore>();
        try {
    		UserRegistry registry = ServiceReferenceHolder.getInstance().getRegistryService()
                    .getGovernanceSystemRegistry(tenantId);
            if (registry.resourceExists(APIConstants.EXTERNAL_API_STORES_LOCATION)) {
                Resource resource = registry.get(APIConstants.EXTERNAL_API_STORES_LOCATION);
                String content = new String((byte[]) resource.getContent());
                OMElement element = AXIOMUtil.stringToOM(content);
                Iterator apistoreIterator = element.getChildrenWithLocalName("ExternalAPIStore");

                while(apistoreIterator.hasNext()){
                    APIStore store=new APIStore();
                    OMElement storeElem = (OMElement)apistoreIterator.next();
                    String type=storeElem.getAttributeValue(new QName(APIConstants.EXTERNAL_API_STORE_TYPE));
                    store.setType(type); //Set Store type [eg:wso2]
                    String name=storeElem.getAttributeValue(new QName(APIConstants.EXTERNAL_API_STORE_ID));
                    if (name == null) {
                        try {
                            throw new APIManagementException("The ExternalAPIStore name attribute is not defined in api-manager.xml.");
                        } catch (APIManagementException e) {
                            //ignore
                        }
                    }
                    store.setName(name); //Set store name
                    OMElement configDisplayName = storeElem.getFirstChildWithName(new QName(APIConstants.EXTERNAL_API_STORE_DISPLAY_NAME));
                    String displayName = (configDisplayName != null) ? replaceSystemProperty(
                            configDisplayName.getText()) : name;
                    store.setDisplayName(displayName);//Set store display name
                    store.setEndpoint(replaceSystemProperty(
                            storeElem.getFirstChildWithName(new QName(
                                    APIConstants.EXTERNAL_API_STORE_ENDPOINT)).getText())); //Set store endpoint,which is used to publish APIs
                    store.setPublished(false);
                    if (APIConstants.WSO2_API_STORE_TYPE.equals(type)) {
                        OMElement password = storeElem.getFirstChildWithName(new QName(
                                APIConstants.EXTERNAL_API_STORE_PASSWORD));
                        if (password != null) {
                            String key = APIConstants.EXTERNAL_API_STORES + "." + APIConstants.EXTERNAL_API_STORE + "." + APIConstants.EXTERNAL_API_STORE_PASSWORD + '_' + name;//Set store login password [optional]
                            String value = password.getText();

                    store.setPassword(replaceSystemProperty(value));
                    store.setUsername(replaceSystemProperty(
                            storeElem.getFirstChildWithName(new QName(
                                    APIConstants.EXTERNAL_API_STORE_USERNAME)).getText())); //Set store login username [optional]
                    }else{
                        try {
                            throw new APIManagementException("The user-credentials of API Publisher is not defined in the <ExternalAPIStore> config of api-manager.xml.");
                        } catch (APIManagementException e) {
                            //ignore
                        }
                    }
                    }
                    externalAPIStores.add(store);
                }

            }
        } catch (RegistryException e) {
            String msg = "Error while retrieving External Stores Configuration from registry";
            log.error(msg, e);
            throw new APIManagementException(msg, e);
        } catch (XMLStreamException e) {
            String msg = "Malformed XML found in the External Stores Configuration resource";
            log.error(msg, e);
            throw new APIManagementException(msg, e);
        }
        return externalAPIStores;
    }


    /**
     * Returns the External API Store Configuration with the given Store Name
     * @param apiStoreName
     * @return
     * @throws org.wso2.carbon.apimgt.api.APIManagementException
     */
    public static APIStore getExternalAPIStore(String apiStoreName, int tenantId) throws APIManagementException {
    	Set<APIStore> externalAPIStoresConfig = APIUtil.getExternalStores(tenantId);
        APIStore apiStore = null;
        for (APIStore apiStoreConfig : externalAPIStoresConfig) {
            if (apiStoreConfig.getName().equals(apiStoreName)) {
            	apiStore = apiStoreConfig;
            }
        }
        return apiStore;
    }

    /**
     * Returns a map of API availability tiers of the tenant as defined in the underlying governance
     * registry.
     *
     * @return a Map of tier names and Tier objects - possibly empty
     * @throws org.wso2.carbon.apimgt.api.APIManagementException if an error occurs when loading tiers from the registry
     */
    public static Map<String, Tier> getTiers(int tenantId) throws APIManagementException {
        Map<String, Tier> tiers = new TreeMap<String, Tier>();
        try {
            Registry registry = ServiceReferenceHolder.getInstance().getRegistryService().
                    getGovernanceSystemRegistry(tenantId);
            if (registry.resourceExists(APIConstants.API_TIER_LOCATION)) {
                Resource resource = registry.get(APIConstants.API_TIER_LOCATION);
                String content = new String((byte[]) resource.getContent());
                OMElement element = AXIOMUtil.stringToOM(content);
                OMElement assertion = element.getFirstChildWithName(APIConstants.ASSERTION_ELEMENT);
                Iterator policies = assertion.getChildrenWithName(APIConstants.POLICY_ELEMENT);
                while (policies.hasNext()) {
                    OMElement policy = (OMElement) policies.next();
                    OMElement id = policy.getFirstChildWithName(APIConstants.THROTTLE_ID_ELEMENT);
                    String displayName=null;
                    if(id.getAttribute(APIConstants.THROTTLE_ID_DISPLAY_NAME_ELEMENT)!=null){
                    displayName=id.getAttributeValue(APIConstants.THROTTLE_ID_DISPLAY_NAME_ELEMENT);
                    }
                    if(displayName==null){
                    displayName=id.getText();
                    }
                    Tier tier = new Tier(id.getText());
                    tier.setPolicyContent(policy.toString().getBytes());
                    tier.setDisplayName(displayName);
                    // String desc = resource.getProperty(APIConstants.TIER_DESCRIPTION_PREFIX + id.getText());
                    String desc;
                    try {
                        desc = APIDescriptionGenUtil.generateDescriptionFromPolicy(policy);
                    } catch (APIManagementException ex) {
                        desc = APIConstants.TIER_DESC_NOT_AVAILABLE;
                    }
                    Map<String,Object> tierAttributes=APIDescriptionGenUtil.getTierAttributes(policy);
                    if(tierAttributes!=null && tierAttributes.size()!=0){
                    tier.setTierAttributes(APIDescriptionGenUtil.getTierAttributes(policy));
                    }
                    tier.setDescription(desc);
                    if (!tier.getName().equalsIgnoreCase("Unauthenticated")) {
                        tiers.put(tier.getName(), tier);
                    }
                }
            }

            APIManagerConfiguration config = ServiceReferenceHolder.getInstance().
                    getAPIManagerConfigurationService().getAPIManagerConfiguration();
            if (Boolean.parseBoolean(config.getFirstProperty(APIConstants.ENABLE_UNLIMITED_TIER))) {
                Tier tier = new Tier(APIConstants.UNLIMITED_TIER);
                tier.setDescription(APIConstants.UNLIMITED_TIER_DESC);
                tier.setDisplayName(APIConstants.UNLIMITED_TIER);
                tiers.put(tier.getName(), tier);
            }
        } catch (RegistryException e) {
            String msg = "Error while retrieving API tiers from registry";
            log.error(msg, e);
            throw new APIManagementException(msg, e);
        } catch (XMLStreamException e) {
            String msg = "Malformed XML found in the API tier policy resource";
            log.error(msg, e);
            throw new APIManagementException(msg, e);
        }
        return tiers;
    }

    /**
     * Returns the tier display name for a particular tier
     *
     * @return the relevant tier display name
     * @throws org.wso2.carbon.apimgt.api.APIManagementException if an error occurs when loading tiers from the registry
     */
    public static String getTierDisplayName(int tenantId,String tierName) throws APIManagementException {
        String displayName = null;
        try {
            Registry registry = ServiceReferenceHolder.getInstance().getRegistryService().
                    getGovernanceSystemRegistry(tenantId);
            if (registry.resourceExists(APIConstants.API_TIER_LOCATION)) {
                Resource resource = registry.get(APIConstants.API_TIER_LOCATION);
                String content = new String((byte[]) resource.getContent());
                OMElement element = AXIOMUtil.stringToOM(content);
                OMElement assertion = element.getFirstChildWithName(APIConstants.ASSERTION_ELEMENT);
                Iterator policies = assertion.getChildrenWithName(APIConstants.POLICY_ELEMENT);

                while (policies.hasNext()) {
                    OMElement policy = (OMElement) policies.next();
                    OMElement id = policy.getFirstChildWithName(APIConstants.THROTTLE_ID_ELEMENT);
                    if(id.getText().equals(tierName)) {
                    	if(id.getAttribute(APIConstants.THROTTLE_ID_DISPLAY_NAME_ELEMENT) != null) {
                    		displayName = id.getAttributeValue(APIConstants.THROTTLE_ID_DISPLAY_NAME_ELEMENT);
                    	} else if(displayName==null) {
                            displayName = id.getText();
                        }
                    } else if(APIConstants.UNLIMITED_TIER.equals(tierName)){
                    	displayName=APIConstants.UNLIMITED_TIER;
                    }
                }

        } }catch (RegistryException e) {
            String msg = "Error while retrieving API tiers from registry";
            log.error(msg, e);
            throw new APIManagementException(msg, e);
        } catch (XMLStreamException e) {
            String msg = "Malformed XML found in the API tier policy resource";
            log.error(msg, e);
            throw new APIManagementException(msg, e);
        }
        return displayName;
    }

    /**
     * Checks whether the specified user has the specified permission.
     *
     * @param username   A username
     * @param permission A valid Carbon permission
     * @throws org.wso2.carbon.apimgt.api.APIManagementException If the user does not have the specified permission or if an error occurs
     */
    public static void checkPermission(String username, String permission)
            throws APIManagementException {
        if (username == null) {
            throw new APIManagementException("Attempt to execute privileged operation as" +
                                             " the anonymous user");
        }
        String tenantDomain = MultitenantUtils.getTenantDomain(username);
        PrivilegedCarbonContext.startTenantFlow();
        PrivilegedCarbonContext.getThreadLocalCarbonContext().setTenantDomain(tenantDomain, true);
        boolean authorized;
        try {
            if (!tenantDomain.equals(org.wso2.carbon.utils.multitenancy.MultitenantConstants.SUPER_TENANT_DOMAIN_NAME)) {
                int tenantId = ServiceReferenceHolder.getInstance().getRealmService().getTenantManager().getTenantId(tenantDomain);
                AuthorizationManager manager = ServiceReferenceHolder.getInstance().
                        getRealmService().getTenantUserRealm(tenantId).
                        getAuthorizationManager();
                authorized = manager.isUserAuthorized(MultitenantUtils.getTenantAwareUsername(username), permission,
                                                      CarbonConstants.UI_PERMISSION_ACTION);
            } else {
                RemoteAuthorizationManager authorizationManager = RemoteAuthorizationManager.getInstance();
                authorized = authorizationManager.isUserAuthorized(MultitenantUtils.getTenantAwareUsername(username), permission);
            }
            if (!authorized) {
                throw new APIManagementException("User '" + username + "' does not have the " +
                                                 "required permission: " + permission);
            }
        } catch (UserStoreException e) {
            throw new APIManagementException("Error while checking the user:"+username+ " authorized or not",e);
        } finally {
            PrivilegedCarbonContext.endTenantFlow();
        }
    }
    /**
     * Checks whether the specified user has the specified permission without throwing
     * any exceptions.
     *
     * @param username   A username
     * @param permission A valid Carbon permission
     * @return true if the user has the specified permission and false otherwise
     */
    public static boolean checkPermissionQuietly(String username, String permission) {
        try {
            checkPermission(username, permission);
            return true;
        } catch (APIManagementException e) {
            return false;
        }
    }

    /**
     * Gets the information of the logged in User.
     *
     * @param cookie Cookie of the previously logged in session.
     * @param serviceUrl Url of the authentication service.
     * @return LoggedUserInfo object containing details of the logged in user.
     */
    public static LoggedUserInfo getLoggedInUserInfo(String cookie,String serviceUrl) throws RemoteException, ExceptionException {
        LoggedUserInfoAdminStub stub = new LoggedUserInfoAdminStub(null,
                serviceUrl + "LoggedUserInfoAdmin");
        ServiceClient client = stub._getServiceClient();
        Options options = client.getOptions();
        options.setManageSession(true);
        options.setProperty(HTTPConstants.COOKIE_STRING, cookie);
        LoggedUserInfo userInfo = stub.getUserInfo();
        return userInfo;
    }

    /**
     * Retrieves the role list of a user
     *
     * @param username   A username
     * @throws org.wso2.carbon.apimgt.api.APIManagementException If an error occurs
     */
    public static String[] getListOfRoles(String username) throws APIManagementException {
        if (username == null) {
            throw new APIManagementException("Attempt to execute privileged operation as" +
                    " the anonymous user");
        }

        RemoteAuthorizationManager authorizationManager = RemoteAuthorizationManager.getInstance();
        return authorizationManager.getRolesOfUser(username);
    }

    /**
     * Retrieves the list of user roles without throwing any exceptions.
     *
     * @param username   A username
     * @return the list of roles to which the user belongs to.
     */
    public static String[] getListOfRolesQuietly(String username) {
        try {
            return getListOfRoles(username);
        } catch (APIManagementException e) {
            return new String[0];
        }
    }

    /**
     * Sets permission for uploaded file resource.
     *
     * @param filePath Registry path for the uploaded file
     * @throws org.wso2.carbon.apimgt.api.APIManagementException
     */

    private static void setFilePermission(String filePath) throws APIManagementException {
        try {
            filePath = filePath.replaceFirst("/registry/resource/", "");
            AuthorizationManager accessControlAdmin = ServiceReferenceHolder.getInstance().
                    getRealmService().getTenantUserRealm(MultitenantConstants.SUPER_TENANT_ID).
                    getAuthorizationManager();
            if (!accessControlAdmin.isRoleAuthorized(CarbonConstants.REGISTRY_ANONNYMOUS_ROLE_NAME,
                    filePath, ActionConstants.GET)) {
                accessControlAdmin.authorizeRole(CarbonConstants.REGISTRY_ANONNYMOUS_ROLE_NAME,
                        filePath, ActionConstants.GET);
            }
        } catch (UserStoreException e) {
            throw new APIManagementException("Error while setting up permissions for file location", e);
        }
    }

      /**
        * This method used to get API from governance artifact specific to copyAPI
        *
        * @param artifact API artifact
        * @param registry Registry
        * @return API
        * @throws org.wso2.carbon.apimgt.api.APIManagementException if failed to get API from artifact
        */
       public static API getAPI(GovernanceArtifact artifact, Registry registry,APIIdentifier oldId, String oldContext)
               throws APIManagementException {

           API api;
           try {
               String providerName = artifact.getAttribute(APIConstants.API_OVERVIEW_PROVIDER);
               String apiName = artifact.getAttribute(APIConstants.API_OVERVIEW_NAME);
               String apiVersion = artifact.getAttribute(APIConstants.API_OVERVIEW_VERSION);
               api = new API(new APIIdentifier(providerName, apiName, apiVersion));
               // set rating
               String artifactPath = GovernanceUtils.getArtifactPath(registry, artifact.getId());
               BigDecimal bigDecimal = new BigDecimal(registry.getAverageRating(artifactPath));
               BigDecimal res = bigDecimal.setScale(1, RoundingMode.HALF_UP);
               api.setRating(res.floatValue());
               //set description
               api.setDescription(artifact.getAttribute(APIConstants.API_OVERVIEW_DESCRIPTION));
               //set last access time
               api.setLastUpdated(registry.get(artifactPath).getLastModified());
               // set url
               api.setUrl(artifact.getAttribute(APIConstants.API_OVERVIEW_ENDPOINT_URL));
               api.setSandboxUrl(artifact.getAttribute(APIConstants.API_OVERVIEW_SANDBOX_URL));
               api.setStatus(getApiStatus(artifact.getAttribute(APIConstants.API_OVERVIEW_STATUS)));
               api.setThumbnailUrl(artifact.getAttribute(APIConstants.API_OVERVIEW_THUMBNAIL_URL));
               api.setWsdlUrl(artifact.getAttribute(APIConstants.API_OVERVIEW_WSDL));
               api.setWadlUrl(artifact.getAttribute(APIConstants.API_OVERVIEW_WADL));
               api.setTechnicalOwner(artifact.getAttribute(APIConstants.API_OVERVIEW_TEC_OWNER));
               api.setTechnicalOwnerEmail(artifact.getAttribute(APIConstants.API_OVERVIEW_TEC_OWNER_EMAIL));
               api.setBusinessOwner(artifact.getAttribute(APIConstants.API_OVERVIEW_BUSS_OWNER));
               api.setBusinessOwnerEmail(artifact.getAttribute(APIConstants.API_OVERVIEW_BUSS_OWNER_EMAIL));
               api.setEndpointSecured(Boolean.parseBoolean(artifact.getAttribute(APIConstants.API_OVERVIEW_ENDPOINT_SECURED)));
               api.setEndpointUTUsername(artifact.getAttribute(APIConstants.API_OVERVIEW_ENDPOINT_USERNAME));
               api.setEndpointUTPassword(artifact.getAttribute(APIConstants.API_OVERVIEW_ENDPOINT_PASSWORD));
               api.setTransports(artifact.getAttribute(APIConstants.API_OVERVIEW_TRANSPORTS));

               api.setEndpointConfig(artifact.getAttribute(APIConstants.API_OVERVIEW_ENDPOINT_CONFIG));

               api.setRedirectURL(artifact.getAttribute(APIConstants.API_OVERVIEW_REDIRECT_URL));
               api.setApiOwner(artifact.getAttribute(APIConstants.API_OVERVIEW_OWNER));
               api.setAdvertiseOnly(Boolean.parseBoolean(artifact.getAttribute(APIConstants.API_OVERVIEW_ADVERTISE_ONLY)));

               api.setSubscriptionAvailability(artifact.getAttribute(APIConstants.API_OVERVIEW_SUBSCRIPTION_AVAILABILITY));
               api.setSubscriptionAvailableTenants(artifact.getAttribute(APIConstants.API_OVERVIEW_SUBSCRIPTION_AVAILABLE_TENANTS));

               api.setResponseCache(artifact.getAttribute(APIConstants.API_OVERVIEW_RESPONSE_CACHING));
               api.setImplementation(artifact.getAttribute(APIConstants.PROTOTYPE_OVERVIEW_IMPLEMENTATION));
               api.setVisibility(artifact.getAttribute(APIConstants.API_OVERVIEW_VISIBILITY));
               int cacheTimeout = APIConstants.API_RESPONSE_CACHE_TIMEOUT;
               try {
               	cacheTimeout = Integer.parseInt(artifact.getAttribute(APIConstants.API_OVERVIEW_CACHE_TIMEOUT));
               } catch(NumberFormatException e) {
               	//ignore
               }

               api.setDestinationStatsEnabled(artifact.getAttribute(APIConstants.API_OVERVIEW_DESTINATION_BASED_STATS_ENABLED));

               String tenantDomainName = MultitenantUtils.getTenantDomain(replaceEmailDomainBack(providerName));
               int tenantId = ServiceReferenceHolder.getInstance().getRealmService().getTenantManager()
                                .getTenantId(tenantDomainName);

               Set<Tier> availableTier = new HashSet<Tier>();
               String tiers = artifact.getAttribute(APIConstants.API_OVERVIEW_TIER);
               Map<String, Tier> definedTiers = getTiers(tenantId);
               if (tiers != null && !"".equals(tiers)) {
                   String[] tierNames = tiers.split("\\|\\|");
                   for (String tierName : tierNames) {
                       Tier definedTier = definedTiers.get(tierName);
                       if (definedTier != null) {
                           availableTier.add(definedTier);
                       } else {
                           log.warn("Unknown tier: " + tierName + " found on API: " + apiName);
                       }
                   }
               }
               api.addAvailableTiers(availableTier);
               api.setContext(artifact.getAttribute(APIConstants.API_OVERVIEW_CONTEXT));
               api.setLatest(Boolean.valueOf(artifact.getAttribute(APIConstants.API_OVERVIEW_IS_LATEST)));
               ArrayList<URITemplate> urlPatternsList;

               urlPatternsList = ApiMgtDAO.getAllURITemplates(oldContext, oldId.getVersion());
               Set<URITemplate> uriTemplates = new HashSet<URITemplate>(urlPatternsList);

               for (URITemplate uriTemplate : uriTemplates) {
                   uriTemplate.setResourceURI(api.getUrl());
                   uriTemplate.setResourceSandboxURI(api.getSandboxUrl());

               }
               api.setUriTemplates(uriTemplates);

               Set<String> tags = new HashSet<String>();
               Tag[] tag = registry.getTags(artifactPath);
               for (Tag tag1 : tag) {
                   tags.add(tag1.getTagName());
               }
               api.addTags(tags);
               api.setLastUpdated(registry.get(artifactPath).getLastModified());
               api.setAsDefaultVersion(Boolean.valueOf(artifact.getAttribute(APIConstants.API_OVERVIEW_IS_DEFAULT_VERSION)));

               String environments = artifact.getAttribute(APIConstants.API_OVERVIEW_ENVIRONMENTS);
               api.setEnvironments(extractEnvironmentsForAPI(environments));

           } catch (GovernanceException e) {
               String msg = "Failed to get API fro artifact ";
               throw new APIManagementException(msg, e);
           } catch (RegistryException e) {
               String msg = "Failed to get LastAccess time or Rating";
               throw new APIManagementException(msg, e);
           } catch (UserStoreException e){
               String msg = "Failed to get User Realm of API Provider";
               throw new APIManagementException(msg, e);
           }
           return api;
       }

    public static boolean checkAccessTokenPartitioningEnabled() {
        return OAuthServerConfiguration.getInstance().isAccessTokenPartitioningEnabled();
    }

    public static boolean checkUserNameAssertionEnabled() {
        return OAuthServerConfiguration.getInstance().isUserNameAssertionEnabled();
    }

    public static String[] getAvailableKeyStoreTables() throws APIManagementException {
        String[] keyStoreTables = new String[0];
        Map<String, String>  domainMappings = getAvailableUserStoreDomainMappings();
        if (domainMappings != null) {
            keyStoreTables = new String[domainMappings.size()];
            int i = 0;
            for (Entry<String, String> e : domainMappings.entrySet()) {
                String value = e.getValue();
                keyStoreTables[i] = APIConstants.ACCESS_TOKEN_STORE_TABLE + "_" + value.trim();
                i++;
            }
        }
        return keyStoreTables;
    }

    public static Map<String, String> getAvailableUserStoreDomainMappings() throws
            APIManagementException {
        Map<String, String> userStoreDomainMap = new HashMap<String, String>();
        String domainsStr = OAuthServerConfiguration.getInstance().getAccessTokenPartitioningDomains();
        if (domainsStr != null) {
            String[] userStoreDomainsArr = domainsStr.split(",");
            for (String anUserStoreDomainsArr : userStoreDomainsArr) {
                String[] mapping = anUserStoreDomainsArr.trim().split(":"); //A:foo.com , B:bar.com
                if (mapping.length < 2) {
                    throw new APIManagementException("Domain mapping has not defined");
                }
                userStoreDomainMap.put(mapping[1].trim(), mapping[0].trim()); //key=domain & value=mapping
            }
        }
        return userStoreDomainMap;
    }

    public static String getAccessTokenStoreTableFromUserId(String userId)
            throws APIManagementException {
        String accessTokenStoreTable = APIConstants.ACCESS_TOKEN_STORE_TABLE;
        String userStore;
         if(userId != null) {
            String[] strArr = userId.split("/");
            if (strArr != null && strArr.length > 1) {
                userStore = strArr[0];
                Map<String, String> availableDomainMappings = getAvailableUserStoreDomainMappings();
                if (availableDomainMappings != null &&
                        availableDomainMappings.containsKey(userStore)) {
                    accessTokenStoreTable = accessTokenStoreTable + "_" +
                            availableDomainMappings.get(userStore);
                }
            }
         }
        return accessTokenStoreTable;
    }

    public static String getAccessTokenStoreTableFromAccessToken(String apiKey)
            throws APIManagementException {
        String userId = getUserIdFromAccessToken(apiKey); //i.e: 'foo.com/admin' or 'admin'
        return getAccessTokenStoreTableFromUserId(userId);
    }

    public static String getUserIdFromAccessToken(String apiKey) {
        String userId = null;
        String decodedKey = new String(Base64.decodeBase64(apiKey.getBytes()));
        String[] tmpArr = decodedKey.split(":");
        if (tmpArr != null && tmpArr.length == 2) { //tmpArr[0]= userStoreDomain & tmpArr[1] = userId
            userId = tmpArr[1];
        }
        return userId;
    }

    /**
     * validates if an accessToken has expired or not
     * @param accessTokenDO
     * @return true if token has expired else false
     */
    public static boolean isAccessTokenExpired(APIKeyValidationInfoDTO accessTokenDO) {
        long validityPeriod = accessTokenDO.getValidityPeriod();
        long issuedTime = accessTokenDO.getIssuedTime();
        long timestampSkew = OAuthServerConfiguration.getInstance().getTimeStampSkewInSeconds() * 1000;
        long currentTime = System.currentTimeMillis();

        //If the validity period is not an never expiring value
        if (validityPeriod != Long.MAX_VALUE) {
            //check the validity of cached OAuth2AccessToken Response

            if ((currentTime - timestampSkew) > (issuedTime + validityPeriod)) {
                accessTokenDO.setValidationStatus(
                        APIConstants.KeyValidationStatus.API_AUTH_ACCESS_TOKEN_EXPIRED);
                if (accessTokenDO.getEndUserToken() != null) {
                    log.info("Token " + accessTokenDO.getEndUserToken() + " expired.");
                }
                return true;
            }
        }

        return false;
    }

    /**
     *  When an input is having '@',replace it with '-AT-' [This is required to persist API data in registry,as registry paths don't allow '@' sign.]
     * @param input inputString
     * @return String modifiedString
     */
    public static String replaceEmailDomain(String input){
        if(input!=null&& input.contains(APIConstants.EMAIL_DOMAIN_SEPARATOR) ){
            input=input.replace(APIConstants.EMAIL_DOMAIN_SEPARATOR,APIConstants.EMAIL_DOMAIN_SEPARATOR_REPLACEMENT);
        }
        return input;
    }

    /**
     * When an input is having '-AT-',replace it with @ [This is required to persist API data between registry and database]
     * @param input inputString
     * @return String modifiedString
     */
    public static String replaceEmailDomainBack(String input) {
        if (input!=null && input.contains(APIConstants.EMAIL_DOMAIN_SEPARATOR_REPLACEMENT)) {
            input = input.replace(APIConstants.EMAIL_DOMAIN_SEPARATOR_REPLACEMENT,
                                  APIConstants.EMAIL_DOMAIN_SEPARATOR);
        }
        return input;
    }

    public static void copyResourcePermissions(String username, String sourceArtifactPath, String targetArtifactPath)
            throws APIManagementException {
        String sourceResourcePath = RegistryUtils.getAbsolutePath(RegistryContext.getBaseInstance(),
                APIUtil.getMountedPath(RegistryContext.getBaseInstance(), RegistryConstants.GOVERNANCE_REGISTRY_BASE_PATH)
                        + sourceArtifactPath);

        String targetResourcePath = RegistryUtils.getAbsolutePath(RegistryContext.getBaseInstance(),
                APIUtil.getMountedPath(RegistryContext.getBaseInstance(), RegistryConstants.GOVERNANCE_REGISTRY_BASE_PATH)
                        + targetArtifactPath);

        String tenantDomain = MultitenantUtils.getTenantDomain(APIUtil.replaceEmailDomainBack(username));

        try {
            int tenantId = ServiceReferenceHolder.getInstance().getRealmService().getTenantManager().getTenantId(tenantDomain);
            AuthorizationManager authManager = ServiceReferenceHolder.getInstance().getRealmService().
                    getTenantUserRealm(tenantId).getAuthorizationManager();
            String[] allowedRoles = authManager.getAllowedRolesForResource(sourceResourcePath, ActionConstants.GET);

            if (allowedRoles != null) {

                for (String allowedRole : allowedRoles) {
                    authManager.authorizeRole(allowedRole, targetResourcePath, ActionConstants.GET);
                }
            }

        } catch (UserStoreException e) {
            throw new APIManagementException("Error while adding role permissions to API", e);
        }
    }


    /**
     * This function is to set resource permissions based on its visibility
     *
     * @param visibility   API visibility
     * @param roles        Authorized roles
     * @param artifactPath API resource path
     * @throws org.wso2.carbon.apimgt.api.APIManagementException Throwing exception
     */
    public static void setResourcePermissions(String username, String visibility, String[] roles, String artifactPath)
            throws APIManagementException {
        try {
        	String resourcePath = RegistryUtils.getAbsolutePath(RegistryContext.getBaseInstance(),
        	        APIUtil.getMountedPath(RegistryContext.getBaseInstance(), RegistryConstants.GOVERNANCE_REGISTRY_BASE_PATH)
                    + artifactPath);

        	String tenantDomain = MultitenantUtils.getTenantDomain(APIUtil.replaceEmailDomainBack(username));
        	if (!tenantDomain.equals(org.wso2.carbon.utils.multitenancy.
        			MultitenantConstants.SUPER_TENANT_DOMAIN_NAME)) {
        		int tenantId = ServiceReferenceHolder.getInstance().getRealmService().
        				getTenantManager().getTenantId(tenantDomain);
                // calculate resource path
                RegistryAuthorizationManager authorizationManager = new RegistryAuthorizationManager
                        (ServiceReferenceHolder.getUserRealm());
                resourcePath = authorizationManager.computePathOnMount(resourcePath);
        		AuthorizationManager authManager = ServiceReferenceHolder.getInstance().getRealmService().
        				getTenantUserRealm(tenantId).getAuthorizationManager();
        		if (visibility != null && visibility.equalsIgnoreCase(APIConstants.API_RESTRICTED_VISIBILITY)) {
        			boolean isRoleEveryOne = false;
                    /*If no roles have defined, authorize for everyone role */
        			if (roles != null && roles.length == 1 && roles[0].equals("")) {
                    	authManager.authorizeRole(APIConstants.EVERYONE_ROLE, resourcePath,
                                ActionConstants.GET);
                    	isRoleEveryOne = true;
                    } else {
                    	for (String role : roles) {
                            if (role.equalsIgnoreCase(APIConstants.EVERYONE_ROLE)) {
                                isRoleEveryOne = true;
                            }
                            authManager.authorizeRole(role, resourcePath, ActionConstants.GET);

                        }
                    }
                    if (!isRoleEveryOne) {
                    	authManager.denyRole(APIConstants.EVERYONE_ROLE, resourcePath, ActionConstants.GET);
                    }
                    authManager.denyRole(APIConstants.ANONYMOUS_ROLE, resourcePath, ActionConstants.GET);
        		} else if (visibility != null && visibility.equalsIgnoreCase(APIConstants.API_PRIVATE_VISIBILITY)) {
                    authManager.authorizeRole(APIConstants.EVERYONE_ROLE, resourcePath, ActionConstants.GET);
                    authManager.denyRole(APIConstants.ANONYMOUS_ROLE, resourcePath, ActionConstants.GET);
                } else if (visibility != null && visibility.equalsIgnoreCase(APIConstants.DOC_OWNER_VISIBILITY)) {

                    /*If no roles have defined, deny access for everyone & anonymous role */
                    if (roles == null) {
                        authManager.denyRole(APIConstants.EVERYONE_ROLE, resourcePath, ActionConstants.GET);
                        authManager.denyRole(APIConstants.ANONYMOUS_ROLE, resourcePath, ActionConstants.GET);
                    } else {
                        for (String role : roles) {
                         authManager.denyRole(role, resourcePath, ActionConstants.GET);

                        }
                    }
                } else {
                	authManager.authorizeRole(APIConstants.EVERYONE_ROLE, resourcePath,
                                                       ActionConstants.GET);
                	authManager.authorizeRole(APIConstants.ANONYMOUS_ROLE, resourcePath,
                                                       ActionConstants.GET);
                }
        	} else {
        		RegistryAuthorizationManager authorizationManager = new RegistryAuthorizationManager
                        (ServiceReferenceHolder.getUserRealm());

                if (visibility != null && visibility.equalsIgnoreCase(APIConstants.API_RESTRICTED_VISIBILITY)) {
                    boolean isRoleEveryOne = false;
                    for (String role : roles) {
                        if (role.equalsIgnoreCase(APIConstants.EVERYONE_ROLE)) {
                            isRoleEveryOne = true;
                        }
                        authorizationManager.authorizeRole(role, resourcePath, ActionConstants.GET);

                    }
                    if (!isRoleEveryOne) {
                        authorizationManager.denyRole(APIConstants.EVERYONE_ROLE, resourcePath, ActionConstants.GET);
                    }
                    authorizationManager.denyRole(APIConstants.ANONYMOUS_ROLE, resourcePath, ActionConstants.GET);

                } else if (visibility != null && visibility.equalsIgnoreCase(APIConstants.API_PRIVATE_VISIBILITY)) {
                    authorizationManager.authorizeRole(APIConstants.EVERYONE_ROLE, resourcePath, ActionConstants.GET);
                    authorizationManager.denyRole(APIConstants.ANONYMOUS_ROLE, resourcePath, ActionConstants.GET);
                } else if (visibility != null && visibility.equalsIgnoreCase(APIConstants.DOC_OWNER_VISIBILITY)) {
                     /*If no roles have defined, deny access for everyone & anonymous role */
                    if (roles == null ) {
                        authorizationManager.denyRole(APIConstants.EVERYONE_ROLE, resourcePath, ActionConstants.GET);
                        authorizationManager.denyRole(APIConstants.ANONYMOUS_ROLE, resourcePath, ActionConstants.GET);
                    } else {
                        for (String role : roles) {
                        authorizationManager.denyRole(role, resourcePath, ActionConstants.GET);

                        }
                    }
                } else {
                    authorizationManager.authorizeRole(APIConstants.EVERYONE_ROLE, resourcePath,
                                                       ActionConstants.GET);
                    authorizationManager.authorizeRole(APIConstants.ANONYMOUS_ROLE, resourcePath,
                                                       ActionConstants.GET);
                }
        	}


        } catch (UserStoreException e) {
        	throw new APIManagementException("Error while adding role permissions to API", e);
        }
    }

	/**
	 * Load the throttling policy  to the registry for tenants
	 *
	 * @param tenant
	 * @param tenantID
	 * @throws org.wso2.carbon.apimgt.api.APIManagementException
	 */

	public static void loadTenantAPIPolicy(String tenant, int tenantID)
	                                                                   throws APIManagementException {
		try {
			RegistryService registryService =
			                                  ServiceReferenceHolder.getInstance()
			                                                        .getRegistryService();
			//UserRegistry govRegistry = registryService.getGovernanceUserRegistry(tenant, tenantID);
            UserRegistry govRegistry = registryService.getGovernanceSystemRegistry(tenantID);

			if (govRegistry.resourceExists(APIConstants.API_TIER_LOCATION)) {
				if (log.isDebugEnabled()) {
					log.debug("Tier policies already uploaded to the tenant's registry space");
				}
				return;
			}
			if (log.isDebugEnabled()) {
				log.debug("Adding API tier policies to the tenant's registry");
			}
			InputStream inputStream =
			                          APIManagerComponent.class.getResourceAsStream("/tiers/default-tiers.xml");
			byte[] data = IOUtils.toByteArray(inputStream);
			Resource resource = govRegistry.newResource();
			resource.setContent(data);
			govRegistry.put(APIConstants.API_TIER_LOCATION, resource);

		} catch (RegistryException e) {
			throw new APIManagementException(
			                                 "Error while saving policy information to the registry",
			                                 e);
		} catch (IOException e) {
			throw new APIManagementException("Error while reading policy file content", e);
		}
    }

    /**
     * Load the External API Store Configuration  to the registry
     *
     * @param tenantID
     * @throws org.wso2.carbon.apimgt.api.APIManagementException
     */

	public static void loadTenantExternalStoreConfig(int tenantID)
	                                                                   throws APIManagementException {
		try {
			RegistryService registryService =
			                                  ServiceReferenceHolder.getInstance()
			                                                        .getRegistryService();
			//UserRegistry govRegistry = registryService.getGovernanceUserRegistry(tenant, tenantID);
            UserRegistry govRegistry = registryService.getGovernanceSystemRegistry(tenantID);

            if (govRegistry.resourceExists(APIConstants.EXTERNAL_API_STORES_LOCATION)) {
                log.debug("External Stores configuration already uploaded to the registry");
                return;
            }
			if (log.isDebugEnabled()) {
				log.debug("Adding External Stores configuration to the tenant's registry");
			}
			InputStream inputStream =
			                          APIManagerComponent.class.getResourceAsStream("/externalstores/default-external-api-stores.xml");
			byte[] data = IOUtils.toByteArray(inputStream);
			Resource resource = govRegistry.newResource();
			resource.setContent(data);
			govRegistry.put(APIConstants.EXTERNAL_API_STORES_LOCATION, resource);

			/*set resource permission*/
            AuthorizationManager authManager = ServiceReferenceHolder.getInstance().getRealmService().
    				getTenantUserRealm(tenantID).getAuthorizationManager();
            String resourcePath = RegistryUtils.getAbsolutePath(RegistryContext.getBaseInstance(),
                    APIUtil.getMountedPath(RegistryContext.getBaseInstance(), RegistryConstants.GOVERNANCE_REGISTRY_BASE_PATH)
                    + APIConstants.EXTERNAL_API_STORES_LOCATION);
            authManager.denyRole(APIConstants.EVERYONE_ROLE, resourcePath, ActionConstants.GET);

		} catch (RegistryException e) {
            throw new APIManagementException("Error while saving External Stores configuration information to the registry", e);
        } catch (IOException e) {
            throw new APIManagementException("Error while reading External Stores configuration file content", e);
        } catch (UserStoreException e) {
        	throw new APIManagementException("Error while setting permission to External Stores configuration file", e);
		}
    }

	/**
	 * Load the Google Analytics Configuration  to the registry
	 *
	 * @param tenantID
	 * @throws org.wso2.carbon.apimgt.api.APIManagementException
	 */

	public static void loadTenantGAConfig(int tenantID) throws APIManagementException {
		try {
			RegistryService registryService =
			                                  ServiceReferenceHolder.getInstance()
			                                                        .getRegistryService();
			//UserRegistry govRegistry = registryService.getGovernanceUserRegistry(tenant, tenantID);
            UserRegistry govRegistry = registryService.getGovernanceSystemRegistry(tenantID);

            if (govRegistry.resourceExists(APIConstants.GA_CONFIGURATION_LOCATION)) {
                log.debug("Google Analytics configuration already uploaded to the registry");
                return;
            }
			if (log.isDebugEnabled()) {
				log.debug("Adding Google Analytics configuration to the tenant's registry");
			}
			InputStream inputStream =
			                          APIManagerComponent.class.getResourceAsStream("/statistics/default-ga-config.xml");
			byte[] data = IOUtils.toByteArray(inputStream);
			Resource resource = govRegistry.newResource();
			resource.setContent(data);
			govRegistry.put(APIConstants.GA_CONFIGURATION_LOCATION, resource);

			/*set resource permission*/
            AuthorizationManager authManager = ServiceReferenceHolder.getInstance().getRealmService().
    				getTenantUserRealm(tenantID).getAuthorizationManager();
            String resourcePath = RegistryUtils.getAbsolutePath(RegistryContext.getBaseInstance(),
                    APIUtil.getMountedPath(RegistryContext.getBaseInstance(), RegistryConstants.GOVERNANCE_REGISTRY_BASE_PATH)
                    + APIConstants.GA_CONFIGURATION_LOCATION);
            authManager.denyRole(APIConstants.EVERYONE_ROLE, resourcePath, ActionConstants.GET);

		} catch (RegistryException e) {
            throw new APIManagementException("Error while saving Google Analytics configuration information to the registry", e);
        } catch (IOException e) {
            throw new APIManagementException("Error while reading Google Analytics configuration file content", e);
        } catch (UserStoreException e) {
        	throw new APIManagementException("Error while setting permission to Google Analytics configuration file", e);
		}
    }

    public static void loadTenantWorkFlowExtensions(int tenantID)
            throws APIManagementException {
        // TODO: Merge different resource loading methods and create a single method.
        try {
            RegistryService registryService =
                    ServiceReferenceHolder.getInstance()
                            .getRegistryService();
            //UserRegistry govRegistry = registryService.getGovernanceUserRegistry(tenant, tenantID);
            UserRegistry govRegistry = registryService.getGovernanceSystemRegistry(tenantID);

            if (govRegistry.resourceExists(APIConstants.WORKFLOW_EXECUTOR_LOCATION)) {
                log.debug("External Stores configuration already uploaded to the registry");
                return;
            }
            if (log.isDebugEnabled()) {
                log.debug("Adding External Stores configuration to the tenant's registry");
            }
            InputStream inputStream =
                    APIManagerComponent.class.getResourceAsStream("/workflowextensions/default-workflow-extensions.xml");
            byte[] data = IOUtils.toByteArray(inputStream);
            Resource resource = govRegistry.newResource();
            resource.setContent(data);
            resource.setMediaType(APIConstants.WORKFLOW_MEDIA_TYPE);
            govRegistry.put(APIConstants.WORKFLOW_EXECUTOR_LOCATION, resource);

        } catch (RegistryException e) {
            throw new APIManagementException("Error while saving External Stores configuration information to the registry", e);
        } catch (IOException e) {
            throw new APIManagementException("Error while reading External Stores configuration file content", e);
        }
    }

    /**
     *
     * @param tenantId
     * @throws org.wso2.carbon.apimgt.api.APIManagementException
     */
    public static void loadTenantSelfSignUpConfigurations(int tenantId)
    		throws APIManagementException {
    	try {
            RegistryService registryService =
                    ServiceReferenceHolder.getInstance()
                            .getRegistryService();
            UserRegistry govRegistry = registryService.getGovernanceSystemRegistry(tenantId);

            if (govRegistry.resourceExists(APIConstants.SELF_SIGN_UP_CONFIG_LOCATION)) {
                log.debug("Self signup configuration already uploaded to the registry");
                return;
            }
            if (log.isDebugEnabled()) {
                log.debug("Adding Self signup configuration to the tenant's registry");
            }
            InputStream inputStream;
            if(tenantId==org.wso2.carbon.utils.multitenancy.MultitenantConstants.SUPER_TENANT_ID){
            inputStream=
                    APIManagerComponent.class.getResourceAsStream("/signupconfigurations/default-sign-up-config.xml");
            }else{
            inputStream=
                        APIManagerComponent.class.getResourceAsStream("/signupconfigurations/tenant-sign-up-config.xml");
            }
            byte[] data = IOUtils.toByteArray(inputStream);
            Resource resource = govRegistry.newResource();
            resource.setContent(data);
            resource.setMediaType(APIConstants.SELF_SIGN_UP_CONFIG_MEDIA_TYPE);
            govRegistry.put(APIConstants.SELF_SIGN_UP_CONFIG_LOCATION, resource);

        } catch (RegistryException e) {
            throw new APIManagementException("Error while saving Self signup configuration information to the registry", e);
        } catch (IOException e) {
            throw new APIManagementException("Error while reading Self signup configuration file content", e);
        }
    }

    /**
     *
     * @param tenantId
     * @throws org.wso2.carbon.apimgt.api.APIManagementException
     */
    public static void createSelfSignUpRoles(int tenantId)
    		throws APIManagementException {
    	try {
            RegistryService registryService =
                    ServiceReferenceHolder.getInstance()
                            .getRegistryService();
            UserRegistry govRegistry = registryService.getGovernanceSystemRegistry(tenantId);
            if (govRegistry.resourceExists(APIConstants.SELF_SIGN_UP_CONFIG_LOCATION)) {
                Resource resource = govRegistry.get(APIConstants.SELF_SIGN_UP_CONFIG_LOCATION);
                InputStream content=resource.getContentStream();
                DocumentBuilderFactory factory
                        = DocumentBuilderFactory.newInstance();
                DocumentBuilder parser = factory.newDocumentBuilder();
                Document dc= parser.parse(content);
                boolean enableSignup=Boolean.parseBoolean(dc.getElementsByTagName(APIConstants.SELF_SIGN_UP_REG_ENABLED).item(0).getFirstChild().getNodeValue());
                String signUpDomain=dc.getElementsByTagName(APIConstants.SELF_SIGN_UP_REG_DOMAIN_ELEM).item(0).getFirstChild().getNodeValue();
                if(enableSignup){
                int roleLength=dc.getElementsByTagName(APIConstants.SELF_SIGN_UP_REG_ROLE_NAME_ELEMENT).getLength();
                for(int i=0;i<roleLength;i++){
                String roleName=dc.getElementsByTagName(APIConstants.SELF_SIGN_UP_REG_ROLE_NAME_ELEMENT).item(i).getFirstChild().getNodeValue();
                boolean isExternalRole=Boolean.parseBoolean(dc.getElementsByTagName(APIConstants.SELF_SIGN_UP_REG_ROLE_IS_EXTERNAL).item(i).getFirstChild().getNodeValue());
                if(roleName!=null){
                // If isExternalRole==false ;create the subscriber role as an internal role
                if(isExternalRole && signUpDomain!=null){
                roleName=signUpDomain.toUpperCase()+CarbonConstants.DOMAIN_SEPARATOR+roleName;
                }else{
                roleName= UserCoreConstants.INTERNAL_DOMAIN + CarbonConstants.DOMAIN_SEPARATOR+roleName;
                }
                createSubscriberRole(roleName,tenantId);
                }
                }
                }
            }
            if (log.isDebugEnabled()) {
                log.debug("Adding Self signup configuration to the tenant's registry");
            }



        } catch (RegistryException e) {
            throw new APIManagementException("Error while getting Self signup role information from the registry", e);
        } catch (ParserConfigurationException e) {
            throw new APIManagementException("Error while getting Self signup role information from the registry", e);
        } catch (SAXException e) {
            throw new APIManagementException("Error while getting Self signup role information from the registry", e);
        } catch (IOException e) {
            throw new APIManagementException("Error while getting Self signup role information from the registry", e);
        }
    }

	 /**
     * Add BAM Server Profile Configuration which is used for southbound statistics
     * publishing
     * @throws org.wso2.carbon.apimgt.api.APIManagementException
     */
<<<<<<< HEAD
    public static void addBamServerProfile(String bamServerURL, String bamServerUser, 
    		String bamServerPassword, int tenantId) throws APIManagementException {
=======
    public static void addBamServerProfile(String bamServerURL, String bamServerUser,
    		String bamServerPassword, String bamServerThriftPort, int tenantId) throws APIManagementException {
>>>>>>> 8240e50c
    	RegistryService registryService = ServiceReferenceHolder.getInstance().getRegistryService();
        try {
            UserRegistry registry = registryService.getConfigSystemRegistry(tenantId);
            log.debug("Adding Bam Server Profile to the registry");
            InputStream inputStream = APIManagerComponent.class.getResourceAsStream("/bam/profile/bam-profile.xml");
            String bamProfile = IOUtils.toString(inputStream);
<<<<<<< HEAD
                        
            String bamProfileConfig = bamProfile.replaceAll("\\[1\\]", bamServerURL).
            		replaceAll("\\[2\\]", bamServerUser).
            		replaceAll("\\[3\\]", bamServerPassword);
            
=======

            int strIndex = bamServerURL.indexOf("://");
            int endIndex = bamServerURL.lastIndexOf(":");

            bamServerURL = bamServerURL.substring(strIndex + 3, endIndex);
            bamServerPassword = encryptPassword(bamServerPassword);
            int bamServerThriftPortVal = Integer.parseInt(bamServerThriftPort);
            String bamServerThriftAuthPort = String.valueOf(bamServerThriftPortVal + 100);

            String bamProfileConfig = bamProfile.replaceAll("\\[1\\]", bamServerURL).
            		replaceAll("\\[2\\]", bamServerThriftAuthPort).
            		replaceAll("\\[3\\]", bamServerThriftPort).
            		replaceAll("\\[4\\]", bamServerUser).
            		replaceAll("\\[5\\]", bamServerPassword);


>>>>>>> 8240e50c
            Resource resource = registry.newResource();
            resource.setContent(bamProfileConfig);
            registry.put(APIConstants.BAM_SERVER_PROFILE_LOCATION, resource);

        } catch(RegistryException e) {
        	throw new APIManagementException("Error while adding BAM Server Profile configuration " +
        			"information to the registry", e);
        } catch (IOException e) {
        	throw new APIManagementException("Error while reading BAM Server Profile configuration " +
        			"configuration file content", e);
		}
	}

    public static boolean isAnalyticsEnabled() {
        return APIManagerComponent.getDataPublisherAdminService().getEventingConfigData().isServiceStatsEnable();
    }

    public static Map<String, String> getAnalyticsConfigFromRegistry() {

        Map<String,String> propertyMap = new HashMap<String, String>();
        EventingConfigData eventingConfigData = APIManagerComponent.
                getDataPublisherAdminService().getEventingConfigData();
        propertyMap.put(APIConstants.API_USAGE_BAM_SERVER_URL_GROUPS, eventingConfigData.getUrl());
        propertyMap.put(APIConstants.API_USAGE_BAM_SERVER_USER, eventingConfigData.getUserName());
        propertyMap.put(APIConstants.API_USAGE_BAM_SERVER_PASSWORD, eventingConfigData.getPassword());
        return propertyMap;
    }

    public static void writeDefinedSequencesToTenantRegistry(int tenantID)
            throws APIManagementException {
        try {
            RegistryService registryService =
                    ServiceReferenceHolder.getInstance()
                            .getRegistryService();
            UserRegistry govRegistry = registryService.getGovernanceSystemRegistry(tenantID);

            if (govRegistry.resourceExists(APIConstants.API_CUSTOM_INSEQUENCE_LOCATION)) {
                if(log.isDebugEnabled()){
                    log.debug("Defined sequences have already been added to the tenant's registry");
                }
                //No need to add to add in sequences or out sequences. Do not return yet until we check for fault
                // sequences as well. (Designed to support migrations).
                //return;
            }
            else{
                if(log.isDebugEnabled()){
                    log.debug("Adding defined sequences to the tenant's registry.");
                }

                InputStream inSeqStream =
                        APIManagerComponent.class.getResourceAsStream("/definedsequences/in/log_in_message.xml");
                byte[] inSeqData = IOUtils.toByteArray(inSeqStream);
                Resource inSeqResource = govRegistry.newResource();
                inSeqResource.setContent(inSeqData);

                govRegistry.put(APIConstants.API_CUSTOM_INSEQUENCE_LOCATION + "log_in_message.xml", inSeqResource);

                InputStream outSeqStream =
                        APIManagerComponent.class.getResourceAsStream("/definedsequences/out/log_out_message.xml");
                byte[] outSeqData = IOUtils.toByteArray(outSeqStream);
                Resource outSeqResource = govRegistry.newResource();
                outSeqResource.setContent(outSeqData);

                govRegistry.put(APIConstants.API_CUSTOM_OUTSEQUENCE_LOCATION + "log_out_message.xml", outSeqResource);
            }
            if (govRegistry.resourceExists(APIConstants.API_CUSTOM_FAULTSEQUENCE_LOCATION)) {
                if(log.isDebugEnabled()){
                    log.debug("Defined fault sequences have already been added to the tenant's registry");
                }
                //Fault sequences have already been added. Nothing to do beyond this. Return.
                return;
            }

            InputStream faultSeqStream =
                    APIManagerComponent.class.getResourceAsStream("/definedsequences/fault/json_fault.xml");
            byte[] faultSeqData = IOUtils.toByteArray(faultSeqStream);
            Resource faultSeqResource = govRegistry.newResource();
            faultSeqResource.setContent(faultSeqData);

            govRegistry.put(APIConstants.API_CUSTOM_FAULTSEQUENCE_LOCATION + "json_fault.xml", faultSeqResource);

        } catch (RegistryException e) {
            throw new APIManagementException("Error while saving defined sequences to the tenant's registry ", e);
        } catch (IOException e) {
            throw new APIManagementException("Error while reading defined sequence ", e);
        }
	}

	/**
	 * Load the  API RXT to the registry for tenants
	 *
	 * @param tenant
	 * @param tenantID
	 * @throws org.wso2.carbon.apimgt.api.APIManagementException
	 */

	public static void loadloadTenantAPIRXT(String tenant, int tenantID)
	                                                                    throws APIManagementException {
		RegistryService registryService = ServiceReferenceHolder.getInstance().getRegistryService();
		UserRegistry registry = null;
		try {
			//registry = registryService.getRegistry(tenant, tenantID);
            registry = registryService.getGovernanceSystemRegistry(tenantID);
		} catch (RegistryException e) {
			throw new APIManagementException("Error when create registry instance ", e);
		}

		String rxtDir =
		                CarbonUtils.getCarbonHome() + File.separator + "repository" +
		                        File.separator + "resources" + File.separator + "rxts";
		File file = new File(rxtDir);
		FilenameFilter filenameFilter = new FilenameFilter() {
			public boolean accept(File dir, String name) {
				// if the file extension is .rxt return true, else false
				return name.endsWith(".rxt");
			}
		};
		String[] rxtFilePaths = file.list(filenameFilter);
		for (String rxtPath : rxtFilePaths) {
			String resourcePath =
			                      GovernanceConstants.RXT_CONFIGS_PATH +
			                              RegistryConstants.PATH_SEPARATOR + rxtPath;

            //This is  "registry" is a governance registry instance, therefore calculate the relative path to governance.
            String govRelativePath =   RegistryUtils.getRelativePathToOriginal(resourcePath,
                        APIUtil.getMountedPath(RegistryContext.getBaseInstance(), RegistryConstants.GOVERNANCE_REGISTRY_BASE_PATH));
			             try {
                // calculate resource path
                RegistryAuthorizationManager authorizationManager = new RegistryAuthorizationManager
                        (ServiceReferenceHolder.getUserRealm());
                resourcePath = authorizationManager.computePathOnMount(resourcePath);

                AuthorizationManager authManager = ServiceReferenceHolder.getInstance().getRealmService().
                        getTenantUserRealm(tenantID).getAuthorizationManager();

                 if (registry.resourceExists(govRelativePath)) {
                    // set anonymous user permission to RXTs
                    authManager.authorizeRole(APIConstants.ANONYMOUS_ROLE, resourcePath, ActionConstants.GET);
                     continue;
                 }

                 String rxt = FileUtil.readFileToString(rxtDir + File.separator + rxtPath);
                 Resource resource = registry.newResource();
                 resource.setContent(rxt.getBytes());
                 resource.setMediaType(APIConstants.RXT_MEDIA_TYPE);
                 registry.put(govRelativePath, resource);


                authManager.authorizeRole(APIConstants.ANONYMOUS_ROLE, resourcePath, ActionConstants.GET);

            } catch (UserStoreException e) {
                throw new APIManagementException("Error while adding role permissions to API", e);
            } catch (IOException e) {
                 String msg = "Failed to read rxt files";
                 throw new APIManagementException(msg, e);
             } catch (RegistryException e) {
				String msg = "Failed to add rxt to registry ";
				throw new APIManagementException(msg, e);
			}
		}

	}

    /**
     * Converting the user store domain name to uppercase.
     *
     * @param username Username to be modified
     * @return Username with domain name set to uppercase.
     */
    public static String setDomainNameToUppercase(String username) {
        if (username != null) {
            String[] nameParts = username.split(CarbonConstants.DOMAIN_SEPARATOR);
            if (nameParts.length > 1) {
                username = nameParts[0].toUpperCase() + CarbonConstants.DOMAIN_SEPARATOR + nameParts[1];
            }
        }

        return username;
    }

    public static void createSubscriberRole(String roleName,int tenantId) throws APIManagementException {

        String[] permissions = new String[]{
                "/permission/admin/login",
                APIConstants.Permissions.API_SUBSCRIBE
        };
        try {
            RealmService realmService = ServiceReferenceHolder.getInstance().getRealmService();
            UserRealm realm;
            org.wso2.carbon.user.api.UserRealm tenantRealm;
            UserStoreManager manager;

            if (tenantId < 0) {
                realm = realmService.getBootstrapRealm();
                manager = realm.getUserStoreManager();
            } else {
                tenantRealm = realmService.getTenantUserRealm(tenantId);
                manager = tenantRealm.getUserStoreManager();
            }
            if (!manager.isExistingRole(roleName)) {
                if (log.isDebugEnabled()) {
                    log.debug("Creating subscriber role: " + roleName);
                }
                Permission[] subscriberPermissions = new Permission[]{new Permission("/permission/admin/login", UserMgtConstants.EXECUTE_ACTION),
                        new Permission(APIConstants.Permissions.API_SUBSCRIBE, UserMgtConstants.EXECUTE_ACTION)};
                String tenantAdminName = ServiceReferenceHolder.getInstance()
                        .getRealmService().getTenantUserRealm(tenantId).
                                getRealmConfiguration().getAdminUserName();
                String[] userList = new String[]{tenantAdminName};
                manager.addRole(roleName, userList, subscriberPermissions);
            }
        } catch (UserStoreException e) {
            throw new APIManagementException("Error while creating subscriber role: " + roleName+ " - " +
                    "Self registration might not function properly.", e);
        }
    }

    public void setupSelfRegistration(APIManagerConfiguration config,int tenantId)
            throws APIManagementException {
        boolean enabled = Boolean.parseBoolean(config.getFirstProperty(APIConstants.SELF_SIGN_UP_ENABLED));
        if (!enabled) {
            return;
        }
        //Create the subscriber role as an internal role
        String role = UserCoreConstants.INTERNAL_DOMAIN + CarbonConstants.DOMAIN_SEPARATOR+config.getFirstProperty(APIConstants.SELF_SIGN_UP_ROLE);
        if (role.equals(UserCoreConstants.INTERNAL_DOMAIN + CarbonConstants.DOMAIN_SEPARATOR)) {
            // Required parameter missing - Throw an exception and interrupt startup
            throw new APIManagementException("Required subscriber role parameter missing " +
                                             "in the self sign up configuration");
        }
        String[] permissions = new String[]{
                "/permission/admin/login",
                APIConstants.Permissions.API_SUBSCRIBE
        };
        try {
            RealmService realmService = ServiceReferenceHolder.getInstance().getRealmService();
            UserRealm realm;
            org.wso2.carbon.user.api.UserRealm tenantRealm;
            UserStoreManager manager;

            if (tenantId < 0) {
                realm = realmService.getBootstrapRealm();
                manager = realm.getUserStoreManager();
            } else {
                tenantRealm = realmService.getTenantUserRealm(tenantId);
                manager = tenantRealm.getUserStoreManager();
            }
            if (!manager.isExistingRole(role)) {
                if (log.isDebugEnabled()) {
                    log.debug("Creating subscriber role: " + role);
                }
                Permission[] subscriberPermissions = new Permission[]{new Permission("/permission/admin/login", UserMgtConstants.EXECUTE_ACTION),
                        new Permission(APIConstants.Permissions.API_SUBSCRIBE, UserMgtConstants.EXECUTE_ACTION)};
                String tenantAdminName = ServiceReferenceHolder.getInstance()
                        .getRealmService().getTenantUserRealm(tenantId).
                                getRealmConfiguration().getAdminUserName();
                String[] userList = new String[]{tenantAdminName};
                manager.addRole(role, userList, subscriberPermissions);
            }
        } catch (UserStoreException e) {
            throw new APIManagementException("Error while creating subscriber role: " + role + " - " +
                    "Self registration might not function properly.", e);
        }
    }

    public static String removeAnySymbolFromUriTempate(String uriTemplate) {
    	if (uriTemplate != null) {
    		int anySymbolIndex = uriTemplate.indexOf("/*");
    		if (anySymbolIndex != -1) {
    			return uriTemplate.substring(0, anySymbolIndex);
    		}
    	}
    	return uriTemplate;
    }

    public static float getAverageRating(APIIdentifier apiId) throws APIManagementException {
        return ApiMgtDAO.getAverageRating(apiId);
    }

    public static List<Tenant> getAllTenantsWithSuperTenant() throws UserStoreException {
        Tenant[] tenants = ServiceReferenceHolder.getInstance().getRealmService().getTenantManager().getAllTenants();
        ArrayList<Tenant> tenantArrayList=new ArrayList<Tenant>();
        for(Tenant t:tenants){
            tenantArrayList.add(t);
        }
        Tenant superAdminTenant=new Tenant();
        superAdminTenant.setDomain(MultitenantConstants.SUPER_TENANT_DOMAIN_NAME);
        superAdminTenant.setId(org.wso2.carbon.utils.multitenancy.MultitenantConstants.SUPER_TENANT_ID);
        superAdminTenant.setAdminName(CarbonConstants.REGISTRY_ANONNYMOUS_USERNAME);
        tenantArrayList.add(superAdminTenant);
        return tenantArrayList;
    }

    /**
     * In multi tenant environment, publishers should allow only to revoke the tokens generated within his domain.
     * Super tenant should not see the tenant created tokens and vise versa. This method is used to check the logged in
     * user have permissions to revoke a given users tokens.
     * @param loggedInUser current logged in user to publisher
     * @param authorizedUser access token owner
     * @return
     */
    public static boolean isLoggedInUserAuthorizedToRevokeToken(String loggedInUser, String authorizedUser) {
        String loggedUserTenantDomain = MultitenantUtils.getTenantDomain(loggedInUser);
        String authorizedUserTenantDomain = MultitenantUtils.getTenantDomain(authorizedUser);

        if (loggedUserTenantDomain.equals(MultitenantConstants.SUPER_TENANT_DOMAIN_NAME) &&
                authorizedUserTenantDomain.equals(MultitenantConstants.SUPER_TENANT_DOMAIN_NAME)) {
            return true;
        } else if (loggedUserTenantDomain.equals(authorizedUserTenantDomain)) {
            return true;
        }

        return false;
    }
    public static int getApplicationId(String appName,String userId) throws APIManagementException {
        return new ApiMgtDAO().getApplicationId(appName,userId);
    }

    public static boolean isAPIManagementEnabled() {
        return Boolean.parseBoolean(CarbonUtils.getServerConfiguration().getFirstProperty("APIManagement.Enabled"));
    }

    public static boolean isLoadAPIContextsAtStartup() {
        return Boolean.parseBoolean(CarbonUtils.getServerConfiguration().getFirstProperty("APIManagement.LoadAPIContextsInServerStartup"));
    }

    public static Set<APIStore> getExternalAPIStores(int tenantId) throws APIManagementException {
        SortedSet<APIStore> apistoreSet=new TreeSet<APIStore>(new APIStoreNameComparator());
        apistoreSet.addAll(getExternalStores(tenantId));
        if (apistoreSet.size() != 0) {
            return apistoreSet;
        } else {
            return null;
        }

    }

    public static boolean isAllowDisplayAPIsWithMultipleStatus() {
        APIManagerConfiguration config = ServiceReferenceHolder.getInstance().
                getAPIManagerConfigurationService().getAPIManagerConfiguration();
        String displayAllAPIs = config.getFirstProperty(APIConstants.API_STORE_DISPLAY_ALL_APIS);
        if (displayAllAPIs == null) {
            log.warn("The configurations related to show deprecated APIs in APIStore " +
                    "are missing in api-manager.xml.");
            return false;
        }
        return Boolean.parseBoolean(displayAllAPIs);
    }

    public static boolean isAllowDisplayMultipleVersions() {
        APIManagerConfiguration config = ServiceReferenceHolder.getInstance().
                getAPIManagerConfigurationService().getAPIManagerConfiguration();

        String displayMultiVersions = config.getFirstProperty(APIConstants.API_STORE_DISPLAY_MULTIPLE_VERSIONS);
        if (displayMultiVersions == null) {
            log.warn("The configurations related to show multiple versions of API in APIStore " +
                    "are missing in api-manager.xml.");
            return false;
        }
        return Boolean.parseBoolean(displayMultiVersions);
    }

    public static Set<APIStore> getExternalAPIStores(Set<APIStore> inputStores, int tenantId)
            throws APIManagementException {
        SortedSet<APIStore> apiStores = new TreeSet<APIStore>(new APIStoreNameComparator());
        apiStores.addAll(getExternalStores(tenantId));
        boolean exists = false;
        if (apiStores.size() != 0) {
            for (APIStore store : apiStores) {
                for (APIStore inputStore : inputStores) {
                    if (inputStore.getName().equals(store.getName())) { //If the configured apistore already stored in db,ignore adding it again
                        exists = true;
                    }
                }
                if (!exists) {
                    inputStores.add(store);
                }
                exists=false;
            }

        }
        return inputStores;


    }

    public static boolean isAPIsPublishToExternalAPIStores(int tenantId)
            throws APIManagementException {

        return getExternalStores(tenantId).size() != 0;


    }

    public static boolean isAPIGatewayKeyCacheEnabled() {
        try {
            APIManagerConfiguration config = ServiceReferenceHolder.getInstance().getAPIManagerConfigurationService().getAPIManagerConfiguration();
            String serviceURL = config.getFirstProperty(APIConstants.API_GATEWAY_KEY_CACHE_ENABLED);
            return Boolean.parseBoolean(serviceURL);
        } catch (Exception e) {
            log.error("Did not found valid API Validation Information cache configuration. Use default configuration" + e);
        }
        return true;
    }


    public static Cache getAPIContextCache() {
        CacheManager contextCacheManager = Caching.getCacheManager(APIConstants.API_CONTEXT_CACHE_MANAGER).
                getCache(APIConstants.API_CONTEXT_CACHE).getCacheManager();
        if (!isContextCacheInitialized) {
            isContextCacheInitialized = true;
            return contextCacheManager.<String, Boolean>createCacheBuilder(APIConstants.API_CONTEXT_CACHE_MANAGER).
                    setExpiry(CacheConfiguration.ExpiryType.MODIFIED, new CacheConfiguration.Duration(TimeUnit.DAYS,
                            APIConstants.API_CONTEXT_CACHE_EXPIRY_TIME_IN_DAYS)).setStoreByValue(false).build();
        } else {
            return Caching.getCacheManager(APIConstants.API_CONTEXT_CACHE_MANAGER).getCache(APIConstants.API_CONTEXT_CACHE);
        }
    }

    /**
     * Get active tenant domains
     *
     * @return
     * @throws org.wso2.carbon.user.api.UserStoreException
     */
    public static Set<String> getActiveTenantDomains() throws UserStoreException {
        Set<String> tenantDomains = null;
        Tenant[] tenants = ServiceReferenceHolder.getInstance().getRealmService().getTenantManager().getAllTenants();
        if (tenants == null || tenants.length == 0) {
            tenantDomains = Collections.<String>emptySet();
        } else {
            tenantDomains = new HashSet<String>();
            for (Tenant tenant : tenants) {
                if (tenant.isActive()) {
                    tenantDomains.add(tenant.getDomain());
                }
            }
            if (tenantDomains.size() > 0) {
                tenantDomains.add(MultitenantConstants.SUPER_TENANT_DOMAIN_NAME);
            }
        }
        return tenantDomains;
    }


    /**
     * Retrieves the role list of system

     * @throws org.wso2.carbon.apimgt.api.APIManagementException If an error occurs
     */
    public static String[] getRoleNames(String username) throws APIManagementException {

        String tenantDomain = MultitenantUtils.getTenantDomain(username);
        try {
            if (!tenantDomain.equals(org.wso2.carbon.utils.multitenancy.MultitenantConstants.SUPER_TENANT_DOMAIN_NAME)) {
                int tenantId = ServiceReferenceHolder.getInstance().getRealmService().getTenantManager().getTenantId(tenantDomain);
                UserStoreManager manager = ServiceReferenceHolder.getInstance().
                        getRealmService().getTenantUserRealm(tenantId).getUserStoreManager();

                return manager.getRoleNames();
            } else {
                RemoteAuthorizationManager authorizationManager = RemoteAuthorizationManager.getInstance();
                return authorizationManager.getRoleNames();
            }
        } catch (UserStoreException e) {
            log.error("Error while getting all the roles", e);
            return null;

        }

    }

    /**
     * Create API Definition in JSON
     *
     * @param api API
     * @throws org.wso2.carbon.apimgt.api.APIManagementException
     *          if failed to generate the content and save
     * @throws org.json.simple.parser.ParseException
     */
    public static String createSwagger12JSONContent(API api) throws APIManagementException {

    	JSONParser parser = new JSONParser();
		String pathJsonTemplate = "{\n    \"path\": \"\",\n    \"operations\": []\n}";
		String operationJsonTemplate = "{\n    \"method\": \"\",\n    \"parameters\": []\n}";
		String apiJsonTemplate = "{\n    \"apiVersion\": \"\",\n    \"swaggerVersion\": \"1.2\",\n    \"apis\": [],\n    \"info\": {\n        \"title\": \"\",\n        \"description\": \"\",\n        \"termsOfServiceUrl\": \"\",\n        \"contact\": \"\",\n        \"license\": \"\",\n        \"licenseUrl\": \"\"\n    },\n    \"authorizations\": {\n        \"oauth2\": {\n            \"type\": \"oauth2\",\n            \"scopes\": []\n        }\n    }\n}";
		String apiResourceJsontemplate = "{\n    \"apiVersion\": \"\",\n    \"swaggerVersion\": \"1.2\",\n    \"resourcePath\":\"\",\n    \"apis\": [],\n    \"info\": {\n        \"title\": \"\",\n        \"description\": \"\",\n        \"termsOfServiceUrl\": \"\",\n        \"contact\": \"\",\n        \"license\": \"\",\n        \"licenseUrl\": \"\"\n    },\n    \"authorizations\": {\n        \"oauth2\": {\n            \"type\": \"oauth2\",\n            \"scopes\": []\n        }\n    }\n}";


    	APIIdentifier identifier = api.getId();

		APIManagerConfiguration config = ServiceReferenceHolder.getInstance().
                getAPIManagerConfigurationService().getAPIManagerConfiguration();

        Environment environment = (Environment) config.getApiGatewayEnvironments().values().toArray()[0];
        String endpoints = environment.getApiGatewayEndpoint();
        String[] endpointsSet = endpoints.split(",");
        String apiContext = api.getContext();
        String version = identifier.getVersion();
        Set<URITemplate> uriTemplates = api.getUriTemplates();
        String description = api.getDescription();

        if (endpointsSet.length < 1) {
        	throw new APIManagementException("Error in creating JSON representation of the API" + identifier.getApiName());
        }
    	if (description == null || description.equals("")) {
    		description = "";
    	} else {
    		description = description.trim();
    	}


    	Map<String, List<String>> resourceNamepaths = new HashMap<String, List<String>>();

    	Map<String, JSONObject> resourceNameJSONs = new HashMap<String, JSONObject>();

    	Map<String, List<JSONObject>> resourcePathJSONs = new HashMap<String, List<JSONObject>>();

    	List<APIResource> apis = new ArrayList<APIResource>();

    	JSONObject mainAPIJson = null;

    	try {
    		mainAPIJson = (JSONObject) parser.parse(apiJsonTemplate);

	    	for (URITemplate template : uriTemplates) {
	    		List<Operation> ops;
	    		List<Parameter> parameters = null;

	    		String path = template.getUriTemplate();

	    		if (path != null && (path.equals("/*") || (path.equals("/")))) {
	        		path = "/*";
	        	}
	    		List<String> resourcePaths;
	    		int resourceNameEndIndex = path.indexOf("/", 1);
	    		String resourceName = "/default";
	    		if(resourceNameEndIndex != -1) {
	    			resourceName = path.substring(1, resourceNameEndIndex);
	    		}

	    		if(!resourceName.startsWith("/")) {
	    			resourceName = "/" + resourceName;
	    		}

	    		if(resourceNamepaths.get(resourceName) != null) {
	    			resourcePaths = resourceNamepaths.get(resourceName);
	    			if (!resourcePaths.contains(path)) {
	    				resourcePaths.add(path);
	    			}
	    			String httpVerbsStrng = template.getMethodsAsString();
	    			String[] httpVerbs = httpVerbsStrng.split(" ");
	    			for (String httpVerb : httpVerbs) {
	    				final JSONObject operationJson = (JSONObject) parser.parse(operationJsonTemplate);
		    			operationJson.put("method", httpVerb);
		    			operationJson.put("auth_type", template.getAuthType());
		    			operationJson.put("throttling_tier", template.getThrottlingTier());

		    			if(resourcePathJSONs.get(path) != null) {
		    				resourcePathJSONs.get(path).add(operationJson);

		    			} else {
		    				resourcePathJSONs.put(path, new ArrayList<JSONObject>() {{
		    					add(operationJson);
		    				}});
		    			}
					}
	    			resourceNamepaths.put(resourceName, resourcePaths);
	    		} else {
	    			JSONObject resourcePathJson = (JSONObject) parser.parse(apiResourceJsontemplate);

	    			resourcePathJson.put("apiVersion", version);
	    			resourcePathJson.put("resourcePath", resourceName);
	    			resourceNameJSONs.put(resourceName, resourcePathJson);

	    			resourcePaths = new ArrayList<String>();
	    			resourcePaths.add(path);

	    			String httpVerbsStrng = template.getMethodsAsString();
	    			String[] httpVerbs = httpVerbsStrng.split(" ");
	    			for (String httpVerb : httpVerbs) {
	    				final JSONObject operationJson = (JSONObject) parser.parse(operationJsonTemplate);
		    			operationJson.put("method", httpVerb);
		    			operationJson.put("auth_type", template.getAuthType());
		    			operationJson.put("throttling_tier", template.getThrottlingTier());

		    			if(resourcePathJSONs.get(path) != null) {
		    				resourcePathJSONs.get(path).add(operationJson);

		    			} else {
		    				resourcePathJSONs.put(path, new ArrayList<JSONObject>() {{
		    					add(operationJson);
		    				}});
		    			}
					}
	    			resourceNamepaths.put(resourceName, resourcePaths);
	    		}
	    	}

	    	for (Entry<String, List<String>> entry : resourceNamepaths.entrySet()) {
				String resourcePath = entry.getKey();
				JSONObject jsonOb = resourceNameJSONs.get(resourcePath);
			    List<String> pathItems = entry.getValue();
			    for (String pathItem : pathItems) {
			    	JSONObject pathJson = (JSONObject) parser.parse(pathJsonTemplate);
			    	pathJson.put("path", pathItem);
			    	List<JSONObject> methodJsons = resourcePathJSONs.get(pathItem);
			    	for (JSONObject methodJson : methodJsons) {
			    		JSONArray operations = (JSONArray) pathJson.get("operations");
			    		operations.add(methodJson);
			    	}
			    	JSONArray apis1 = (JSONArray) jsonOb.get("apis");
			    	apis1.add(pathJson);
			    }
			}

	    	mainAPIJson.put("apiVersion", version);
	    	((JSONObject)mainAPIJson.get("info")).put("description", description);
	    	for (Entry<String, List<String>> entry : resourceNamepaths.entrySet()) {
	    		String resourcePath = entry.getKey();
				JSONObject jsonOb = resourceNameJSONs.get(resourcePath);
				JSONArray apis1 = (JSONArray) mainAPIJson.get("apis");
				JSONObject pathjob = new JSONObject();
				pathjob.put("path",resourcePath);
				pathjob.put("description","");
				pathjob.put("file",jsonOb);
				apis1.add(pathjob);

			}
    	} catch(ParseException e) {
    		throw new APIManagementException("Error while generating swagger 1.2 resource for api " + api.getId().getProviderName()
    				+ "-" + api.getId().getApiName()
    				+ "-" + api.getId().getVersion(), e);
    	}


    	return mainAPIJson.toJSONString();
     }

    /**
     * Create API Definition in JSON
     *
     * @param api API
     * @throws org.wso2.carbon.apimgt.api.APIManagementException
     *          if failed to generate the content and save
     */
    public static String createSwaggerJSONContent(API api) throws APIManagementException {
    	APIIdentifier identifier = api.getId();

		APIManagerConfiguration config = ServiceReferenceHolder.getInstance().
                getAPIManagerConfigurationService().getAPIManagerConfiguration();

        Environment environment = (Environment) config.getApiGatewayEnvironments().values().toArray()[0];
        String endpoints = environment.getApiGatewayEndpoint();
        String[] endpointsSet = endpoints.split(",");
        String apiContext = api.getContext();
        String version = identifier.getVersion();
        Set<URITemplate> uriTemplates = api.getUriTemplates();
        String description = api.getDescription();

        // With the new context version strategy, the URL prefix is the apiContext. the verison will be embedded in
        // the apiContext.
        String urlPrefix = apiContext;
//        String urlPrefix = apiContext + "/" +version;

        if (endpointsSet.length < 1) {
        	throw new APIManagementException("Error in creating JSON representation of the API" + identifier.getApiName());
        }
    	if (description == null || description.equals("")) {
    		description = "";
    	} else {
    		description = description.trim();
    	}

    	Map<String, List<Operation>> uriTemplateDefinitions = new HashMap<String, List<Operation>>();
    	List<APIResource> apis = new ArrayList<APIResource>();
    	for (URITemplate template : uriTemplates) {
    		List<Operation> ops;
    		List<Parameter> parameters = null;
    		String path = urlPrefix +
    				APIUtil.removeAnySymbolFromUriTempate(template.getUriTemplate());
    		/* path exists in uriTemplateDefinitions */
    		if (uriTemplateDefinitions.get(path) != null) {
    			ops = uriTemplateDefinitions.get(path);
    			parameters = new ArrayList<Parameter>();

    			String httpVerb = template.getHTTPVerb();
    			/* For GET and DELETE Parameter name - Query Parameters*/
    			if (httpVerb.equals(Constants.Configuration.HTTP_METHOD_GET) ||
    					httpVerb.equals(Constants.Configuration.HTTP_METHOD_DELETE)) {
    				Parameter queryParam = new Parameter(APIConstants.OperationParameter.QUERY_PARAM_NAME,
    						APIConstants.OperationParameter.QUERY_PARAM_DESCRIPTION, APIConstants.OperationParameter.PAYLOAD_PARAM_TYPE, false, false, "String");
    				parameters.add(queryParam);
    			} else {/* For POST and PUT Parameter name - Payload*/
    				Parameter payLoadParam = new Parameter(APIConstants.OperationParameter.PAYLOAD_PARAM_NAME,
    						APIConstants.OperationParameter.PAYLOAD_PARAM_DESCRIPTION, APIConstants.OperationParameter.PAYLOAD_PARAM_TYPE, false, false, "String");
    				parameters.add(payLoadParam);
    			}

    			Parameter authParam = new Parameter(APIConstants.OperationParameter.AUTH_PARAM_NAME,
						APIConstants.OperationParameter.AUTH_PARAM_DESCRIPTION, APIConstants.OperationParameter.AUTH_PARAM_TYPE, false, false, "String");
    			parameters.add(authParam);
    			if (!httpVerb.equals("OPTIONS")) {
    				Operation op = new Operation(httpVerb, description, description, parameters);
    				ops.add(op);
    			}
    		} else {/* path not exists in uriTemplateDefinitions */
    			ops = new ArrayList<Operation>();
    			parameters = new ArrayList<Parameter>();

				String httpVerb = template.getHTTPVerb();
				/* For GET and DELETE Parameter name - Query Parameters*/
    			if (httpVerb.equals(Constants.Configuration.HTTP_METHOD_GET) ||
    					httpVerb.equals(Constants.Configuration.HTTP_METHOD_DELETE)) {
    				Parameter queryParam = new Parameter(APIConstants.OperationParameter.QUERY_PARAM_NAME,
    						APIConstants.OperationParameter.QUERY_PARAM_DESCRIPTION, APIConstants.OperationParameter.PAYLOAD_PARAM_TYPE, false, false, "String");
    				parameters.add(queryParam);
    			} else {/* For POST and PUT Parameter name - Payload*/
    				Parameter payLoadParam = new Parameter(APIConstants.OperationParameter.PAYLOAD_PARAM_NAME,
    						APIConstants.OperationParameter.PAYLOAD_PARAM_DESCRIPTION, APIConstants.OperationParameter.PAYLOAD_PARAM_TYPE, false, false, "String");
    				parameters.add(payLoadParam);
    			}
    			Parameter authParam = new Parameter(APIConstants.OperationParameter.AUTH_PARAM_NAME,
						APIConstants.OperationParameter.AUTH_PARAM_DESCRIPTION, APIConstants.OperationParameter.AUTH_PARAM_TYPE, false, false, "String");
    			parameters.add(authParam);
    			if (!httpVerb.equals("OPTIONS")) {
    				Operation op = new Operation(httpVerb, description, description, parameters);
    				ops.add(op);
    			}
    			uriTemplateDefinitions.put(path, ops);
    		}
    	}

    	Set<String> resPaths = uriTemplateDefinitions.keySet();

		for (String resPath: resPaths) {
			APIResource apiResource = new APIResource(resPath, description, uriTemplateDefinitions.get(resPath));
			apis.add(apiResource);
    	}

		APIDefinition apidefinition = new APIDefinition(version, APIConstants.SWAGGER_VERSION, endpointsSet[0], apiContext, apis);

    	Gson gson = new Gson();
    	return gson.toJson(apidefinition);
     }

    /**
     * Helper method to get tenantId from userName
     *
     * @param userName
     * @return tenantId
     * @throws org.wso2.carbon.apimgt.api.APIManagementException
     */
    public static int getTenantId(String userName){
        //get tenant domain from user name
        String tenantDomain = MultitenantUtils.getTenantDomain(userName);
        RealmService realmService = ServiceReferenceHolder.getInstance().getRealmService();

        if(realmService == null){
            return MultitenantConstants.SUPER_TENANT_ID;
        }

        try {
            int tenantId = realmService.getTenantManager().getTenantId(tenantDomain);
            return tenantId;
        } catch (UserStoreException e) {

            log.error(e);
        }

        return -1;
    }

    /**
     * Helper method to get username with tenant domain.
     *
     * @param userName
     * @return  userName with tenant domain
     */
    public static String getUserNameWithTenantSuffix(String userName) {
        String userNameWithTenantPrefix = userName;
        String tenantDomain = MultitenantUtils.getTenantDomain(userName);
        if (userName != null && !userName.contains("@")
                  && MultitenantConstants.SUPER_TENANT_DOMAIN_NAME.equals(tenantDomain)) {
              userNameWithTenantPrefix = userName + "@" + tenantDomain;
        }

        return userNameWithTenantPrefix;

    }

    /**
     * Build OMElement from inputstream
     * @param inputStream
     * @return  OMElement
     * @throws Exception
     * @return
     */
    public static OMElement buildOMElement(InputStream inputStream) throws Exception {
        XMLStreamReader parser;
        StAXOMBuilder builder;
        try {
            parser = XMLInputFactory.newInstance().createXMLStreamReader(inputStream);
             builder = new StAXOMBuilder(parser);
        }
        catch (XMLStreamException e) {
            String msg = "Error in initializing the parser.";
            log.error(msg, e);
            throw new Exception(msg, e);
        }

        return builder.getDocumentElement();
    }


	/**
	 * Get stored in sequences, out sequences and fault sequences from the governanceSystem registry
	 *
	 * @param sequenceName
	 *            -The sequence to be retrieved
	 * @param tenantId
	 * @param direction
	 *            - Direction indicates which sequences to fetch. Values would be
	 *             "in", "out" or "fault"
	 * @return
	 * @throws org.wso2.carbon.apimgt.api.APIManagementException
	 */
	public static OMElement getCustomSequence(String sequenceName, int tenantId,
	                                                 String direction)
	                                                                  throws APIManagementException {
		org.wso2.carbon.registry.api.Collection seqCollection = null;

		try {
			UserRegistry registry = ServiceReferenceHolder.getInstance().getRegistryService()
			                                              .getGovernanceSystemRegistry(tenantId);
			if ("in".equals(direction)) {
				seqCollection = (org.wso2.carbon.registry.api.Collection) registry.get(APIConstants.API_CUSTOM_INSEQUENCE_LOCATION);
			}
			else if ("out".equals(direction)) {
				seqCollection = (org.wso2.carbon.registry.api.Collection) registry.get(APIConstants.API_CUSTOM_OUTSEQUENCE_LOCATION);
			}
            else if("fault".equals(direction)) {
                seqCollection = (org.wso2.carbon.registry.api.Collection) registry.get(APIConstants.API_CUSTOM_FAULTSEQUENCE_LOCATION);
            }

			if (seqCollection != null) {
				String[] childPaths = seqCollection.getChildren();

				for (int i = 0; i < childPaths.length; i++) {
					Resource sequence = registry.get(childPaths[i]);
					OMElement seqElment = APIUtil.buildOMElement(sequence.getContentStream());
					if (sequenceName.equals(seqElment.getAttributeValue(new QName("name")))) {
						return seqElment;
					}
				}
			}

		} catch (Exception e) {
			String msg = "Issue is in accessing the Registry";
			log.error(msg);
			throw new APIManagementException(msg, e);
		}
		return null;
	}

	/**
	 * Return the sequence extension name.
	 * eg: admin--testAPi--v1.00
	 *
	 * @param api
	 * @return
	 */
	public static String getSequenceExtensionName(API api) {

		String seqExt = api.getId().getProviderName() + "--" + api.getId().getApiName() + ":v" +
		                        api.getId().getVersion();

		return seqExt;

	}

    /**
     *
     * @param token
     * @return
     */
    public static String decryptToken(String token) throws CryptoException {
        APIManagerConfiguration config = ServiceReferenceHolder.getInstance().
                getAPIManagerConfigurationService().getAPIManagerConfiguration();

        if(Boolean.parseBoolean(config.getFirstProperty(APIConstants.API_KEY_MANAGER_ENCRYPT_TOKENS))){
            return new String(CryptoUtil.getDefaultCryptoUtil().base64DecodeAndDecrypt(token));
        }
        return token;
    }

    /**
     *
     * @param token
     * @return
     */
    public static String encryptToken(String token) throws CryptoException{
        APIManagerConfiguration config = ServiceReferenceHolder.getInstance().
                getAPIManagerConfigurationService().getAPIManagerConfiguration();

        if(Boolean.parseBoolean(config.getFirstProperty(APIConstants.API_KEY_MANAGER_ENCRYPT_TOKENS))){
            return CryptoUtil.getDefaultCryptoUtil().encryptAndBase64Encode(token.getBytes());
        }
        return token;
    }

    public static void loadTenantRegistry(int tenantId){
        TenantRegistryLoader tenantRegistryLoader = APIManagerComponent.getTenantRegistryLoader();
        ServiceReferenceHolder.getInstance().getIndexLoaderService().loadTenantIndex(tenantId);
        tenantRegistryLoader.loadTenantRegistry(tenantId);
     }

    /**
     * This is to get the registry resource's HTTP permlink path.
     * Once this issue is fixed (https://wso2.org/jira/browse/REGISTRY-2110),
     * we can remove this method, and get permlink from the resource.
     * @param path - Registry resource path
     * @return {@link String} -HTTP permlink
     */
    public static String getRegistryResourceHTTPPermlink(String path){
        String schemeHttp = "http";
        String schemeHttps = "https";

        ConfigurationContextService contetxservice = ServiceReferenceHolder.getContextService();
        //First we will try to generate http permalink and if its disabled then only we will consider https
        int port = CarbonUtils.getTransportProxyPort(contetxservice.getServerConfigContext(), schemeHttp);
        if (port == -1) {
            port = CarbonUtils.getTransportPort(contetxservice.getServerConfigContext(), schemeHttp);
        }
        //getting https parameters if http is disabled. If proxy port is not present we will go for default port
        if (port == -1) {
            port = CarbonUtils.getTransportProxyPort(contetxservice.getServerConfigContext(), schemeHttps);
        }
        if (port == -1) {
            port = CarbonUtils.getTransportPort(contetxservice.getServerConfigContext(), schemeHttps);
        }

        String webContext = ServerConfiguration.getInstance().getFirstProperty("WebContextRoot");

        if (webContext == null || webContext.equals("/")) {
            webContext = "";
        }
        RegistryService registryService =ServiceReferenceHolder.getInstance().getRegistryService();
        String version = "";
        if (registryService == null) {
            log.error("Registry Service has not been set.");
        } else if (path != null) {
            try {
                String[] versions = registryService.getRegistry(
                        CarbonConstants.REGISTRY_SYSTEM_USERNAME,
                        CarbonContext.getThreadLocalCarbonContext().getTenantId()).getVersions(path);
                if (versions != null && versions.length > 0) {
                    version = versions[0].substring(versions[0].lastIndexOf(";version:"));
                }
            } catch (RegistryException e) {
                log.error("An error occurred while determining the latest version of the " +
                        "resource at the given path: " + path, e);
            }
        }
        if (port != -1 && path != null) {
            String tenantDomain =
                    PrivilegedCarbonContext.getCurrentContext().getTenantDomain(true);
            return webContext +
            		( (tenantDomain != null &&
            		!MultitenantConstants.SUPER_TENANT_DOMAIN_NAME.equals(tenantDomain)) ?
            			"/" + MultitenantConstants.TENANT_AWARE_URL_PREFIX + "/" + tenantDomain :
            			"") +
                    "/registry/resource" +
                    org.wso2.carbon.registry.app.Utils.encodeRegistryPath(path) + version;
        }
        return null;
    }


    public static boolean isSandboxEndpointsExists(API api){
        JSONParser parser = new JSONParser();
        JSONObject config = null;
        try {
            config = (JSONObject) parser.parse(api.getEndpointConfig());

            if(config.containsKey("sandbox_endpoints")){
                return true;
            }
        } catch (ParseException e) {
            log.error("Unable to parse endpoint config JSON", e);
        } catch (ClassCastException e){
            log.error("Unable to parse endpoint config JSON", e);
        }
        return false;
    }

    public static boolean isProductionEndpointsExists(API api){
        JSONParser parser = new JSONParser();
        JSONObject config = null;
        try {
            config = (JSONObject) parser.parse(api.getEndpointConfig());

            if(config.containsKey("production_endpoints")){
                return true;
            }
        } catch (ParseException e) {
            log.error("Unable to parse endpoint config JSON", e);
        } catch (ClassCastException e){
            log.error("Unable to parse endpoint config JSON", e);
        }
        return false;
    }

     /**
       * This method used to get API minimum information from governance artifact
       *
       * @param artifact API artifact
       * @param registry Registry
       * @return API
       * @throws org.wso2.carbon.apimgt.api.APIManagementException if failed to get API from artifact
     */
     public static API getAPIInformation(GovernanceArtifact artifact, Registry registry)
                                        throws APIManagementException {
        API api;
        try {
        String providerName = artifact.getAttribute(APIConstants.API_OVERVIEW_PROVIDER);
        String apiName = artifact.getAttribute(APIConstants.API_OVERVIEW_NAME);
        String apiVersion = artifact.getAttribute(APIConstants.API_OVERVIEW_VERSION);
        api = new API(new APIIdentifier(providerName, apiName, apiVersion));
        api.setThumbnailUrl(artifact.getAttribute(APIConstants.API_OVERVIEW_THUMBNAIL_URL));
        api.setStatus(getApiStatus(artifact.getAttribute(APIConstants.API_OVERVIEW_STATUS)));
        api.setContext(artifact.getAttribute(APIConstants.API_OVERVIEW_CONTEXT));
        api.setVisibility(artifact.getAttribute(APIConstants.API_OVERVIEW_VISIBILITY));
        api.setVisibleRoles(artifact.getAttribute(APIConstants.API_OVERVIEW_VISIBLE_ROLES));
        api.setVisibleTenants(artifact.getAttribute(APIConstants.API_OVERVIEW_VISIBLE_TENANTS));
        api.setTransports(artifact.getAttribute(APIConstants.API_OVERVIEW_TRANSPORTS));
        api.setInSequence(artifact.getAttribute(APIConstants.API_OVERVIEW_INSEQUENCE));
        api.setOutSequence(artifact.getAttribute(APIConstants.API_OVERVIEW_OUTSEQUENCE));
        api.setFaultSequence(artifact.getAttribute(APIConstants.API_OVERVIEW_FAULTSEQUENCE));
        api.setDescription(artifact.getAttribute(APIConstants.API_OVERVIEW_DESCRIPTION));
        api.setRedirectURL(artifact.getAttribute(APIConstants.API_OVERVIEW_REDIRECT_URL));
        api.setApiOwner(artifact.getAttribute(APIConstants.API_OVERVIEW_OWNER));
        api.setAdvertiseOnly(Boolean.parseBoolean(artifact.getAttribute(APIConstants.API_OVERVIEW_ADVERTISE_ONLY)));
        } catch (GovernanceException e) {
        String msg = "Failed to get API fro artifact ";
        throw new APIManagementException(msg, e);
        }
        return api;
     }
    /**
     * Get the cache key of the ResourceInfoDTO
     * @param apiContext - Context of the API
     * @param apiVersion - API Version
     * @param resourceUri - The resource uri Ex: /name/version
     * @param httpMethod - The http method. Ex: GET, POST
     * @return - The cache key
     */
    public static String getResourceInfoDTOCacheKey(String apiContext, String apiVersion,
                                                    String resourceUri, String httpMethod){
        return apiContext + "/" + apiVersion + resourceUri + ":" + httpMethod;
    }


    /**
     * Get the key of the Resource ( used in scopes)
     * @param api - API
     * @param template - URI Template
     * @return - The resource key
     */
    public static String getResourceKey(API api, URITemplate template){
        return APIUtil.getResourceKey(api.getContext(),api.getId().getVersion(),template.getUriTemplate(),template.getHTTPVerb());
    }

    /**
     * Get the key of the Resource ( used in scopes)
     * @param apiContext - Context of the API
     * @param apiVersion - API Version
     * @param resourceUri - The resource uri Ex: /name/version
     * @param httpMethod - The http method. Ex: GET, POST
     * @return - The resource key
     */
    public static String getResourceKey(String apiContext, String apiVersion,
                                                    String resourceUri, String httpMethod){
        return apiContext + "/" + apiVersion + resourceUri + ":" + httpMethod;
    }

    /**
     * Find scope object in a set based on the key
     * @param scopes - Set of scopes
     * @param key - Key to search with
     * @return Scope - scope object
     */
    public static Scope findScopeByKey(Set<Scope> scopes,String key){
        for(Scope scope:scopes){
            if(scope.getKey().equals(key)){
                return scope;
            }
        }
        return null;
    }

    /**
     * Get the cache key of the APIInfoDTO
     * @param apiContext - Context of the API
     * @param apiVersion - API Version
     * @return - The cache key of the APIInfoDTO
     */
    public static String getAPIInfoDTOCacheKey(String apiContext, String apiVersion){
        return apiContext + "/" + apiVersion;
    }

    /**
     * Get the cache key of the Access Token
     * @param accessToken - The access token which is cached
     * @param apiContext - The context of the API
     * @param apiVersion - The version of the API
     * @param resourceUri - The value of the resource url
     * @param httpVerb - The http method. Ex: GET, POST
     * @param authLevel - Required Authentication level. Ex: Application/Application User
     * @return - The Key which will be used to cache the access token
     */
    public static String getAccessTokenCacheKey(String accessToken, String apiContext, String apiVersion,
                                                String resourceUri, String httpVerb, String authLevel){
        return accessToken + ":" + apiContext + "/" + apiVersion + resourceUri + ":" + httpVerb + ":" + authLevel;
    }

    private static String replaceSystemProperty(String text) {
        int indexOfStartingChars = -1;
        int indexOfClosingBrace;

        // The following condition deals with properties.
        // Properties are specified as ${system.property},
        // and are assumed to be System properties
        while (indexOfStartingChars < text.indexOf("${")
                && (indexOfStartingChars = text.indexOf("${")) != -1
                && (indexOfClosingBrace = text.indexOf('}')) != -1) { // Is a
            // property
            // used?
            String sysProp = text.substring(indexOfStartingChars + 2,
                    indexOfClosingBrace);
            String propValue = System.getProperty(sysProp);
            if (propValue != null) {
                text = text.substring(0, indexOfStartingChars) + propValue
                        + text.substring(indexOfClosingBrace + 1);
            }
            if (sysProp.equals("carbon.home") && propValue != null
                    && propValue.equals(".")) {

                text = new File(".").getAbsolutePath() + File.separator + text;

            }
        }
        return text;
    }

    public static String encryptPassword(String plainTextPassword) throws APIManagementException {
        try {
            return CryptoUtil.getDefaultCryptoUtil().encryptAndBase64Encode(plainTextPassword.getBytes());
        } catch (CryptoException e) {
            String errorMsg = "Error while encrypting the password. " + e.getMessage();
            throw new APIManagementException(errorMsg, e);
        }
    }

    public static Map<Documentation, API> searchAPIsByDoc(Registry registry, int tenantID, String username, String searchTerm, String searchType) throws APIManagementException {
    	List<API> apiSortedList = new ArrayList<API>();

    	Map<Documentation, API> apiDocMap = new HashMap<Documentation, API>();

    	try {
	    	GenericArtifactManager artifactManager = APIUtil.getArtifactManager(registry,
	                APIConstants.API_KEY);
	    	GenericArtifactManager docArtifactManager = APIUtil.getArtifactManager(registry,
	                APIConstants.DOCUMENTATION_KEY);
			SolrClient client =  SolrClient.getInstance();
	    	Map<String, String> fields = new HashMap<String, String>();
			fields.put(APIConstants.DOCUMENTATION_SEARCH_PATH_FIELD, "*" + APIConstants.API_ROOT_LOCATION + "*");
			fields.put(APIConstants.DOCUMENTATION_SEARCH_MEDIA_TYPE_FIELD, "*");

			//PaginationContext.init(0, 10000, "ASC", APIConstants.DOCUMENTATION_SEARCH_PATH_FIELD, Integer.MAX_VALUE);

			SolrDocumentList documentList = client.query(searchTerm, tenantID, fields);

			AuthorizationManager manager = ServiceReferenceHolder.getInstance().
                    getRealmService().getTenantUserRealm(tenantID).
                    getAuthorizationManager();

			username = MultitenantUtils.getTenantAwareUsername(username);

			for (SolrDocument document : documentList) {
	    		String filePath= (String) document.getFieldValue("path_s");
	    		int index = filePath.indexOf(APIConstants.APIMGT_REGISTRY_LOCATION);
	    		filePath = filePath.substring(index);
	    		Association[] associations = registry.getAllAssociations(filePath);
	    		API api = null;
	    		Documentation doc = null;
	    		for (Association association : associations) {
	    			boolean isAuthorized = false;
	    			String documentationPath = association.getSourcePath();
		    		String path = RegistryUtils.getAbsolutePath(RegistryContext.getBaseInstance(),
		    		APIUtil.getMountedPath(RegistryContext.getBaseInstance(), RegistryConstants.GOVERNANCE_REGISTRY_BASE_PATH) + documentationPath);
		    		if (CarbonConstants.REGISTRY_ANONNYMOUS_USERNAME.equalsIgnoreCase(username)) {
		    			isAuthorized = manager.isRoleAuthorized(APIConstants.ANONYMOUS_ROLE, path, ActionConstants.GET);
		    		} else {
		    			isAuthorized = manager.isUserAuthorized(username, path, ActionConstants.GET);
		    		}

		    		if(isAuthorized) {
		    			Resource docResource = registry.get(documentationPath);
			    		String docArtifactId = docResource.getUUID();
			    		if (docArtifactId != null) {
			    			GenericArtifact docArtifact = docArtifactManager.getGenericArtifact(docArtifactId);
			    			doc = APIUtil.getDocumentation(docArtifact);
			    		}

			    		Association[] docAssociations = registry.getAssociations(documentationPath, APIConstants.DOCUMENTATION_ASSOCIATION);
			    		/* There will be only one document association, for a document path which is by its owner API*/
			    		if (docAssociations.length > 0) {
			    			isAuthorized = false;
			    			String apiPath = docAssociations[0].getSourcePath();
			    			path = RegistryUtils.getAbsolutePath(RegistryContext.getBaseInstance(),
			    			       APIUtil.getMountedPath(RegistryContext.getBaseInstance(), RegistryConstants.GOVERNANCE_REGISTRY_BASE_PATH) + apiPath);
				    		if (CarbonConstants.REGISTRY_ANONNYMOUS_USERNAME.equalsIgnoreCase(username)) {
				    			isAuthorized = manager.isRoleAuthorized(APIConstants.ANONYMOUS_ROLE, path, ActionConstants.GET);
				    		} else {
				    			isAuthorized = manager.isUserAuthorized(username, path, ActionConstants.GET);
				    		}

				    		if (isAuthorized) {
				                   Resource resource = registry.get(apiPath);
				                   String apiArtifactId = resource.getUUID();
				                   if (apiArtifactId != null) {
				                       GenericArtifact apiArtifact = artifactManager.getGenericArtifact(apiArtifactId);
				                       api = APIUtil.getAPI(apiArtifact, registry);
				                       apiSortedList.add(api);
				                   } else {
				                       throw new GovernanceException("artifact id is null of " + apiPath);
				                   }
				    		}
			    		}
		    		}

	    			if (doc != null && api != null) {
	    				apiDocMap.put(doc, api);
	    			}
	    		}
	    	}
    	} catch(IndexerException e) {
    		handleException("Failed to search APIs with type Doc", e);
    	} catch (RegistryException e) {
			handleException("Failed to search APIs with type Doc", e);
		} catch (UserStoreException e) {
			handleException("Failed to search APIs with type Doc", e);
		}
    	return apiDocMap;
    }


    public static Map<String,Object>  searchAPIsByURLPattern(Registry registry,String searchTerm,int start,int end) throws APIManagementException {
        SortedSet<API> apiSet = new TreeSet<API>(new APINameComparator());
        List<API> apiList = new ArrayList<API>();
        final String searchValue=searchTerm.trim();
        Map<String,Object> result=new HashMap<String, Object>();
        int totalLength=0;
        String criteria;
        Map<String, List<String>> listMap = new HashMap<String, List<String>>();
        GenericArtifact[] genericArtifacts = new GenericArtifact[0];
        GenericArtifactManager artifactManager = null;
        try {
        artifactManager = APIUtil.getArtifactManager(registry, APIConstants.API_KEY);
        PaginationContext.init(0, 10000, "ASC", APIConstants.API_OVERVIEW_NAME, Integer.MAX_VALUE);
        if (artifactManager != null) {
        for(int i=0;i<20;i++){ //This need to fix in future.We don't have a way to get max value of "url_template" entry stores in registry,unless we search in each API
            criteria=APIConstants.API_URI_PATTERN+i;
            listMap.put(criteria, new ArrayList<String>() {{
                add(searchValue);
            }});
            genericArtifacts = (GenericArtifact[]) ArrayUtils.addAll(genericArtifacts, artifactManager.findGenericArtifacts(listMap));

        }

        if (genericArtifacts == null || genericArtifacts.length == 0) {

            result.put("apis",apiSet);
            result.put("length",0);
            return result;
        }
        totalLength = genericArtifacts.length;
        StringBuilder apiNames=new StringBuilder();
        for (GenericArtifact artifact : genericArtifacts) {
            if(apiNames.indexOf(artifact.getAttribute(APIConstants.API_OVERVIEW_NAME))<0){
            String status = artifact.getAttribute(APIConstants.API_OVERVIEW_STATUS);
            if (isAllowDisplayAPIsWithMultipleStatus()) {
                if (status.equals(APIConstants.PUBLISHED) || status.equals(APIConstants.DEPRECATED)) {
                    API api=APIUtil.getAPI(artifact, registry);
                    apiList.add(api);
                    apiNames.append(api.getId().getApiName());
                }
            } else {
                if (status.equals(APIConstants.PUBLISHED)) {
                    API api=APIUtil.getAPI(artifact, registry);
                    apiList.add(api);
                    apiNames.append(api.getId().getApiName());
                }
            }
            }
            totalLength=apiList.size();

        }
        if(totalLength<=((start+end)-1)){
            end=totalLength;
        }
        for(int i=start;i<end;i++){
            apiSet.add(apiList.get(i));


        }

        }
        } catch (APIManagementException e) {
            handleException("Failed to search APIs with input url-pattern", e);
        } catch (GovernanceException e) {
            handleException("Failed to search APIs with input url-pattern", e);
        }
        result.put("apis",apiSet);
        result.put("length",totalLength);
        return result;

    }



    /**
     * This method will check the validity of given url. WSDL url should be
     * contain http, https or file system patch
     * otherwise we will mark it as invalid wsdl url. How ever here we do not
     * validate wsdl content.
     * 
     * @param wsdlURL
     *            wsdl url tobe tested
     * @return true if its valid url else fale
     */
    public static boolean isValidWSDLURL(String wsdlURL, boolean required) {
        if ((wsdlURL != null && !"".equals(wsdlURL))) {
            if ((wsdlURL.contains("http:") | wsdlURL.contains("https:") | wsdlURL.contains("file:"))) {
                return true;
            }
        } else if (!required) {
            // If the WSDL in not required and URL is empty, then we don't need
            // to add debug log.
            // Hence returning.
            return false;
        }

        if (log.isDebugEnabled()) {
            log.debug("WSDL url validation failed. Provided wsdl url is not valid url: " + wsdlURL);
        }
        return false;

    }

    /**
     * load tenant axis configurations.
     * @param tenantDomain
     */
	public static void loadTenantConfig(String tenantDomain) {

		try {
			ConfigurationContext ctx = ServiceReferenceHolder.getContextService().getServerConfigContext();
			TenantAxisUtils.getTenantAxisConfiguration(tenantDomain, ctx);
		} catch (Exception e) {
			log.error("Error while creating axis configuration for tenant " + tenantDomain, e);
		}

	}

    public static void checkClientDomainAuthorized(APIKeyValidationInfoDTO apiKeyValidationInfoDTO, String clientDomain)
            throws APIManagementException {
        if (clientDomain != null) {
            clientDomain = clientDomain.trim();
        }
        List<String> authorizedDomains = apiKeyValidationInfoDTO.getAuthorizedDomains();
        if (!(authorizedDomains.contains("ALL") || authorizedDomains.contains(clientDomain))) {
            log.error("Unauthorized client domain :" + clientDomain +
                    ". Only \"" + authorizedDomains + "\" domains are authorized to access the API.");
            throw new APIManagementException("Unauthorized client domain :" + clientDomain +
                    ". Only \"" + authorizedDomains + "\" domains are authorized to access the API.");
        }

    }

    /**
     * This method will return mounted path of the path if the path
     * is mounted. Else path will be returned.
     *
     * @param registryContext
     *            Registry Context instance which holds path mappings
     * @param path
     *            default path of the registry
     * @return mounted path or path
     */
    public static String getMountedPath(RegistryContext registryContext, String path) {
        if (registryContext != null && path != null) {
            List<Mount> mounts = registryContext.getMounts();
            if (mounts != null) {
                for (Mount mount : mounts) {
                    if (path.equals(mount.getPath()))
                        return mount.getTargetPath();
                }
            }
        }
        return path;
    }

    /**
     * Returns a map of gateway domains for the tenant
     *
     * @return a Map of domain names for tenant
     * @throws org.wso2.carbon.apimgt.api.APIManagementException if an error occurs when loading tiers from the registry
     */
    public static Map<String, String> getDomainMappings(int tenantId) throws APIManagementException {
        Map<String, String> domains = new HashMap<String, String>();
        try {
            Registry registry = ServiceReferenceHolder.getInstance().getRegistryService().
                    getGovernanceSystemRegistry(tenantId);
            if (registry.resourceExists(APIConstants.API_DOMAIN_MAPPINGS)) {
                Resource resource = registry.get(APIConstants.API_DOMAIN_MAPPINGS);
                String content = new String((byte[]) resource.getContent());
                JSONParser parser = new JSONParser();
                JSONObject mappings = (JSONObject) parser.parse(content);
                Iterator entries = mappings.entrySet().iterator();
                while (entries.hasNext()) {
                    Entry thisEntry = (Entry) entries.next();
                    String key = (String) thisEntry.getKey();
                    String value = (String) thisEntry.getValue();
                    domains.put(key,value);
                }
            }
        } catch (RegistryException e) {
            String msg = "Error while retrieving API tiers from registry";
            log.error(msg, e);
            throw new APIManagementException(msg, e);
        } catch (ClassCastException e) {
            String msg = "Invalid JSON found in the tenant domain mappings";
            log.error(msg, e);
            throw new APIManagementException(msg, e);
        } catch (ParseException e) {
            String msg = "Malformed JSON found in the tenant domain mappings";
            log.error(msg, e);
            throw new APIManagementException(msg, e);
        }
        return domains;
    }

    /**
     * This method used to Downloaded Uploaded Documents from publisher
     *
     * @param userName     logged in username
     * @param resourceUrl  resource want to download
     * @param tenantDomain loggedUserTenantDomain
     * @return map that contains Data of the resource
     * @throws APIManagementException
     */

    public static Map<String, Object> getDocument(String userName, String resourceUrl,
                                                  String tenantDomain)
            throws APIManagementException {
        Map<String, Object> documentMap = new HashMap<String, Object>();

        InputStream inStream = null;
        String[] resourceSplitPath =
                resourceUrl.split(RegistryConstants.GOVERNANCE_REGISTRY_BASE_PATH);
        if (resourceSplitPath.length == 2) {
            resourceUrl = resourceSplitPath[1];
        } else {
            handleException("Invalid resource Path " + resourceUrl);
        }
        Resource apiDocResource;
        Registry registryType = null;
        int tenantId = MultitenantConstants.SUPER_TENANT_ID;
        try {
            if (tenantDomain != null && !"null".equals(tenantDomain)) {
                tenantId = ServiceReferenceHolder
                        .getInstance().getRealmService().getTenantManager()
                        .getTenantId(tenantDomain);
            }
            if (tenantId != MultitenantConstants.SUPER_TENANT_ID) {
                userName = userName.split("@" + tenantDomain)[0];
            }
            registryType = ServiceReferenceHolder
                    .getInstance().
                            getRegistryService().getGovernanceUserRegistry(userName, tenantId);
            if (registryType.resourceExists(resourceUrl)) {
                apiDocResource = registryType.get(resourceUrl);
                inStream = apiDocResource.getContentStream();
                documentMap.put("Data", inStream);
                documentMap.put("contentType", apiDocResource.getMediaType());
                String[] content = apiDocResource.getPath().split("/");
                documentMap.put("name", content[content.length - 1]);
            }
        } catch (org.wso2.carbon.user.api.UserStoreException e) {
            log.error("Couldn't retrieve Tenant Domain for User " + userName, e);
            handleException("Couldn't retrieve Tenant Domain for User " + userName, e);

        } catch (RegistryException e) {
            log.error("Couldn't retrieve registry for User " + userName + " Tenant " + tenantDomain,
                      e);
            handleException(
                    "Couldn't retrieve registry for User " + userName + " Tenant " + tenantDomain,
                    e);
        }
        return documentMap;
    }

    /**
     * this method used to set environments values to api object.
     *
     * @param environments environments values in json format
     * @return set of environments that Published
     */
    public static Set<String> extractEnvironmentsForAPI(String environments) {
        Set<String> environmentStringSet = null;
        if (environments == null) {
            environmentStringSet = new HashSet<String>(
                    ServiceReferenceHolder.getInstance().getAPIManagerConfigurationService()
                                          .getAPIManagerConfiguration().getApiGatewayEnvironments().keySet());
        } else {
            //handle not to publish to any of the gateways
            if ("none".equals(environments)) {
                environmentStringSet = new HashSet<String>();
            }
            //handle to set published gateways nto api object
            else if (!"".equals(environments)) {
                String[] publishEnvironmentArray = environments.split(",");
                environmentStringSet = new HashSet<String>(Arrays.asList(publishEnvironmentArray));
                environmentStringSet.remove("none");
            }
            //handle to publish to any of the gateways when api creating stage
            else if ("".equals(environments)) {
                environmentStringSet = new HashSet<String>(
                        ServiceReferenceHolder.getInstance().getAPIManagerConfigurationService()
                                              .getAPIManagerConfiguration().getApiGatewayEnvironments().keySet());
            }
        }
        return environmentStringSet;
    }

    /**
     * This method used to set environment values to governance artifact of API .
     *
     * @param api      API object with the attributes value
     * @throws GovernanceException
     */
    public static String writeEnvironmentsToArtifact( API api){
        StringBuilder publishedEnvironments = new StringBuilder();
        Set<String> apiEnvironments = api.getEnvironments();
        if (apiEnvironments != null) {

            if (apiEnvironments != null) {
                for (String environmentName : apiEnvironments) {
                    publishedEnvironments.append(environmentName + ",");
                }
                if(apiEnvironments.isEmpty()) {
                    publishedEnvironments.append("none,");
                }
            }
            if (!publishedEnvironments.toString().isEmpty()) {
                publishedEnvironments.deleteCharAt(publishedEnvironments.length() - 1);
            }
        }
        return publishedEnvironments.toString();
    }
}<|MERGE_RESOLUTION|>--- conflicted
+++ resolved
@@ -2352,43 +2352,19 @@
      * publishing
      * @throws org.wso2.carbon.apimgt.api.APIManagementException
      */
-<<<<<<< HEAD
     public static void addBamServerProfile(String bamServerURL, String bamServerUser, 
     		String bamServerPassword, int tenantId) throws APIManagementException {
-=======
-    public static void addBamServerProfile(String bamServerURL, String bamServerUser,
-    		String bamServerPassword, String bamServerThriftPort, int tenantId) throws APIManagementException {
->>>>>>> 8240e50c
     	RegistryService registryService = ServiceReferenceHolder.getInstance().getRegistryService();
         try {
             UserRegistry registry = registryService.getConfigSystemRegistry(tenantId);
             log.debug("Adding Bam Server Profile to the registry");
             InputStream inputStream = APIManagerComponent.class.getResourceAsStream("/bam/profile/bam-profile.xml");
             String bamProfile = IOUtils.toString(inputStream);
-<<<<<<< HEAD
                         
             String bamProfileConfig = bamProfile.replaceAll("\\[1\\]", bamServerURL).
             		replaceAll("\\[2\\]", bamServerUser).
             		replaceAll("\\[3\\]", bamServerPassword);
-            
-=======
-
-            int strIndex = bamServerURL.indexOf("://");
-            int endIndex = bamServerURL.lastIndexOf(":");
-
-            bamServerURL = bamServerURL.substring(strIndex + 3, endIndex);
-            bamServerPassword = encryptPassword(bamServerPassword);
-            int bamServerThriftPortVal = Integer.parseInt(bamServerThriftPort);
-            String bamServerThriftAuthPort = String.valueOf(bamServerThriftPortVal + 100);
-
-            String bamProfileConfig = bamProfile.replaceAll("\\[1\\]", bamServerURL).
-            		replaceAll("\\[2\\]", bamServerThriftAuthPort).
-            		replaceAll("\\[3\\]", bamServerThriftPort).
-            		replaceAll("\\[4\\]", bamServerUser).
-            		replaceAll("\\[5\\]", bamServerPassword);
-
-
->>>>>>> 8240e50c
+
             Resource resource = registry.newResource();
             resource.setContent(bamProfileConfig);
             registry.put(APIConstants.BAM_SERVER_PROFILE_LOCATION, resource);
