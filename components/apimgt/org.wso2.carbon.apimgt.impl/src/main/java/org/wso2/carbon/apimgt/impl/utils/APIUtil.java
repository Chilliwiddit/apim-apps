/*
 *  Copyright (c) 2005-2011, WSO2 Inc. (http://www.wso2.org) All Rights Reserved.
 *
 *  WSO2 Inc. licenses this file to you under the Apache License,
 *  Version 2.0 (the "License"); you may not use this file except
 *  in compliance with the License.
 *  You may obtain a copy of the License at
 *
 *    http://www.apache.org/licenses/LICENSE-2.0
 *
 * Unless required by applicable law or agreed to in writing,
 * software distributed under the License is distributed on an
 * "AS IS" BASIS, WITHOUT WARRANTIES OR CONDITIONS OF ANY
 * KIND, either express or implied.  See the License for the
 * specific language governing permissions and limitations
 * under the License.
 */

package org.wso2.carbon.apimgt.impl.utils;

import com.google.gson.Gson;
import org.apache.axiom.om.OMElement;
import org.apache.axiom.om.impl.builder.StAXOMBuilder;
import org.apache.axiom.om.util.AXIOMUtil;
import org.apache.axis2.AxisFault;
import org.apache.axis2.Constants;
import org.apache.axis2.client.Options;
import org.apache.axis2.client.ServiceClient;
import org.apache.axis2.context.ConfigurationContext;
import org.apache.axis2.description.TransportOutDescription;
import org.apache.axis2.engine.AxisConfiguration;
import org.apache.axis2.transport.http.HTTPConstants;
import org.apache.axis2.util.JavaUtils;
import org.apache.commons.codec.binary.Base64;
import org.apache.commons.io.FileUtils;
import org.apache.commons.io.IOUtils;
import org.apache.commons.lang3.ArrayUtils;
import org.apache.commons.lang3.StringUtils;
import org.apache.commons.lang3.exception.ExceptionUtils;
import org.apache.commons.logging.Log;
import org.apache.commons.logging.LogFactory;
import org.apache.http.HttpEntity;
import org.apache.http.HttpHeaders;
import org.apache.http.HttpResponse;
import org.apache.http.HttpStatus;
import org.apache.http.client.ClientProtocolException;
import org.apache.http.client.HttpClient;
import org.apache.http.client.methods.HttpPost;
import org.apache.http.conn.scheme.PlainSocketFactory;
import org.apache.http.conn.scheme.Scheme;
import org.apache.http.conn.scheme.SchemeRegistry;
import org.apache.http.conn.ssl.SSLSocketFactory;
import org.apache.http.conn.ssl.X509HostnameVerifier;
import org.apache.http.entity.ContentType;
import org.apache.http.entity.StringEntity;
import org.apache.http.impl.client.DefaultHttpClient;
import org.apache.http.impl.conn.tsccm.ThreadSafeClientConnManager;
import org.apache.http.params.BasicHttpParams;
import org.apache.http.params.HttpParams;
import org.apache.http.util.EntityUtils;
import org.apache.solr.common.SolrDocument;
import org.apache.solr.common.SolrDocumentList;
import org.apache.xerces.util.SecurityManager;
import org.json.JSONException;
import org.json.simple.JSONArray;
import org.json.simple.JSONObject;
import org.json.simple.parser.JSONParser;
import org.json.simple.parser.ParseException;
import org.w3c.dom.Document;
import org.wso2.carbon.CarbonConstants;
import org.wso2.carbon.apimgt.api.APIManagementException;
import org.wso2.carbon.apimgt.api.APIMgtAuthorizationFailedException;
import org.wso2.carbon.apimgt.api.APIMgtInternalException;
import org.wso2.carbon.apimgt.api.ExceptionCodes;
import org.wso2.carbon.apimgt.api.LoginPostExecutor;
import org.wso2.carbon.apimgt.api.NewPostLoginExecutor;
import org.wso2.carbon.apimgt.api.PasswordResolver;
import org.wso2.carbon.apimgt.api.doc.model.APIDefinition;
import org.wso2.carbon.apimgt.api.doc.model.APIResource;
import org.wso2.carbon.apimgt.api.doc.model.Operation;
import org.wso2.carbon.apimgt.api.doc.model.Parameter;
import org.wso2.carbon.apimgt.api.model.API;
import org.wso2.carbon.apimgt.api.model.APIIdentifier;
import org.wso2.carbon.apimgt.api.model.APIProduct;
import org.wso2.carbon.apimgt.api.model.APIProductIdentifier;
import org.wso2.carbon.apimgt.api.model.APIProductResource;
import org.wso2.carbon.apimgt.api.model.APIPublisher;
import org.wso2.carbon.apimgt.api.model.APIStatus;
import org.wso2.carbon.apimgt.api.model.APIStore;
import org.wso2.carbon.apimgt.api.model.Application;
import org.wso2.carbon.apimgt.api.model.CORSConfiguration;
import org.wso2.carbon.apimgt.api.model.Documentation;
import org.wso2.carbon.apimgt.api.model.DocumentationType;
import org.wso2.carbon.apimgt.api.model.Identifier;
import org.wso2.carbon.apimgt.api.model.KeyManagerConfiguration;
import org.wso2.carbon.apimgt.api.model.Label;
import org.wso2.carbon.apimgt.api.model.Provider;
import org.wso2.carbon.apimgt.api.model.ResourceFile;
import org.wso2.carbon.apimgt.api.model.Scope;
import org.wso2.carbon.apimgt.api.model.Tier;
import org.wso2.carbon.apimgt.api.model.URITemplate;
import org.wso2.carbon.apimgt.api.model.policy.APIPolicy;
import org.wso2.carbon.apimgt.api.model.policy.ApplicationPolicy;
import org.wso2.carbon.apimgt.api.model.policy.BandwidthLimit;
import org.wso2.carbon.apimgt.api.model.policy.Limit;
import org.wso2.carbon.apimgt.api.model.policy.Policy;
import org.wso2.carbon.apimgt.api.model.policy.PolicyConstants;
import org.wso2.carbon.apimgt.api.model.policy.QuotaPolicy;
import org.wso2.carbon.apimgt.api.model.policy.RequestCountLimit;
import org.wso2.carbon.apimgt.api.model.policy.SubscriptionPolicy;
import org.wso2.carbon.apimgt.impl.APIConstants;
import org.wso2.carbon.apimgt.impl.APIMRegistryServiceImpl;
import org.wso2.carbon.apimgt.impl.APIManagerAnalyticsConfiguration;
import org.wso2.carbon.apimgt.impl.APIManagerConfiguration;
import org.wso2.carbon.apimgt.impl.PasswordResolverFactory;
import org.wso2.carbon.apimgt.impl.ThrottlePolicyDeploymentManager;
import org.wso2.carbon.apimgt.impl.clients.ApplicationManagementServiceClient;
import org.wso2.carbon.apimgt.impl.clients.OAuthAdminClient;
import org.wso2.carbon.apimgt.impl.clients.UserInformationRecoveryClient;
import org.wso2.carbon.apimgt.impl.dao.ApiMgtDAO;
import org.wso2.carbon.apimgt.impl.dto.APIKeyValidationInfoDTO;
import org.wso2.carbon.apimgt.impl.dto.ConditionDto;
import org.wso2.carbon.apimgt.impl.dto.Environment;
import org.wso2.carbon.apimgt.impl.dto.ThrottleProperties;
import org.wso2.carbon.apimgt.impl.dto.UserRegistrationConfigDTO;
import org.wso2.carbon.apimgt.impl.dto.SubscriptionPolicyDTO;
import org.wso2.carbon.apimgt.impl.dto.SubscribedApiDTO;
import org.wso2.carbon.apimgt.impl.dto.APISubscriptionInfoDTO;
import org.wso2.carbon.apimgt.impl.dto.JwtTokenInfoDTO;
import org.wso2.carbon.apimgt.impl.dto.WorkflowDTO;
import org.wso2.carbon.apimgt.impl.factory.KeyManagerHolder;
import org.wso2.carbon.apimgt.impl.internal.APIManagerComponent;
import org.wso2.carbon.apimgt.impl.internal.ServiceReferenceHolder;
import org.wso2.carbon.apimgt.impl.template.APITemplateException;
import org.wso2.carbon.apimgt.impl.template.ThrottlePolicyTemplateBuilder;
import org.wso2.carbon.apimgt.impl.workflow.WorkflowConstants;
import org.wso2.carbon.apimgt.impl.wsdl.WSDLProcessor;
import org.wso2.carbon.apimgt.impl.token.JWTSignatureAlg;
import org.wso2.carbon.apimgt.keymgt.client.SubscriberKeyMgtClient;
import org.wso2.carbon.base.MultitenantConstants;
import org.wso2.carbon.base.ServerConfiguration;
import org.wso2.carbon.context.CarbonContext;
import org.wso2.carbon.context.PrivilegedCarbonContext;
import org.wso2.carbon.core.commons.stub.loggeduserinfo.ExceptionException;
import org.wso2.carbon.core.commons.stub.loggeduserinfo.LoggedUserInfo;
import org.wso2.carbon.core.commons.stub.loggeduserinfo.LoggedUserInfoAdminStub;
import org.wso2.carbon.core.multitenancy.utils.TenantAxisUtils;
import org.wso2.carbon.core.util.CryptoException;
import org.wso2.carbon.core.util.CryptoUtil;
import org.wso2.carbon.core.util.PermissionUpdateUtil;
import org.wso2.carbon.governance.api.common.dataobjects.GovernanceArtifact;
import org.wso2.carbon.governance.api.endpoints.EndpointManager;
import org.wso2.carbon.governance.api.endpoints.dataobjects.Endpoint;
import org.wso2.carbon.governance.api.exception.GovernanceException;
import org.wso2.carbon.governance.api.generic.GenericArtifactManager;
import org.wso2.carbon.governance.api.generic.dataobjects.GenericArtifact;
import org.wso2.carbon.governance.api.util.GovernanceConstants;
import org.wso2.carbon.governance.api.util.GovernanceUtils;
import org.wso2.carbon.governance.lcm.util.CommonUtil;
import org.wso2.carbon.identity.core.util.IdentityCoreConstants;
import org.wso2.carbon.identity.oauth.OAuthAdminService;
import org.wso2.carbon.identity.oauth.config.OAuthServerConfiguration;
import org.wso2.carbon.identity.user.profile.stub.UserProfileMgtServiceStub;
import org.wso2.carbon.identity.user.profile.stub.UserProfileMgtServiceUserProfileExceptionException;
import org.wso2.carbon.identity.user.profile.stub.types.UserProfileDTO;
import org.wso2.carbon.registry.core.ActionConstants;
import org.wso2.carbon.registry.core.Association;
import org.wso2.carbon.registry.core.Registry;
import org.wso2.carbon.registry.core.RegistryConstants;
import org.wso2.carbon.registry.core.Resource;
import org.wso2.carbon.registry.core.Tag;
import org.wso2.carbon.registry.core.config.Mount;
import org.wso2.carbon.registry.core.config.RegistryContext;
import org.wso2.carbon.registry.core.exceptions.RegistryException;
import org.wso2.carbon.registry.core.jdbc.realm.RegistryAuthorizationManager;
import org.wso2.carbon.registry.core.pagination.PaginationContext;
import org.wso2.carbon.registry.core.secure.AuthorizationFailedException;
import org.wso2.carbon.registry.core.service.RegistryService;
import org.wso2.carbon.registry.core.service.TenantRegistryLoader;
import org.wso2.carbon.registry.core.session.UserRegistry;
import org.wso2.carbon.registry.core.utils.RegistryUtils;
import org.wso2.carbon.registry.indexing.indexer.IndexerException;
import org.wso2.carbon.registry.indexing.solr.SolrClient;
import org.wso2.carbon.user.api.Permission;
import org.wso2.carbon.user.api.RealmConfiguration;
import org.wso2.carbon.user.api.Tenant;
import org.wso2.carbon.user.api.UserStoreException;
import org.wso2.carbon.user.api.UserStoreManager;
import org.wso2.carbon.user.core.UserCoreConstants;
import org.wso2.carbon.user.core.UserRealm;
import org.wso2.carbon.user.core.common.AbstractUserStoreManager;
import org.wso2.carbon.user.core.config.RealmConfigXMLProcessor;
import org.wso2.carbon.user.core.service.RealmService;
import org.wso2.carbon.user.mgt.UserMgtConstants;
import org.wso2.carbon.utils.CarbonUtils;
import org.wso2.carbon.utils.ConfigurationContextService;
import org.wso2.carbon.utils.FileUtil;
import org.wso2.carbon.utils.NetworkUtils;
import org.wso2.carbon.utils.multitenancy.MultitenantUtils;
import org.xml.sax.SAXException;

import java.io.BufferedReader;
import java.io.File;
import java.io.FileInputStream;
import java.io.FilenameFilter;
import java.io.IOException;
import java.io.InputStream;
import java.io.InputStreamReader;
import java.io.UnsupportedEncodingException;
import java.math.BigDecimal;
import java.math.RoundingMode;
import java.net.Inet4Address;
import java.net.InetAddress;
import java.net.MalformedURLException;
import java.net.NetworkInterface;
import java.net.SocketException;
import java.net.URL;
import java.nio.charset.Charset;
import java.rmi.RemoteException;
import java.security.KeyManagementException;
import java.security.KeyStore;
import java.security.KeyStoreException;
import java.security.MessageDigest;
import java.security.PrivateKey;
import java.security.Signature;
import java.security.NoSuchAlgorithmException;
import java.security.UnrecoverableKeyException;
import java.security.SignatureException;
import java.security.InvalidKeyException;
import java.security.cert.Certificate;
import java.security.cert.CertificateException;
import java.util.ArrayList;
import java.util.Arrays;
import java.util.Collections;
import java.util.Comparator;
import java.util.Enumeration;
import java.util.HashMap;
import java.util.HashSet;
import java.util.Iterator;
import java.util.List;
import java.util.Map;
import java.util.Map.Entry;
import java.util.Optional;
import java.util.Properties;
import java.util.Set;
import java.util.SortedSet;
import java.util.TreeMap;
import java.util.TreeSet;
import java.util.concurrent.TimeUnit;
import java.util.regex.Matcher;
import java.util.regex.Pattern;
import javax.cache.Cache;
import javax.cache.CacheConfiguration;
import javax.cache.CacheManager;
import javax.cache.Caching;
import javax.xml.XMLConstants;
import javax.xml.namespace.QName;
import javax.xml.parsers.DocumentBuilder;
import javax.xml.parsers.DocumentBuilderFactory;
import javax.xml.parsers.ParserConfigurationException;
import javax.xml.stream.XMLInputFactory;
import javax.xml.stream.XMLStreamException;
import javax.xml.stream.XMLStreamReader;

/**
 * This class contains the utility methods used by the implementations of APIManager, APIProvider
 * and APIConsumer interfaces.
 */
public final class APIUtil {

    private static final Log log = LogFactory.getLog(APIUtil.class);

    private static final Log audit = CarbonConstants.AUDIT_LOG;

    private static boolean isContextCacheInitialized = false;

    public static final String DISABLE_ROLE_VALIDATION_AT_SCOPE_CREATION = "disableRoleValidationAtScopeCreation";

    private static final int ENTITY_EXPANSION_LIMIT = 0;

    private static final String DESCRIPTION = "Allows [1] request(s) per minute.";

    private static final int DEFAULT_TENANT_IDLE_MINS = 30;
    private static long tenantIdleTimeMillis;
    private static Set<String> currentLoadingTenants = new HashSet<String>();

    private static volatile Set<String> whiteListedScopes;
    private static boolean isPublisherRoleCacheEnabled = true;

    public static final String STRICT = "Strict";
    public static final String ALLOW_ALL = "AllowAll";
    public static final String DEFAULT_AND_LOCALHOST = "DefaultAndLocalhost";
    public static final String HOST_NAME_VERIFIER = "httpclient.hostnameVerifier";
    public static String multiGrpAppSharing = null;

    private static final String CONFIG_ELEM_OAUTH = "OAuth";
    private static final String REVOKE = "revoke";
    private static final String TOKEN = "token";

    private static final String SHA256_WITH_RSA = "SHA256withRSA";
    private static final String NONE = "NONE";

    //Need tenantIdleTime to check whether the tenant is in idle state in loadTenantConfig method
    static {
        tenantIdleTimeMillis =
                Long.parseLong(System.getProperty(
                        org.wso2.carbon.utils.multitenancy.MultitenantConstants.TENANT_IDLE_TIME,
                        String.valueOf(DEFAULT_TENANT_IDLE_MINS)))
                        * 60 * 1000;
    }

    private static String hostAddress = null;

    /**
     * To initialize the publisherRoleCache configurations, based on configurations.
     */
    public static void init() {
        APIManagerConfiguration apiManagerConfiguration = ServiceReferenceHolder.getInstance()
                .getAPIManagerConfigurationService().getAPIManagerConfiguration();
        String isPublisherRoleCacheEnabledConfiguration = apiManagerConfiguration
                .getFirstProperty(APIConstants.PUBLISHER_ROLE_CACHE_ENABLED);
        isPublisherRoleCacheEnabled = isPublisherRoleCacheEnabledConfiguration == null || Boolean
                .parseBoolean(isPublisherRoleCacheEnabledConfiguration);
    }

    /**
     * This method used to get API from governance artifact
     *
     * @param artifact API artifact
     * @param registry Registry
     * @return API
     * @throws APIManagementException if failed to get API from artifact
     */
    public static API getAPI(GovernanceArtifact artifact, Registry registry)
            throws APIManagementException {

        API api;
        try {
            String providerName = artifact.getAttribute(APIConstants.API_OVERVIEW_PROVIDER);
            String apiName = artifact.getAttribute(APIConstants.API_OVERVIEW_NAME);
            String apiVersion = artifact.getAttribute(APIConstants.API_OVERVIEW_VERSION);
            APIIdentifier apiIdentifier = new APIIdentifier(providerName, apiName, apiVersion);
            int apiId = ApiMgtDAO.getInstance().getAPIID(apiIdentifier, null);

            if (apiId == -1) {
                return null;
            }
            api = new API(apiIdentifier);
            // set rating
            String artifactPath = GovernanceUtils.getArtifactPath(registry, artifact.getId());
            api = setResourceProperties(api, registry, artifactPath);
            api.setRating(getAverageRating(apiId));
            //set description
            api.setDescription(artifact.getAttribute(APIConstants.API_OVERVIEW_DESCRIPTION));
            //set last access time
            api.setLastUpdated(registry.get(artifactPath).getLastModified());
            //set uuid
            api.setUUID(artifact.getId());
            //setting api ID for scope retrieval
            api.getId().setApplicationId(Integer.toString(apiId));
            // set url
            api.setStatus(getLcStateFromArtifact(artifact));
            api.setType(artifact.getAttribute(APIConstants.API_OVERVIEW_TYPE));
            api.setThumbnailUrl(artifact.getAttribute(APIConstants.API_OVERVIEW_THUMBNAIL_URL));
            api.setWsdlUrl(artifact.getAttribute(APIConstants.API_OVERVIEW_WSDL));
            api.setWadlUrl(artifact.getAttribute(APIConstants.API_OVERVIEW_WADL));
            api.setTechnicalOwner(artifact.getAttribute(APIConstants.API_OVERVIEW_TEC_OWNER));
            api.setTechnicalOwnerEmail(artifact.getAttribute(APIConstants.API_OVERVIEW_TEC_OWNER_EMAIL));
            api.setBusinessOwner(artifact.getAttribute(APIConstants.API_OVERVIEW_BUSS_OWNER));
            api.setBusinessOwnerEmail(artifact.getAttribute(APIConstants.API_OVERVIEW_BUSS_OWNER_EMAIL));
            api.setVisibility(artifact.getAttribute(APIConstants.API_OVERVIEW_VISIBILITY));
            api.setVisibleRoles(artifact.getAttribute(APIConstants.API_OVERVIEW_VISIBLE_ROLES));
            api.setVisibleTenants(artifact.getAttribute(APIConstants.API_OVERVIEW_VISIBLE_TENANTS));
            api.setEndpointSecured(Boolean.parseBoolean(artifact.getAttribute(APIConstants.API_OVERVIEW_ENDPOINT_SECURED)));
            api.setEndpointAuthDigest(Boolean.parseBoolean(artifact.getAttribute(APIConstants.API_OVERVIEW_ENDPOINT_AUTH_DIGEST)));
            api.setEndpointUTUsername(artifact.getAttribute(APIConstants.API_OVERVIEW_ENDPOINT_USERNAME));
            if (!((APIConstants.DEFAULT_MODIFIED_ENDPOINT_PASSWORD)
                    .equals(artifact.getAttribute(APIConstants.API_OVERVIEW_ENDPOINT_PASSWORD)))) {
                api.setEndpointUTPassword(artifact.getAttribute(APIConstants.API_OVERVIEW_ENDPOINT_PASSWORD));
            } else { //If APIEndpointPasswordRegistryHandler is enabled take password from the registry hidden property
                api.setEndpointUTPassword(getActualEpPswdFromHiddenProperty(api, registry));
            }
            api.setTransports(artifact.getAttribute(APIConstants.API_OVERVIEW_TRANSPORTS));
            api.setInSequence(artifact.getAttribute(APIConstants.API_OVERVIEW_INSEQUENCE));
            api.setOutSequence(artifact.getAttribute(APIConstants.API_OVERVIEW_OUTSEQUENCE));
            api.setFaultSequence(artifact.getAttribute(APIConstants.API_OVERVIEW_FAULTSEQUENCE));
            api.setResponseCache(artifact.getAttribute(APIConstants.API_OVERVIEW_RESPONSE_CACHING));
            api.setImplementation(artifact.getAttribute(APIConstants.PROTOTYPE_OVERVIEW_IMPLEMENTATION));
            api.setProductionMaxTps(artifact.getAttribute(APIConstants.API_PRODUCTION_THROTTLE_MAXTPS));

            int cacheTimeout = APIConstants.API_RESPONSE_CACHE_TIMEOUT;
            try {
                cacheTimeout = Integer.parseInt(artifact.getAttribute(APIConstants.API_OVERVIEW_CACHE_TIMEOUT));
            } catch (NumberFormatException e) {
                //ignore
            }

            api.setCacheTimeout(cacheTimeout);

            api.setEndpointConfig(artifact.getAttribute(APIConstants.API_OVERVIEW_ENDPOINT_CONFIG));

            api.setRedirectURL(artifact.getAttribute(APIConstants.API_OVERVIEW_REDIRECT_URL));
            api.setApiOwner(artifact.getAttribute(APIConstants.API_OVERVIEW_OWNER));
            api.setAdvertiseOnly(Boolean.parseBoolean(artifact.getAttribute(APIConstants.API_OVERVIEW_ADVERTISE_ONLY)));

            api.setSubscriptionAvailability(artifact.getAttribute(APIConstants.API_OVERVIEW_SUBSCRIPTION_AVAILABILITY));
            api.setSubscriptionAvailableTenants(artifact.getAttribute(APIConstants.API_OVERVIEW_SUBSCRIPTION_AVAILABLE_TENANTS));

            String tenantDomainName = MultitenantUtils.getTenantDomain(replaceEmailDomainBack(providerName));
            int tenantId = ServiceReferenceHolder.getInstance().getRealmService().getTenantManager()
                    .getTenantId(tenantDomainName);

            boolean isGlobalThrottlingEnabled = APIUtil.isAdvanceThrottlingEnabled();

            if (isGlobalThrottlingEnabled) {
                String apiLevelTier = ApiMgtDAO.getInstance().getAPILevelTier(apiId);
                api.setApiLevelPolicy(apiLevelTier);
            }

            String tiers = artifact.getAttribute(APIConstants.API_OVERVIEW_TIER);
            Map<String, Tier> definedTiers = getTiers(tenantId);
            Set<Tier> availableTier = getAvailableTiers(definedTiers, tiers, apiName);
            api.addAvailableTiers(availableTier);
            api.setMonetizationCategory(getAPIMonetizationCategory(availableTier, tenantDomainName));

            api.setContext(artifact.getAttribute(APIConstants.API_OVERVIEW_CONTEXT));
            // We set the context template here
            api.setContextTemplate(artifact.getAttribute(APIConstants.API_OVERVIEW_CONTEXT_TEMPLATE));
            api.setLatest(Boolean.parseBoolean(artifact.getAttribute(APIConstants.API_OVERVIEW_IS_LATEST)));
            api.setEnableSchemaValidation(Boolean.parseBoolean(
                    artifact.getAttribute(APIConstants.API_OVERVIEW_ENABLE_JSON_SCHEMA)));

            Set<Scope> scopes = ApiMgtDAO.getInstance().getAPIScopes(api.getId());
            api.setScopes(scopes);

            Set<URITemplate> uriTemplates = ApiMgtDAO.getInstance().getURITemplatesOfAPI(api.getId(),
                    api.getUrl(), api.getSandboxUrl());

            HashMap<String, String> resourceScopesMap;
            resourceScopesMap = ApiMgtDAO.getInstance().getResourceToScopeMapping(api.getId());

            for (URITemplate uriTemplate : uriTemplates) {
                String uTemplate = uriTemplate.getUriTemplate();
                String method = uriTemplate.getHTTPVerb();
                String resourceScopeKey = APIUtil.getResourceKey(api.getContext(), apiVersion, uTemplate, method);
                Scope scope = findScopeByKey(scopes, resourceScopesMap.get(resourceScopeKey));
                uriTemplate.setScope(scope);
                uriTemplate.setScopes(scope);

                Set<APIProductIdentifier> usedByProducts = uriTemplate.retrieveUsedByProducts();
                for (APIProductIdentifier usedByProduct : usedByProducts) {
                    String apiProductPath = APIUtil.getAPIProductPath(usedByProduct);
                    Resource productResource = registry.get(apiProductPath);
                    String artifactId = productResource.getUUID();
                    usedByProduct.setUUID(artifactId);
                }
            }
            api.setUriTemplates(uriTemplates);
            api.setAsDefaultVersion(Boolean.parseBoolean(artifact.getAttribute(APIConstants.API_OVERVIEW_IS_DEFAULT_VERSION)));
            Set<String> tags = new HashSet<String>();
            Tag[] tag = registry.getTags(artifactPath);
            for (Tag tag1 : tag) {
                tags.add(tag1.getTagName());
            }
            api.addTags(tags);
            api.setLastUpdated(registry.get(artifactPath).getLastModified());
            api.setImplementation(artifact.getAttribute(APIConstants.PROTOTYPE_OVERVIEW_IMPLEMENTATION));
            String environments = artifact.getAttribute(APIConstants.API_OVERVIEW_ENVIRONMENTS);
            api.setEnvironments(extractEnvironmentsForAPI(environments));
            api.setCorsConfiguration(getCorsConfigurationFromArtifact(artifact));
            api.setAuthorizationHeader(artifact.getAttribute(APIConstants.API_OVERVIEW_AUTHORIZATION_HEADER));
            api.setApiSecurity(artifact.getAttribute(APIConstants.API_OVERVIEW_API_SECURITY));

        } catch (GovernanceException e) {
            String msg = "Failed to get API for artifact ";
            throw new APIManagementException(msg, e);
        } catch (RegistryException e) {
            String msg = "Failed to get LastAccess time or Rating";
            throw new APIManagementException(msg, e);
        } catch (UserStoreException e) {
            String msg = "Failed to get User Realm of API Provider";
            throw new APIManagementException(msg, e);
        }
        return api;
    }

    /**
     * This Method is different from getAPI method, as this one returns
     * URLTemplates without aggregating duplicates. This is to be used for building synapse config.
     *
     * @param artifact
     * @param registry
     * @return API
     * @throws org.wso2.carbon.apimgt.api.APIManagementException
     */
    public static API getAPIForPublishing(GovernanceArtifact artifact, Registry registry)
            throws APIManagementException {

        API api;
        try {
            String providerName = artifact.getAttribute(APIConstants.API_OVERVIEW_PROVIDER);
            String apiName = artifact.getAttribute(APIConstants.API_OVERVIEW_NAME);
            String apiVersion = artifact.getAttribute(APIConstants.API_OVERVIEW_VERSION);
            APIIdentifier apiIdentifier = new APIIdentifier(providerName, apiName, apiVersion);
            int apiId = ApiMgtDAO.getInstance().getAPIID(apiIdentifier, null);

            if (apiId == -1) {
                return null;
            }

            api = new API(apiIdentifier);
            //set uuid
            api.setUUID(artifact.getId());
            // set rating
            String artifactPath = GovernanceUtils.getArtifactPath(registry, artifact.getId());
            api = setResourceProperties(api, registry, artifactPath);
            api.setRating(getAverageRating(apiId));
            //set description
            api.setDescription(artifact.getAttribute(APIConstants.API_OVERVIEW_DESCRIPTION));
            //set last access time
            api.setLastUpdated(registry.get(artifactPath).getLastModified());
            // set url
            api.setStatus(getLcStateFromArtifact(artifact));
            api.setThumbnailUrl(artifact.getAttribute(APIConstants.API_OVERVIEW_THUMBNAIL_URL));
            api.setWsdlUrl(artifact.getAttribute(APIConstants.API_OVERVIEW_WSDL));
            api.setWadlUrl(artifact.getAttribute(APIConstants.API_OVERVIEW_WADL));
            api.setTechnicalOwner(artifact.getAttribute(APIConstants.API_OVERVIEW_TEC_OWNER));
            api.setTechnicalOwnerEmail(artifact.getAttribute(APIConstants.API_OVERVIEW_TEC_OWNER_EMAIL));
            api.setBusinessOwner(artifact.getAttribute(APIConstants.API_OVERVIEW_BUSS_OWNER));
            api.setBusinessOwnerEmail(artifact.getAttribute(APIConstants.API_OVERVIEW_BUSS_OWNER_EMAIL));
            api.setVisibility(artifact.getAttribute(APIConstants.API_OVERVIEW_VISIBILITY));
            api.setVisibleRoles(artifact.getAttribute(APIConstants.API_OVERVIEW_VISIBLE_ROLES));
            api.setVisibleTenants(artifact.getAttribute(APIConstants.API_OVERVIEW_VISIBLE_TENANTS));
            api.setEndpointSecured(Boolean.parseBoolean(artifact.getAttribute(APIConstants.API_OVERVIEW_ENDPOINT_SECURED)));
            api.setEndpointAuthDigest(Boolean.parseBoolean(artifact.getAttribute(APIConstants.API_OVERVIEW_ENDPOINT_AUTH_DIGEST)));
            api.setEndpointUTUsername(artifact.getAttribute(APIConstants.API_OVERVIEW_ENDPOINT_USERNAME));
            if (!((APIConstants.DEFAULT_MODIFIED_ENDPOINT_PASSWORD)
                    .equals(artifact.getAttribute(APIConstants.API_OVERVIEW_ENDPOINT_PASSWORD)))) {
                api.setEndpointUTPassword(artifact.getAttribute(APIConstants.API_OVERVIEW_ENDPOINT_PASSWORD));
            } else { //If APIEndpointPasswordRegistryHandler is enabled take password from the registry hidden property
                api.setEndpointUTPassword(getActualEpPswdFromHiddenProperty(api, registry));
            }
            api.setTransports(artifact.getAttribute(APIConstants.API_OVERVIEW_TRANSPORTS));
            api.setInSequence(artifact.getAttribute(APIConstants.API_OVERVIEW_INSEQUENCE));
            api.setOutSequence(artifact.getAttribute(APIConstants.API_OVERVIEW_OUTSEQUENCE));
            api.setFaultSequence(artifact.getAttribute(APIConstants.API_OVERVIEW_FAULTSEQUENCE));
            api.setResponseCache(artifact.getAttribute(APIConstants.API_OVERVIEW_RESPONSE_CACHING));
            api.setImplementation(artifact.getAttribute(APIConstants.PROTOTYPE_OVERVIEW_IMPLEMENTATION));
            api.setType(artifact.getAttribute(APIConstants.API_OVERVIEW_TYPE));
            api.setProductionMaxTps(artifact.getAttribute(APIConstants.API_PRODUCTION_THROTTLE_MAXTPS));
            api.setSandboxMaxTps(artifact.getAttribute(APIConstants.API_SANDBOX_THROTTLE_MAXTPS));

            int cacheTimeout = APIConstants.API_RESPONSE_CACHE_TIMEOUT;
            try {
                String strCacheTimeout = artifact.getAttribute(APIConstants.API_OVERVIEW_CACHE_TIMEOUT);
                if (strCacheTimeout != null && !strCacheTimeout.isEmpty()) {
                    cacheTimeout = Integer.parseInt(strCacheTimeout);
                }
            } catch (NumberFormatException e) {
                if (log.isWarnEnabled()) {
                    log.warn("Error while retrieving cache timeout from the registry for " + apiIdentifier);
                }
                // ignore the exception and use default cache timeout value
            }

            api.setCacheTimeout(cacheTimeout);

            api.setEndpointConfig(artifact.getAttribute(APIConstants.API_OVERVIEW_ENDPOINT_CONFIG));

            api.setRedirectURL(artifact.getAttribute(APIConstants.API_OVERVIEW_REDIRECT_URL));
            api.setApiOwner(artifact.getAttribute(APIConstants.API_OVERVIEW_OWNER));
            api.setAdvertiseOnly(Boolean.parseBoolean(artifact.getAttribute(APIConstants.API_OVERVIEW_ADVERTISE_ONLY)));
            api.setType(artifact.getAttribute(APIConstants.API_OVERVIEW_TYPE));
            api.setSubscriptionAvailability(artifact.getAttribute(APIConstants.API_OVERVIEW_SUBSCRIPTION_AVAILABILITY));
            api.setSubscriptionAvailableTenants(artifact.getAttribute(APIConstants.API_OVERVIEW_SUBSCRIPTION_AVAILABLE_TENANTS));

            String tenantDomainName = MultitenantUtils.getTenantDomain(replaceEmailDomainBack(providerName));
            int tenantId = ServiceReferenceHolder.getInstance().getRealmService().getTenantManager()
                    .getTenantId(tenantDomainName);

            APIManagerConfiguration config = ServiceReferenceHolder.getInstance().getAPIManagerConfigurationService()
                    .getAPIManagerConfiguration();
            boolean isGlobalThrottlingEnabled = APIUtil.isAdvanceThrottlingEnabled();

            if (isGlobalThrottlingEnabled) {
                String apiLevelTier = ApiMgtDAO.getInstance().getAPILevelTier(apiId);
                api.setApiLevelPolicy(apiLevelTier);
            }

            String tiers = artifact.getAttribute(APIConstants.API_OVERVIEW_TIER);
            Map<String, Tier> definedTiers = getTiers(tenantId);
            Set<Tier> availableTier = getAvailableTiers(definedTiers, tiers, apiName);
            api.addAvailableTiers(availableTier);

            // This contains the resolved context
            api.setContext(artifact.getAttribute(APIConstants.API_OVERVIEW_CONTEXT));
            // We set the context template here
            api.setContextTemplate(artifact.getAttribute(APIConstants.API_OVERVIEW_CONTEXT_TEMPLATE));
            api.setLatest(Boolean.parseBoolean(artifact.getAttribute(APIConstants.API_OVERVIEW_IS_LATEST)));
            api.setEnableSchemaValidation(Boolean.parseBoolean(artifact.getAttribute(
                    APIConstants.API_OVERVIEW_ENABLE_JSON_SCHEMA)));

            Set<Scope> scopes = ApiMgtDAO.getInstance().getAPIScopes(api.getId());
            api.setScopes(scopes);

            HashMap<String, String> resourceScopes;
            resourceScopes = ApiMgtDAO.getInstance().getResourceToScopeMapping(api.getId());

            Set<URITemplate> uriTemplates = ApiMgtDAO.getInstance().getURITemplatesOfAPI(api.getId(),
                    api.getUrl(), api.getSandboxUrl());

            for (URITemplate uriTemplate : uriTemplates) {
                String uTemplate = uriTemplate.getUriTemplate();
                String method = uriTemplate.getHTTPVerb();
                String resourceScopeKey = APIUtil.getResourceKey(api.getContext(), apiVersion, uTemplate, method);
                Scope scope = findScopeByKey(scopes, resourceScopes.get(resourceScopeKey));
                uriTemplate.setScope(scope);
                uriTemplate.setScopes(scope);

                Set<APIProductIdentifier> usedByProducts = uriTemplate.retrieveUsedByProducts();
                for (APIProductIdentifier usedByProduct : usedByProducts) {
                    String apiProductPath = APIUtil.getAPIProductPath(usedByProduct);
                    Resource productResource = registry.get(apiProductPath);
                    String artifactId = productResource.getUUID();
                    usedByProduct.setUUID(artifactId);
                }
            }

            if (APIConstants.IMPLEMENTATION_TYPE_INLINE.equalsIgnoreCase(api.getImplementation())) {
                for (URITemplate template : uriTemplates) {
                    template.setMediationScript(template.getAggregatedMediationScript());
                }
            }

            api.setUriTemplates(uriTemplates);
            api.setAsDefaultVersion(Boolean.parseBoolean(artifact.getAttribute(APIConstants.API_OVERVIEW_IS_DEFAULT_VERSION)));
            Set<String> tags = new HashSet<String>();
            Tag[] tag = registry.getTags(artifactPath);
            for (Tag tag1 : tag) {
                tags.add(tag1.getTagName());
            }
            api.addTags(tags);
            api.setLastUpdated(registry.get(artifactPath).getLastModified());
            api.setCreatedTime(String.valueOf(registry.get(artifactPath).getCreatedTime().getTime()));
            api.setImplementation(artifact.getAttribute(APIConstants.PROTOTYPE_OVERVIEW_IMPLEMENTATION));
            String environments = artifact.getAttribute(APIConstants.API_OVERVIEW_ENVIRONMENTS);
            api.setEnvironments(extractEnvironmentsForAPI(environments));
            api.setCorsConfiguration(getCorsConfigurationFromArtifact(artifact));
            api.setAuthorizationHeader(artifact.getAttribute(APIConstants.API_OVERVIEW_AUTHORIZATION_HEADER));
            api.setApiSecurity(artifact.getAttribute(APIConstants.API_OVERVIEW_API_SECURITY));
            //set data and status related to monetization
            api.setMonetizationStatus(Boolean.parseBoolean(artifact.getAttribute
                    (APIConstants.Monetization.API_MONETIZATION_STATUS)));
            String monetizationInfo = artifact.getAttribute(APIConstants.Monetization.API_MONETIZATION_PROPERTIES);
            if (StringUtils.isNotBlank(monetizationInfo)) {
                JSONParser parser = new JSONParser();
                JSONObject jsonObj = (JSONObject) parser.parse(monetizationInfo);
                api.setMonetizationProperties(jsonObj);
            }
            api.setGatewayLabels(getLabelsFromAPIGovernanceArtifact(artifact, api.getId().getProviderName()));

            //get endpoint config string from artifact, parse it as a json and set the environment list configured with
            //non empty URLs to API object
            try {
                api.setEnvironmentList(extractEnvironmentListForAPI(
                        artifact.getAttribute(APIConstants.API_OVERVIEW_ENDPOINT_CONFIG)));
            } catch (ParseException e) {
                String msg = "Failed to parse endpoint config JSON of API: " + apiName + " " + apiVersion;
                log.error(msg, e);
                throw new APIManagementException(msg, e);
            } catch (ClassCastException e) {
                String msg = "Invalid endpoint config JSON found in API: " + apiName + " " + apiVersion;
                log.error(msg, e);
                throw new APIManagementException(msg, e);
            }

        } catch (GovernanceException e) {
            String msg = "Failed to get API for artifact ";
            throw new APIManagementException(msg, e);
        } catch (RegistryException e) {
            String msg = "Failed to get LastAccess time or Rating";
            throw new APIManagementException(msg, e);
        } catch (UserStoreException e) {
            String msg = "Failed to get User Realm of API Provider";
            throw new APIManagementException(msg, e);
        } catch (ParseException e) {
            String msg = "Failed to get parse monetization information.";
            throw new APIManagementException(msg, e);
        }
        return api;
    }

    /**
     * This method return the gateway labels of an API
     *
     * @param artifact        API artifact
     * @param apiProviderName name of API provider
     * @return List<Label> list of gateway labels
     */
    private static List<Label> getLabelsFromAPIGovernanceArtifact(GovernanceArtifact artifact, String apiProviderName)
            throws GovernanceException, APIManagementException {
        String[] labelArray = artifact.getAttributes(APIConstants.API_LABELS_GATEWAY_LABELS);
        List<Label> gatewayLabelListForAPI = new ArrayList<>();

        if (labelArray != null && labelArray.length > 0) {
            String tenantDomain = MultitenantUtils.getTenantDomain
                    (replaceEmailDomainBack(apiProviderName));
            List<Label> allLabelList = APIUtil.getAllLabels(tenantDomain);
            for (String labelName : labelArray) {
                Label label = new Label();
                //set the name
                label.setName(labelName);
                //set the description and access URLs
                for (Label currentLabel : allLabelList) {
                    if (labelName.equalsIgnoreCase(currentLabel.getName())) {
                        label.setDescription(currentLabel.getDescription());
                        label.setAccessUrls(currentLabel.getAccessUrls());
                    }
                }
                gatewayLabelListForAPI.add(label);
            }
        }
        return gatewayLabelListForAPI;
    }

    /**
     * This method used to extract environment list configured with non empty URLs.
     *
     * @param endpointConfigs (Eg: {"production_endpoints":{"url":"http://www.test.com/v1/xxx","config":null,
     *                        "template_not_supported":false},"endpoint_type":"http"})
     * @return Set<String>
     */
    public static Set<String> extractEnvironmentListForAPI(String endpointConfigs)
            throws ParseException, ClassCastException {
        Set<String> environmentList = new HashSet<String>();
        if (StringUtils.isNotBlank(endpointConfigs) && !"null".equals(endpointConfigs)) {
            JSONParser parser = new JSONParser();
            JSONObject endpointConfigJson = (JSONObject) parser.parse(endpointConfigs);
            if (endpointConfigJson.containsKey(APIConstants.API_DATA_PRODUCTION_ENDPOINTS) &&
                    isEndpointURLNonEmpty(endpointConfigJson.get(APIConstants.API_DATA_PRODUCTION_ENDPOINTS))) {
                environmentList.add(APIConstants.API_KEY_TYPE_PRODUCTION);
            }
            if (endpointConfigJson.containsKey(APIConstants.API_DATA_SANDBOX_ENDPOINTS) &&
                    isEndpointURLNonEmpty(endpointConfigJson.get(APIConstants.API_DATA_SANDBOX_ENDPOINTS))) {
                environmentList.add(APIConstants.API_KEY_TYPE_SANDBOX);
            }
        }
        return environmentList;
    }

    /**
     * This method used to check whether the endpoints JSON object has a non empty URL.
     *
     * @param endpoints (Eg: {"url":"http://www.test.com/v1/xxx","config":null,"template_not_supported":false})
     * @return boolean
     */
    public static boolean isEndpointURLNonEmpty(Object endpoints) {
        if (endpoints instanceof JSONObject) {
            JSONObject endpointJson = (JSONObject) endpoints;
            if (endpointJson.containsKey(APIConstants.API_DATA_URL) &&
                    endpointJson.get(APIConstants.API_DATA_URL) != null) {
                String url = (endpointJson.get(APIConstants.API_DATA_URL)).toString();
                if (StringUtils.isNotBlank(url)) {
                    return true;
                }
            }
        } else if (endpoints instanceof JSONArray) {
            JSONArray endpointsJson = (JSONArray) endpoints;
            for (int i = 0; i < endpointsJson.size(); i++) {
                if (isEndpointURLNonEmpty(endpointsJson.get(i))) {
                    return true;
                }
            }
        }
        return false;
    }

    public static API getAPI(GovernanceArtifact artifact)
            throws APIManagementException {

        API api;
        try {
            String providerName = artifact.getAttribute(APIConstants.API_OVERVIEW_PROVIDER);
            String apiName = artifact.getAttribute(APIConstants.API_OVERVIEW_NAME);
            String apiVersion = artifact.getAttribute(APIConstants.API_OVERVIEW_VERSION);
            APIIdentifier apiIdentifier = new APIIdentifier(providerName, apiName, apiVersion);
            api = new API(apiIdentifier);
            int apiId = ApiMgtDAO.getInstance().getAPIID(apiIdentifier, null);
            if (apiId == -1) {
                return null;
            }
            //set uuid
            api.setUUID(artifact.getId());
            api.setRating(getAverageRating(apiId));
            api.setThumbnailUrl(artifact.getAttribute(APIConstants.API_OVERVIEW_THUMBNAIL_URL));
            api.setStatus(getLcStateFromArtifact(artifact));
            api.setContext(artifact.getAttribute(APIConstants.API_OVERVIEW_CONTEXT));
            api.setVisibility(artifact.getAttribute(APIConstants.API_OVERVIEW_VISIBILITY));
            api.setVisibleRoles(artifact.getAttribute(APIConstants.API_OVERVIEW_VISIBLE_ROLES));
            api.setVisibleTenants(artifact.getAttribute(APIConstants.API_OVERVIEW_VISIBLE_TENANTS));
            api.setTransports(artifact.getAttribute(APIConstants.API_OVERVIEW_TRANSPORTS));
            api.setInSequence(artifact.getAttribute(APIConstants.API_OVERVIEW_INSEQUENCE));
            api.setOutSequence(artifact.getAttribute(APIConstants.API_OVERVIEW_OUTSEQUENCE));
            api.setFaultSequence(artifact.getAttribute(APIConstants.API_OVERVIEW_FAULTSEQUENCE));
            api.setDescription(artifact.getAttribute(APIConstants.API_OVERVIEW_DESCRIPTION));
            api.setResponseCache(artifact.getAttribute(APIConstants.API_OVERVIEW_RESPONSE_CACHING));
            api.setType(artifact.getAttribute(APIConstants.API_OVERVIEW_TYPE));
            int cacheTimeout = APIConstants.API_RESPONSE_CACHE_TIMEOUT;
            try {
                cacheTimeout = Integer.parseInt(artifact.getAttribute(APIConstants.API_OVERVIEW_CACHE_TIMEOUT));
            } catch (NumberFormatException e) {
                //ignore
            }
            api.setCacheTimeout(cacheTimeout);

            boolean isGlobalThrottlingEnabled = APIUtil.isAdvanceThrottlingEnabled();

            if (isGlobalThrottlingEnabled) {
                String apiLevelTier = ApiMgtDAO.getInstance().getAPILevelTier(apiId);
                api.setApiLevelPolicy(apiLevelTier);

                Set<Tier> availablePolicy = new HashSet<Tier>();
                String[] subscriptionPolicy = ApiMgtDAO.getInstance().getPolicyNames(PolicyConstants.POLICY_LEVEL_SUB, replaceEmailDomainBack(providerName));
                List<String> definedPolicyNames = Arrays.asList(subscriptionPolicy);
                String policies = artifact.getAttribute(APIConstants.API_OVERVIEW_TIER);
                if (policies != null && !"".equals(policies)) {
                    String[] policyNames = policies.split("\\|\\|");
                    for (String policyName : policyNames) {
                        if (definedPolicyNames.contains(policyName) || APIConstants.UNLIMITED_TIER.equals(policyName)) {
                            Tier p = new Tier(policyName);
                            availablePolicy.add(p);
                        } else {
                            log.warn("Unknown policy: " + policyName + " found on API: " + apiName);
                        }
                    }
                }

                api.addAvailableTiers(availablePolicy);
                String tenantDomainName = MultitenantUtils.getTenantDomain(replaceEmailDomainBack(providerName));
                api.setMonetizationCategory(getAPIMonetizationCategory(availablePolicy, tenantDomainName));
            } else {
                //deprecated throttling method
                Set<Tier> availableTier = new HashSet<Tier>();
                String tiers = artifact.getAttribute(APIConstants.API_OVERVIEW_TIER);
                String tenantDomainName = MultitenantUtils.getTenantDomain(replaceEmailDomainBack(providerName));
                if (tiers != null) {
                    String[] tierNames = tiers.split("\\|\\|");
                    for (String tierName : tierNames) {
                        Tier tier = new Tier(tierName);
                        availableTier.add(tier);

                    }

                    api.addAvailableTiers(availableTier);
                    api.setMonetizationCategory(getAPIMonetizationCategory(availableTier, tenantDomainName));
                } else {
                    api.setMonetizationCategory(getAPIMonetizationCategory(availableTier, tenantDomainName));
                }
            }

            api.setRedirectURL(artifact.getAttribute(APIConstants.API_OVERVIEW_REDIRECT_URL));
            api.setApiOwner(artifact.getAttribute(APIConstants.API_OVERVIEW_OWNER));
            api.setAdvertiseOnly(Boolean.parseBoolean(artifact.getAttribute(APIConstants.API_OVERVIEW_ADVERTISE_ONLY)));

            api.setEndpointConfig(artifact.getAttribute(APIConstants.API_OVERVIEW_ENDPOINT_CONFIG));

            api.setSubscriptionAvailability(artifact.getAttribute(APIConstants.API_OVERVIEW_SUBSCRIPTION_AVAILABILITY));
            api.setSubscriptionAvailableTenants(artifact.getAttribute(APIConstants.API_OVERVIEW_SUBSCRIPTION_AVAILABLE_TENANTS));

            api.setAsDefaultVersion(Boolean.parseBoolean(artifact.getAttribute(APIConstants.API_OVERVIEW_IS_DEFAULT_VERSION)));
            api.setImplementation(artifact.getAttribute(APIConstants.PROTOTYPE_OVERVIEW_IMPLEMENTATION));
            api.setTechnicalOwner(artifact.getAttribute(APIConstants.API_OVERVIEW_TEC_OWNER));
            api.setTechnicalOwnerEmail(artifact.getAttribute(APIConstants.API_OVERVIEW_TEC_OWNER_EMAIL));
            api.setBusinessOwner(artifact.getAttribute(APIConstants.API_OVERVIEW_BUSS_OWNER));
            api.setBusinessOwnerEmail(artifact.getAttribute(APIConstants.API_OVERVIEW_BUSS_OWNER_EMAIL));

            ArrayList<URITemplate> urlPatternsList;
            urlPatternsList = ApiMgtDAO.getInstance().getAllURITemplates(api.getContext(), api.getId().getVersion());
            Set<URITemplate> uriTemplates = new HashSet<URITemplate>(urlPatternsList);

            for (URITemplate uriTemplate : uriTemplates) {
                uriTemplate.setResourceURI(api.getUrl());
                uriTemplate.setResourceSandboxURI(api.getSandboxUrl());

            }
            api.setUriTemplates(uriTemplates);
            String environments = artifact.getAttribute(APIConstants.API_OVERVIEW_ENVIRONMENTS);
            api.setEnvironments(extractEnvironmentsForAPI(environments));
            api.setCorsConfiguration(getCorsConfigurationFromArtifact(artifact));
            api.setAuthorizationHeader(artifact.getAttribute(APIConstants.API_OVERVIEW_AUTHORIZATION_HEADER));
            api.setApiSecurity(artifact.getAttribute(APIConstants.API_OVERVIEW_API_SECURITY));

            //get endpoint config string from artifact, parse it as a json and set the environment list configured with
            //non empty URLs to API object
            try {
                api.setEnvironmentList(extractEnvironmentListForAPI(
                        artifact.getAttribute(APIConstants.API_OVERVIEW_ENDPOINT_CONFIG)));
            } catch (ParseException e) {
                String msg = "Failed to parse endpoint config JSON of API: " + apiName + " " + apiVersion;
                log.error(msg, e);
                throw new APIManagementException(msg, e);
            } catch (ClassCastException e) {
                String msg = "Invalid endpoint config JSON found in API: " + apiName + " " + apiVersion;
                log.error(msg, e);
                throw new APIManagementException(msg, e);
            }
        } catch (GovernanceException e) {
            String msg = "Failed to get API from artifact ";
            throw new APIManagementException(msg, e);
        }
        return api;
    }

    /**
     * This method is used to get an API in the Light Weight manner.
     * @param artifact  generic artfact
     * @return this will return an API for the selected artifact.
     * @throws APIManagementException , if invalid json config for the API or Api cannot be retrieved from the artifact
     */
    public static API getLightWeightAPI(GovernanceArtifact artifact)
            throws APIManagementException {

        API api;
        try {
            String providerName = artifact.getAttribute(APIConstants.API_OVERVIEW_PROVIDER);
            String apiName = artifact.getAttribute(APIConstants.API_OVERVIEW_NAME);
            String apiVersion = artifact.getAttribute(APIConstants.API_OVERVIEW_VERSION);
            APIIdentifier apiIdentifier = new APIIdentifier(providerName, apiName, apiVersion);
            api = new API(apiIdentifier);
            int apiId = ApiMgtDAO.getInstance().getAPIID(apiIdentifier, null);
            if (apiId == -1) {
                return null;
            }
            //set uuid
            api.setUUID(artifact.getId());
            api.setRating(getAverageRating(apiId));
            api.setThumbnailUrl(artifact.getAttribute(APIConstants.API_OVERVIEW_THUMBNAIL_URL));
            api.setStatus(getLcStateFromArtifact(artifact));
            api.setContext(artifact.getAttribute(APIConstants.API_OVERVIEW_CONTEXT));
            api.setVisibility(artifact.getAttribute(APIConstants.API_OVERVIEW_VISIBILITY));
            api.setVisibleRoles(artifact.getAttribute(APIConstants.API_OVERVIEW_VISIBLE_ROLES));
            api.setVisibleTenants(artifact.getAttribute(APIConstants.API_OVERVIEW_VISIBLE_TENANTS));
            api.setTransports(artifact.getAttribute(APIConstants.API_OVERVIEW_TRANSPORTS));
            api.setInSequence(artifact.getAttribute(APIConstants.API_OVERVIEW_INSEQUENCE));
            api.setOutSequence(artifact.getAttribute(APIConstants.API_OVERVIEW_OUTSEQUENCE));
            api.setFaultSequence(artifact.getAttribute(APIConstants.API_OVERVIEW_FAULTSEQUENCE));
            api.setDescription(artifact.getAttribute(APIConstants.API_OVERVIEW_DESCRIPTION));
            api.setResponseCache(artifact.getAttribute(APIConstants.API_OVERVIEW_RESPONSE_CACHING));
            api.setType(artifact.getAttribute(APIConstants.API_OVERVIEW_TYPE));
            int cacheTimeout = APIConstants.API_RESPONSE_CACHE_TIMEOUT;
            try {
                cacheTimeout = Integer.parseInt(artifact.getAttribute(APIConstants.API_OVERVIEW_CACHE_TIMEOUT));
            } catch (NumberFormatException e) {
                //ignore
            }
            api.setCacheTimeout(cacheTimeout);

            boolean isGlobalThrottlingEnabled = APIUtil.isAdvanceThrottlingEnabled();

            if (isGlobalThrottlingEnabled) {
                String apiLevelTier = ApiMgtDAO.getInstance().getAPILevelTier(apiId);
                api.setApiLevelPolicy(apiLevelTier);

                Set<Tier> availablePolicy = new HashSet<Tier>();
                String[] subscriptionPolicy = ApiMgtDAO.getInstance().getPolicyNames(PolicyConstants.POLICY_LEVEL_SUB,
                        replaceEmailDomainBack(providerName));
                List<String> definedPolicyNames = Arrays.asList(subscriptionPolicy);
                String policies = artifact.getAttribute(APIConstants.API_OVERVIEW_TIER);
                if (policies != null && !"".equals(policies)) {
                    String[] policyNames = policies.split("\\|\\|");
                    for (String policyName : policyNames) {
                        if (definedPolicyNames.contains(policyName) || APIConstants.UNLIMITED_TIER.equals(policyName)) {
                            Tier p = new Tier(policyName);
                            availablePolicy.add(p);
                        } else {
                            log.warn("Unknown policy: " + policyName + " found on API: " + apiName);
                        }
                    }
                }

                api.addAvailableTiers(availablePolicy);
                String tenantDomainName = MultitenantUtils.getTenantDomain(replaceEmailDomainBack(providerName));
                api.setMonetizationCategory(getAPIMonetizationCategory(availablePolicy, tenantDomainName));
            } else {
                //deprecated throttling method
                Set<Tier> availableTier = new HashSet<Tier>();
                String tiers = artifact.getAttribute(APIConstants.API_OVERVIEW_TIER);
                String tenantDomainName = MultitenantUtils.getTenantDomain(replaceEmailDomainBack(providerName));
                if (tiers != null) {
                    String[] tierNames = tiers.split("\\|\\|");
                    for (String tierName : tierNames) {
                        Tier tier = new Tier(tierName);
                        availableTier.add(tier);

                    }

                    api.addAvailableTiers(availableTier);
                    api.setMonetizationCategory(getAPIMonetizationCategory(availableTier, tenantDomainName));
                } else {
                    api.setMonetizationCategory(getAPIMonetizationCategory(availableTier, tenantDomainName));
                }
            }

            api.setRedirectURL(artifact.getAttribute(APIConstants.API_OVERVIEW_REDIRECT_URL));
            api.setApiOwner(artifact.getAttribute(APIConstants.API_OVERVIEW_OWNER));
            api.setAdvertiseOnly(Boolean.parseBoolean(artifact.getAttribute(APIConstants.API_OVERVIEW_ADVERTISE_ONLY)));

            api.setEndpointConfig(artifact.getAttribute(APIConstants.API_OVERVIEW_ENDPOINT_CONFIG));

            api.setSubscriptionAvailability(artifact.getAttribute(APIConstants.API_OVERVIEW_SUBSCRIPTION_AVAILABILITY));
            api.setSubscriptionAvailableTenants(artifact.getAttribute(
                    APIConstants.API_OVERVIEW_SUBSCRIPTION_AVAILABLE_TENANTS));

            api.setAsDefaultVersion(Boolean.parseBoolean(artifact.getAttribute(
                    APIConstants.API_OVERVIEW_IS_DEFAULT_VERSION)));
            api.setImplementation(artifact.getAttribute(APIConstants.PROTOTYPE_OVERVIEW_IMPLEMENTATION));
            api.setTechnicalOwner(artifact.getAttribute(APIConstants.API_OVERVIEW_TEC_OWNER));
            api.setTechnicalOwnerEmail(artifact.getAttribute(APIConstants.API_OVERVIEW_TEC_OWNER_EMAIL));
            api.setBusinessOwner(artifact.getAttribute(APIConstants.API_OVERVIEW_BUSS_OWNER));
            api.setBusinessOwnerEmail(artifact.getAttribute(APIConstants.API_OVERVIEW_BUSS_OWNER_EMAIL));
            String environments = artifact.getAttribute(APIConstants.API_OVERVIEW_ENVIRONMENTS);
            api.setEnvironments(extractEnvironmentsForAPI(environments));
            api.setCorsConfiguration(getCorsConfigurationFromArtifact(artifact));

            try {
                api.setEnvironmentList(extractEnvironmentListForAPI(
                        artifact.getAttribute(APIConstants.API_OVERVIEW_ENDPOINT_CONFIG)));
            } catch (ParseException e) {
                String msg = "Failed to parse endpoint config JSON of API: " + apiName + " " + apiVersion;
                log.error(msg, e);
                throw new APIManagementException(msg, e);
            } catch (ClassCastException e) {
                String msg = "Invalid endpoint config JSON found in API: " + apiName + " " + apiVersion;
                log.error(msg, e);
                throw new APIManagementException(msg, e);
            }

        } catch (GovernanceException e) {
            String msg = "Failed to get API from artifact ";
            throw new APIManagementException(msg, e);
        }
        return api;
    }

    /**
     * This method used to get Provider from provider artifact
     *
     * @param artifact provider artifact
     * @return Provider
     * @throws APIManagementException if failed to get Provider from provider artifact.
     */
    public static Provider getProvider(GenericArtifact artifact) throws APIManagementException {
        Provider provider;
        try {
            provider = new Provider(artifact.getAttribute(APIConstants.PROVIDER_OVERVIEW_NAME));
            provider.setDescription(artifact.getAttribute(APIConstants.PROVIDER_OVERVIEW_DESCRIPTION));
            provider.setEmail(artifact.getAttribute(APIConstants.PROVIDER_OVERVIEW_EMAIL));

        } catch (GovernanceException e) {
            String msg = "Failed to get provider ";
            log.error(msg, e);
            throw new APIManagementException(msg, e);
        }
        return provider;
    }

    /**
     * Returns a list of scopes when passed the Provider Name and Scope Key
     *
     * @param scopeKey
     * @param provider
     * @return
     * @throws APIManagementException
     */
    public static Set<Scope> getScopeByScopeKey(String scopeKey, String provider) throws APIManagementException {
        Set<Scope> scopeSet = null;
        String tenantDomainName = MultitenantUtils.getTenantDomain(replaceEmailDomainBack(provider));
        try {
            int tenantId = ServiceReferenceHolder.getInstance().getRealmService().getTenantManager()
                    .getTenantId(tenantDomainName);
            scopeSet = ApiMgtDAO.getInstance().getAPIScopesByScopeKey(scopeKey, tenantId);
        } catch (UserStoreException e) {
            String msg = "Error while retrieving Scopes";
            log.error(msg, e);
            handleException(msg);
        }
        return scopeSet;
    }

    /**
     * Create Governance artifact from given attributes
     *
     * @param artifact initial governance artifact
     * @param api      API object with the attributes value
     * @return GenericArtifact
     * @throws org.wso2.carbon.apimgt.api.APIManagementException if failed to create API
     */
    public static GenericArtifact createAPIArtifactContent(GenericArtifact artifact, API api)
            throws APIManagementException {
        try {
            String apiStatus = api.getStatus();
            artifact.setAttribute(APIConstants.API_OVERVIEW_NAME, api.getId().getApiName());
            artifact.setAttribute(APIConstants.API_OVERVIEW_VERSION, api.getId().getVersion());
            artifact.setAttribute(APIConstants.API_OVERVIEW_IS_DEFAULT_VERSION, String.valueOf(api.isDefaultVersion()));

            artifact.setAttribute(APIConstants.API_OVERVIEW_CONTEXT, api.getContext());
            artifact.setAttribute(APIConstants.API_OVERVIEW_PROVIDER, api.getId().getProviderName());
            artifact.setAttribute(APIConstants.API_OVERVIEW_DESCRIPTION, api.getDescription());
            artifact.setAttribute(APIConstants.API_OVERVIEW_WSDL, api.getWsdlUrl());
            artifact.setAttribute(APIConstants.API_OVERVIEW_WADL, api.getWadlUrl());
            artifact.setAttribute(APIConstants.API_OVERVIEW_THUMBNAIL_URL, api.getThumbnailUrl());
            artifact.setAttribute(APIConstants.API_OVERVIEW_STATUS, apiStatus);
            artifact.setAttribute(APIConstants.API_OVERVIEW_TEC_OWNER, api.getTechnicalOwner());
            artifact.setAttribute(APIConstants.API_OVERVIEW_TEC_OWNER_EMAIL, api.getTechnicalOwnerEmail());
            artifact.setAttribute(APIConstants.API_OVERVIEW_BUSS_OWNER, api.getBusinessOwner());
            artifact.setAttribute(APIConstants.API_OVERVIEW_BUSS_OWNER_EMAIL, api.getBusinessOwnerEmail());
            artifact.setAttribute(APIConstants.API_OVERVIEW_VISIBILITY, api.getVisibility());
            artifact.setAttribute(APIConstants.API_OVERVIEW_VISIBLE_ROLES, api.getVisibleRoles());
            artifact.setAttribute(APIConstants.API_OVERVIEW_VISIBLE_TENANTS, api.getVisibleTenants());
            artifact.setAttribute(APIConstants.API_OVERVIEW_ENDPOINT_SECURED, Boolean.toString(api.isEndpointSecured()));
            artifact.setAttribute(APIConstants.API_OVERVIEW_ENDPOINT_AUTH_DIGEST, Boolean.toString(api.isEndpointAuthDigest()));
            artifact.setAttribute(APIConstants.API_OVERVIEW_ENDPOINT_USERNAME, api.getEndpointUTUsername());
            artifact.setAttribute(APIConstants.API_OVERVIEW_ENDPOINT_PASSWORD, api.getEndpointUTPassword());
            artifact.setAttribute(APIConstants.API_OVERVIEW_TRANSPORTS, api.getTransports());
            artifact.setAttribute(APIConstants.API_OVERVIEW_INSEQUENCE, api.getInSequence());
            artifact.setAttribute(APIConstants.API_OVERVIEW_OUTSEQUENCE, api.getOutSequence());
            artifact.setAttribute(APIConstants.API_OVERVIEW_FAULTSEQUENCE, api.getFaultSequence());
            artifact.setAttribute(APIConstants.API_OVERVIEW_RESPONSE_CACHING, api.getResponseCache());
            artifact.setAttribute(APIConstants.API_OVERVIEW_CACHE_TIMEOUT, Integer.toString(api.getCacheTimeout()));

            artifact.setAttribute(APIConstants.API_OVERVIEW_REDIRECT_URL, api.getRedirectURL());
            artifact.setAttribute(APIConstants.API_OVERVIEW_OWNER, api.getApiOwner());
            artifact.setAttribute(APIConstants.API_OVERVIEW_ADVERTISE_ONLY, Boolean.toString(api.isAdvertiseOnly()));

            artifact.setAttribute(APIConstants.API_OVERVIEW_ENDPOINT_CONFIG, api.getEndpointConfig());

            artifact.setAttribute(APIConstants.API_OVERVIEW_SUBSCRIPTION_AVAILABILITY, api.getSubscriptionAvailability());
            artifact.setAttribute(APIConstants.API_OVERVIEW_SUBSCRIPTION_AVAILABLE_TENANTS, api.getSubscriptionAvailableTenants());

            artifact.setAttribute(APIConstants.PROTOTYPE_OVERVIEW_IMPLEMENTATION, api.getImplementation());

            artifact.setAttribute(APIConstants.API_PRODUCTION_THROTTLE_MAXTPS, api.getProductionMaxTps());
            artifact.setAttribute(APIConstants.API_SANDBOX_THROTTLE_MAXTPS, api.getSandboxMaxTps());
            artifact.setAttribute(APIConstants.API_OVERVIEW_AUTHORIZATION_HEADER, api.getAuthorizationHeader());
            artifact.setAttribute(APIConstants.API_OVERVIEW_API_SECURITY, api.getApiSecurity());
            artifact.setAttribute(APIConstants.API_OVERVIEW_ENABLE_JSON_SCHEMA,
                    Boolean.toString(api.isEnabledSchemaValidation()));

            //Validate if the API has an unsupported context before setting it in the artifact
            String tenantDomain = PrivilegedCarbonContext.getThreadLocalCarbonContext().getTenantDomain();
            if (APIConstants.SUPER_TENANT_DOMAIN.equals(tenantDomain)) {
                String invalidContext = File.separator + APIConstants.VERSION_PLACEHOLDER;
                if (invalidContext.equals(api.getContextTemplate())) {
                    throw new APIManagementException(
                            "API : " + api.getId() + " has an unsupported context : " + api.getContextTemplate());
                }
            } else {
                String invalidContext =
                        APIConstants.TENANT_PREFIX + tenantDomain + File.separator + APIConstants.VERSION_PLACEHOLDER;
                if (invalidContext.equals(api.getContextTemplate())) {
                    throw new APIManagementException(
                            "API : " + api.getId() + " has an unsupported context : " + api.getContextTemplate());
                }
            }
            // This is to support the pluggable version strategy.
            artifact.setAttribute(APIConstants.API_OVERVIEW_CONTEXT_TEMPLATE, api.getContextTemplate());
            artifact.setAttribute(APIConstants.API_OVERVIEW_VERSION_TYPE, "context");
            artifact.setAttribute(APIConstants.API_OVERVIEW_TYPE, api.getType());

            StringBuilder policyBuilder = new StringBuilder();
            for (Tier tier : api.getAvailableTiers()) {
                policyBuilder.append(tier.getName());
                policyBuilder.append("||");
            }

            String policies = policyBuilder.toString();

            if (!"".equals(policies)) {
                policies = policies.substring(0, policies.length() - 2);
                artifact.setAttribute(APIConstants.API_OVERVIEW_TIER, policies);
            }

            StringBuilder tiersBuilder = new StringBuilder();
            for (Tier tier : api.getAvailableTiers()) {
                tiersBuilder.append(tier.getName());
                tiersBuilder.append("||");
            }

            String tiers = tiersBuilder.toString();

            if (!"".equals(tiers)) {
                tiers = tiers.substring(0, tiers.length() - 2);
                artifact.setAttribute(APIConstants.API_OVERVIEW_TIER, tiers);
            }

            if (APIConstants.PUBLISHED.equals(apiStatus)) {
                artifact.setAttribute(APIConstants.API_OVERVIEW_IS_LATEST, "true");
            }
            String[] keys = artifact.getAttributeKeys();
            for (String key : keys) {
                if (key.contains("URITemplate")) {
                    artifact.removeAttribute(key);
                }
            }

            Set<URITemplate> uriTemplateSet = api.getUriTemplates();
            int i = 0;
            for (URITemplate uriTemplate : uriTemplateSet) {
                artifact.addAttribute(APIConstants.API_URI_PATTERN + i, uriTemplate.getUriTemplate());
                artifact.addAttribute(APIConstants.API_URI_HTTP_METHOD + i, uriTemplate.getHTTPVerb());
                artifact.addAttribute(APIConstants.API_URI_AUTH_TYPE + i, uriTemplate.getAuthType());

                i++;

            }
            artifact.setAttribute(APIConstants.API_OVERVIEW_ENVIRONMENTS, writeEnvironmentsToArtifact(api));

            artifact.setAttribute(APIConstants.API_OVERVIEW_CORS_CONFIGURATION,
                    APIUtil.getCorsConfigurationJsonFromDto(api.getCorsConfiguration()));

            //attaching micro-gateway labels to the API
            attachLabelsToAPIArtifact(artifact, api, tenantDomain);

            //set monetization status (i.e - enabled or disabled)
            artifact.setAttribute(APIConstants.Monetization.API_MONETIZATION_STATUS, Boolean.toString(api.getMonetizationStatus()));
            //set additional monetization data
            if (api.getMonetizationProperties() != null) {
                artifact.setAttribute(APIConstants.Monetization.API_MONETIZATION_PROPERTIES,
                        api.getMonetizationProperties().toJSONString());
            }

            String apiSecurity = artifact.getAttribute(APIConstants.API_OVERVIEW_API_SECURITY);
            if (apiSecurity != null && !apiSecurity.contains(APIConstants.DEFAULT_API_SECURITY_OAUTH2) &&
                    !apiSecurity.contains(APIConstants.API_SECURITY_API_KEY)) {
                artifact.setAttribute(APIConstants.API_OVERVIEW_TIER, "");
            }
        } catch (GovernanceException e) {
            String msg = "Failed to create API for : " + api.getId().getApiName();
            log.error(msg, e);
            throw new APIManagementException(msg, e);
        }
        return artifact;
    }

    /**
     * Create Governance artifact from given attributes
     *
     * @param artifact initial governance artifact
     * @param apiProduct     APIProduct object with the attributes value
     * @return GenericArtifact
     * @throws APIManagementException if failed to create API Product
     */
    public static GenericArtifact createAPIProductArtifactContent(GenericArtifact artifact, APIProduct apiProduct)
            throws APIManagementException {
        try {
            //todo : review and add missing fields
            artifact.setAttribute(APIConstants.API_OVERVIEW_NAME, apiProduct.getId().getName());
            artifact.setAttribute(APIConstants.API_OVERVIEW_VERSION, apiProduct.getId().getVersion());
            artifact.setAttribute(APIConstants.API_OVERVIEW_PROVIDER, apiProduct.getId().getProviderName());
            artifact.setAttribute(APIConstants.API_OVERVIEW_CONTEXT, apiProduct.getContext());
            artifact.setAttribute(APIConstants.API_OVERVIEW_DESCRIPTION, apiProduct.getDescription());
            artifact.setAttribute(APIConstants.API_OVERVIEW_TYPE, APIConstants.AuditLogConstants.API_PRODUCT);
            artifact.setAttribute(APIConstants.API_OVERVIEW_STATUS, apiProduct.getState());
            artifact.setAttribute(APIConstants.API_OVERVIEW_VISIBILITY, apiProduct.getVisibility());
            artifact.setAttribute(APIConstants.API_OVERVIEW_VISIBLE_ROLES, apiProduct.getVisibleRoles());
            artifact.setAttribute(APIConstants.API_OVERVIEW_VISIBLE_TENANTS, apiProduct.getVisibleTenants());
            artifact.setAttribute(APIConstants.API_OVERVIEW_BUSS_OWNER, apiProduct.getBusinessOwner());
            artifact.setAttribute(APIConstants.API_OVERVIEW_BUSS_OWNER_EMAIL, apiProduct.getBusinessOwnerEmail());
            artifact.setAttribute(APIConstants.API_OVERVIEW_TEC_OWNER, apiProduct.getTechnicalOwner());
            artifact.setAttribute(APIConstants.API_OVERVIEW_TEC_OWNER_EMAIL, apiProduct.getTechnicalOwnerEmail());
            artifact.setAttribute(APIConstants.API_OVERVIEW_SUBSCRIPTION_AVAILABILITY, apiProduct.getSubscriptionAvailability());
            artifact.setAttribute(APIConstants.API_OVERVIEW_SUBSCRIPTION_AVAILABLE_TENANTS, apiProduct.getSubscriptionAvailableTenants());
            artifact.setAttribute(APIConstants.API_OVERVIEW_THUMBNAIL_URL, apiProduct.getThumbnailUrl());
            artifact.setAttribute(APIConstants.API_OVERVIEW_CACHE_TIMEOUT, Integer.toString(apiProduct.getCacheTimeout()));

            StringBuilder policyBuilder = new StringBuilder();
            for (Tier tier : apiProduct.getAvailableTiers()) {
                policyBuilder.append(tier.getName());
                policyBuilder.append("||");
            }

            String policies = policyBuilder.toString();

            if (!"".equals(policies)) {
                policies = policies.substring(0, policies.length() - 2);
                artifact.setAttribute(APIConstants.API_OVERVIEW_TIER, policies);
            }

            artifact.setAttribute(APIConstants.API_OVERVIEW_ENVIRONMENTS, writeEnvironmentsToArtifact(apiProduct));
            artifact.setAttribute(APIConstants.API_OVERVIEW_TRANSPORTS, apiProduct.getTransports());
            artifact.setAttribute(APIConstants.API_OVERVIEW_CORS_CONFIGURATION,
                    APIUtil.getCorsConfigurationJsonFromDto(apiProduct.getCorsConfiguration()));
            artifact.setAttribute(APIConstants.API_OVERVIEW_AUTHORIZATION_HEADER, apiProduct.getAuthorizationHeader());
            artifact.setAttribute(APIConstants.API_OVERVIEW_API_SECURITY, apiProduct.getApiSecurity());

            //Validate if the API has an unsupported context before setting it in the artifact
            String tenantDomain = PrivilegedCarbonContext.getThreadLocalCarbonContext().getTenantDomain();
            if (APIConstants.SUPER_TENANT_DOMAIN.equals(tenantDomain)) {
                String invalidContext = File.separator + APIConstants.VERSION_PLACEHOLDER;
                if (invalidContext.equals(apiProduct.getContextTemplate())) {
                    throw new APIManagementException( "API : " + apiProduct.getId() + " has an unsupported context : " +
                                    apiProduct.getContextTemplate());
                }
            } else {
                String invalidContext =
                        APIConstants.TENANT_PREFIX + tenantDomain + File.separator + APIConstants.VERSION_PLACEHOLDER;
                if (invalidContext.equals(apiProduct.getContextTemplate())) {
                    throw new APIManagementException( "API : " + apiProduct.getId() + " has an unsupported context : " +
                            apiProduct.getContextTemplate());
                }
            }

            artifact.setAttribute(APIConstants.API_OVERVIEW_ENABLE_JSON_SCHEMA, Boolean.toString(apiProduct.
                    isEnabledSchemaValidation()));
            artifact.setAttribute(APIConstants.API_OVERVIEW_RESPONSE_CACHING, apiProduct.getResponseCache());
            // This is to support the pluggable version strategy.
            artifact.setAttribute(APIConstants.API_OVERVIEW_CONTEXT_TEMPLATE, apiProduct.getContextTemplate());
            artifact.setAttribute(APIConstants.API_OVERVIEW_VERSION_TYPE, "context");

<<<<<<< HEAD
            //set monetization status (i.e - enabled or disabled)
            artifact.setAttribute(APIConstants.Monetization.API_MONETIZATION_STATUS, Boolean.toString(apiProduct.getMonetizationStatus()));
            //set additional monetization data
            if (apiProduct.getMonetizationProperties() != null) {
                artifact.setAttribute(APIConstants.Monetization.API_MONETIZATION_PROPERTIES,
                        apiProduct.getMonetizationProperties().toJSONString());
=======
            String apiSecurity = artifact.getAttribute(APIConstants.API_OVERVIEW_API_SECURITY);
            if (apiSecurity != null && !apiSecurity.contains(APIConstants.DEFAULT_API_SECURITY_OAUTH2) &&
                    !apiSecurity.contains(APIConstants.API_SECURITY_API_KEY)) {
                artifact.setAttribute(APIConstants.API_OVERVIEW_TIER, "");
>>>>>>> 9e717fb5
            }
        } catch (GovernanceException e) {
            String msg = "Failed to create API for : " + apiProduct.getId().getName();
            log.error(msg, e);
            throw new APIManagementException(msg, e);
        }
        return artifact;
    }

    /**
     * This method is used to attach micro-gateway labels to the given API
     *
     * @param artifact genereic artifact
     * @param api API
     * @param tenantDomain domain name of the tenant
     * @throws APIManagementException if failed to attach micro-gateway labels
     */
    public static void attachLabelsToAPIArtifact(GenericArtifact artifact, API api, String tenantDomain)
            throws APIManagementException {

        //get all labels in the tenant
        List<Label> gatewayLabelList = APIUtil.getAllLabels(tenantDomain);
        //validation is performed here to cover all actions related to API artifact updates
        if (!gatewayLabelList.isEmpty()) {
            //put available gateway labels to a list for validation purpose
            List<String> availableGatewayLabelListNames = new ArrayList<>();
            for (Label x : gatewayLabelList) {
                availableGatewayLabelListNames.add(x.getName());
            }
            try {
                //clear all the existing labels first
                artifact.removeAttribute(APIConstants.API_LABELS_GATEWAY_LABELS);
                //if there are labels attached to the API object, add them to the artifact
                if (api.getGatewayLabels() != null) {
                    //validate and add each label to the artifact
                    List<Label> candidateLabelsList = api.getGatewayLabels();
                    for (Label label : candidateLabelsList) {
                        String candidateLabel = label.getName();
                        //validation step, add the label only if it exists in the available gateway labels
                        if (availableGatewayLabelListNames.contains(candidateLabel)) {
                            artifact.addAttribute(APIConstants.API_LABELS_GATEWAY_LABELS, candidateLabel);
                        } else {
                            log.warn("Label name : " + candidateLabel + " does not exist in the tenant : " +
                                    tenantDomain + ", hence skipping it.");
                        }
                    }
                }
            } catch (GovernanceException e) {
                String msg = "Failed to add labels for API : " + api.getId().getApiName();
                log.error(msg, e);
                throw new APIManagementException(msg, e);
            }
        } else {
            if (log.isDebugEnabled()) {
                log.debug("No predefined labels in the tenant : " + tenantDomain + " . Skipped adding all labels");
            }
        }
    }

    /**
     * Create the Documentation from artifact
     *
     * @param artifact Documentation artifact
     * @return Documentation
     * @throws APIManagementException if failed to create Documentation from artifact
     */
    public static Documentation getDocumentation(GenericArtifact artifact) throws APIManagementException {

        Documentation documentation;

        try {
            DocumentationType type;
            String docType = artifact.getAttribute(APIConstants.DOC_TYPE);

            if (docType.equalsIgnoreCase(DocumentationType.HOWTO.getType())) {
                type = DocumentationType.HOWTO;
            } else if (docType.equalsIgnoreCase(DocumentationType.PUBLIC_FORUM.getType())) {
                type = DocumentationType.PUBLIC_FORUM;
            } else if (docType.equalsIgnoreCase(DocumentationType.SUPPORT_FORUM.getType())) {
                type = DocumentationType.SUPPORT_FORUM;
            } else if (docType.equalsIgnoreCase(DocumentationType.API_MESSAGE_FORMAT.getType())) {
                type = DocumentationType.API_MESSAGE_FORMAT;
            } else if (docType.equalsIgnoreCase(DocumentationType.SAMPLES.getType())) {
                type = DocumentationType.SAMPLES;
            } else {
                type = DocumentationType.OTHER;
            }
            documentation = new Documentation(type, artifact.getAttribute(APIConstants.DOC_NAME));
            documentation.setId(artifact.getId());
            documentation.setSummary(artifact.getAttribute(APIConstants.DOC_SUMMARY));
            String visibilityAttr = artifact.getAttribute(APIConstants.DOC_VISIBILITY);
            Documentation.DocumentVisibility documentVisibility = Documentation.DocumentVisibility.API_LEVEL;

            if (visibilityAttr != null) {
                if (visibilityAttr.equals(Documentation.DocumentVisibility.API_LEVEL.name())) {
                    documentVisibility = Documentation.DocumentVisibility.API_LEVEL;
                } else if (visibilityAttr.equals(Documentation.DocumentVisibility.PRIVATE.name())) {
                    documentVisibility = Documentation.DocumentVisibility.PRIVATE;
                } else if (visibilityAttr.equals(Documentation.DocumentVisibility.OWNER_ONLY.name())) {
                    documentVisibility = Documentation.DocumentVisibility.OWNER_ONLY;
                }
            }
            documentation.setVisibility(documentVisibility);

            Documentation.DocumentSourceType docSourceType = Documentation.DocumentSourceType.INLINE;
            String artifactAttribute = artifact.getAttribute(APIConstants.DOC_SOURCE_TYPE);

            if (Documentation.DocumentSourceType.URL.name().equals(artifactAttribute)) {
                docSourceType = Documentation.DocumentSourceType.URL;
                documentation.setSourceUrl(artifact.getAttribute(APIConstants.DOC_SOURCE_URL));
            } else if (Documentation.DocumentSourceType.FILE.name().equals(artifactAttribute)) {
                docSourceType = Documentation.DocumentSourceType.FILE;
                documentation.setFilePath(prependWebContextRoot(artifact.getAttribute(APIConstants.DOC_FILE_PATH)));
            } else if (Documentation.DocumentSourceType.MARKDOWN.name().equals(artifactAttribute)) {
                docSourceType = Documentation.DocumentSourceType.MARKDOWN;
            }
            documentation.setSourceType(docSourceType);
            if (documentation.getType() == DocumentationType.OTHER) {
                documentation.setOtherTypeName(artifact.getAttribute(APIConstants.DOC_OTHER_TYPE_NAME));
            }

        } catch (GovernanceException e) {
            throw new APIManagementException("Failed to get documentation from artifact", e);
        }
        return documentation;
    }

    /**
     * Create the Documentation from artifact
     *
     * @param artifact Documentation artifact
     * @return Documentation
     * @throws APIManagementException if failed to create Documentation from artifact
     */
    public static Documentation getDocumentation(GenericArtifact artifact, String docCreatorName)
            throws APIManagementException {

        Documentation documentation;

        try {
            DocumentationType type;
            String docType = artifact.getAttribute(APIConstants.DOC_TYPE);

            if (docType.equalsIgnoreCase(DocumentationType.HOWTO.getType())) {
                type = DocumentationType.HOWTO;
            } else if (docType.equalsIgnoreCase(DocumentationType.PUBLIC_FORUM.getType())) {
                type = DocumentationType.PUBLIC_FORUM;
            } else if (docType.equalsIgnoreCase(DocumentationType.SUPPORT_FORUM.getType())) {
                type = DocumentationType.SUPPORT_FORUM;
            } else if (docType.equalsIgnoreCase(DocumentationType.API_MESSAGE_FORMAT.getType())) {
                type = DocumentationType.API_MESSAGE_FORMAT;
            } else if (docType.equalsIgnoreCase(DocumentationType.SAMPLES.getType())) {
                type = DocumentationType.SAMPLES;
            } else {
                type = DocumentationType.OTHER;
            }
            documentation = new Documentation(type, artifact.getAttribute(APIConstants.DOC_NAME));
            documentation.setId(artifact.getId());
            documentation.setSummary(artifact.getAttribute(APIConstants.DOC_SUMMARY));

            String visibilityAttr = artifact.getAttribute(APIConstants.DOC_VISIBILITY);
            Documentation.DocumentVisibility documentVisibility = Documentation.DocumentVisibility.API_LEVEL;
            if (visibilityAttr != null) {
                if (visibilityAttr.equals(Documentation.DocumentVisibility.API_LEVEL.name())) {
                    documentVisibility = Documentation.DocumentVisibility.API_LEVEL;
                } else if (visibilityAttr.equals(Documentation.DocumentVisibility.PRIVATE.name())) {
                    documentVisibility = Documentation.DocumentVisibility.PRIVATE;
                } else if (visibilityAttr.equals(Documentation.DocumentVisibility.OWNER_ONLY.name())) {
                    documentVisibility = Documentation.DocumentVisibility.OWNER_ONLY;
                }
            }
            documentation.setVisibility(documentVisibility);

            Documentation.DocumentSourceType docSourceType = Documentation.DocumentSourceType.INLINE;
            String artifactAttribute = artifact.getAttribute(APIConstants.DOC_SOURCE_TYPE);

            if (artifactAttribute.equals(Documentation.DocumentSourceType.MARKDOWN.name())) {
                docSourceType = Documentation.DocumentSourceType.MARKDOWN;
            } else if (artifactAttribute.equals(Documentation.DocumentSourceType.URL.name())) {
                docSourceType = Documentation.DocumentSourceType.URL;
            } else if (artifactAttribute.equals(Documentation.DocumentSourceType.FILE.name())) {
                docSourceType = Documentation.DocumentSourceType.FILE;
            }

            documentation.setSourceType(docSourceType);
            if ("URL".equals(artifact.getAttribute(APIConstants.DOC_SOURCE_TYPE))) {
                documentation.setSourceUrl(artifact.getAttribute(APIConstants.DOC_SOURCE_URL));
            }

            if (docSourceType == Documentation.DocumentSourceType.FILE) {
                String filePath = prependTenantPrefix(artifact.getAttribute(APIConstants.DOC_FILE_PATH), docCreatorName);
                documentation.setFilePath(prependWebContextRoot(filePath));
            }

            if (documentation.getType() == DocumentationType.OTHER) {
                documentation.setOtherTypeName(artifact.getAttribute(APIConstants.DOC_OTHER_TYPE_NAME));
            }

        } catch (GovernanceException e) {
            throw new APIManagementException("Failed to get documentation from artifact: " + e);
        }
        return documentation;
    }

    public static APIStatus getApiStatus(String status) throws APIManagementException {
        APIStatus apiStatus = null;
        for (APIStatus aStatus : APIStatus.values()) {
            if (aStatus.getStatus().equalsIgnoreCase(status)) {
                apiStatus = aStatus;
            }
        }
        return apiStatus;
    }

    public static String getLcStateFromArtifact(GovernanceArtifact artifact) throws GovernanceException {
        String state = (artifact.getLifecycleState() != null) ?
                artifact.getLifecycleState() :
                artifact.getAttribute(APIConstants.API_OVERVIEW_STATUS);
        return (state != null) ? state.toUpperCase() : null;
    }

    /**
     * Prepends the Tenant Prefix to a registry path. ex: /t/test1.com
     *
     * @param postfixUrl path to be prepended.
     * @return Path prepended with he Tenant domain prefix.
     */
    public static String prependTenantPrefix(String postfixUrl, String username) {
        String tenantDomain = MultitenantUtils.getTenantDomain(replaceEmailDomainBack(username));
        if (!(MultitenantConstants.SUPER_TENANT_DOMAIN_NAME.equals(tenantDomain))) {
            String tenantPrefix = "/t/";
            postfixUrl = tenantPrefix + tenantDomain + postfixUrl;
        }

        return postfixUrl;
    }

    /**
     * Prepends the webcontextroot to a registry path.
     *
     * @param postfixUrl path to be prepended.
     * @return Path prepended with he WebContext root.
     */
    public static String prependWebContextRoot(String postfixUrl) {
        String webContext = CarbonUtils.getServerConfiguration().getFirstProperty("WebContextRoot");
        if (webContext != null && !"/".equals(webContext)) {
            postfixUrl = webContext + postfixUrl;
        }
        return postfixUrl;
    }

    /**
     * Utility method for creating storage path for an icon.
     *
     * @param identifier APIIdentifier
     * @return Icon storage path.
     */
    public static String getIconPath(APIIdentifier identifier) {
        String artifactPath = APIConstants.API_IMAGE_LOCATION + RegistryConstants.PATH_SEPARATOR +
                identifier.getProviderName() + RegistryConstants.PATH_SEPARATOR +
                identifier.getApiName() + RegistryConstants.PATH_SEPARATOR + identifier.getVersion();
        return artifactPath + RegistryConstants.PATH_SEPARATOR + APIConstants.API_ICON_IMAGE;
    }

    /**
     * Utility method for get registry path for wsdl archive.
     *
     * @param identifier APIIdentifier
     * @return wsdl archive path
     */
    public static String getWsdlArchivePath(APIIdentifier identifier) {
        return APIConstants.API_WSDL_RESOURCE_LOCATION + APIConstants.API_WSDL_ARCHIVE_LOCATION +
                identifier.getProviderName() + APIConstants.WSDL_PROVIDER_SEPERATOR + identifier.getApiName() +
                identifier.getVersion() + APIConstants.ZIP_FILE_EXTENSION;
    }

    /**
     * Utility method to generate the path for a file.
     *
     * @param identifier APIIdentifier
     * @return Generated path.
     * @fileName File name.
     */
    public static String getDocumentationFilePath(Identifier identifier, String fileName) {
        if (identifier instanceof APIIdentifier) {
            return APIUtil.getAPIDocPath((APIIdentifier) identifier) + APIConstants.DOCUMENT_FILE_DIR +
                    RegistryConstants.PATH_SEPARATOR + fileName;
        } else {
            return APIUtil.getProductDocPath((APIProductIdentifier) identifier) + APIConstants.DOCUMENT_FILE_DIR +
                    RegistryConstants.PATH_SEPARATOR + fileName;
        }
    }

    public static String getOpenAPIDefinitionFilePath(String apiName, String apiVersion, String apiProvider) {
        return APIConstants.API_ROOT_LOCATION + RegistryConstants.PATH_SEPARATOR + apiProvider + RegistryConstants.PATH_SEPARATOR +
                apiName + RegistryConstants.PATH_SEPARATOR + apiVersion + RegistryConstants.PATH_SEPARATOR;
    }

    public static String getGraphqlDefinitionFilePath(String apiName, String apiVersion, String apiProvider) {
        return APIConstants.API_ROOT_LOCATION + RegistryConstants.PATH_SEPARATOR + apiProvider + RegistryConstants.PATH_SEPARATOR +
                apiName + RegistryConstants.PATH_SEPARATOR + apiVersion + RegistryConstants.PATH_SEPARATOR;
    }

    public static String getAPIProductOpenAPIDefinitionFilePath(String apiName, String apiVersion, String apiProvider) {
        return APIConstants.API_ROOT_LOCATION + RegistryConstants.PATH_SEPARATOR + apiProvider + RegistryConstants.PATH_SEPARATOR +
                apiName + RegistryConstants.PATH_SEPARATOR + apiVersion + RegistryConstants.PATH_SEPARATOR;
    }

    public static String getWSDLDefinitionFilePath(String apiName, String apiVersion, String apiProvider) {
        return APIConstants.API_WSDL_RESOURCE_LOCATION + apiProvider + "--" + apiName + apiVersion + ".wsdl";
    }

    /**
     * Utility method to get OpenAPI registry path for API product
     *
     * @param identifier product identifier
     * @return path path to the
     */
    public static String getAPIProductOpenAPIDefinitionFilePath(APIProductIdentifier identifier) {
        return APIConstants.API_ROOT_LOCATION + RegistryConstants.PATH_SEPARATOR + identifier.getProviderName() +
                RegistryConstants.PATH_SEPARATOR + identifier.getName() + RegistryConstants.PATH_SEPARATOR +
                identifier.getVersion() + RegistryConstants.PATH_SEPARATOR;
    }

    /**
     * Utility method to get api path from APIIdentifier
     *
     * @param identifier APIIdentifier
     * @return API path
     */
    public static String getAPIPath(APIIdentifier identifier) {
        return APIConstants.API_ROOT_LOCATION + RegistryConstants.PATH_SEPARATOR +
                replaceEmailDomain(identifier.getProviderName()) + RegistryConstants.PATH_SEPARATOR +
                identifier.getApiName() + RegistryConstants.PATH_SEPARATOR +
                identifier.getVersion() + APIConstants.API_RESOURCE_NAME;
    }

    /**
     * Utility method to get api product path from APIProductIdentifier
     *
     * @param identifier APIProductIdentifier
     * @return APIProduct path
     */
    public static String getAPIProductPath(APIProductIdentifier identifier) {
        return APIConstants.API_ROOT_LOCATION + RegistryConstants.PATH_SEPARATOR +
                replaceEmailDomain(identifier.getProviderName()) + RegistryConstants.PATH_SEPARATOR +
                identifier.getName() + RegistryConstants.PATH_SEPARATOR +
                identifier.getVersion() + APIConstants.API_RESOURCE_NAME;
    }

    /**
     * Utility method for creating storage path for an api product icon.
     *
     * @param identifier APIProductIdentifier
     * @return Icon storage path.
     */
    public static String getProductIconPath(APIProductIdentifier identifier) {
        String artifactPath = APIConstants.API_IMAGE_LOCATION + RegistryConstants.PATH_SEPARATOR +
                identifier.getProviderName() + RegistryConstants.PATH_SEPARATOR +
                identifier.getName() + RegistryConstants.PATH_SEPARATOR + identifier.getVersion() +
                RegistryConstants.PATH_SEPARATOR + APIConstants.API_ICON_IMAGE;
        return artifactPath;
    }

    /**
     * Utility method to get api identifier from api path.
     *
     * @param apiPath Path of the API in registry
     * @return relevant API Identifier
     */
    public static APIIdentifier getAPIIdentifier(String apiPath) {
        int length = (APIConstants.API_ROOT_LOCATION + RegistryConstants.PATH_SEPARATOR).length();
        if (!apiPath.contains(APIConstants.API_ROOT_LOCATION + RegistryConstants.PATH_SEPARATOR)) {
            length = (APIConstants.API_IMAGE_LOCATION + RegistryConstants.PATH_SEPARATOR).length();
        }
        if (length <= 0) {
            length = (APIConstants.API_DOC_LOCATION + RegistryConstants.PATH_SEPARATOR).length();
        }
        String relativePath = apiPath.substring(length);
        String[] values = relativePath.split(RegistryConstants.PATH_SEPARATOR);
        if (values.length > 3) {
            return new APIIdentifier(values[0], values[1], values[2]);
        }
        return null;
    }

    /**
     * Utility method to get API provider path
     *
     * @param identifier APIIdentifier
     * @return API provider path
     */
    public static String getAPIProviderPath(APIIdentifier identifier) {
        return APIConstants.API_LOCATION + RegistryConstants.PATH_SEPARATOR + identifier.getProviderName();
    }

    /**
     * Utility method to get API Product provider path
     *
     * @param identifier APIProductIdentifier
     * @return API Product provider path
     */
    public static String getAPIProductProviderPath(APIProductIdentifier identifier) {
        return APIConstants.API_LOCATION + RegistryConstants.PATH_SEPARATOR + identifier.getProviderName();
    }

    /**
     * Utility method to get documentation path
     *
     * @param apiId APIIdentifier
     * @return Doc path
     */
    public static String getAPIDocPath(APIIdentifier apiId) {
        return APIConstants.API_LOCATION + RegistryConstants.PATH_SEPARATOR +
                apiId.getProviderName() + RegistryConstants.PATH_SEPARATOR +
                apiId.getApiName() + RegistryConstants.PATH_SEPARATOR +
                apiId.getVersion() + RegistryConstants.PATH_SEPARATOR +
                APIConstants.DOC_DIR + RegistryConstants.PATH_SEPARATOR;
    }

    /**
     * Utility method to get documentation content file path
     *
     * @param apiId             APIIdentifier
     * @param documentationName String
     * @return Doc content path
     */
    public static String getAPIDocContentPath(APIIdentifier apiId, String documentationName) {
        return getAPIDocPath(apiId) + RegistryConstants.PATH_SEPARATOR + documentationName;
    }

    /**
     * This utility method used to create documentation artifact content
     *
     * @param artifact      GovernanceArtifact
     * @param id            Identifier
     * @param documentation Documentation
     * @return GenericArtifact
     * @throws APIManagementException if failed to get GovernanceArtifact from Documentation
     */
    public static GenericArtifact createDocArtifactContent(GenericArtifact artifact, Identifier id,
                                                           Documentation documentation) throws APIManagementException {
        try {
            artifact.setAttribute(APIConstants.DOC_NAME, documentation.getName());
            artifact.setAttribute(APIConstants.DOC_SUMMARY, documentation.getSummary());
            artifact.setAttribute(APIConstants.DOC_TYPE, documentation.getType().getType());
            artifact.setAttribute(APIConstants.DOC_VISIBILITY, documentation.getVisibility().name());

            Documentation.DocumentSourceType sourceType = documentation.getSourceType();

            switch (sourceType) {
                case INLINE:
                    sourceType = Documentation.DocumentSourceType.INLINE;
                    break;
                case MARKDOWN:
                    sourceType = Documentation.DocumentSourceType.MARKDOWN;
                    break;
                case URL:
                    sourceType = Documentation.DocumentSourceType.URL;
                    break;
                case FILE: {
                    sourceType = Documentation.DocumentSourceType.FILE;
                }
                break;
                default:
                    throw new APIManagementException("Unknown sourceType " + sourceType + " provided for documentation");
            }
            //Documentation Source URL is a required field in the documentation.rxt for migrated setups
            //Therefore setting a default value if it is not set.
            if (documentation.getSourceUrl() == null) {
                documentation.setSourceUrl(" ");
            }
            artifact.setAttribute(APIConstants.DOC_SOURCE_TYPE, sourceType.name());
            artifact.setAttribute(APIConstants.DOC_SOURCE_URL, documentation.getSourceUrl());
            artifact.setAttribute(APIConstants.DOC_FILE_PATH, documentation.getFilePath());
            artifact.setAttribute(APIConstants.DOC_OTHER_TYPE_NAME, documentation.getOtherTypeName());
            String basePath = id.getProviderName() + RegistryConstants.PATH_SEPARATOR +
                    id.getName() + RegistryConstants.PATH_SEPARATOR + id.getVersion();
            artifact.setAttribute(APIConstants.DOC_API_BASE_PATH, basePath);
        } catch (GovernanceException e) {
            String msg = "Failed to create doc artifact content from :" + documentation.getName();
            log.error(msg, e);
            throw new APIManagementException(msg, e);
        }
        return artifact;
    }

    /**
     * this method used to initialized the ArtifactManager
     *
     * @param registry Registry
     * @param key      , key name of the key
     * @return GenericArtifactManager
     * @throws APIManagementException if failed to initialized GenericArtifactManager
     */
    public static GenericArtifactManager getArtifactManager(Registry registry, String key) throws APIManagementException {
        GenericArtifactManager artifactManager = null;

        try {
            GovernanceUtils.loadGovernanceArtifacts((UserRegistry) registry);
            if (GovernanceUtils.findGovernanceArtifactConfiguration(key, registry) != null) {
                artifactManager = new GenericArtifactManager(registry, key);
            } else {
                log.warn("Couldn't find GovernanceArtifactConfiguration of RXT: " + key +
                        ". Tenant id set in registry : " + ((UserRegistry) registry).getTenantId() +
                        ", Tenant domain set in PrivilegedCarbonContext: " +
                        PrivilegedCarbonContext.getThreadLocalCarbonContext().getTenantId());
            }
        } catch (RegistryException e) {
            String msg = "Failed to initialize GenericArtifactManager";
            log.error(msg, e);
            throw new APIManagementException(msg, e);
        }
        return artifactManager;
    }

    public static void handleException(String msg) throws APIManagementException {
        log.error(msg);
        throw new APIManagementException(msg);
    }

    public static void handleException(String msg, Throwable t) throws APIManagementException {
        log.error(msg, t);
        throw new APIManagementException(msg, t);
    }

    public static void handleInternalException(String msg, Throwable t) throws APIMgtInternalException {
        log.error(msg, t);
        throw new APIMgtInternalException(msg, t);
    }

    public static void handleAuthFailureException(String msg) throws APIMgtAuthorizationFailedException {
        log.error(msg);
        throw new APIMgtAuthorizationFailedException(msg);
    }

    public static SubscriberKeyMgtClient getKeyManagementClient() throws APIManagementException {

        KeyManagerConfiguration configuration = KeyManagerHolder.getKeyManagerInstance().getKeyManagerConfiguration();
        String serverURL = configuration.getParameter(APIConstants.AUTHSERVER_URL);
        String username = configuration.getParameter(APIConstants.KEY_MANAGER_USERNAME);
        String password = configuration.getParameter(APIConstants.KEY_MANAGER_PASSWORD);

        if (serverURL == null) {
            handleException("API key manager URL unspecified");
        }

        if (username == null || password == null) {
            handleException("Authentication credentials for API key manager unspecified");
        }

        try {
            return new SubscriberKeyMgtClient(serverURL, username, password);
        } catch (Exception e) {
            handleException("Error while initializing the subscriber key management client", e);
            return null;
        }
    }

    public static OAuthAdminClient getOauthAdminClient() throws APIManagementException {

        try {
            return new OAuthAdminClient();
        } catch (Exception e) {
            handleException("Error while initializing the OAuth admin client", e);
            return null;
        }
    }

    public static UserInformationRecoveryClient getUserInformationRecoveryClient() throws APIManagementException {

        try {
            return new UserInformationRecoveryClient();
        } catch (Exception e) {
            handleException("Error while initializing the User information recovery client", e);
            return null;
        }
    }

    public static ApplicationManagementServiceClient getApplicationManagementServiceClient() throws APIManagementException {
        try {
            return new ApplicationManagementServiceClient();
        } catch (Exception e) {
            handleException("Error while initializing the Application Management Service client", e);
            return null;
        }
    }

    /**
     * Method used to create the file name of the wsdl to be stored in the registry
     *
     * @param provider   Name of the provider of the API
     * @param apiName    Name of the API
     * @param apiVersion API Version
     * @return WSDL file name
     */
    public static String createWsdlFileName(String provider, String apiName, String apiVersion) {
        return provider + "--" + apiName + apiVersion + ".wsdl";
    }

    /**
     * Crate an WSDL from given wsdl url. Reset the endpoint details to gateway node
     * *
     *
     * @param registry - Governance Registry space to save the WSDL
     * @param api      -API instance
     * @return Path of the created resource
     * @throws APIManagementException If an error occurs while adding the WSDL
     */

    public static String createWSDL(Registry registry, API api) throws RegistryException, APIManagementException {

        try {
            String wsdlResourcePath =
                    APIConstants.API_WSDL_RESOURCE_LOCATION + createWsdlFileName(api.getId().getProviderName(),
                            api.getId().getApiName(), api.getId().getVersion());

            String absoluteWSDLResourcePath = RegistryUtils
                    .getAbsolutePath(RegistryContext.getBaseInstance(), RegistryConstants.GOVERNANCE_REGISTRY_BASE_PATH)
                    + wsdlResourcePath;

            APIMWSDLReader wsdlReader = new APIMWSDLReader();
            OMElement wsdlContentEle;
            String wsdRegistryPath;

            String tenantDomain = PrivilegedCarbonContext.getThreadLocalCarbonContext().getTenantDomain();
            if (org.wso2.carbon.utils.multitenancy.MultitenantConstants.SUPER_TENANT_DOMAIN_NAME
                    .equalsIgnoreCase(tenantDomain)) {
                wsdRegistryPath =
                        RegistryConstants.PATH_SEPARATOR + "registry" + RegistryConstants.PATH_SEPARATOR + "resource"
                                + absoluteWSDLResourcePath;
            } else {
                wsdRegistryPath = "/t/" + tenantDomain + RegistryConstants.PATH_SEPARATOR + "registry"
                        + RegistryConstants.PATH_SEPARATOR + "resource" + absoluteWSDLResourcePath;
            }

            Resource wsdlResource = registry.newResource();
            // isWSDL2Document(api.getWsdlUrl()) method only understands http or file system urls.
            // Hence if this is a registry url, should not go in to the following if block
            if (!api.getWsdlUrl().matches(wsdRegistryPath) && (api.getWsdlUrl().startsWith("http:") || api.getWsdlUrl()
                    .startsWith("https:") || api.getWsdlUrl().startsWith("file:"))) {
                URL wsdlUrl;
                try {
                    wsdlUrl = new URL(api.getWsdlUrl());
                } catch (MalformedURLException e) {
                    throw new APIManagementException("Invalid/Malformed WSDL URL : " + api.getWsdlUrl(), e,
                            ExceptionCodes.INVALID_WSDL_URL_EXCEPTION);
                }
                // Get the WSDL 1.1 or 2.0 processor and process the content based on the version
                WSDLProcessor wsdlProcessor = APIMWSDLReader.getWSDLProcessorForUrl(wsdlUrl);
                InputStream wsdlContent = wsdlProcessor.getWSDL();
                wsdlResource.setContentStream(wsdlContent);

            } else {
                byte[] wsdl = (byte[]) registry.get(wsdlResourcePath).getContent();
                if (isWSDL2Resource(wsdl)) {
                    wsdlContentEle = wsdlReader.updateWSDL2(wsdl, api);
                    wsdlResource.setContent(wsdlContentEle.toString());
                } else {
                    wsdlContentEle = wsdlReader.updateWSDL(wsdl, api);
                    wsdlResource.setContent(wsdlContentEle.toString());
                }
            }

            registry.put(wsdlResourcePath, wsdlResource);
            //set the anonymous role for wsld resource to avoid basicauth security.
            String[] visibleRoles = null;
            if (api.getVisibleRoles() != null) {
                visibleRoles = api.getVisibleRoles().split(",");
            }
            setResourcePermissions(api.getId().getProviderName(), api.getVisibility(), visibleRoles,
                    wsdlResourcePath);

            //Delete any WSDL archives if exists
            String wsdlArchivePath = APIUtil.getWsdlArchivePath(api.getId());
            if (registry.resourceExists(wsdlArchivePath)) {
                registry.delete(wsdlArchivePath);
            }

            //set the wsdl resource permlink as the wsdlURL.
            api.setWsdlUrl(getRegistryResourceHTTPPermlink(absoluteWSDLResourcePath));

            return wsdlResourcePath;

        } catch (RegistryException e) {
            String msg = "Failed to add WSDL " + api.getWsdlUrl() + " to the registry";
            log.error(msg, e);
            throw new RegistryException(msg, e);
        } catch (APIManagementException e) {
            String msg = "Failed to process the WSDL : " + api.getWsdlUrl();
            log.error(msg, e);
            throw new APIManagementException(msg, e);
        }
    }

    /**
     * Save the provided wsdl archive file to the registry for the api
     *
     * @param registry Governance Registry space to save the WSDL
     * @param api      API instance
     * @return
     * @throws RegistryException
     * @throws APIManagementException
     */
    public static String saveWSDLResource(Registry registry, API api) throws RegistryException, APIManagementException {
        ResourceFile wsdlResource = api.getWsdlResource();
        String wsdlResourcePath;
        boolean isZip = false;
        String wsdlResourcePathArchive =
                APIConstants.API_WSDL_RESOURCE_LOCATION + APIConstants.API_WSDL_ARCHIVE_LOCATION + api.getId()
                        .getProviderName() + APIConstants.WSDL_PROVIDER_SEPERATOR + api.getId().getApiName() +
                        api.getId().getVersion() + APIConstants.ZIP_FILE_EXTENSION;
        String wsdlResourcePathFile = APIConstants.API_WSDL_RESOURCE_LOCATION +
                createWsdlFileName(api.getId().getProviderName(), api.getId().getApiName(), api.getId().getVersion());

        if (wsdlResource.getContentType().equals(APIConstants.APPLICATION_ZIP)) {
            wsdlResourcePath = wsdlResourcePathArchive;
            isZip = true;
        } else {
            wsdlResourcePath = wsdlResourcePathFile;
        }

        String absoluteWSDLResourcePath = RegistryUtils
                .getAbsolutePath(RegistryContext.getBaseInstance(), RegistryConstants.GOVERNANCE_REGISTRY_BASE_PATH)
                + wsdlResourcePath;
        try {
            Resource wsdlResourceToUpdate = registry.newResource();
            wsdlResourceToUpdate.setContentStream(api.getWsdlResource().getContent());
            wsdlResourceToUpdate.setMediaType(api.getWsdlResource().getContentType());
            registry.put(wsdlResourcePath, wsdlResourceToUpdate);
            String[] visibleRoles = null;
            if (api.getVisibleRoles() != null) {
                visibleRoles = api.getVisibleRoles().split(",");
            }
            setResourcePermissions(api.getId().getProviderName(), api.getVisibility(), visibleRoles,
                    wsdlResourcePath);

            if (isZip) {
                //Delete any WSDL file if exists
                if (registry.resourceExists(wsdlResourcePathFile)) {
                    registry.delete(wsdlResourcePathFile);
                }
            } else {
                //Delete any WSDL archives if exists
                if (registry.resourceExists(wsdlResourcePathArchive)) {
                    registry.delete(wsdlResourcePathArchive);
                }
            }

            api.setWsdlUrl(getRegistryResourceHTTPPermlink(absoluteWSDLResourcePath));
        } catch (RegistryException e) {
            String msg = "Failed to add WSDL Archive " + api.getWsdlUrl() + " to the registry";
            log.error(msg, e);
            throw new RegistryException(msg, e);
        } catch (APIManagementException e) {
            String msg = "Failed to process the WSDL Archive: " + api.getWsdlUrl();
            log.error(msg, e);
            throw new APIManagementException(msg, e);
        }
        return wsdlResourcePath;
    }

    /**
     * Given a URL, this method checks if the underlying document is a WSDL2
     *
     * @param url URL to check
     * @return true if the underlying document is a WSDL2
     * @throws APIManagementException if error occurred while validating the URI
     */
    public static boolean isWSDL2Document(String url) throws APIManagementException {
        APIMWSDLReader wsdlReader = new APIMWSDLReader(url);
        return wsdlReader.isWSDL2BaseURI();
    }

    /**
     * Given a wsdl resource, this method checks if the underlying document is a WSDL2
     *
     * @param wsdl byte array of wsdl definition saved in registry
     * @return true if wsdl2 definition
     * @throws APIManagementException
     */
    private static boolean isWSDL2Resource(byte[] wsdl) throws APIManagementException {
        String wsdl2NameSpace = "http://www.w3.org/ns/wsdl";
        String wsdlContent = new String(wsdl);
        return wsdlContent.indexOf(wsdl2NameSpace) > 0;
    }

    /**
     * Read the GateWay Endpoint from the APIConfiguration. If multiple Gateway
     * environments defined,
     * take only the production node's Endpoint.
     * Else, pick what is available as the gateway node.
     *
     * @return {@link String} - Gateway URL
     */

    public static String getGatewayendpoint(String transports) {

        String gatewayURLs;

        Map<String, Environment> gatewayEnvironments = ServiceReferenceHolder.getInstance()
                .getAPIManagerConfigurationService()
                .getAPIManagerConfiguration()
                .getApiGatewayEnvironments();
        if (gatewayEnvironments.size() > 1) {
            for (Environment environment : gatewayEnvironments.values()) {
                if (APIConstants.GATEWAY_ENV_TYPE_HYBRID.equals(environment.getType())) {
                    gatewayURLs = environment.getApiGatewayEndpoint(); // This might have http,https
                    // pick correct endpoint
                    return APIUtil.extractHTTPSEndpoint(gatewayURLs, transports);
                }
            }
            for (Environment environment : gatewayEnvironments.values()) {
                if (APIConstants.GATEWAY_ENV_TYPE_PRODUCTION.equals(environment.getType())) {
                    gatewayURLs = environment.getApiGatewayEndpoint(); // This might have http,https
                    // pick correct endpoint
                    return APIUtil.extractHTTPSEndpoint(gatewayURLs, transports);
                }
            }
            for (Environment environment : gatewayEnvironments.values()) {
                if (APIConstants.GATEWAY_ENV_TYPE_SANDBOX.equals(environment.getType())) {
                    gatewayURLs = environment.getApiGatewayEndpoint(); // This might have http,https
                    // pick correct endpoint
                    return APIUtil.extractHTTPSEndpoint(gatewayURLs, transports);
                }
            }
        } else {
            gatewayURLs = ((Environment) gatewayEnvironments.values().toArray()[0]).getApiGatewayEndpoint();
            return extractHTTPSEndpoint(gatewayURLs, transports);
        }

        return null;
    }

    /**
     * Read the GateWay Endpoint from the APIConfiguration. If multiple Gateway
     * environments defined, get the gateway endpoint according to the environment type
     *
     * @param transports      transports allowed for gateway endpoint
     * @param environmentName gateway environment name
     * @param environmentType gateway environment type
     * @return Gateway URL
     */
    public static String getGatewayEndpoint(String transports, String environmentName, String environmentType)
            throws APIManagementException {
        String gatewayURLs;
        String gatewayEndpoint = "";

        Map<String, Environment> gatewayEnvironments = ServiceReferenceHolder.getInstance()
                .getAPIManagerConfigurationService().getAPIManagerConfiguration().getApiGatewayEnvironments();
        Environment environment = gatewayEnvironments.get(environmentName);
        if (environment.getType().equals(environmentType)) {
            gatewayURLs = environment.getApiGatewayEndpoint();
            gatewayEndpoint = extractHTTPSEndpoint(gatewayURLs, transports);
            if (log.isDebugEnabled()) {
                log.debug("Gateway urls are: " + gatewayURLs + " and the url with the correct transport is: "
                        + gatewayEndpoint);
            }
        } else {
            handleException("Environment type mismatch for environment: " + environmentName +
                    " for the environment types: " + environment.getType() + " and " + environmentType);
        }
        return gatewayEndpoint;
    }

    /**
     * Gateway endpoint  has HTTP and HTTPS endpoints.
     * If both are defined pick HTTPS only. Else, pick whatever available.
     * eg: <GatewayEndpoint>http://${carbon.local.ip}:${http.nio.port},
     * https://${carbon.local.ip}:${https.nio.port}</GatewayEndpoint>
     *
     * @param gatewayURLs - String contains comma separated gateway urls.
     * @return {@link String} - Returns HTTPS gateway endpoint
     */

    private static String extractHTTPSEndpoint(String gatewayURLs, String transports) {
        String gatewayURL;
        String gatewayHTTPURL = null;
        String gatewayHTTPSURL = null;
        boolean httpsEnabled = false;
        String[] gatewayURLsArray = gatewayURLs.split(",");
        String[] transportsArray = transports.split(",");

        for (String transport : transportsArray) {
            if (transport.startsWith(APIConstants.HTTPS_PROTOCOL)) {
                httpsEnabled = true;
            }
        }
        if (gatewayURLsArray.length > 1) {
            for (String url : gatewayURLsArray) {
                if (url.startsWith("https:")) {
                    gatewayHTTPSURL = url;
                } else {
                    if (!url.startsWith("ws:")) {
                        gatewayHTTPURL = url;
                    }
                }
            }

            if (httpsEnabled) {
                gatewayURL = gatewayHTTPSURL;
            } else {
                gatewayURL = gatewayHTTPURL;
            }
        } else {
            gatewayURL = gatewayURLs;
        }
        return gatewayURL;
    }

    /**
     * Create an Endpoint
     *
     * @param endpointUrl Endpoint url
     * @param registry    Registry space to save the endpoint
     * @return Path of the created resource
     * @throws APIManagementException If an error occurs while adding the endpoint
     */
    public static String createEndpoint(String endpointUrl, Registry registry) throws APIManagementException {
        try {
            EndpointManager endpointManager = new EndpointManager(registry);
            Endpoint endpoint = endpointManager.newEndpoint(endpointUrl);
            endpointManager.addEndpoint(endpoint);
            return GovernanceUtils.getArtifactPath(registry, endpoint.getId());
        } catch (RegistryException e) {
            String msg = "Failed to import endpoint " + endpointUrl + " to registry ";
            log.error(msg, e);
            throw new APIManagementException(msg, e);
        }
    }

    /**
     * Sorts the list of tiers according to the number of requests allowed per minute in each tier in descending order.
     *
     * @param tiers - The list of tiers to be sorted
     * @return - The sorted list.
     */
    public static List<Tier> sortTiers(Set<Tier> tiers) {
        List<Tier> tierList = new ArrayList<Tier>();
        tierList.addAll(tiers);
        Collections.sort(tierList);
        return tierList;
    }

    /**
     * Returns a set of External API Stores as defined in the underlying governance
     * registry.
     *
     * @return a Map of tier names and Tier objects - possibly empty
     * @throws APIManagementException if an error occurs when loading tiers from the registry
     */
    public static Set<APIStore> getExternalStores(int tenantId) throws APIManagementException {
        // First checking if ExternalStores are defined in api-manager.xml
        Set<APIStore> externalAPIStores = getGlobalExternalStores();
        // If defined, return Store Config provided there.
        if (externalAPIStores != null && !externalAPIStores.isEmpty()) {
            return externalAPIStores;
        }
        // Else Read the config from Tenant's Registry.
        externalAPIStores = new HashSet<>();
        try {
            Iterator apiStoreIterator = getExternalStoresIteratorFromConfig(tenantId);
            if (apiStoreIterator != null) {
                while (apiStoreIterator.hasNext()) {
                    APIStore store = new APIStore();
                    OMElement storeElem = (OMElement) apiStoreIterator.next();
                    String type = storeElem.getAttributeValue(new QName(APIConstants.EXTERNAL_API_STORE_TYPE));
                    String className =
                            storeElem.getAttributeValue(new QName(APIConstants.EXTERNAL_API_STORE_CLASS_NAME));
                    store.setPublisher((APIPublisher) getClassForName(className).newInstance());
                    store.setType(type); //Set Store type [eg:wso2]
                    String name = storeElem.getAttributeValue(new QName(APIConstants.EXTERNAL_API_STORE_ID));
                    if (name == null) {
                        log.error("The ExternalAPIStore name attribute is not defined in external-api-stores.xml.");
                    }
                    store.setName(name); //Set store name
                    OMElement configDisplayName = storeElem.getFirstChildWithName
                            (new QName(APIConstants.EXTERNAL_API_STORE_DISPLAY_NAME));
                    String displayName = (configDisplayName != null) ? replaceSystemProperty(
                            configDisplayName.getText()) : name;
                    store.setDisplayName(displayName);//Set store display name
                    store.setEndpoint(replaceSystemProperty(storeElem.getFirstChildWithName(
                            new QName(APIConstants.EXTERNAL_API_STORE_ENDPOINT)).getText()));
                    //Set store endpoint, which is used to publish APIs
                    store.setPublished(false);
                    if (APIConstants.WSO2_API_STORE_TYPE.equals(type)) {
                        OMElement password = storeElem.getFirstChildWithName(new QName(
                                APIConstants.EXTERNAL_API_STORE_PASSWORD));
                        if (password != null) {

                            String value = password.getText();
                            PasswordResolver passwordResolver = PasswordResolverFactory.getInstance();
                            store.setPassword(replaceSystemProperty(passwordResolver.getPassword(value)));
                            store.setUsername(replaceSystemProperty(storeElem.getFirstChildWithName(
                                    new QName(APIConstants.EXTERNAL_API_STORE_USERNAME)).getText()));
                            //Set store login username
                        } else {
                            log.error("The user-credentials of API Publisher is not defined in the <ExternalAPIStore> " +
                                    "config of external-api-stores.xml.");
                        }
                    }
                    externalAPIStores.add(store);
                }
            }
        } catch (ClassNotFoundException e) {
            String msg = "One or more classes defined in APIConstants.EXTERNAL_API_STORE_CLASS_NAME cannot be found";
            throw new APIManagementException(msg, e);
        } catch (InstantiationException e) {
            String msg = "One or more classes defined in APIConstants.EXTERNAL_API_STORE_CLASS_NAME cannot be load";
            throw new APIManagementException(msg, e);
        } catch (IllegalAccessException e) {
            String msg = "One or more classes defined in APIConstants.EXTERNAL_API_STORE_CLASS_NAME cannot be access";
            throw new APIManagementException(msg, e);
        }
        return externalAPIStores;
    }

    /**
     * Get OMElement iterator for external stores configured in external-store.xml in tenant registry.
     *
     * @param tenantId Tenant ID
     * @return ExternalStores OMElement Iterator
     * @throws APIManagementException If an error occurs while reading external-store.xml
     */
    private static Iterator getExternalStoresIteratorFromConfig(int tenantId) throws APIManagementException {
        Iterator apiStoreIterator = null;
        try {
            UserRegistry registry = ServiceReferenceHolder.getInstance().getRegistryService()
                    .getGovernanceSystemRegistry(tenantId);
            if (registry.resourceExists(APIConstants.EXTERNAL_API_STORES_LOCATION)) {
                Resource resource = registry.get(APIConstants.EXTERNAL_API_STORES_LOCATION);
                String content = new String((byte[]) resource.getContent(), Charset.defaultCharset());
                OMElement element = AXIOMUtil.stringToOM(content);
                apiStoreIterator = element.getChildrenWithLocalName("ExternalAPIStore");
            }
        } catch (RegistryException e) {
            String msg = "Error while retrieving External Stores Configuration from registry";
            log.error(msg, e);
            throw new APIManagementException(msg, e);
        } catch (XMLStreamException e) {
            String msg = "Malformed XML found in the External Stores Configuration resource";
            log.error(msg, e);
            throw new APIManagementException(msg, e);
        }
        return apiStoreIterator;
    }

    /**
     * Check if external stores are configured and exists for given tenant.
     *
     * @param tenantDomain Tenant Domain of logged in user
     * @return Whether external stores are configured and non empty
     */
    public static boolean isExternalStoresEnabled(String tenantDomain) throws APIManagementException {
        int tenantId = APIUtil.getTenantIdFromTenantDomain(tenantDomain);
        //First check external stores are present globally
        Set<APIStore> globalExternalStores = getGlobalExternalStores();
        if (globalExternalStores != null && !globalExternalStores.isEmpty()) {
            return true;
        }
        //If not present check in registry
        Iterator apiStoreIterator = getExternalStoresIteratorFromConfig(tenantId);
        return apiStoreIterator != null && apiStoreIterator.hasNext();
    }

    /**
     * Get external stores configured globally in api-manager.xml.
     *
     * @return Globally configured external store set
     */
    public static Set<APIStore> getGlobalExternalStores() {
        // First checking if ExternalStores are defined in api-manager.xml
        return ServiceReferenceHolder.getInstance().getAPIManagerConfigurationService().getAPIManagerConfiguration()
                .getExternalAPIStores();
    }

    /**
     * Returns the External API Store Configuration with the given Store Name
     *
     * @param apiStoreName
     * @return
     * @throws APIManagementException
     */
    public static APIStore getExternalAPIStore(String apiStoreName, int tenantId) throws APIManagementException {
        Set<APIStore> externalAPIStoresConfig = APIUtil.getExternalStores(tenantId);
        for (APIStore apiStoreConfig : externalAPIStoresConfig) {
            if (apiStoreConfig.getName().equals(apiStoreName)) {
                return apiStoreConfig;
            }
        }
        return null;
    }

    /**
     * Returns an unfiltered map of API availability tiers as defined in the underlying governance
     * registry.
     *
     * @return Map<String, Tier> an unfiltered Map of tier names and Tier objects - possibly empty
     * @throws APIManagementException if an error occurs when loading tiers from the registry
     */
    public static Map<String, Tier> getAllTiers() throws APIManagementException {
        if (!APIUtil.isAdvanceThrottlingEnabled()) {
            try {
                Registry registry = ServiceReferenceHolder.getInstance().getRegistryService().
                        getGovernanceSystemRegistry();

                return getAllTiers(registry, APIConstants.API_TIER_LOCATION, MultitenantConstants.SUPER_TENANT_ID);
            } catch (RegistryException e) {
                log.error(APIConstants.MSG_TIER_RET_ERROR, e);
                throw new APIManagementException(APIConstants.MSG_TIER_RET_ERROR, e);
            } catch (XMLStreamException e) {
                log.error(APIConstants.MSG_MALFORMED_XML_ERROR, e);
                throw new APIManagementException(APIConstants.MSG_MALFORMED_XML_ERROR, e);
            }
        } else {
            return getTiersFromPolicies(PolicyConstants.POLICY_LEVEL_SUB, MultitenantConstants.SUPER_TENANT_ID);
        }
    }

    /**
     * Returns an unfiltered map of API availability tiers of the tenant as defined in the underlying governance
     * registry.
     *
     * @return Map<String, Tier> an unfiltered Map of tier names and Tier objects - possibly empty
     * @throws APIManagementException if an error occurs when loading tiers from the registry
     */
    public static Map<String, Tier> getAllTiers(int tenantId) throws APIManagementException {
        if (!APIUtil.isAdvanceThrottlingEnabled()) {
            try {
                Registry registry = ServiceReferenceHolder.getInstance().getRegistryService().
                        getGovernanceSystemRegistry(tenantId);

                return getAllTiers(registry, APIConstants.API_TIER_LOCATION, tenantId);
            } catch (RegistryException e) {
                log.error(APIConstants.MSG_TIER_RET_ERROR, e);
                throw new APIManagementException(APIConstants.MSG_TIER_RET_ERROR, e);
            } catch (XMLStreamException e) {
                log.error(APIConstants.MSG_MALFORMED_XML_ERROR, e);
                throw new APIManagementException(APIConstants.MSG_MALFORMED_XML_ERROR, e);
            }
        } else {
            return getTiersFromPolicies(PolicyConstants.POLICY_LEVEL_SUB, tenantId);
        }
    }

    /**
     * Returns a map of API availability tiers as defined in the underlying governance
     * registry.
     *
     * @return a Map of tier names and Tier objects - possibly empty
     * @throws APIManagementException if an error occurs when loading tiers from the registry
     */
    public static Map<String, Tier> getTiers() throws APIManagementException {
        if (!APIUtil.isAdvanceThrottlingEnabled()) {
            try {
                Registry registry = ServiceReferenceHolder.getInstance().getRegistryService().
                        getGovernanceSystemRegistry();
                return getTiers(registry, APIConstants.API_TIER_LOCATION, MultitenantConstants.SUPER_TENANT_ID);
            } catch (RegistryException e) {
                log.error(APIConstants.MSG_TIER_RET_ERROR, e);
                throw new APIManagementException(APIConstants.MSG_TIER_RET_ERROR, e);
            }
        } else {
            return getTiersFromPolicies(PolicyConstants.POLICY_LEVEL_SUB, MultitenantConstants.SUPER_TENANT_ID);
        }
    }

    /**
     * Returns a map of API availability tiers as defined in the underlying governance
     * registry.
     *
     * @return a Map of tier names and Tier objects - possibly empty
     * @throws APIManagementException if an error occurs when loading tiers from the registry
     */
    public static Map<String, Tier> getAdvancedSubsriptionTiers() throws APIManagementException {
        return getAdvancedSubsriptionTiers(MultitenantConstants.SUPER_TENANT_ID);
    }

    /**
     * Returns a map of API subscription tiers of the tenant as defined in database
     * registry.
     *
     * @return a Map of tier names and Tier objects - possibly empty
     * @throws APIManagementException if an error occurs when loading tiers from the registry
     */
    public static Map<String, Tier> getAdvancedSubsriptionTiers(int tenantId) throws APIManagementException {
        return APIUtil.getTiersFromPolicies(PolicyConstants.POLICY_LEVEL_SUB, tenantId);
    }

    /**
     * Returns a map of API availability tiers of the tenant as defined in the underlying governance
     * registry.
     *
     * @return a Map of tier names and Tier objects - possibly empty
     * @throws APIManagementException if an error occurs when loading tiers from the registry
     */
    public static Map<String, Tier> getTiers(int tenantId) throws APIManagementException {
        if (!APIUtil.isAdvanceThrottlingEnabled()) {
            try {
                Registry registry = ServiceReferenceHolder.getInstance().getRegistryService().
                        getGovernanceSystemRegistry(tenantId);
                return getTiers(registry, APIConstants.API_TIER_LOCATION, tenantId);
            } catch (RegistryException e) {
                log.error(APIConstants.MSG_TIER_RET_ERROR, e);
                throw new APIManagementException(APIConstants.MSG_TIER_RET_ERROR, e);
            }
        } else {
            return getTiersFromPolicies(PolicyConstants.POLICY_LEVEL_SUB, tenantId);
        }
    }

    /**
     * Returns a map of API availability tiers of the tenant as defined in the underlying governance
     * registry.
     *
     * @return a Map of tier names and Tier objects - possibly empty
     * @throws APIManagementException if an error occurs when loading tiers from the registry
     */
    public static Map<String, Tier> getTiers(int tierType, String tenantDomain) throws APIManagementException {
        if (!APIUtil.isAdvanceThrottlingEnabled()) {
            boolean isTenantFlowStarted = false;
            try {
                PrivilegedCarbonContext.startTenantFlow();
                isTenantFlowStarted = true;

                PrivilegedCarbonContext.getThreadLocalCarbonContext().setTenantDomain(tenantDomain, true);
                int tenantId = PrivilegedCarbonContext.getThreadLocalCarbonContext().getTenantId();

                Registry registry = ServiceReferenceHolder.getInstance().getRegistryService().
                        getGovernanceSystemRegistry(tenantId);

                if (tierType == APIConstants.TIER_API_TYPE) {
                    return getTiers(registry, APIConstants.API_TIER_LOCATION, tenantId);
                } else if (tierType == APIConstants.TIER_RESOURCE_TYPE) {
                    return getTiers(registry, APIConstants.RES_TIER_LOCATION, tenantId);
                } else if (tierType == APIConstants.TIER_APPLICATION_TYPE) {
                    return getTiers(registry, APIConstants.APP_TIER_LOCATION, tenantId);
                } else {
                    throw new APIManagementException("No such a tier type : " + tierType);
                }
            } catch (RegistryException e) {
                log.error(APIConstants.MSG_TIER_RET_ERROR, e);
                throw new APIManagementException(APIConstants.MSG_TIER_RET_ERROR, e);
            } finally {
                if (isTenantFlowStarted) {
                    PrivilegedCarbonContext.endTenantFlow();
                }
            }
        } else {
            boolean isTenantFlowStarted = false;
            try {
                PrivilegedCarbonContext.startTenantFlow();
                isTenantFlowStarted = true;
                PrivilegedCarbonContext.getThreadLocalCarbonContext().setTenantDomain(tenantDomain, true);
                int tenantId = PrivilegedCarbonContext.getThreadLocalCarbonContext().getTenantId();
                if (tierType == APIConstants.TIER_API_TYPE) {
                    return getTiersFromPolicies(PolicyConstants.POLICY_LEVEL_SUB, tenantId);
                } else if (tierType == APIConstants.TIER_RESOURCE_TYPE) {
                    return getTiersFromPolicies(PolicyConstants.POLICY_LEVEL_API, tenantId);
                } else if (tierType == APIConstants.TIER_APPLICATION_TYPE) {
                    return getTiersFromPolicies(PolicyConstants.POLICY_LEVEL_APP, tenantId);
                } else {
                    throw new APIManagementException("No such a tier type : " + tierType);
                }
            } finally {
                if (isTenantFlowStarted) {
                    PrivilegedCarbonContext.endTenantFlow();
                }
            }
        }
    }

    /**
     * Retrieves unfiltered list of all available tiers from registry.
     * Result will contains all the tiers including unauthenticated tier which is
     * filtered out in   getTiers}
     *
     * @param registry     registry to access tiers config
     * @param tierLocation registry location of tiers config
     * @return Map<String, Tier> containing all available tiers
     * @throws RegistryException      when registry action fails
     * @throws XMLStreamException     when xml parsing fails
     * @throws APIManagementException when fails to retrieve tier attributes
     */
    private static Map<String, Tier> getAllTiers(Registry registry, String tierLocation, int tenantId)
            throws RegistryException, XMLStreamException, APIManagementException {
        // We use a treeMap here to keep the order
        Map<String, Tier> tiers = new TreeMap<String, Tier>();

        if (registry.resourceExists(tierLocation)) {
            Resource resource = registry.get(tierLocation);
            String content = new String((byte[]) resource.getContent(), Charset.defaultCharset());

            OMElement element = AXIOMUtil.stringToOM(content);
            OMElement assertion = element.getFirstChildWithName(APIConstants.ASSERTION_ELEMENT);
            Iterator policies = assertion.getChildrenWithName(APIConstants.POLICY_ELEMENT);

            while (policies.hasNext()) {
                OMElement policy = (OMElement) policies.next();
                OMElement id = policy.getFirstChildWithName(APIConstants.THROTTLE_ID_ELEMENT);

                String tierName = id.getText();

                // Constructing the tier object
                Tier tier = new Tier(tierName);
                tier.setPolicyContent(policy.toString().getBytes(Charset.defaultCharset()));

                if (id.getAttribute(APIConstants.THROTTLE_ID_DISPLAY_NAME_ELEMENT) != null) {
                    tier.setDisplayName(id.getAttributeValue(APIConstants.THROTTLE_ID_DISPLAY_NAME_ELEMENT));
                } else {
                    tier.setDisplayName(tierName);
                }
                String desc;
                try {
                    long requestPerMin = APIDescriptionGenUtil.getAllowedCountPerMinute(policy);
                    tier.setRequestsPerMin(requestPerMin);

                    long requestCount = APIDescriptionGenUtil.getAllowedRequestCount(policy);
                    tier.setRequestCount(requestCount);

                    long unitTime = APIDescriptionGenUtil.getTimeDuration(policy);
                    tier.setUnitTime(unitTime);

                    if (requestPerMin >= 1) {
                        desc = DESCRIPTION.replaceAll("\\[1\\]", Long.toString(requestPerMin));
                    } else {
                        desc = DESCRIPTION;
                    }
                    tier.setDescription(desc);

                } catch (APIManagementException ex) {
                    // If there is any issue in getting the request counts or the time duration, that means this tier
                    // information can not be used for throttling. Hence we log this exception and continue the flow
                    // to the next tier.
                    log.warn("Unable to get the request count/time duration information for : " + tier.getName() + ". "
                            + ex.getMessage());
                    continue;
                }

                // Get all the attributes of the tier.
                Map<String, Object> tierAttributes = APIDescriptionGenUtil.getTierAttributes(policy);
                if (!tierAttributes.isEmpty()) {
                    // The description, billing plan and the stop on quota reach properties are also stored as attributes
                    // of the tier attributes. Hence we extract them from the above attributes map.
                    Iterator<Entry<String, Object>> attributeIterator = tierAttributes.entrySet().iterator();
                    while (attributeIterator.hasNext()) {
                        Entry<String, Object> entry = attributeIterator.next();

                        if (APIConstants.THROTTLE_TIER_DESCRIPTION_ATTRIBUTE.equals(entry.getKey())
                                && entry.getValue() instanceof String) {

                            tier.setDescription((String) entry.getValue());

                            // We remove the attribute from the map
                            attributeIterator.remove();
                            continue;

                        }
                        if (APIConstants.THROTTLE_TIER_PLAN_ATTRIBUTE.equals(entry.getKey())
                                && entry.getValue() instanceof String) {

                            tier.setTierPlan((String) entry.getValue());

                            // We remove the attribute from the map
                            attributeIterator.remove();
                            continue;

                        }
                        if (APIConstants.THROTTLE_TIER_QUOTA_ACTION_ATTRIBUTE.equals(entry.getKey())
                                && entry.getValue() instanceof String) {

                            tier.setStopOnQuotaReached(Boolean.parseBoolean((String) entry.getValue()));

                            // We remove the attribute from the map
                            attributeIterator.remove();
                            // We do not need a continue since this is the last statement.

                        }
                    }
                    tier.setTierAttributes(tierAttributes);
                }
                tiers.put(tierName, tier);
            }
        }

        if (isEnabledUnlimitedTier()) {
            Tier tier = new Tier(APIConstants.UNLIMITED_TIER);
            tier.setDescription(APIConstants.UNLIMITED_TIER_DESC);
            tier.setDisplayName(APIConstants.UNLIMITED_TIER);
            tier.setRequestsPerMin(Long.MAX_VALUE);

            if (isUnlimitedTierPaid(getTenantDomainFromTenantId(tenantId))) {
                tier.setTierPlan(APIConstants.COMMERCIAL_TIER_PLAN);
            } else {
                tier.setTierPlan(APIConstants.BILLING_PLAN_FREE);
            }

            tiers.put(tier.getName(), tier);
        }

        return tiers;
    }

    /**
     * Retrieves filtered list of available tiers from registry. This method will not return Unauthenticated
     * tier in the list. Use  to retrieve all tiers without
     * any filtering.
     *
     * @param registry     registry to access tiers config
     * @param tierLocation registry location of tiers config
     * @return map containing available tiers
     * @throws APIManagementException when fails to retrieve tier attributes
     */
    private static Map<String, Tier> getTiers(Registry registry, String tierLocation, int tenantId) throws APIManagementException {
        Map<String, Tier> tiers = null;
        try {
            tiers = getAllTiers(registry, tierLocation, tenantId);
            tiers.remove(APIConstants.UNAUTHENTICATED_TIER);
        } catch (RegistryException e) {
            handleException(APIConstants.MSG_TIER_RET_ERROR, e);
        } catch (XMLStreamException e) {
            handleException(APIConstants.MSG_MALFORMED_XML_ERROR, e);
        } catch (APIManagementException e) {
            handleException("Unable to get tier attributes", e);
        } catch (Exception e) {

            // generic exception is caught to catch exceptions thrown from map remove method
            handleException("Unable to remove Unauthenticated tier from tiers list", e);
        }
        return tiers;
    }

    /**
     * This method deletes a given tier from tier xml file, for a given tenant
     *
     * @param tier     tier to be deleted
     * @param tenantId id of the tenant
     * @throws APIManagementException if error occurs while getting registry resource or processing XML
     */
    public static void deleteTier(Tier tier, int tenantId) throws APIManagementException {
        try {
            Registry registry = ServiceReferenceHolder.getInstance().getRegistryService().
                    getGovernanceSystemRegistry(tenantId);
            if (registry.resourceExists(APIConstants.API_TIER_LOCATION)) {
                Resource resource = registry.get(APIConstants.API_TIER_LOCATION);
                String content = new String((byte[]) resource.getContent(), Charset.defaultCharset());
                OMElement element = AXIOMUtil.stringToOM(content);
                OMElement assertion = element.getFirstChildWithName(APIConstants.ASSERTION_ELEMENT);
                Iterator policies = assertion.getChildrenWithName(APIConstants.POLICY_ELEMENT);
                boolean foundTier = false;

                String tierName = null;
                while (policies.hasNext()) {
                    OMElement policy = (OMElement) policies.next();
                    OMElement id = policy.getFirstChildWithName(APIConstants.THROTTLE_ID_ELEMENT);
                    tierName = tier.getName();
                    if (tierName != null && tierName.equalsIgnoreCase(id.getText())) {
                        foundTier = true;
                        policies.remove();
                        break;
                    }
                }
                if (!foundTier) {
                    log.error("Tier doesn't exist : " + tierName);
                    throw new APIManagementException("Tier doesn't exist : " + tierName);
                }
                resource.setContent(element.toString());
                registry.put(APIConstants.API_TIER_LOCATION, resource);
            }
        } catch (RegistryException e) {
            log.error(APIConstants.MSG_TIER_RET_ERROR, e);
            throw new APIManagementException(e.getMessage());
        } catch (XMLStreamException e) {
            log.error(APIConstants.MSG_MALFORMED_XML_ERROR, e);
            throw new APIManagementException(e.getMessage());
        }
    }

    /**
     * Returns the tier display name for a particular tier
     *
     * @return the relevant tier display name
     * @throws APIManagementException if an error occurs when loading tiers from the registry
     */
    public static String getTierDisplayName(int tenantId, String tierName) throws APIManagementException {
        String displayName = null;
        if (APIConstants.UNLIMITED_TIER.equals(tierName)) {
            return APIConstants.UNLIMITED_TIER;
        }
        try {
            Registry registry = ServiceReferenceHolder.getInstance().getRegistryService().
                    getGovernanceSystemRegistry(tenantId);
            if (registry.resourceExists(APIConstants.API_TIER_LOCATION)) {
                Resource resource = registry.get(APIConstants.API_TIER_LOCATION);
                String content = new String((byte[]) resource.getContent(), Charset.defaultCharset());
                OMElement element = AXIOMUtil.stringToOM(content);
                OMElement assertion = element.getFirstChildWithName(APIConstants.ASSERTION_ELEMENT);
                Iterator policies = assertion.getChildrenWithName(APIConstants.POLICY_ELEMENT);

                while (policies.hasNext()) {
                    OMElement policy = (OMElement) policies.next();
                    OMElement id = policy.getFirstChildWithName(APIConstants.THROTTLE_ID_ELEMENT);
                    if (id.getText().equals(tierName)) {
                        if (id.getAttribute(APIConstants.THROTTLE_ID_DISPLAY_NAME_ELEMENT) != null) {
                            displayName = id.getAttributeValue(APIConstants.THROTTLE_ID_DISPLAY_NAME_ELEMENT);
                        } else if (displayName == null) {
                            displayName = id.getText();
                        }
                    }
                }
            }
        } catch (RegistryException e) {
            log.error(APIConstants.MSG_TIER_RET_ERROR, e);
            throw new APIManagementException(APIConstants.MSG_TIER_RET_ERROR, e);
        } catch (XMLStreamException e) {
            log.error(APIConstants.MSG_MALFORMED_XML_ERROR, e);
            throw new APIManagementException(APIConstants.MSG_MALFORMED_XML_ERROR, e);
        }
        return displayName;
    }

    /**
     * Checks whether the specified user has the specified permission.
     *
     * @param username   A username
     * @param permission A valid Carbon permission
     * @throws APIManagementException If the user does not have the specified permission or if an error occurs
     */
    public static void checkPermission(String username, String permission)
            throws APIManagementException {
        if (username == null) {
            throw new APIManagementException("Attempt to execute privileged operation as" +
                    " the anonymous user");
        }

        if (isPermissionCheckDisabled()) {
            log.debug("Permission verification is disabled by APIStore configuration");
            return;
        }

        String tenantDomain = MultitenantUtils.getTenantDomain(username);
        PrivilegedCarbonContext.startTenantFlow();
        PrivilegedCarbonContext.getThreadLocalCarbonContext().setTenantDomain(tenantDomain, true);

        boolean authorized;
        try {
            int tenantId = ServiceReferenceHolder.getInstance().getRealmService().getTenantManager().
                    getTenantId(tenantDomain);

            if (!org.wso2.carbon.utils.multitenancy.MultitenantConstants.SUPER_TENANT_DOMAIN_NAME.equals(tenantDomain)) {
                org.wso2.carbon.user.api.AuthorizationManager manager =
                        ServiceReferenceHolder.getInstance()
                                .getRealmService()
                                .getTenantUserRealm(tenantId)
                                .getAuthorizationManager();
                authorized =
                        manager.isUserAuthorized(MultitenantUtils.getTenantAwareUsername(username), permission,
                                CarbonConstants.UI_PERMISSION_ACTION);
            } else {
                // On the first login attempt to publisher (without browsing the
                // store), the user realm will be null.
                if (ServiceReferenceHolder.getUserRealm() == null) {
                    ServiceReferenceHolder.setUserRealm((UserRealm) ServiceReferenceHolder.getInstance()
                            .getRealmService()
                            .getTenantUserRealm(tenantId));
                }
                authorized =
                        AuthorizationManager.getInstance()
                                .isUserAuthorized(MultitenantUtils.getTenantAwareUsername(username),
                                        permission);
            }
            if (!authorized) {
                throw new APIManagementException("User '" + username + "' does not have the " +
                        "required permission: " + permission);
            }
        } catch (UserStoreException e) {
            throw new APIManagementException("Error while checking the user:" + username + " authorized or not", e);
        } finally {
            PrivilegedCarbonContext.endTenantFlow();
        }
    }

    /**
     * Checks whether the specified user has the specified permission.
     *
     * @param userNameWithoutChange A username
     * @param permission            A valid Carbon permission
     * @throws APIManagementException If the user does not have the specified permission or if an error occurs
     */
    public static boolean hasPermission(String userNameWithoutChange, String permission)
            throws APIManagementException {
        boolean authorized = false;
        if (userNameWithoutChange == null) {
            throw new APIManagementException("Attempt to execute privileged operation as" +
                    " the anonymous user");
        }

        if (isPermissionCheckDisabled()) {
            log.debug("Permission verification is disabled by APIStore configuration");
            authorized = true;
            return authorized;
        }

        if (APIConstants.Permissions.APIM_ADMIN.equals(permission)) {
            Integer value = getValueFromCache(APIConstants.API_PUBLISHER_ADMIN_PERMISSION_CACHE, userNameWithoutChange);
            if (value != null) {
                return value == 1;
            }
        }

        String tenantDomain = MultitenantUtils.getTenantDomain(userNameWithoutChange);
        PrivilegedCarbonContext.startTenantFlow();
        PrivilegedCarbonContext.getThreadLocalCarbonContext().setTenantDomain(tenantDomain, true);

        try {
            int tenantId = ServiceReferenceHolder.getInstance().getRealmService().getTenantManager().
                    getTenantId(tenantDomain);

            if (!org.wso2.carbon.utils.multitenancy.MultitenantConstants.SUPER_TENANT_DOMAIN_NAME.equals(tenantDomain)) {
                org.wso2.carbon.user.api.AuthorizationManager manager =
                        ServiceReferenceHolder.getInstance()
                                .getRealmService()
                                .getTenantUserRealm(tenantId)
                                .getAuthorizationManager();
                authorized =
                        manager.isUserAuthorized(MultitenantUtils.getTenantAwareUsername(userNameWithoutChange), permission,
                                CarbonConstants.UI_PERMISSION_ACTION);
            } else {
                // On the first login attempt to publisher (without browsing the
                // store), the user realm will be null.
                if (ServiceReferenceHolder.getUserRealm() == null) {
                    ServiceReferenceHolder.setUserRealm((UserRealm) ServiceReferenceHolder.getInstance()
                            .getRealmService()
                            .getTenantUserRealm(tenantId));
                }
                authorized =
                        AuthorizationManager.getInstance()
                                .isUserAuthorized(MultitenantUtils.getTenantAwareUsername(userNameWithoutChange),
                                        permission);
            }
            if (APIConstants.Permissions.APIM_ADMIN.equals(permission)) {
                addToRolesCache(APIConstants.API_PUBLISHER_ADMIN_PERMISSION_CACHE, userNameWithoutChange,
                        authorized ? 1 : 2);
            }

        } catch (UserStoreException e) {
            throw new APIManagementException("Error while checking the user:" + userNameWithoutChange + " authorized or not", e);
        } finally {
            PrivilegedCarbonContext.endTenantFlow();
        }

        return authorized;
    }

    /**
     * Checks whether the disablePermissionCheck parameter enabled
     *
     * @return boolean
     */
    public static boolean isPermissionCheckDisabled() {
        APIManagerConfiguration config = ServiceReferenceHolder.getInstance().
                getAPIManagerConfigurationService().getAPIManagerConfiguration();
        String disablePermissionCheck = config.getFirstProperty(APIConstants.API_STORE_DISABLE_PERMISSION_CHECK);
        if (disablePermissionCheck == null) {
            return false;
        }

        return Boolean.parseBoolean(disablePermissionCheck);
    }

    /**
     * Checks whether the specified user has the specified permission without throwing
     * any exceptions.
     *
     * @param username   A username
     * @param permission A valid Carbon permission
     * @return true if the user has the specified permission and false otherwise
     */
    public static boolean checkPermissionQuietly(String username, String permission) {
        try {
            checkPermission(username, permission);
            return true;
        } catch (APIManagementException ignore) {
            // Ignore the exception.
            // Logging it on debug mode so if needed we can see the exception stacktrace.
            if (log.isDebugEnabled()) {
                log.debug("User does not have permission", ignore);
            }
            return false;
        }
    }

    /**
     * Gets the information of the logged in User.
     *
     * @param cookie     Cookie of the previously logged in session.
     * @param serviceUrl Url of the authentication service.
     * @return LoggedUserInfo object containing details of the logged in user.
     * @throws ExceptionException
     * @throws RemoteException
     */
    public static LoggedUserInfo getLoggedInUserInfo(String cookie, String serviceUrl) throws RemoteException, ExceptionException {
        LoggedUserInfoAdminStub stub = new LoggedUserInfoAdminStub(null,
                serviceUrl + "LoggedUserInfoAdmin");
        ServiceClient client = stub._getServiceClient();
        Options options = client.getOptions();
        options.setManageSession(true);
        options.setProperty(HTTPConstants.COOKIE_STRING, cookie);
        return stub.getUserInfo();
    }

    /**
     * Get user profiles of user
     *
     * @param username username
     * @return default user profile of user
     * @throws APIManagementException
     */
    public static UserProfileDTO getUserDefaultProfile(String username) throws APIManagementException {
        APIManagerConfiguration apiManagerConfiguration = ServiceReferenceHolder.getInstance()
                .getAPIManagerConfigurationService().getAPIManagerConfiguration();
        String url = apiManagerConfiguration.getFirstProperty(APIConstants.API_KEY_VALIDATOR_URL);
        String errorMsg = "Error while getting profile of user ";
        try {
            UserProfileMgtServiceStub stub = new UserProfileMgtServiceStub(
                    ServiceReferenceHolder.getContextService().getClientConfigContext(),
                    url + APIConstants.USER_PROFILE_MGT_SERVICE);
            ServiceClient gatewayServiceClient = stub._getServiceClient();
            CarbonUtils.setBasicAccessSecurityHeaders(
                    apiManagerConfiguration.getFirstProperty(APIConstants.API_KEY_VALIDATOR_USERNAME),
                    apiManagerConfiguration.getFirstProperty(APIConstants.API_KEY_VALIDATOR_PASSWORD),
                    gatewayServiceClient);
            UserProfileDTO[] profiles = stub.getUserProfiles(username);
            for (UserProfileDTO dto : profiles) {
                if (APIConstants.USER_DEFAULT_PROFILE.equals(dto.getProfileName())) {
                    return dto;
                }
            }
        } catch (AxisFault axisFault) {
            //here we are going to log the error message and return because in this case, current user cannot fetch
            //profile of another user (due to cross tenant isolation, not allowed to access user details etc.)
            log.error("Cannot access user profile of : " + username);
            return null;
        } catch (RemoteException e) {
            handleException(errorMsg + username, e);
        } catch (UserProfileMgtServiceUserProfileExceptionException e) {
            handleException(errorMsg + username, e);
        }
        return null;
    }

    /**
     * Retrieves the role list of a user
     *
     * @param username A username
     * @param username A username
     * @throws APIManagementException If an error occurs
     */
    public static String[] getListOfRoles(String username) throws APIManagementException {
        if (username == null) {
            throw new APIManagementException("Attempt to execute privileged operation as" +
                    " the anonymous user");
        }

        String[] roles = null;

        roles = getValueFromCache(APIConstants.API_USER_ROLE_CACHE, username);
        if (roles != null) {
            return roles;
        }
        String tenantDomain = MultitenantUtils.getTenantDomain(username);
        try {
            if (!org.wso2.carbon.utils.multitenancy.MultitenantConstants.SUPER_TENANT_DOMAIN_NAME
                    .equals(tenantDomain)) {
                int tenantId = ServiceReferenceHolder.getInstance().getRealmService().getTenantManager()
                        .getTenantId(tenantDomain);
                UserStoreManager manager = ServiceReferenceHolder.getInstance().getRealmService()
                        .getTenantUserRealm(tenantId).getUserStoreManager();
                roles = manager.getRoleListOfUser(MultitenantUtils.getTenantAwareUsername(username));
            } else {
                roles = AuthorizationManager.getInstance()
                        .getRolesOfUser(MultitenantUtils.getTenantAwareUsername(username));
            }
            addToRolesCache(APIConstants.API_USER_ROLE_CACHE, username, roles);
            return roles;
        } catch (UserStoreException e) {
            throw new APIManagementException("UserStoreException while trying the role list of the user " + username,
                    e);
        }
    }

    /**
     * Check whether user is exist
     *
     * @param username A username
     * @throws APIManagementException If an error occurs
     */
    public static boolean isUserExist(String username) throws APIManagementException {
        if (username == null) {
            throw new APIManagementException("Attempt to execute privileged operation as the anonymous user");
        }
        String tenantDomain = MultitenantUtils.getTenantDomain(username);
        String tenantAwareUserName = MultitenantUtils.getTenantAwareUsername(username);
        try {
            int tenantId =
                    ServiceReferenceHolder.getInstance().getRealmService().getTenantManager().getTenantId(tenantDomain);
            UserStoreManager manager =
                    ServiceReferenceHolder.getInstance().getRealmService().getTenantUserRealm(tenantId)
                            .getUserStoreManager();
            return manager.isExistingUser(tenantAwareUserName);
        } catch (UserStoreException e) {
            throw new APIManagementException("UserStoreException while trying the user existence " + username, e);
        }
    }

    /**
     * To add the value to a cache.
     *
     * @param cacheName - Name of the Cache
     * @param key       - Key of the entry that need to be added.
     * @param value     - Value of the entry that need to be added.
     */
    protected static <T> void addToRolesCache(String cacheName, String key, T value) {
        if (isPublisherRoleCacheEnabled) {
            if (log.isDebugEnabled()) {
                log.debug("Publisher role cache is enabled, adding the roles for the " + key + " to the cache "
                        + cacheName + "'");
            }
            Caching.getCacheManager(APIConstants.API_MANAGER_CACHE_MANAGER).getCache(cacheName).put(key, value);
        }
    }

    /**
     * To get the value from the cache.
     *
     * @param cacheName Name of the cache.
     * @param key       Key of the cache entry.
     * @return Role list from the cache, if a values exists, otherwise null.
     */
    protected static <T> T getValueFromCache(String cacheName, String key) {
        if (isPublisherRoleCacheEnabled) {
            if (log.isDebugEnabled()) {
                log.debug("Publisher role cache is enabled, retrieving the roles for  " + key + " from the cache "
                        + cacheName + "'");
            }
            Cache<String, T> rolesCache = Caching.getCacheManager(APIConstants.API_MANAGER_CACHE_MANAGER)
                    .getCache(cacheName);
            return rolesCache.get(key);
        }
        return null;
    }

    /**
     * Retrieves the list of user roles without throwing any exceptions.
     *
     * @param username A username
     * @return the list of roles to which the user belongs to.
     */
    public static String[] getListOfRolesQuietly(String username) {
        try {
            return getListOfRoles(username);
        } catch (APIManagementException e) {
            return new String[0];
        }
    }

    /**
     * Sets permission for uploaded file resource.
     *
     * @param filePath Registry path for the uploaded file
     * @throws APIManagementException
     */

    public static void setFilePermission(String filePath) throws APIManagementException {
        try {
            String filePathString = filePath.replaceFirst("/registry/resource/", "");
            org.wso2.carbon.user.api.AuthorizationManager accessControlAdmin = ServiceReferenceHolder.getInstance().
                    getRealmService().getTenantUserRealm(MultitenantConstants.SUPER_TENANT_ID).
                    getAuthorizationManager();
            if (!accessControlAdmin.isRoleAuthorized(CarbonConstants.REGISTRY_ANONNYMOUS_ROLE_NAME,
                    filePathString, ActionConstants.GET)) {
                accessControlAdmin.authorizeRole(CarbonConstants.REGISTRY_ANONNYMOUS_ROLE_NAME,
                        filePathString, ActionConstants.GET);
            }
        } catch (UserStoreException e) {
            throw new APIManagementException("Error while setting up permissions for file location", e);
        }
    }

    /**
     * This method used to get API from governance artifact specific to copyAPI
     *
     * @param artifact API artifact
     * @param registry Registry
     * @return API
     * @throws APIManagementException if failed to get API from artifact
     */
    public static API getAPI(GovernanceArtifact artifact, Registry registry, APIIdentifier oldId, String oldContext)
            throws APIManagementException {

        API api;
        try {
            String providerName = artifact.getAttribute(APIConstants.API_OVERVIEW_PROVIDER);
            String apiName = artifact.getAttribute(APIConstants.API_OVERVIEW_NAME);
            String apiVersion = artifact.getAttribute(APIConstants.API_OVERVIEW_VERSION);
            api = new API(new APIIdentifier(providerName, apiName, apiVersion));
            int apiId = ApiMgtDAO.getInstance().getAPIID(oldId, null);
            if (apiId == -1) {
                return null;
            }
            // set rating
            String artifactPath = GovernanceUtils.getArtifactPath(registry, artifact.getId());
            BigDecimal bigDecimal = BigDecimal.valueOf(registry.getAverageRating(artifactPath));
            BigDecimal res = bigDecimal.setScale(1, RoundingMode.HALF_UP);
            api.setRating(res.floatValue());
            //set description
            api.setDescription(artifact.getAttribute(APIConstants.API_OVERVIEW_DESCRIPTION));
            //set last access time
            api.setLastUpdated(registry.get(artifactPath).getLastModified());
            //set uuid
            api.setUUID(artifact.getId());
            // set url
            api.setStatus(getLcStateFromArtifact(artifact));
            api.setThumbnailUrl(artifact.getAttribute(APIConstants.API_OVERVIEW_THUMBNAIL_URL));
            api.setWsdlUrl(artifact.getAttribute(APIConstants.API_OVERVIEW_WSDL));
            api.setWadlUrl(artifact.getAttribute(APIConstants.API_OVERVIEW_WADL));
            api.setTechnicalOwner(artifact.getAttribute(APIConstants.API_OVERVIEW_TEC_OWNER));
            api.setTechnicalOwnerEmail(artifact.getAttribute(APIConstants.API_OVERVIEW_TEC_OWNER_EMAIL));
            api.setBusinessOwner(artifact.getAttribute(APIConstants.API_OVERVIEW_BUSS_OWNER));
            api.setBusinessOwnerEmail(artifact.getAttribute(APIConstants.API_OVERVIEW_BUSS_OWNER_EMAIL));
            api.setEndpointSecured(Boolean.parseBoolean(artifact.getAttribute(APIConstants.API_OVERVIEW_ENDPOINT_SECURED)));
            api.setEndpointAuthDigest(Boolean.parseBoolean(artifact.getAttribute(APIConstants.API_OVERVIEW_ENDPOINT_AUTH_DIGEST)));
            api.setEndpointUTUsername(artifact.getAttribute(APIConstants.API_OVERVIEW_ENDPOINT_USERNAME));
            if (!((APIConstants.DEFAULT_MODIFIED_ENDPOINT_PASSWORD)
                    .equals(artifact.getAttribute(APIConstants.API_OVERVIEW_ENDPOINT_PASSWORD)))) {
                api.setEndpointUTPassword(artifact.getAttribute(APIConstants.API_OVERVIEW_ENDPOINT_PASSWORD));
            } else { //If APIEndpointPasswordRegistryHandler is enabled take password from the registry hidden property
                api.setEndpointUTPassword(getActualEpPswdFromHiddenProperty(api, registry));
            }
            api.setTransports(artifact.getAttribute(APIConstants.API_OVERVIEW_TRANSPORTS));

            api.setEndpointConfig(artifact.getAttribute(APIConstants.API_OVERVIEW_ENDPOINT_CONFIG));

            api.setRedirectURL(artifact.getAttribute(APIConstants.API_OVERVIEW_REDIRECT_URL));
            api.setApiOwner(artifact.getAttribute(APIConstants.API_OVERVIEW_OWNER));
            api.setAdvertiseOnly(Boolean.parseBoolean(artifact.getAttribute(APIConstants.API_OVERVIEW_ADVERTISE_ONLY)));

            api.setSubscriptionAvailability(artifact.getAttribute(APIConstants.API_OVERVIEW_SUBSCRIPTION_AVAILABILITY));
            api.setSubscriptionAvailableTenants(artifact.getAttribute(APIConstants.API_OVERVIEW_SUBSCRIPTION_AVAILABLE_TENANTS));

            api.setResponseCache(artifact.getAttribute(APIConstants.API_OVERVIEW_RESPONSE_CACHING));
            api.setImplementation(artifact.getAttribute(APIConstants.PROTOTYPE_OVERVIEW_IMPLEMENTATION));
            api.setVisibility(artifact.getAttribute(APIConstants.API_OVERVIEW_VISIBILITY));

            String tenantDomainName = MultitenantUtils.getTenantDomain(replaceEmailDomainBack(providerName));
            int tenantId = ServiceReferenceHolder.getInstance().getRealmService().getTenantManager()
                    .getTenantId(tenantDomainName);

            boolean isGlobalThrottlingEnabled = APIUtil.isAdvanceThrottlingEnabled();

            if (isGlobalThrottlingEnabled) {
                String apiLevelTier = ApiMgtDAO.getInstance().getAPILevelTier(apiId);
                api.setApiLevelPolicy(apiLevelTier);
            }

            String tiers = artifact.getAttribute(APIConstants.API_OVERVIEW_TIER);
            Map<String, Tier> definedTiers = getTiers(tenantId);
            Set<Tier> availableTier = getAvailableTiers(definedTiers, tiers, apiName);
            api.addAvailableTiers(availableTier);

            api.setContext(artifact.getAttribute(APIConstants.API_OVERVIEW_CONTEXT));
            api.setContextTemplate(artifact.getAttribute(APIConstants.API_OVERVIEW_CONTEXT_TEMPLATE));
            api.setLatest(Boolean.parseBoolean(artifact.getAttribute(APIConstants.API_OVERVIEW_IS_LATEST)));
            ArrayList<URITemplate> urlPatternsList;

            Set<Scope> scopes = ApiMgtDAO.getInstance().getAPIScopes(oldId);
            api.setScopes(scopes);

            HashMap<String, String> resourceScopes;
            resourceScopes = ApiMgtDAO.getInstance().getResourceToScopeMapping(oldId);

            urlPatternsList = ApiMgtDAO.getInstance().getAllURITemplates(oldContext, oldId.getVersion());
            Set<URITemplate> uriTemplates = new HashSet<URITemplate>(urlPatternsList);

            for (URITemplate uriTemplate : uriTemplates) {
                uriTemplate.setResourceURI(api.getUrl());
                uriTemplate.setResourceSandboxURI(api.getSandboxUrl());
                String resourceScopeKey = APIUtil.getResourceKey(oldContext, oldId.getVersion(), uriTemplate.getUriTemplate(), uriTemplate.getHTTPVerb());
                uriTemplate.setScope(findScopeByKey(scopes, resourceScopes.get(resourceScopeKey)));

            }
            api.setUriTemplates(uriTemplates);

            Set<String> tags = new HashSet<String>();
            Tag[] tag = registry.getTags(artifactPath);
            for (Tag tag1 : tag) {
                tags.add(tag1.getTagName());
            }
            api.addTags(tags);
            api.setLastUpdated(registry.get(artifactPath).getLastModified());
            api.setAsDefaultVersion(Boolean.parseBoolean(artifact.getAttribute(APIConstants.API_OVERVIEW_IS_DEFAULT_VERSION)));

            String environments = artifact.getAttribute(APIConstants.API_OVERVIEW_ENVIRONMENTS);
            api.setEnvironments(extractEnvironmentsForAPI(environments));
            api.setCorsConfiguration(getCorsConfigurationFromArtifact(artifact));

        } catch (GovernanceException e) {
            String msg = "Failed to get API fro artifact ";
            throw new APIManagementException(msg, e);
        } catch (RegistryException e) {
            String msg = "Failed to get LastAccess time or Rating";
            throw new APIManagementException(msg, e);
        } catch (UserStoreException e) {
            String msg = "Failed to get User Realm of API Provider";
            throw new APIManagementException(msg, e);
        }
        return api;
    }

    public static boolean checkAccessTokenPartitioningEnabled() {
        return OAuthServerConfiguration.getInstance().isAccessTokenPartitioningEnabled();
    }

    public static boolean checkUserNameAssertionEnabled() {
        return OAuthServerConfiguration.getInstance().isUserNameAssertionEnabled();
    }

    public static String[] getAvailableKeyStoreTables() throws APIManagementException {
        String[] keyStoreTables = new String[0];
        Map<String, String> domainMappings = getAvailableUserStoreDomainMappings();
        if (domainMappings != null) {
            keyStoreTables = new String[domainMappings.size()];
            int i = 0;
            for (Entry<String, String> e : domainMappings.entrySet()) {
                String value = e.getValue();
                keyStoreTables[i] = APIConstants.ACCESS_TOKEN_STORE_TABLE + "_" + value.trim();
                i++;
            }
        }
        return keyStoreTables;
    }

    public static Map<String, String> getAvailableUserStoreDomainMappings() throws
            APIManagementException {
        Map<String, String> userStoreDomainMap = new HashMap<String, String>();
        String domainsStr = OAuthServerConfiguration.getInstance().getAccessTokenPartitioningDomains();
        if (domainsStr != null) {
            String[] userStoreDomainsArr = domainsStr.split(",");
            for (String anUserStoreDomainsArr : userStoreDomainsArr) {
                String[] mapping = anUserStoreDomainsArr.trim().split(":"); //A:foo.com , B:bar.com
                if (mapping.length < 2) {
                    throw new APIManagementException("Domain mapping has not defined");
                }
                userStoreDomainMap.put(mapping[1].trim(), mapping[0].trim()); //key=domain & value=mapping
            }
        }
        return userStoreDomainMap;
    }

    public static String getAccessTokenStoreTableFromUserId(String userId)
            throws APIManagementException {
        String accessTokenStoreTable = APIConstants.ACCESS_TOKEN_STORE_TABLE;
        String userStore;
        if (userId != null) {
            String[] strArr = userId.split("/");
            if (strArr.length > 1) {
                userStore = strArr[0];
                Map<String, String> availableDomainMappings = getAvailableUserStoreDomainMappings();
                if (availableDomainMappings != null &&
                        availableDomainMappings.containsKey(userStore)) {
                    accessTokenStoreTable = accessTokenStoreTable + "_" +
                            availableDomainMappings.get(userStore);
                }
            }
        }
        return accessTokenStoreTable;
    }

    public static String getAccessTokenStoreTableFromAccessToken(String apiKey)
            throws APIManagementException {
        String userId = getUserIdFromAccessToken(apiKey); //i.e: 'foo.com/admin' or 'admin'
        return getAccessTokenStoreTableFromUserId(userId);
    }

    public static String getUserIdFromAccessToken(String apiKey) {
        String userId = null;
        String decodedKey = new String(Base64.decodeBase64(apiKey.getBytes(Charset.defaultCharset())), Charset.defaultCharset());
        String[] tmpArr = decodedKey.split(":");
        if (tmpArr.length == 2) { //tmpArr[0]= userStoreDomain & tmpArr[1] = userId
            userId = tmpArr[1];
        }
        return userId;
    }

    /**
     * validates if an accessToken has expired or not
     *
     * @param accessTokenDO
     * @return true if token has expired else false
     */
    public static boolean isAccessTokenExpired(APIKeyValidationInfoDTO accessTokenDO) {
        long validityPeriod = accessTokenDO.getValidityPeriod();
        long issuedTime = accessTokenDO.getIssuedTime();
        long timestampSkew = OAuthServerConfiguration.getInstance().getTimeStampSkewInSeconds() * 1000;
        long currentTime = System.currentTimeMillis();

        //If the validity period is not an never expiring value
        if (validityPeriod != Long.MAX_VALUE &&
                // For cases where validityPeriod is closer to Long.MAX_VALUE (then issuedTime + validityPeriod would spill
                // over and would produce a negative value)
                (currentTime - timestampSkew) > validityPeriod) {
            //check the validity of cached OAuth2AccessToken Response

            if ((currentTime - timestampSkew) > (issuedTime + validityPeriod)) {
                accessTokenDO.setValidationStatus(APIConstants.KeyValidationStatus.API_AUTH_INVALID_CREDENTIALS);
                return true;
            }
        }

        return false;
    }

    /**
     * When an input is having '@',replace it with '-AT-' [This is required to persist API data in registry,as registry
     * paths don't allow '@' sign.]
     *
     * @param input inputString
     * @return String modifiedString
     */
    public static String replaceEmailDomain(String input) {
        if (input != null && input.contains(APIConstants.EMAIL_DOMAIN_SEPARATOR)) {
            input = input.replace(APIConstants.EMAIL_DOMAIN_SEPARATOR, APIConstants.EMAIL_DOMAIN_SEPARATOR_REPLACEMENT);
        }
        return input;
    }

    /**
     * When an input is having '-AT-',replace it with @ [This is required to persist API data between registry and database]
     *
     * @param input inputString
     * @return String modifiedString
     */
    public static String replaceEmailDomainBack(String input) {
        if (input != null && input.contains(APIConstants.EMAIL_DOMAIN_SEPARATOR_REPLACEMENT)) {
            input = input.replace(APIConstants.EMAIL_DOMAIN_SEPARATOR_REPLACEMENT,
                    APIConstants.EMAIL_DOMAIN_SEPARATOR);
        }
        return input;
    }

    public static void copyResourcePermissions(String username, String sourceArtifactPath, String targetArtifactPath)
            throws APIManagementException {
        String sourceResourcePath = RegistryUtils.getAbsolutePath(RegistryContext.getBaseInstance(),
                APIUtil.getMountedPath(RegistryContext.getBaseInstance(),
                        RegistryConstants.GOVERNANCE_REGISTRY_BASE_PATH)
                        + sourceArtifactPath);

        String targetResourcePath = RegistryUtils.getAbsolutePath(RegistryContext.getBaseInstance(),
                APIUtil.getMountedPath(RegistryContext.getBaseInstance(),
                        RegistryConstants.GOVERNANCE_REGISTRY_BASE_PATH)
                        + targetArtifactPath);

        String tenantDomain = MultitenantUtils.getTenantDomain(APIUtil.replaceEmailDomainBack(username));

        try {
            int tenantId = ServiceReferenceHolder.getInstance().getRealmService().getTenantManager().getTenantId(tenantDomain);
            org.wso2.carbon.user.api.AuthorizationManager authManager = ServiceReferenceHolder.getInstance().getRealmService().
                    getTenantUserRealm(tenantId).getAuthorizationManager();
            String[] allowedRoles = authManager.getAllowedRolesForResource(sourceResourcePath, ActionConstants.GET);

            if (allowedRoles != null) {

                for (String allowedRole : allowedRoles) {
                    authManager.authorizeRole(allowedRole, targetResourcePath, ActionConstants.GET);
                }
            }

        } catch (UserStoreException e) {
            throw new APIManagementException("Error while adding role permissions to API", e);
        }
    }

    /**
     * This function is to set resource permissions based on its visibility
     *
     * @param username     Username
     * @param visibility   API visibility
     * @param roles        Authorized roles
     * @param artifactPath API resource path
     * @throws APIManagementException Throwing exception
     */
    public static void setResourcePermissions(String username, String visibility, String[] roles, String
            artifactPath) throws APIManagementException {
        setResourcePermissions(username, visibility, roles, artifactPath, null);
    }

    /**
     * This function is to set resource permissions based on its visibility
     *
     * @param visibility   API/Product visibility
     * @param roles        Authorized roles
     * @param artifactPath API/Product resource path
     * @param registry     Registry
     * @throws APIManagementException Throwing exception
     */
    public static void setResourcePermissions(String username, String visibility, String[] roles, String
            artifactPath, Registry registry) throws APIManagementException {
        try {
            String resourcePath = RegistryUtils.getAbsolutePath(RegistryContext.getBaseInstance(),
                    APIUtil.getMountedPath(RegistryContext.getBaseInstance(),
                            RegistryConstants.GOVERNANCE_REGISTRY_BASE_PATH)
                            + artifactPath);
            Resource registryResource = null;

            if (registry != null && registry.resourceExists(artifactPath)) {
                registryResource = registry.get(artifactPath);
            }
            StringBuilder publisherAccessRoles = new StringBuilder(APIConstants.NULL_USER_ROLE_LIST);

            if (registryResource != null) {
                String publisherRole = registryResource.getProperty(APIConstants.PUBLISHER_ROLES);
                if (publisherRole != null) {
                    publisherAccessRoles = new StringBuilder(publisherRole);
                }
                if (StringUtils.isEmpty(publisherAccessRoles.toString())) {
                    publisherAccessRoles = new StringBuilder(APIConstants.NULL_USER_ROLE_LIST);
                }

                if (visibility.equalsIgnoreCase(APIConstants.API_GLOBAL_VISIBILITY)) {
                    registryResource.setProperty(APIConstants.STORE_VIEW_ROLES, APIConstants.NULL_USER_ROLE_LIST);
                    publisherAccessRoles = new StringBuilder(APIConstants.NULL_USER_ROLE_LIST); // set publisher
                    // access roles null since store visibility is global. We do not need to add any roles to
                    // store_view_role property.
                } else {
                    registryResource.setProperty(APIConstants.STORE_VIEW_ROLES, publisherAccessRoles.toString());
                }
            }
            String tenantDomain = MultitenantUtils.getTenantDomain(APIUtil.replaceEmailDomainBack(username));
            if (!org.wso2.carbon.utils.multitenancy.MultitenantConstants.SUPER_TENANT_DOMAIN_NAME.equals(tenantDomain)) {
                int tenantId = ServiceReferenceHolder.getInstance().getRealmService().
                        getTenantManager().getTenantId(tenantDomain);
                // calculate resource path
                RegistryAuthorizationManager authorizationManager = new RegistryAuthorizationManager
                        (ServiceReferenceHolder.getUserRealm());
                resourcePath = authorizationManager.computePathOnMount(resourcePath);
                org.wso2.carbon.user.api.AuthorizationManager authManager =
                        ServiceReferenceHolder.getInstance().getRealmService().
                                getTenantUserRealm(tenantId).getAuthorizationManager();
                if (visibility != null && APIConstants.API_RESTRICTED_VISIBILITY.equalsIgnoreCase(visibility)) {
                    boolean isRoleEveryOne = false;
                    /*If no roles have defined, authorize for everyone role */
                    if (roles != null) {
                        if (roles.length == 1 && "".equals(roles[0])) {
                            authManager.authorizeRole(APIConstants.EVERYONE_ROLE, resourcePath, ActionConstants.GET);
                            isRoleEveryOne = true;
                        } else {
                            for (String role : roles) {
                                if (APIConstants.EVERYONE_ROLE.equalsIgnoreCase(role.trim())) {
                                    isRoleEveryOne = true;
                                }
                                authManager.authorizeRole(role.trim(), resourcePath, ActionConstants.GET);
                                publisherAccessRoles.append(",").append(role.trim().toLowerCase());
                            }
                        }
                    }
                    if (!isRoleEveryOne) {
                        authManager.denyRole(APIConstants.EVERYONE_ROLE, resourcePath, ActionConstants.GET);
                    }
                    authManager.denyRole(APIConstants.ANONYMOUS_ROLE, resourcePath, ActionConstants.GET);
                } else if (visibility != null && APIConstants.API_PRIVATE_VISIBILITY.equalsIgnoreCase(visibility)) {
                    authManager.authorizeRole(APIConstants.EVERYONE_ROLE, resourcePath, ActionConstants.GET);
                    authManager.denyRole(APIConstants.ANONYMOUS_ROLE, resourcePath, ActionConstants.GET);
                } else if (visibility != null && APIConstants.DOC_OWNER_VISIBILITY.equalsIgnoreCase(visibility)) {

                    /*If no roles have defined, deny access for everyone & anonymous role */
                    if (roles == null) {
                        authManager.denyRole(APIConstants.EVERYONE_ROLE, resourcePath, ActionConstants.GET);
                        authManager.denyRole(APIConstants.ANONYMOUS_ROLE, resourcePath, ActionConstants.GET);
                    } else {
                        for (String role : roles) {
                            authManager.denyRole(role.trim(), resourcePath, ActionConstants.GET);

                        }
                    }
                } else {
                    authManager.authorizeRole(APIConstants.EVERYONE_ROLE, resourcePath, ActionConstants.GET);
                    authManager.authorizeRole(APIConstants.ANONYMOUS_ROLE, resourcePath, ActionConstants.GET);
                }
            } else {
                RegistryAuthorizationManager authorizationManager = new RegistryAuthorizationManager
                        (ServiceReferenceHolder.getUserRealm());

                if (visibility != null && APIConstants.API_RESTRICTED_VISIBILITY.equalsIgnoreCase(visibility)) {
                    boolean isRoleEveryOne = false;
                    if (roles != null) {
                        for (String role : roles) {
                            if (APIConstants.EVERYONE_ROLE.equalsIgnoreCase(role.trim())) {
                                isRoleEveryOne = true;
                            }
                            authorizationManager.authorizeRole(role.trim(), resourcePath, ActionConstants.GET);
                            publisherAccessRoles.append(",").append(role.toLowerCase());
                        }
                    }
                    if (!isRoleEveryOne) {
                        authorizationManager.denyRole(APIConstants.EVERYONE_ROLE, resourcePath, ActionConstants.GET);
                    }
                    authorizationManager.denyRole(APIConstants.ANONYMOUS_ROLE, resourcePath, ActionConstants.GET);

                } else if (visibility != null && APIConstants.API_PRIVATE_VISIBILITY.equalsIgnoreCase(visibility)) {
                    authorizationManager.authorizeRole(APIConstants.EVERYONE_ROLE, resourcePath, ActionConstants.GET);
                    authorizationManager.denyRole(APIConstants.ANONYMOUS_ROLE, resourcePath, ActionConstants.GET);
                } else if (visibility != null && APIConstants.DOC_OWNER_VISIBILITY.equalsIgnoreCase(visibility)) {
                     /*If no roles have defined, deny access for everyone & anonymous role */
                    if (roles == null) {
                        authorizationManager.denyRole(APIConstants.EVERYONE_ROLE, resourcePath, ActionConstants.GET);
                        authorizationManager.denyRole(APIConstants.ANONYMOUS_ROLE, resourcePath, ActionConstants.GET);
                    } else {
                        for (String role : roles) {
                            authorizationManager.denyRole(role.trim(), resourcePath, ActionConstants.GET);

                        }
                    }
                } else {
                    authorizationManager.authorizeRole(APIConstants.EVERYONE_ROLE, resourcePath, ActionConstants.GET);
                    authorizationManager.authorizeRole(APIConstants.ANONYMOUS_ROLE, resourcePath, ActionConstants.GET);
                }
            }
            if (registryResource != null) {
                registryResource.setProperty(APIConstants.STORE_VIEW_ROLES, publisherAccessRoles.toString());
                registry.put(artifactPath, registryResource);
            }

        } catch (UserStoreException e) {
            throw new APIManagementException("Error while adding role permissions to API", e);
        } catch (RegistryException e) {
            throw new APIManagementException("Registry exception while adding role permissions to API", e);
        }
    }

    /**
     * This function is to set resource permissions based on its visibility
     *
     * @param artifactPath API/Product resource path
     * @throws APIManagementException Throwing exception
     */
    public static void clearResourcePermissions(String artifactPath, Identifier id, int tenantId)
            throws APIManagementException {
        try {
            String resourcePath = RegistryUtils.getAbsolutePath(RegistryContext.getBaseInstance(),
                    APIUtil.getMountedPath(RegistryContext.getBaseInstance(),
                            RegistryConstants.GOVERNANCE_REGISTRY_BASE_PATH) + artifactPath);
            String tenantDomain = MultitenantUtils
                    .getTenantDomain(APIUtil.replaceEmailDomainBack(id.getProviderName()));
            if (!org.wso2.carbon.utils.multitenancy.MultitenantConstants.SUPER_TENANT_DOMAIN_NAME
                    .equals(tenantDomain)) {
                org.wso2.carbon.user.api.AuthorizationManager authManager = ServiceReferenceHolder.getInstance()
                        .getRealmService().getTenantUserRealm(tenantId).getAuthorizationManager();
                authManager.clearResourceAuthorizations(resourcePath);
            } else {
                RegistryAuthorizationManager authorizationManager = new RegistryAuthorizationManager(
                        ServiceReferenceHolder.getUserRealm());
                authorizationManager.clearResourceAuthorizations(resourcePath);
            }
        } catch (UserStoreException e) {
            handleException("Error while adding role permissions to API", e);
        }
    }

    public static void loadTenantAPIPolicy(String tenant, int tenantID) throws APIManagementException {

        String tierBasePath = CarbonUtils.getCarbonHome() + File.separator + "repository" + File.separator + "resources"
                + File.separator + "default-tiers" + File.separator;

        String apiTierFilePath = tierBasePath + APIConstants.DEFAULT_API_TIER_FILE_NAME;
        String appTierFilePath = tierBasePath + APIConstants.DEFAULT_APP_TIER_FILE_NAME;
        String resTierFilePath = tierBasePath + APIConstants.DEFAULT_RES_TIER_FILE_NAME;

        loadTenantAPIPolicy(tenantID, APIConstants.API_TIER_LOCATION, apiTierFilePath);
        loadTenantAPIPolicy(tenantID, APIConstants.APP_TIER_LOCATION, appTierFilePath);
        loadTenantAPIPolicy(tenantID, APIConstants.RES_TIER_LOCATION, resTierFilePath);
    }

    /**
     * Load the throttling policy  to the registry for tenants
     *
     * @param tenantID
     * @param location
     * @param fileName
     * @throws APIManagementException
     */
    private static void loadTenantAPIPolicy(int tenantID, String location, String fileName)
            throws APIManagementException {
        InputStream inputStream = null;

        try {
            RegistryService registryService = ServiceReferenceHolder.getInstance().getRegistryService();

            UserRegistry govRegistry = registryService.getGovernanceSystemRegistry(tenantID);

            if (govRegistry.resourceExists(location)) {
                if (log.isDebugEnabled()) {
                    log.debug("Tier policies already uploaded to the tenant's registry space");
                }
                return;
            }
            if (log.isDebugEnabled()) {
                log.debug("Adding API tier policies to the tenant's registry");
            }
            File defaultTiers = new File(fileName);
            if (!defaultTiers.exists()) {
                log.info("Default tier policies not found in : " + fileName);
                return;
            }
            inputStream = FileUtils.openInputStream(defaultTiers);
            byte[] data = IOUtils.toByteArray(inputStream);
            Resource resource = govRegistry.newResource();
            resource.setContent(data);
            govRegistry.put(location, resource);

        } catch (RegistryException e) {
            throw new APIManagementException("Error while saving policy information to the registry", e);
        } catch (IOException e) {
            throw new APIManagementException("Error while reading policy file content", e);
        } finally {
            if (inputStream != null) {
                try {
                    inputStream.close();
                } catch (IOException e) {
                    log.error("Error when closing input stream", e);
                }
            }
        }
    }

    /**
     * Load the External API Store Configuration  to the registry
     *
     * @param tenantID
     * @throws org.wso2.carbon.apimgt.api.APIManagementException
     */

    public static void loadTenantExternalStoreConfig(int tenantID) throws APIManagementException {
        try {
            RegistryService registryService = ServiceReferenceHolder.getInstance().getRegistryService();

            UserRegistry govRegistry = registryService.getGovernanceSystemRegistry(tenantID);

            if (govRegistry.resourceExists(APIConstants.EXTERNAL_API_STORES_LOCATION)) {
                log.debug("External Stores configuration already uploaded to the registry");
                return;
            }
            if (log.isDebugEnabled()) {
                log.debug("Adding External Stores configuration to the tenant's registry");
            }
            InputStream inputStream =
                    APIManagerComponent.class.getResourceAsStream("/externalstores/default-external-api-stores.xml");
            byte[] data = IOUtils.toByteArray(inputStream);
            Resource resource = govRegistry.newResource();
            resource.setContent(data);
            govRegistry.put(APIConstants.EXTERNAL_API_STORES_LOCATION, resource);

            /*set resource permission*/
            org.wso2.carbon.user.api.AuthorizationManager authManager =
                    ServiceReferenceHolder.getInstance().getRealmService().getTenantUserRealm(tenantID).
                            getAuthorizationManager();
            String resourcePath = RegistryUtils.getAbsolutePath(RegistryContext.getBaseInstance(),
                    APIUtil.getMountedPath(RegistryContext.getBaseInstance(), RegistryConstants.GOVERNANCE_REGISTRY_BASE_PATH)
                            + APIConstants.EXTERNAL_API_STORES_LOCATION);
            authManager.denyRole(APIConstants.EVERYONE_ROLE, resourcePath, ActionConstants.GET);

        } catch (RegistryException e) {
            throw new APIManagementException("Error while saving External Stores configuration information to the " +
                    "registry", e);
        } catch (IOException e) {
            throw new APIManagementException("Error while reading External Stores configuration file content", e);
        } catch (UserStoreException e) {
            throw new APIManagementException("Error while setting permission to External Stores configuration file", e);
        }
    }

    /**
     * Load the Google Analytics Configuration  to the registry
     *
     * @param tenantID
     * @throws APIManagementException
     */

    public static void loadTenantGAConfig(int tenantID) throws APIManagementException {
        InputStream inputStream = null;
        try {
            RegistryService registryService =
                    ServiceReferenceHolder.getInstance()
                            .getRegistryService();

            UserRegistry govRegistry = registryService.getGovernanceSystemRegistry(tenantID);

            if (govRegistry.resourceExists(APIConstants.GA_CONFIGURATION_LOCATION)) {
                log.debug("Google Analytics configuration already uploaded to the registry");
                return;
            }
            if (log.isDebugEnabled()) {
                log.debug("Adding Google Analytics configuration to the tenant's registry");
            }
            inputStream = APIManagerComponent.class.getResourceAsStream("/statistics/default-ga-config.xml");
            byte[] data = IOUtils.toByteArray(inputStream);
            Resource resource = govRegistry.newResource();
            resource.setContent(data);
            govRegistry.put(APIConstants.GA_CONFIGURATION_LOCATION, resource);

            /*set resource permission*/
            org.wso2.carbon.user.api.AuthorizationManager authManager =
                    ServiceReferenceHolder.getInstance().getRealmService().
                            getTenantUserRealm(tenantID).getAuthorizationManager();
            String resourcePath = RegistryUtils.getAbsolutePath(RegistryContext.getBaseInstance(),
                    APIUtil.getMountedPath(RegistryContext.getBaseInstance(),
                            RegistryConstants.GOVERNANCE_REGISTRY_BASE_PATH) + APIConstants.GA_CONFIGURATION_LOCATION);
            authManager.denyRole(APIConstants.EVERYONE_ROLE, resourcePath, ActionConstants.GET);

        } catch (RegistryException e) {
            throw new APIManagementException("Error while saving Google Analytics configuration information to the registry", e);
        } catch (IOException e) {
            throw new APIManagementException("Error while reading Google Analytics configuration file content", e);
        } catch (UserStoreException e) {
            throw new APIManagementException("Error while setting permission to Google Analytics configuration file", e);
        } finally {
            try {
                if (inputStream != null) {
                    inputStream.close();
                }
            } catch (IOException e) {
                if (log.isWarnEnabled()) {
                    log.warn("Error while closing the input stream", e);
                }
            }
        }
    }

    public static void loadTenantWorkFlowExtensions(int tenantID)
            throws APIManagementException {
        // TODO: Merge different resource loading methods and create a single method.
        try {
            RegistryService registryService = ServiceReferenceHolder.getInstance().getRegistryService();

            UserRegistry govRegistry = registryService.getGovernanceSystemRegistry(tenantID);

            if (govRegistry.resourceExists(APIConstants.WORKFLOW_EXECUTOR_LOCATION)) {
                log.debug("External Stores configuration already uploaded to the registry");
                return;
            }
            if (log.isDebugEnabled()) {
                log.debug("Adding External Stores configuration to the tenant's registry");
            }
            InputStream inputStream =
                    APIManagerComponent.class.getResourceAsStream("/workflowextensions/default-workflow-extensions.xml");
            byte[] data = IOUtils.toByteArray(inputStream);
            Resource resource = govRegistry.newResource();
            resource.setContent(data);
            resource.setMediaType(APIConstants.WORKFLOW_MEDIA_TYPE);
            govRegistry.put(APIConstants.WORKFLOW_EXECUTOR_LOCATION, resource);

        } catch (RegistryException e) {
            throw new APIManagementException("Error while saving External Stores configuration information to the registry", e);
        } catch (IOException e) {
            throw new APIManagementException("Error while reading External Stores configuration file content", e);
        }
    }

    /**
     * @param tenantId
     * @throws APIManagementException
     */
    public static void loadTenantSelfSignUpConfigurations(int tenantId)
            throws APIManagementException {
        try {
            RegistryService registryService = ServiceReferenceHolder.getInstance().getRegistryService();
            UserRegistry govRegistry = registryService.getGovernanceSystemRegistry(tenantId);

            if (govRegistry.resourceExists(APIConstants.SELF_SIGN_UP_CONFIG_LOCATION)) {
                log.debug("Self signup configuration already uploaded to the registry");
                return;
            }
            if (log.isDebugEnabled()) {
                log.debug("Adding Self signup configuration to the tenant's registry");
            }
            InputStream inputStream;
            if (tenantId == org.wso2.carbon.utils.multitenancy.MultitenantConstants.SUPER_TENANT_ID) {
                inputStream =
                        APIManagerComponent.class.getResourceAsStream("/signupconfigurations/default-sign-up-config.xml");
            } else {
                inputStream =
                        APIManagerComponent.class.getResourceAsStream("/signupconfigurations/tenant-sign-up-config.xml");
            }
            byte[] data = IOUtils.toByteArray(inputStream);
            Resource resource = govRegistry.newResource();
            resource.setContent(data);
            resource.setMediaType(APIConstants.SELF_SIGN_UP_CONFIG_MEDIA_TYPE);
            govRegistry.put(APIConstants.SELF_SIGN_UP_CONFIG_LOCATION, resource);

        } catch (RegistryException e) {
            throw new APIManagementException("Error while saving Self signup configuration information to the registry", e);
        } catch (IOException e) {
            throw new APIManagementException("Error while reading Self signup configuration file content", e);
        }
    }

    /**
     * Loads tenant-conf.json (tenant config) to registry from the tenant-conf.json available in the file system.
     * If any REST API scopes are added to the local tenant-conf.json, they will be updated in the registry.
     *
     * @param tenantID tenant Id
     * @throws APIManagementException when error occurred while loading the tenant-conf to registry
     */
    public static void loadAndSyncTenantConf(int tenantID) throws APIManagementException {
        RegistryService registryService = ServiceReferenceHolder.getInstance().getRegistryService();
        try {
            UserRegistry registry = registryService.getConfigSystemRegistry(tenantID);
            byte[] data = getLocalTenantConfFileData();
            if (registry.resourceExists(APIConstants.API_TENANT_CONF_LOCATION)) {
                log.debug("Tenant conf already uploaded to the registry");
                Optional<Byte[]> migratedTenantConf = migrateTenantConfScopes(tenantID);
                if (migratedTenantConf.isPresent()) {
                    log.debug("Detected new additions to tenant-conf");
                    data = ArrayUtils.toPrimitive(migratedTenantConf.get());
                } else {
                    log.debug("No changes required in tenant-conf.json");
                    return;
                }
            }
            log.debug("Adding tenant config to the registry");
            Resource resource = registry.newResource();
            resource.setMediaType(APIConstants.APPLICATION_JSON_MEDIA_TYPE);
            resource.setContent(data);
            registry.put(APIConstants.API_TENANT_CONF_LOCATION, resource);
        } catch (RegistryException e) {
            throw new APIManagementException("Error while saving tenant conf to the registry", e);
        } catch (IOException e) {
            throw new APIManagementException("Error while reading tenant conf file content", e);
        }
    }

    /**
     * Loads tenant-conf.json (tenant config) to registry from the tenant-conf.json available in the file system.
     *
     * @param tenantID tenant Id
     * @throws APIManagementException when error occurred while loading the tenant-conf to registry
     */
    public static void loadTenantConf(int tenantID) throws APIManagementException {
        RegistryService registryService = ServiceReferenceHolder.getInstance().getRegistryService();
        try {
            UserRegistry registry = registryService.getConfigSystemRegistry(tenantID);
            if (registry.resourceExists(APIConstants.API_TENANT_CONF_LOCATION)) {
                log.debug("Tenant conf already uploaded to the registry");
                return;
            }
            byte[] data = getLocalTenantConfFileData();
            log.debug("Adding tenant config to the registry");
            Resource resource = registry.newResource();
            resource.setMediaType(APIConstants.APPLICATION_JSON_MEDIA_TYPE);
            resource.setContent(data);
            registry.put(APIConstants.API_TENANT_CONF_LOCATION, resource);
        } catch (RegistryException e) {
            throw new APIManagementException("Error while saving tenant conf to the registry", e);
        } catch (IOException e) {
            throw new APIManagementException("Error while reading tenant conf file content", e);
        }
    }

    /**
     * Gets the byte content of the local tenant-conf.json
     *
     * @return byte content of the local tenant-conf.json
     * @throws IOException error while reading local tenant-conf.json
     */
    private static byte[] getLocalTenantConfFileData() throws IOException {
        String tenantConfLocation = CarbonUtils.getCarbonHome() + File.separator +
                APIConstants.RESOURCE_FOLDER_LOCATION + File.separator +
                APIConstants.API_TENANT_CONF;
        File tenantConfFile = new File(tenantConfLocation);
        byte[] data;
        if (tenantConfFile.exists()) { // Load conf from resources directory in pack if it exists
            FileInputStream fileInputStream = new FileInputStream(tenantConfFile);
            data = IOUtils.toByteArray(fileInputStream);
        } else { // Fallback to loading the conf that is stored at jar level if file does not exist in pack
            InputStream inputStream =
                    APIManagerComponent.class.getResourceAsStream("/tenant/" + APIConstants.API_TENANT_CONF);
            data = IOUtils.toByteArray(inputStream);
        }
        return data;
    }

    /**
     * Migrate the newly added scopes to the tenant-conf which is already in the registry identified with tenantId and
     * its byte content is returned. If there were no changes done, an empty Optional will be returned.
     *
     * @param tenantId Tenant Id
     * @return Optional byte content
     * @throws APIManagementException when error occurred while updating the updating the tenant-conf with scopes.
     */
    private static Optional<Byte[]> migrateTenantConfScopes(int tenantId) throws APIManagementException {
        JSONObject tenantConf = getTenantConfig(tenantId);
        JSONObject scopesConfigTenant = getRESTAPIScopesFromTenantConfig(tenantConf);
        JSONObject scopeConfigLocal = getRESTAPIScopesConfigFromFileSystem();
        Map<String, String> scopesTenant = getRESTAPIScopesFromConfig(scopesConfigTenant);
        Map<String, String> scopesLocal = getRESTAPIScopesFromConfig(scopeConfigLocal);
        JSONArray tenantScopesArray = (JSONArray)scopesConfigTenant.get(APIConstants.REST_API_SCOPE);

        Set<String> scopes = scopesLocal.keySet();
        //Find any scopes that are not added to tenant conf which is available in local tenant-conf
        scopes.removeAll(scopesTenant.keySet());
        if (!scopes.isEmpty()) {
            for (String scope: scopes) {
                JSONObject scopeJson = new JSONObject();
                scopeJson.put(APIConstants.REST_API_SCOPE_NAME, scope);
                scopeJson.put(APIConstants.REST_API_SCOPE_ROLE, scopesLocal.get(scope));
                tenantScopesArray.add(scopeJson);
            }
            return Optional.of(ArrayUtils.toObject(tenantConf.toJSONString().getBytes()));
        } else {
            return Optional.empty();
        }
    }

    /**
     * Returns the REST API scopes JSONObject from the tenant-conf.json in the file system
     *
     * @return REST API scopes JSONObject from the tenant-conf.json in the file system
     * @throws APIManagementException when error occurred while retrieving local REST API scopes.
     */
    private static JSONObject getRESTAPIScopesConfigFromFileSystem() throws APIManagementException {
        try {
            byte[] tenantConfData = getLocalTenantConfFileData();
            String tenantConfDataStr = new String(tenantConfData, Charset.defaultCharset());
            JSONParser parser = new JSONParser();
            JSONObject tenantConfJson = (JSONObject) parser.parse(tenantConfDataStr);
            if (tenantConfJson == null) {
                throw new APIManagementException("tenant-conf.json (in file system) content cannot be null");
            }
            JSONObject restAPIScopes = getRESTAPIScopesFromTenantConfig(tenantConfJson);
            if (restAPIScopes == null) {
                throw new APIManagementException("tenant-conf.json (in file system) should have RESTAPIScopes config");
            }
            return restAPIScopes;
        } catch (IOException e) {
            throw new APIManagementException("Error while reading tenant conf file content from file system", e);
        } catch (ParseException e) {
            throw new APIManagementException("ParseException thrown when parsing tenant config json from string " +
                    "content", e);
        }
    }

    /**
     * @param tenantId
     * @throws APIManagementException
     */
    public static void createSelfSignUpRoles(int tenantId) throws APIManagementException {
        try {
            RegistryService registryService = ServiceReferenceHolder.getInstance().getRegistryService();
            UserRegistry govRegistry = registryService.getGovernanceSystemRegistry(tenantId);
            if (govRegistry.resourceExists(APIConstants.SELF_SIGN_UP_CONFIG_LOCATION)) {
                Resource resource = govRegistry.get(APIConstants.SELF_SIGN_UP_CONFIG_LOCATION);
                InputStream content = resource.getContentStream();
                DocumentBuilderFactory factory = getSecuredDocumentBuilder();
                factory.setFeature(XMLConstants.FEATURE_SECURE_PROCESSING, true);
                DocumentBuilder parser = factory.newDocumentBuilder();
                Document dc = parser.parse(content);
                boolean enableSubscriberRoleCreation = isSubscriberRoleCreationEnabled(tenantId);
                String signUpDomain = dc.getElementsByTagName(APIConstants.SELF_SIGN_UP_REG_DOMAIN_ELEM).item(0)
                        .getFirstChild().getNodeValue();

                if (enableSubscriberRoleCreation) {
                    int roleLength = dc.getElementsByTagName(APIConstants.SELF_SIGN_UP_REG_ROLE_NAME_ELEMENT)
                            .getLength();

                    for (int i = 0; i < roleLength; i++) {
                        String roleName = dc.getElementsByTagName(APIConstants.SELF_SIGN_UP_REG_ROLE_NAME_ELEMENT)
                                .item(i).getFirstChild().getNodeValue();
                        boolean isExternalRole = Boolean.parseBoolean(dc
                                .getElementsByTagName(APIConstants.SELF_SIGN_UP_REG_ROLE_IS_EXTERNAL).item(i)
                                .getFirstChild().getNodeValue());
                        if (roleName != null) {
                            // If isExternalRole==false ;create the subscriber role as an internal role
                            if (isExternalRole && signUpDomain != null) {
                                roleName = signUpDomain.toUpperCase() + CarbonConstants.DOMAIN_SEPARATOR + roleName;
                            } else {
                                roleName = UserCoreConstants.INTERNAL_DOMAIN + CarbonConstants.DOMAIN_SEPARATOR
                                        + roleName;
                            }
                            createSubscriberRole(roleName, tenantId);
                        }
                    }
                }
            }
            if (log.isDebugEnabled()) {
                log.debug("Adding Self signup configuration to the tenant's registry");
            }

        } catch (RegistryException e) {
            throw new APIManagementException("Error while getting Self signup role information from the registry", e);
        } catch (ParserConfigurationException e) {
            throw new APIManagementException("Error while getting Self signup role information from the registry", e);
        } catch (SAXException e) {
            throw new APIManagementException("Error while getting Self signup role information from the registry", e);
        } catch (IOException e) {
            throw new APIManagementException("Error while getting Self signup role information from the registry", e);
        }
    }

    /**
     * Returns whether subscriber role creation enabled for the given tenant in tenant-conf.json
     *
     * @param tenantId id of the tenant
     * @return true if subscriber role creation enabled in tenant-conf.json
     */
    public static boolean isSubscriberRoleCreationEnabled(int tenantId) throws APIManagementException {
        String tenantDomain = getTenantDomainFromTenantId(tenantId);
        JSONObject defaultRoles = getTenantDefaultRoles(tenantDomain);
        boolean isSubscriberRoleCreationEnabled = false;
        if (defaultRoles != null) {
            JSONObject subscriberRoleConfig = (JSONObject) defaultRoles
                    .get(APIConstants.API_TENANT_CONF_DEFAULT_ROLES_SUBSCRIBER_ROLE);
            isSubscriberRoleCreationEnabled = isRoleCreationEnabled(subscriberRoleConfig);
        }
        return isSubscriberRoleCreationEnabled;
    }

    /**
     * Create default roles specified in APIM per-tenant configuration file
     *
     * @param tenantId id of the tenant
     * @throws APIManagementException
     */
    public static void createDefaultRoles(int tenantId) throws APIManagementException {
        String tenantDomain = getTenantDomainFromTenantId(tenantId);
        JSONObject defaultRoles = getTenantDefaultRoles(tenantDomain);

        if (defaultRoles != null) {
            // create publisher role if it's creation is enabled in tenant-conf.json
            JSONObject publisherRoleConfig = (JSONObject) defaultRoles
                    .get(APIConstants.API_TENANT_CONF_DEFAULT_ROLES_PUBLISHER_ROLE);
            if (isRoleCreationEnabled(publisherRoleConfig)) {
                String publisherRoleName = String.valueOf(publisherRoleConfig
                        .get(APIConstants.API_TENANT_CONF_DEFAULT_ROLES_ROLENAME));
                if (!StringUtils.isBlank(publisherRoleName)) {
                    createPublisherRole(publisherRoleName, tenantId);
                }
            }

            // create creator role if it's creation is enabled in tenant-conf.json
            JSONObject creatorRoleConfig = (JSONObject) defaultRoles
                    .get(APIConstants.API_TENANT_CONF_DEFAULT_ROLES_CREATOR_ROLE);
            if (isRoleCreationEnabled(creatorRoleConfig)) {
                String creatorRoleName = String.valueOf(creatorRoleConfig
                        .get(APIConstants.API_TENANT_CONF_DEFAULT_ROLES_ROLENAME));
                if (!StringUtils.isBlank(creatorRoleName)) {
                    createCreatorRole(creatorRoleName, tenantId);
                }
            }

            createAnalyticsRole(APIConstants.ANALYTICS_ROLE, tenantId);
            createSelfSignUpRoles(tenantId);
        }
    }

    /**
     * Returns whether role creation enabled for the provided role config
     *
     * @param roleConfig role config in tenat-conf.json
     * @return true if role creation enabled for the provided role config
     */
    private static boolean isRoleCreationEnabled(JSONObject roleConfig) {
        boolean roleCreationEnabled = false;
        if (roleConfig != null && roleConfig.get(
                APIConstants.API_TENANT_CONF_DEFAULT_ROLES_CREATE_ON_TENANT_LOAD) != null && (Boolean) (roleConfig.get(
                APIConstants.API_TENANT_CONF_DEFAULT_ROLES_CREATE_ON_TENANT_LOAD))) {
            roleCreationEnabled = true;
        }
        return roleCreationEnabled;
    }

    public static boolean isAnalyticsEnabled() {
        return APIManagerAnalyticsConfiguration.getInstance().isAnalyticsEnabled();
    }

    /**
     * Returns whether API Publisher Access Control is enabled or not
     *
     * @return true if publisher access control enabled
     */
    public static boolean isAccessControlEnabled() {
        boolean accessControlEnabled = false;
        APIManagerConfiguration config = ServiceReferenceHolder.getInstance().
                getAPIManagerConfigurationService().getAPIManagerConfiguration();
        if (config.getFirstProperty(APIConstants.API_PUBLISHER_ENABLE_ACCESS_CONTROL_LEVELS) != null && config.getFirstProperty(APIConstants.API_PUBLISHER_ENABLE_ACCESS_CONTROL_LEVELS).equals("true")) {
            accessControlEnabled = true;
        }
        return accessControlEnabled;
    }

    /**
     * Add all the custom sequences of given type to registry
     *
     * @param registry           Registry instance
     * @param customSequenceType Custom sequence type which is in/out or fault
     * @throws APIManagementException
     */
    public static void addDefinedAllSequencesToRegistry(UserRegistry registry,
                                                        String customSequenceType)
            throws APIManagementException {

        InputStream inSeqStream = null;
        String seqFolderLocation =
                CarbonUtils.getCarbonHome() + File.separator + APIConstants.API_CUSTOM_SEQUENCES_FOLDER_LOCATION
                        + File.separator + customSequenceType;

        try {
            File inSequenceDir = new File(seqFolderLocation);
            File[] sequences;
            sequences = inSequenceDir.listFiles();

            if (sequences != null) {
                //Tracks whether new sequences are there to deploy
                boolean availableNewSequences = false;
                //Tracks whether json_fault.xml is in the registry
                boolean jsonFaultSeqInRegistry = false;

                for (File sequenceFile : sequences) {
                    String sequenceFileName = sequenceFile.getName();
                    String regResourcePath =
                            APIConstants.API_CUSTOM_SEQUENCE_LOCATION + '/' +
                                    customSequenceType + '/' + sequenceFileName;
                    if (registry.resourceExists(regResourcePath)) {
                        if (APIConstants.API_CUSTOM_SEQ_JSON_FAULT.equals(sequenceFileName)) {
                            jsonFaultSeqInRegistry = true;
                        }
                        if (log.isDebugEnabled()) {
                            log.debug("The sequence file with the name " + sequenceFileName
                                    + " already exists in the registry path " + regResourcePath);
                        }
                    } else {
                        availableNewSequences = true;
                        if (log.isDebugEnabled()) {
                            log.debug(
                                    "Adding sequence file with the name " + sequenceFileName + " to the registry path "
                                            + regResourcePath);
                        }

                        inSeqStream = new FileInputStream(sequenceFile);
                        byte[] inSeqData = IOUtils.toByteArray(inSeqStream);
                        Resource inSeqResource = registry.newResource();
                        inSeqResource.setContent(inSeqData);

                        registry.put(regResourcePath, inSeqResource);
                    }

                }
                //On the fly migration of json_fault.xml for 2.0.0 to 2.1.0
                if (APIConstants.API_CUSTOM_SEQUENCE_TYPE_FAULT.equals(customSequenceType) &&
                        availableNewSequences && jsonFaultSeqInRegistry) {
                    String oldFaultStatHandler = "org.wso2.carbon.apimgt.usage.publisher.APIMgtFaultHandler";
                    String newFaultStatHandler = "org.wso2.carbon.apimgt.gateway.handlers.analytics.APIMgtFaultHandler";
                    String regResourcePath =
                            APIConstants.API_CUSTOM_SEQUENCE_LOCATION + '/' +
                                    customSequenceType + '/' + APIConstants.API_CUSTOM_SEQ_JSON_FAULT;
                    Resource jsonFaultSeqResource = registry.get(regResourcePath);
                    String oldJsonFaultSeqContent = new String((byte[]) jsonFaultSeqResource.getContent(),
                            Charset.defaultCharset());
                    if (oldJsonFaultSeqContent != null && oldJsonFaultSeqContent.contains(oldFaultStatHandler)) {
                        String newJsonFaultContent =
                                oldJsonFaultSeqContent.replace(oldFaultStatHandler, newFaultStatHandler);
                        jsonFaultSeqResource.setContent(newJsonFaultContent);
                        registry.put(regResourcePath, jsonFaultSeqResource);
                    }

                }
            } else {
                log.error(
                        "Custom sequence template location unavailable for custom sequence type " +
                                customSequenceType + " : " + seqFolderLocation
                );
            }

        } catch (RegistryException e) {
            throw new APIManagementException(
                    "Error while saving defined sequences to the registry ", e);
        } catch (IOException e) {
            throw new APIManagementException("Error while reading defined sequence ", e);
        } finally {
            IOUtils.closeQuietly(inSeqStream);
        }

    }

    /**
     * Adds the sequences defined in repository/resources/customsequences folder to tenant registry
     *
     * @param tenantID tenant Id
     * @throws APIManagementException
     */
    public static void writeDefinedSequencesToTenantRegistry(int tenantID)
            throws APIManagementException {
        try {

            RegistryService registryService = ServiceReferenceHolder.getInstance().getRegistryService();
            UserRegistry govRegistry = registryService.getGovernanceSystemRegistry(tenantID);

            //Add all custom in,out and fault sequences to tenant registry
            APIUtil.addDefinedAllSequencesToRegistry(govRegistry, APIConstants.API_CUSTOM_SEQUENCE_TYPE_IN);
            APIUtil.addDefinedAllSequencesToRegistry(govRegistry, APIConstants.API_CUSTOM_SEQUENCE_TYPE_OUT);
            APIUtil.addDefinedAllSequencesToRegistry(govRegistry, APIConstants.API_CUSTOM_SEQUENCE_TYPE_FAULT);

        } catch (RegistryException e) {
            throw new APIManagementException(
                    "Error while saving defined sequences to the registry of tenant with id " + tenantID, e);
        }
    }

    /**
     * Load the  API RXT to the registry for tenants
     *
     * @param tenant
     * @param tenantID
     * @throws APIManagementException
     */

    public static void loadloadTenantAPIRXT(String tenant, int tenantID) throws APIManagementException {
        RegistryService registryService = ServiceReferenceHolder.getInstance().getRegistryService();
        UserRegistry registry = null;
        try {

            registry = registryService.getGovernanceSystemRegistry(tenantID);
        } catch (RegistryException e) {
            throw new APIManagementException("Error when create registry instance ", e);
        }

        String rxtDir = CarbonUtils.getCarbonHome() + File.separator + "repository" + File.separator + "resources" +
                File.separator + "rxts";
        File file = new File(rxtDir);
        FilenameFilter filenameFilter = new FilenameFilter() {
            @Override
            public boolean accept(File dir, String name) {
                // if the file extension is .rxt return true, else false
                return name.endsWith(".rxt");
            }
        };
        String[] rxtFilePaths = file.list(filenameFilter);

        if (rxtFilePaths == null) {
            throw new APIManagementException("rxt files not found in directory " + rxtDir);
        }

        for (String rxtPath : rxtFilePaths) {
            String resourcePath = GovernanceConstants.RXT_CONFIGS_PATH + RegistryConstants.PATH_SEPARATOR + rxtPath;

            //This is  "registry" is a governance registry instance, therefore calculate the relative path to governance.
            String govRelativePath = RegistryUtils.getRelativePathToOriginal(resourcePath,
                    APIUtil.getMountedPath(RegistryContext.getBaseInstance(),
                            RegistryConstants.GOVERNANCE_REGISTRY_BASE_PATH));
            try {
                // calculate resource path
                RegistryAuthorizationManager authorizationManager = new RegistryAuthorizationManager
                        (ServiceReferenceHolder.getUserRealm());
                resourcePath = authorizationManager.computePathOnMount(resourcePath);

                org.wso2.carbon.user.api.AuthorizationManager authManager = ServiceReferenceHolder.getInstance().getRealmService().
                        getTenantUserRealm(tenantID).getAuthorizationManager();

                if (registry.resourceExists(govRelativePath)) {
                    // set anonymous user permission to RXTs
                    authManager.authorizeRole(APIConstants.ANONYMOUS_ROLE, resourcePath, ActionConstants.GET);
                    continue;
                }

                String rxt = FileUtil.readFileToString(rxtDir + File.separator + rxtPath);
                Resource resource = registry.newResource();
                resource.setContent(rxt.getBytes(Charset.defaultCharset()));
                resource.setMediaType(APIConstants.RXT_MEDIA_TYPE);
                registry.put(govRelativePath, resource);

                authManager.authorizeRole(APIConstants.ANONYMOUS_ROLE, resourcePath, ActionConstants.GET);

            } catch (UserStoreException e) {
                throw new APIManagementException("Error while adding role permissions to API", e);
            } catch (IOException e) {
                String msg = "Failed to read rxt files";
                throw new APIManagementException(msg, e);
            } catch (RegistryException e) {
                String msg = "Failed to add rxt to registry ";
                throw new APIManagementException(msg, e);
            }
        }

    }

    /**
     * Converting the user store domain name to uppercase.
     *
     * @param username Username to be modified
     * @return Username with domain name set to uppercase.
     */
    public static String setDomainNameToUppercase(String username) {
        String modifiedName = username;
        if (username != null) {
            String[] nameParts = username.split(CarbonConstants.DOMAIN_SEPARATOR);
            if (nameParts.length > 1) {
                modifiedName = nameParts[0].toUpperCase() + CarbonConstants.DOMAIN_SEPARATOR + nameParts[1];
            }
        }

        return modifiedName;
    }

    /**
     * Create APIM Subscriber role with the given name in specified tenant
     *
     * @param roleName role name
     * @param tenantId id of the tenant
     * @throws APIManagementException
     */
    public static void createSubscriberRole(String roleName, int tenantId) throws APIManagementException {
        Permission[] subscriberPermissions = new Permission[]{
                new Permission(APIConstants.Permissions.LOGIN, UserMgtConstants.EXECUTE_ACTION),
                new Permission(APIConstants.Permissions.API_SUBSCRIBE, UserMgtConstants.EXECUTE_ACTION)};
        createRole(roleName, subscriberPermissions, tenantId);
    }

    /**
     * Create APIM Publisher roles with the given name in specified tenant
     *
     * @param roleName role name
     * @param tenantId id of the tenant
     * @throws APIManagementException
     */
    public static void createPublisherRole(String roleName, int tenantId) throws APIManagementException {
        Permission[] publisherPermissions = new Permission[]{
                new Permission(APIConstants.Permissions.LOGIN, UserMgtConstants.EXECUTE_ACTION),
                new Permission(APIConstants.Permissions.API_PUBLISH, UserMgtConstants.EXECUTE_ACTION)};
        createRole(roleName, publisherPermissions, tenantId);
    }

    /**
     * Create APIM Creator roles with the given name in specified tenant
     *
     * @param roleName role name
     * @param tenantId id of the tenant
     * @throws APIManagementException
     */
    public static void createCreatorRole(String roleName, int tenantId) throws APIManagementException {
        Permission[] creatorPermissions = new Permission[]{
                new Permission(APIConstants.Permissions.LOGIN, UserMgtConstants.EXECUTE_ACTION),
                new Permission(APIConstants.Permissions.API_CREATE, UserMgtConstants.EXECUTE_ACTION),
                new Permission(APIConstants.Permissions.CONFIGURE_GOVERNANCE, UserMgtConstants.EXECUTE_ACTION),
                new Permission(APIConstants.Permissions.RESOURCE_GOVERN, UserMgtConstants.EXECUTE_ACTION)};
        createRole(roleName, creatorPermissions, tenantId);
    }

    /**
     * Create Analytics role with the given name in specified tenant
     *
     * @param roleName role name
     * @param tenantId id of the tenant
     * @throws APIManagementException
     */
    public static void createAnalyticsRole(String roleName, int tenantId) throws APIManagementException {
        Permission[] analyticsPermissions = new Permission[]{
                new Permission(APIConstants.Permissions.LOGIN, UserMgtConstants.EXECUTE_ACTION)};
        createRole(roleName, analyticsPermissions, tenantId);
    }

    /**
     * Creates a role with a given set of permissions for the specified tenant
     *
     * @param roleName    role name
     * @param permissions a set of permissions to be associated with the role
     * @param tenantId    id of the tenant
     * @throws APIManagementException
     */
    public static void createRole(String roleName, Permission[] permissions, int tenantId)
            throws APIManagementException {
        try {
            RealmService realmService = ServiceReferenceHolder.getInstance().getRealmService();
            UserRealm realm;
            org.wso2.carbon.user.api.UserRealm tenantRealm;
            UserStoreManager manager;

            if (tenantId < 0) {
                realm = realmService.getBootstrapRealm();
                manager = realm.getUserStoreManager();
            } else {
                tenantRealm = realmService.getTenantUserRealm(tenantId);
                manager = tenantRealm.getUserStoreManager();
            }
            if (!manager.isExistingRole(roleName)) {
                if (log.isDebugEnabled()) {
                    log.debug("Creating role: " + roleName);
                }
                String tenantAdminName = ServiceReferenceHolder.getInstance().getRealmService()
                        .getTenantUserRealm(tenantId).getRealmConfiguration().getAdminUserName();
                String[] userList = new String[]{tenantAdminName};
                manager.addRole(roleName, userList, permissions);
            }
        } catch (UserStoreException e) {
            throw new APIManagementException("Error while creating role: " + roleName, e);
        }
    }

    public void setupSelfRegistration(APIManagerConfiguration config, int tenantId) throws APIManagementException {
        boolean enabled = Boolean.parseBoolean(config.getFirstProperty(APIConstants.SELF_SIGN_UP_ENABLED));
        if (!enabled) {
            return;
        }
        // Create the subscriber role as an internal role
        String role = UserCoreConstants.INTERNAL_DOMAIN + CarbonConstants.DOMAIN_SEPARATOR
                + config.getFirstProperty(APIConstants.SELF_SIGN_UP_ROLE);
        if ((UserCoreConstants.INTERNAL_DOMAIN + CarbonConstants.DOMAIN_SEPARATOR).equals(role)) {
            // Required parameter missing - Throw an exception and interrupt startup
            throw new APIManagementException("Required subscriber role parameter missing "
                    + "in the self sign up configuration");
        }

        try {
            RealmService realmService = ServiceReferenceHolder.getInstance().getRealmService();
            UserRealm realm;
            org.wso2.carbon.user.api.UserRealm tenantRealm;
            UserStoreManager manager;

            if (tenantId < 0) {
                realm = realmService.getBootstrapRealm();
                manager = realm.getUserStoreManager();
            } else {
                tenantRealm = realmService.getTenantUserRealm(tenantId);
                manager = tenantRealm.getUserStoreManager();
            }
            if (!manager.isExistingRole(role)) {
                if (log.isDebugEnabled()) {
                    log.debug("Creating subscriber role: " + role);
                }
                Permission[] subscriberPermissions = new Permission[]{
                        new Permission("/permission/admin/login", UserMgtConstants.EXECUTE_ACTION),
                        new Permission(APIConstants.Permissions.API_SUBSCRIBE, UserMgtConstants.EXECUTE_ACTION)};
                String tenantAdminName = ServiceReferenceHolder.getInstance().getRealmService()
                        .getTenantUserRealm(tenantId).getRealmConfiguration().getAdminUserName();
                String[] userList = new String[]{tenantAdminName};
                manager.addRole(role, userList, subscriberPermissions);
            }
        } catch (UserStoreException e) {
            throw new APIManagementException("Error while creating subscriber role: " + role + " - "
                    + "Self registration might not function properly.", e);
        }
    }

    public static String removeAnySymbolFromUriTempate(String uriTemplate) {
        if (uriTemplate != null) {
            int anySymbolIndex = uriTemplate.indexOf("/*");
            if (anySymbolIndex != -1) {
                return uriTemplate.substring(0, anySymbolIndex);
            }
        }
        return uriTemplate;
    }

    public static float getAverageRating(Identifier id) throws APIManagementException {
        return ApiMgtDAO.getInstance().getAverageRating(id);
    }

    public static float getAverageRating(int apiId) throws APIManagementException {
        return ApiMgtDAO.getInstance().getAverageRating(apiId);
    }

    public static List<Tenant> getAllTenantsWithSuperTenant() throws UserStoreException {
        Tenant[] tenants = ServiceReferenceHolder.getInstance().getRealmService().getTenantManager().getAllTenants();
        ArrayList<Tenant> tenantArrayList = new ArrayList<Tenant>();
        Collections.addAll(tenantArrayList, tenants);
        Tenant superAdminTenant = new Tenant();
        superAdminTenant.setDomain(MultitenantConstants.SUPER_TENANT_DOMAIN_NAME);
        superAdminTenant.setId(org.wso2.carbon.utils.multitenancy.MultitenantConstants.SUPER_TENANT_ID);
        superAdminTenant.setAdminName(CarbonConstants.REGISTRY_ANONNYMOUS_USERNAME);
        tenantArrayList.add(superAdminTenant);
        return tenantArrayList;
    }

    /**
     * In multi tenant environment, publishers should allow only to revoke the tokens generated within his domain.
     * Super tenant should not see the tenant created tokens and vise versa. This method is used to check the logged in
     * user have permissions to revoke a given users tokens.
     *
     * @param loggedInUser   current logged in user to publisher
     * @param authorizedUser access token owner
     * @return
     */
    public static boolean isLoggedInUserAuthorizedToRevokeToken(String loggedInUser, String authorizedUser) {
        String loggedUserTenantDomain = MultitenantUtils.getTenantDomain(loggedInUser);
        String authorizedUserTenantDomain = MultitenantUtils.getTenantDomain(authorizedUser);

        if (MultitenantConstants.SUPER_TENANT_DOMAIN_NAME.equals(loggedUserTenantDomain) && MultitenantConstants
                .SUPER_TENANT_DOMAIN_NAME.equals(authorizedUserTenantDomain)) {
            return true;
        } else if (authorizedUserTenantDomain.equals(loggedUserTenantDomain)) {
            return true;
        }

        return false;
    }

    public static int getApplicationId(String appName, String userId) throws APIManagementException {
        return ApiMgtDAO.getInstance().getApplicationId(appName, userId);
    }

    public static int getApplicationId(String appName, String userId, String groupId) throws APIManagementException {
        Application application = ApiMgtDAO.getInstance().getApplicationByName(appName, userId, groupId);
        if (application != null) {
            return application.getId();
        } else {
            return 0;
        }
    }

    public static boolean isAPIManagementEnabled() {
        return Boolean.parseBoolean(CarbonUtils.getServerConfiguration().getFirstProperty("APIManagement.Enabled"));
    }

    public static boolean isLoadAPIContextsAtStartup() {
        return Boolean.parseBoolean(CarbonUtils.getServerConfiguration().getFirstProperty(
                "APIManagement.LoadAPIContextsInServerStartup"));
    }

    public static Set<APIStore> getExternalAPIStores(int tenantId) throws APIManagementException {
        SortedSet<APIStore> apistoreSet = new TreeSet<APIStore>(new APIStoreNameComparator());
        apistoreSet.addAll(getExternalStores(tenantId));
        return apistoreSet;

    }

    public static boolean isAllowDisplayAPIsWithMultipleStatus() {
        APIManagerConfiguration config = ServiceReferenceHolder.getInstance().
                getAPIManagerConfigurationService().getAPIManagerConfiguration();
        String displayAllAPIs = config.getFirstProperty(APIConstants.API_STORE_DISPLAY_ALL_APIS);
        if (displayAllAPIs == null) {
            log.warn("The configurations related to show deprecated APIs in APIStore " +
                    "are missing in api-manager.xml.");
            return false;
        }
        return Boolean.parseBoolean(displayAllAPIs);
    }

    public static boolean isAllowDisplayMultipleVersions() {
        APIManagerConfiguration config = ServiceReferenceHolder.getInstance().
                getAPIManagerConfigurationService().getAPIManagerConfiguration();

        String displayMultiVersions = config.getFirstProperty(APIConstants.API_STORE_DISPLAY_MULTIPLE_VERSIONS);
        if (displayMultiVersions == null) {
            log.warn("The configurations related to show multiple versions of API in APIStore " +
                    "are missing in api-manager.xml.");
            return false;
        }
        return Boolean.parseBoolean(displayMultiVersions);
    }

    public static boolean updateNullThrottlingTierAtStartup() {
        APIManagerConfiguration configuration = ServiceReferenceHolder.getInstance().
                getAPIManagerConfigurationService().getAPIManagerConfiguration();
        String isNullThrottlingTierUpdateEnabled = configuration
                .getFirstProperty("StartupConfiguration.UpdateNullThrottlingTier");
        return isNullThrottlingTierUpdateEnabled == null || Boolean.parseBoolean(isNullThrottlingTierUpdateEnabled);
    }

    public static Set<APIStore> getExternalAPIStores(Set<APIStore> inputStores, int tenantId)
            throws APIManagementException {
        SortedSet<APIStore> apiStores = new TreeSet<APIStore>(new APIStoreNameComparator());
        apiStores.addAll(getExternalStores(tenantId));
        //Retains only the stores that contained in configuration
        inputStores.retainAll(apiStores);
        boolean exists = false;
        if (!apiStores.isEmpty()) {
            for (APIStore store : apiStores) {
                for (APIStore inputStore : inputStores) {
                    if (inputStore.getName().equals(store.getName())) { // If the configured apistore already stored in
                        // db,ignore adding it again
                        exists = true;
                    }
                }
                if (!exists) {
                    inputStores.add(store);
                }
                exists = false;
            }
        }
        return inputStores;
    }

    public static boolean isAPIsPublishToExternalAPIStores(int tenantId)
            throws APIManagementException {
        return !getExternalStores(tenantId).isEmpty();
    }

    public static boolean isAPIGatewayKeyCacheEnabled() {
        try {
            APIManagerConfiguration config = ServiceReferenceHolder.getInstance().getAPIManagerConfigurationService()
                    .getAPIManagerConfiguration();
            String serviceURL = config.getFirstProperty(APIConstants.GATEWAY_TOKEN_CACHE_ENABLED);
            return Boolean.parseBoolean(serviceURL);
        } catch (Exception e) {
            log.error("Did not found valid API Validation Information cache configuration. Use default configuration"
                    + e);
        }
        return true;
    }

    /**
     * Returns whether Product REST APIs' token cache is enabled
     *
     * @return true if token cache is enabled
     */
    public static boolean isRESTAPITokenCacheEnabled() {
        try {
            APIManagerConfiguration config = ServiceReferenceHolder.getInstance().getAPIManagerConfigurationService()
                    .getAPIManagerConfiguration();
            String cacheEnabled = config.getFirstProperty(APIConstants.REST_API_TOKEN_CACHE_ENABLED);
            return Boolean.parseBoolean(cacheEnabled);
        } catch (Exception e) {
            log.error("Did not found valid API Validation Information cache configuration. Use default configuration" + e);
        }
        return true;
    }

    public static Cache getAPIContextCache() {
        CacheManager contextCacheManager = Caching.getCacheManager(APIConstants.API_CONTEXT_CACHE_MANAGER).
                getCache(APIConstants.API_CONTEXT_CACHE).getCacheManager();
        if (!isContextCacheInitialized) {
            isContextCacheInitialized = true;
            return contextCacheManager.<String, Boolean>createCacheBuilder(APIConstants.API_CONTEXT_CACHE_MANAGER).
                    setExpiry(CacheConfiguration.ExpiryType.MODIFIED, new CacheConfiguration.Duration(TimeUnit.DAYS,
                            APIConstants.API_CONTEXT_CACHE_EXPIRY_TIME_IN_DAYS)).setStoreByValue(false).build();
        } else {
            return Caching.getCacheManager(APIConstants.API_CONTEXT_CACHE_MANAGER).getCache(APIConstants.API_CONTEXT_CACHE);
        }
    }

    /**
     * Get active tenant domains
     *
     * @return
     * @throws UserStoreException
     */
    public static Set<String> getActiveTenantDomains() throws UserStoreException {
        Set<String> tenantDomains;
        Tenant[] tenants = ServiceReferenceHolder.getInstance().getRealmService().getTenantManager().getAllTenants();
        if (tenants == null || tenants.length == 0) {
            tenantDomains = Collections.<String>emptySet();
        } else {
            tenantDomains = new HashSet<String>();
            for (Tenant tenant : tenants) {
                if (tenant.isActive()) {
                    tenantDomains.add(tenant.getDomain());
                }
            }
            if (!tenantDomains.isEmpty()) {
                tenantDomains.add(MultitenantConstants.SUPER_TENANT_DOMAIN_NAME);
            }
        }
        return tenantDomains;
    }

    /**
     * Get tenants by state
     *
     * @param state state of the tenant
     * @return set of tenants
     * @throws UserStoreException
     */
    public static Set<String> getTenantDomainsByState(String state) throws UserStoreException {
        boolean isActive = state.equalsIgnoreCase(APIConstants.TENANT_STATE_ACTIVE);
        if (isActive) {
            return getActiveTenantDomains();
        }
        Tenant[] tenants = ServiceReferenceHolder.getInstance().getRealmService().getTenantManager().getAllTenants();
        Set<String> tenantDomains = new HashSet<>();
        for (Tenant tenant : tenants) {
            if (!tenant.isActive()) {
                tenantDomains.add(tenant.getDomain());
            }
        }
        return tenantDomains;
    }

    /**
     * Check if tenant is available
     *
     * @param tenantDomain tenant Domain
     * @return isTenantAvailable
     * @throws UserStoreException
     */
    public static boolean isTenantAvailable(String tenantDomain) throws UserStoreException {

        int tenantId = ServiceReferenceHolder.getInstance().getRealmService().getTenantManager()
                .getTenantId(tenantDomain);

        if (tenantId == -1) {
            return false;
        }

        return ServiceReferenceHolder.getInstance().getRealmService().getTenantManager()
                .isTenantActive(tenantId);
    }

    /**
     * Retrieves the role list of system
     *
     * @throws APIManagementException If an error occurs
     */
    public static String[] getRoleNames(String username) throws APIManagementException {

        String tenantDomain = MultitenantUtils.getTenantDomain(username);
        try {
            if (!org.wso2.carbon.utils.multitenancy.MultitenantConstants.SUPER_TENANT_DOMAIN_NAME.equals(tenantDomain)) {
                int tenantId = ServiceReferenceHolder.getInstance().getRealmService().getTenantManager()
                        .getTenantId(tenantDomain);
                UserStoreManager manager = ServiceReferenceHolder.getInstance().getRealmService()
                        .getTenantUserRealm(tenantId).getUserStoreManager();

                return manager.getRoleNames();
            } else {
                return AuthorizationManager.getInstance().getRoleNames();
            }
        } catch (UserStoreException e) {
            log.error("Error while getting all the roles", e);
            return new String[0];

        }
    }

    /**
     * Check whether the user has the given role
     *
     * @throws UserStoreException
     * @throws APIManagementException
     */
    public static boolean isUserInRole(String user, String role) throws UserStoreException, APIManagementException {
        String tenantDomain = MultitenantUtils.getTenantDomain(APIUtil.replaceEmailDomainBack(user));
        UserRegistrationConfigDTO signupConfig = SelfSignUpUtil.getSignupConfiguration(tenantDomain);
        user = SelfSignUpUtil.getDomainSpecificUserName(user, signupConfig);
        String tenantAwareUserName = MultitenantUtils.getTenantAwareUsername(user);
        RealmService realmService = ServiceReferenceHolder.getInstance().getRealmService();
        int tenantId = ServiceReferenceHolder.getInstance().getRealmService().getTenantManager()
                .getTenantId(tenantDomain);
        UserRealm realm = (UserRealm) realmService.getTenantUserRealm(tenantId);
        org.wso2.carbon.user.core.UserStoreManager manager = realm.getUserStoreManager();
        AbstractUserStoreManager abstractManager = (AbstractUserStoreManager) manager;
        return abstractManager.isUserInRole(tenantAwareUserName, role);
    }

    /**
     * check whether given role is exist
     *
     * @param userName logged user
     * @param roleName role name need to check
     * @return true if exist and false if not
     * @throws APIManagementException If an error occurs
     */
    public static boolean isRoleNameExist(String userName, String roleName) throws APIManagementException {
        if (roleName == null || StringUtils.isEmpty(roleName.trim())) {
            return true;
        }

        //disable role validation if "disableRoleValidationAtScopeCreation" system property is set
        String disableRoleValidation = System.getProperty(DISABLE_ROLE_VALIDATION_AT_SCOPE_CREATION);
        if (Boolean.parseBoolean(disableRoleValidation)) {
            return true;
        }

        org.wso2.carbon.user.api.UserStoreManager userStoreManager;
        try {
            RealmService realmService = ServiceReferenceHolder.getInstance().getRealmService();
            int tenantId = ServiceReferenceHolder.getInstance().getRealmService().getTenantManager()
                    .getTenantId(MultitenantUtils.getTenantDomain(userName));
            userStoreManager = realmService.getTenantUserRealm(tenantId).getUserStoreManager();

            String[] roles = roleName.split(",");
            for (String role : roles) {
                if (!userStoreManager.isExistingRole(role.trim())) {
                    return false;
                }
            }
        } catch (org.wso2.carbon.user.api.UserStoreException e) {
            log.error("Error when getting the list of roles", e);
            return false;
        }
        return true;
    }

    /**
     * Check whether roles exist for the user.
     * @param userName
     * @param roleName
     * @return
     * @throws APIManagementException
     */
    public static boolean isRoleExistForUser(String userName, String roleName) throws APIManagementException {
        boolean foundUserRole = false;
        String[] userRoleList = APIUtil.getListOfRoles(userName);
        String[] inputRoles = roleName.split(",");
        if (log.isDebugEnabled()) {
            log.debug("isRoleExistForUser(): User Roles " + Arrays.toString(userRoleList));
            log.debug("isRoleExistForUser(): InputRoles Roles " + Arrays.toString(inputRoles));
        }
        if (inputRoles != null) {
            for (String inputRole : inputRoles) {
                if (APIUtil.compareRoleList(userRoleList, inputRole)) {
                    foundUserRole = true;
                    break;
                }
            }
        }
        return foundUserRole;
    }

    /**
     * Create API Definition in JSON
     *
     * @param api API
     * @throws org.wso2.carbon.apimgt.api.APIManagementException if failed to generate the content and save
     * @deprecated
     */

    @Deprecated
    public static String createSwaggerJSONContent(API api) throws APIManagementException {
        APIIdentifier identifier = api.getId();

        APIManagerConfiguration config = ServiceReferenceHolder.getInstance().getAPIManagerConfigurationService()
                .getAPIManagerConfiguration();

        Environment environment = (Environment) config.getApiGatewayEnvironments().values().toArray()[0];
        String endpoints = environment.getApiGatewayEndpoint();
        String[] endpointsSet = endpoints.split(",");
        String apiContext = api.getContext();
        String version = identifier.getVersion();
        Set<URITemplate> uriTemplates = api.getUriTemplates();
        String description = api.getDescription();

        // With the new context version strategy, the URL prefix is the apiContext. the verison will be embedded in
        // the apiContext.
        String urlPrefix = apiContext;

        if (endpointsSet.length < 1) {
            throw new APIManagementException("Error in creating JSON representation of the API"
                    + identifier.getApiName());
        }
        if (description == null || "".equals(description)) {
            description = "";
        } else {
            description = description.trim();
        }

        Map<String, List<Operation>> uriTemplateDefinitions = new HashMap<String, List<Operation>>();
        List<APIResource> apis = new ArrayList<APIResource>();
        for (URITemplate template : uriTemplates) {
            List<Operation> ops;
            List<Parameter> parameters;
            String path = urlPrefix + APIUtil.removeAnySymbolFromUriTempate(template.getUriTemplate());
            /* path exists in uriTemplateDefinitions */
            if (uriTemplateDefinitions.get(path) != null) {
                ops = uriTemplateDefinitions.get(path);
                parameters = new ArrayList<Parameter>();

                String httpVerb = template.getHTTPVerb();
                /* For GET and DELETE Parameter name - Query Parameters */
                if (Constants.Configuration.HTTP_METHOD_GET.equals(httpVerb)
                        || Constants.Configuration.HTTP_METHOD_DELETE.equals(httpVerb)) {
                    Parameter queryParam = new Parameter(APIConstants.OperationParameter.QUERY_PARAM_NAME,
                            APIConstants.OperationParameter.QUERY_PARAM_DESCRIPTION,
                            APIConstants.OperationParameter.PAYLOAD_PARAM_TYPE, false, false, "String");
                    parameters.add(queryParam);
                } else {/* For POST, PUT and PATCH Parameter name - Payload */
                    Parameter payLoadParam = new Parameter(APIConstants.OperationParameter.PAYLOAD_PARAM_NAME,
                            APIConstants.OperationParameter.PAYLOAD_PARAM_DESCRIPTION,
                            APIConstants.OperationParameter.PAYLOAD_PARAM_TYPE, false, false, "String");
                    parameters.add(payLoadParam);
                }

                Parameter authParam = new Parameter(APIConstants.OperationParameter.AUTH_PARAM_NAME,
                        APIConstants.OperationParameter.AUTH_PARAM_DESCRIPTION,
                        APIConstants.OperationParameter.AUTH_PARAM_TYPE, false, false, "String");
                parameters.add(authParam);
                if (!"OPTIONS".equals(httpVerb)) {
                    Operation op = new Operation(httpVerb, description, description, parameters);
                    ops.add(op);
                }
            } else {/* path not exists in uriTemplateDefinitions */
                ops = new ArrayList<Operation>();
                parameters = new ArrayList<Parameter>();

                String httpVerb = template.getHTTPVerb();
                /* For GET and DELETE Parameter name - Query Parameters */
                if (Constants.Configuration.HTTP_METHOD_GET.equals(httpVerb)
                        || Constants.Configuration.HTTP_METHOD_DELETE.equals(httpVerb)) {
                    Parameter queryParam = new Parameter(APIConstants.OperationParameter.QUERY_PARAM_NAME,
                            APIConstants.OperationParameter.QUERY_PARAM_DESCRIPTION,
                            APIConstants.OperationParameter.PAYLOAD_PARAM_TYPE, false, false, "String");
                    parameters.add(queryParam);
                } else {/* For POST,PUT and PATCH Parameter name - Payload */
                    Parameter payLoadParam = new Parameter(APIConstants.OperationParameter.PAYLOAD_PARAM_NAME,
                            APIConstants.OperationParameter.PAYLOAD_PARAM_DESCRIPTION,
                            APIConstants.OperationParameter.PAYLOAD_PARAM_TYPE, false, false, "String");
                    parameters.add(payLoadParam);
                }
                Parameter authParam = new Parameter(APIConstants.OperationParameter.AUTH_PARAM_NAME,
                        APIConstants.OperationParameter.AUTH_PARAM_DESCRIPTION,
                        APIConstants.OperationParameter.AUTH_PARAM_TYPE, false, false, "String");
                parameters.add(authParam);
                if (!"OPTIONS".equals(httpVerb)) {
                    Operation op = new Operation(httpVerb, description, description, parameters);
                    ops.add(op);
                }
                uriTemplateDefinitions.put(path, ops);
            }
        }

        final Set<Entry<String, List<Operation>>> entries = uriTemplateDefinitions.entrySet();

        for (Entry entry : entries) {
            APIResource apiResource = new APIResource((String) entry.getKey(), description,
                    (List<Operation>) entry.getValue());
            apis.add(apiResource);
        }
        APIDefinition apidefinition = new APIDefinition(version, APIConstants.SWAGGER_VERSION, endpointsSet[0],
                apiContext, apis);

        Gson gson = new Gson();
        return gson.toJson(apidefinition);
    }

    /**
     * Helper method to get tenantId from userName
     *
     * @param userName user name
     * @return tenantId
     */
    public static int getTenantId(String userName) {
        //get tenant domain from user name
        String tenantDomain = MultitenantUtils.getTenantDomain(userName);
        return getTenantIdFromTenantDomain(tenantDomain);
    }

    /**
     * Helper method to get tenantId from tenantDomain
     *
     * @param tenantDomain tenant Domain
     * @return tenantId
     */
    public static int getTenantIdFromTenantDomain(String tenantDomain) {
        RealmService realmService = ServiceReferenceHolder.getInstance().getRealmService();

        if (realmService == null || tenantDomain == null) {
            return MultitenantConstants.SUPER_TENANT_ID;
        }

        try {
            return realmService.getTenantManager().getTenantId(tenantDomain);
        } catch (UserStoreException e) {
            log.error(e.getMessage(), e);
        }

        return -1;
    }

    /**
     * Helper method to get tenantDomain from tenantId
     *
     * @param tenantId tenant Id
     * @return tenantId
     */
    public static String getTenantDomainFromTenantId(int tenantId) {
        RealmService realmService = ServiceReferenceHolder.getInstance().getRealmService();

        if (realmService == null) {
            return MultitenantConstants.SUPER_TENANT_DOMAIN_NAME;
        }

        try {
            return realmService.getTenantManager().getDomain(tenantId);
        } catch (UserStoreException e) {
            log.error(e.getMessage(), e);
        }
        return null;
    }

    public static int getSuperTenantId() {
        return MultitenantConstants.SUPER_TENANT_ID;
    }

    /**
     * Helper method to get username with tenant domain.
     *
     * @param userName
     * @return userName with tenant domain
     */
    public static String getUserNameWithTenantSuffix(String userName) {
        String userNameWithTenantPrefix = userName;
        String tenantDomain = MultitenantUtils.getTenantDomain(userName);
        if (userName != null && !userName.endsWith("@" + MultitenantConstants.SUPER_TENANT_DOMAIN_NAME)
                && MultitenantConstants.SUPER_TENANT_DOMAIN_NAME.equals(tenantDomain)) {
            userNameWithTenantPrefix = userName + "@" + tenantDomain;
        }

        return userNameWithTenantPrefix;
    }

    /**
     * Build OMElement from inputstream
     *
     * @param inputStream
     * @return
     * @throws Exception
     */
    public static OMElement buildOMElement(InputStream inputStream) throws Exception {
        XMLStreamReader parser;
        StAXOMBuilder builder;
        try {
            XMLInputFactory factory = XMLInputFactory.newInstance();
            factory.setProperty(XMLInputFactory.IS_SUPPORTING_EXTERNAL_ENTITIES, false);
            parser = factory.createXMLStreamReader(inputStream);
            builder = new StAXOMBuilder(parser);
        } catch (XMLStreamException e) {
            String msg = "Error in initializing the parser.";
            log.error(msg, e);
            throw new Exception(msg, e);
        }

        return builder.getDocumentElement();
    }

    /**
     * Get stored in sequences, out sequences and fault sequences from the governanceSystem registry
     *
     * @param sequenceName -The sequence to be retrieved
     * @param tenantId
     * @param direction    - Direction indicates which sequences to fetch. Values would be
     *                     "in", "out" or "fault"
     * @return
     * @throws APIManagementException
     */
    public static OMElement getCustomSequence(String sequenceName, int tenantId, String direction,
                                              APIIdentifier identifier) throws APIManagementException {
        org.wso2.carbon.registry.api.Collection seqCollection = null;

        try {
            UserRegistry registry = ServiceReferenceHolder.getInstance().getRegistryService()
                    .getGovernanceSystemRegistry(tenantId);

            if ("in".equals(direction)) {
                seqCollection = (org.wso2.carbon.registry.api.Collection) registry
                        .get(APIConstants.API_CUSTOM_INSEQUENCE_LOCATION);
            } else if ("out".equals(direction)) {
                seqCollection = (org.wso2.carbon.registry.api.Collection) registry
                        .get(APIConstants.API_CUSTOM_OUTSEQUENCE_LOCATION);
            } else if ("fault".equals(direction)) {
                seqCollection = (org.wso2.carbon.registry.api.Collection) registry
                        .get(APIConstants.API_CUSTOM_FAULTSEQUENCE_LOCATION);
            }

            if (seqCollection == null) {
                seqCollection = (org.wso2.carbon.registry.api.Collection) registry.get(getSequencePath(identifier,
                        direction));

            }

            if (seqCollection != null) {
                String[] childPaths = seqCollection.getChildren();

                for (String childPath : childPaths) {
                    Resource sequence = registry.get(childPath);
                    OMElement seqElment = APIUtil.buildOMElement(sequence.getContentStream());
                    if (sequenceName.equals(seqElment.getAttributeValue(new QName("name")))) {
                        return seqElment;
                    }
                }
            }

            // If the sequence not found the default sequences, check in custom sequences

            seqCollection = (org.wso2.carbon.registry.api.Collection) registry.get(getSequencePath(identifier,
                    direction));
            if (seqCollection != null) {
                String[] childPaths = seqCollection.getChildren();

                for (String childPath : childPaths) {
                    Resource sequence = registry.get(childPath);
                    OMElement seqElment = APIUtil.buildOMElement(sequence.getContentStream());
                    if (sequenceName.equals(seqElment.getAttributeValue(new QName("name")))) {
                        return seqElment;
                    }
                }
            }

        } catch (Exception e) {
            String msg = "Issue is in accessing the Registry";
            log.error(msg);
            throw new APIManagementException(msg, e);
        }
        return null;
    }

    /**
     * Returns true if the sequence is a per API one
     *
     * @param sequenceName
     * @param tenantId
     * @param identifier   API identifier
     * @param sequenceType in/out/fault
     * @return true/false
     * @throws APIManagementException
     */
    public static boolean isPerAPISequence(String sequenceName, int tenantId, APIIdentifier identifier,
                                           String sequenceType) throws APIManagementException {
        org.wso2.carbon.registry.api.Collection seqCollection = null;
        try {
            UserRegistry registry = ServiceReferenceHolder.getInstance().getRegistryService()
                    .getGovernanceSystemRegistry(tenantId);

            // If the sequence not found the default sequences, check in custom sequences

            if (registry.resourceExists(getSequencePath(identifier, sequenceType))) {

                seqCollection = (org.wso2.carbon.registry.api.Collection) registry.get(getSequencePath(identifier,
                        sequenceType));
                if (seqCollection != null) {
                    String[] childPaths = seqCollection.getChildren();

                    for (String childPath : childPaths) {
                        Resource sequence = registry.get(childPath);
                        OMElement seqElment = APIUtil.buildOMElement(sequence.getContentStream());
                        if (sequenceName.equals(seqElment.getAttributeValue(new QName("name")))) {
                            return true;
                        }
                    }
                }
            }

        } catch (RegistryException e) {
            String msg = "Error while retrieving registry for tenant " + tenantId;
            log.error(msg);
            throw new APIManagementException(msg, e);
        } catch (org.wso2.carbon.registry.api.RegistryException e) {
            String msg = "Error while processing the " + sequenceType + " sequences of " + identifier
                    + " in the registry";
            log.error(msg);
            throw new APIManagementException(msg, e);
        } catch (Exception e) {
            throw new APIManagementException(e.getMessage(), e);
        }
        return false;
    }

    /**
     * Returns uuid correspond to the given sequence name and direction
     *
     * @param sequenceName name of the  sequence
     * @param tenantId     logged in user's tenantId
     * @param direction    in/out/fault
     * @param identifier   API identifier
     * @return uuid of the given mediation sequence or null
     * @throws APIManagementException If failed to get the uuid of the mediation sequence
     */
    public static String getMediationSequenceUuid(String sequenceName, int tenantId, String direction,
                                                  APIIdentifier identifier) throws
            APIManagementException {
        org.wso2.carbon.registry.api.Collection seqCollection = null;
        String seqCollectionPath;

        try {
            UserRegistry registry = ServiceReferenceHolder.getInstance().getRegistryService()
                    .getGovernanceSystemRegistry(tenantId);

            if ("in".equals(direction)) {
                seqCollection = (org.wso2.carbon.registry.api.Collection) registry
                        .get(APIConstants.API_CUSTOM_SEQUENCE_LOCATION + RegistryConstants.PATH_SEPARATOR +
                                APIConstants.API_CUSTOM_SEQUENCE_TYPE_IN);
            } else if ("out".equals(direction)) {
                seqCollection = (org.wso2.carbon.registry.api.Collection) registry
                        .get(APIConstants.API_CUSTOM_SEQUENCE_LOCATION + RegistryConstants.PATH_SEPARATOR +
                                APIConstants.API_CUSTOM_SEQUENCE_TYPE_OUT);
            } else if ("fault".equals(direction)) {
                seqCollection = (org.wso2.carbon.registry.api.Collection) registry
                        .get(APIConstants.API_CUSTOM_SEQUENCE_LOCATION + RegistryConstants.PATH_SEPARATOR +
                                APIConstants.API_CUSTOM_SEQUENCE_TYPE_FAULT);
            }

            if (seqCollection == null) {
                seqCollection = (org.wso2.carbon.registry.api.Collection) registry.get
                        (getSequencePath(identifier,
                                direction));

            }
            if (seqCollection != null) {
                String[] childPaths = seqCollection.getChildren();
                for (String childPath : childPaths) {
                    Resource sequence = registry.get(childPath);
                    OMElement seqElment = APIUtil.buildOMElement(sequence.getContentStream());
                    String seqElmentName = seqElment.getAttributeValue(new QName("name"));
                    if (sequenceName.equals(seqElmentName)) {
                        return sequence.getUUID();
                    }
                }
            }

            // If the sequence not found the default sequences, check in custom sequences

            seqCollection = (org.wso2.carbon.registry.api.Collection) registry.get
                    (getSequencePath(identifier, direction));
            if (seqCollection != null) {
                String[] childPaths = seqCollection.getChildren();
                for (String childPath : childPaths) {
                    Resource sequence = registry.get(childPath);
                    OMElement seqElment = APIUtil.buildOMElement(sequence.getContentStream());
                    if (sequenceName.equals(seqElment.getAttributeValue(new QName("name")))) {
                        return sequence.getUUID();
                    }
                }
            }

        } catch (Exception e) {
            String msg = "Issue is in accessing the Registry";
            log.error(msg);
            throw new APIManagementException(msg, e);
        }
        return null;
    }

    /**
     * Returns attributes correspond to the given mediation policy name and direction
     *
     * @param policyName name of the  sequence
     * @param tenantId   logged in user's tenantId
     * @param direction  in/out/fault
     * @param identifier API identifier
     * @return attributes(path, uuid) of the given mediation sequence or null
     * @throws APIManagementException If failed to get the uuid of the mediation sequence
     */
    public static Map<String, String> getMediationPolicyAttributes(String policyName, int tenantId, String direction,
                                                                   APIIdentifier identifier) throws APIManagementException {
        org.wso2.carbon.registry.api.Collection seqCollection = null;
        String seqCollectionPath = "";
        Map<String, String> mediationPolicyAttributes = new HashMap<>(3);
        try {
            UserRegistry registry = ServiceReferenceHolder.getInstance().getRegistryService()
                    .getGovernanceSystemRegistry(tenantId);

            if (APIConstants.API_CUSTOM_SEQUENCE_TYPE_IN.equals(direction)) {
                seqCollection = (org.wso2.carbon.registry.api.Collection) registry
                        .get(APIConstants.API_CUSTOM_SEQUENCE_LOCATION + File.separator +
                                APIConstants.API_CUSTOM_SEQUENCE_TYPE_IN);
            } else if (APIConstants.API_CUSTOM_SEQUENCE_TYPE_OUT.equals(direction)) {
                seqCollection = (org.wso2.carbon.registry.api.Collection) registry
                        .get(APIConstants.API_CUSTOM_SEQUENCE_LOCATION + File.separator +
                                APIConstants.API_CUSTOM_SEQUENCE_TYPE_OUT);
            } else if (APIConstants.API_CUSTOM_SEQUENCE_TYPE_FAULT.equals(direction)) {
                seqCollection = (org.wso2.carbon.registry.api.Collection) registry
                        .get(APIConstants.API_CUSTOM_SEQUENCE_LOCATION + File.separator +
                                APIConstants.API_CUSTOM_SEQUENCE_TYPE_FAULT);
            }

            if (seqCollection == null) {
                seqCollection = (org.wso2.carbon.registry.api.Collection) registry.get
                        (getSequencePath(identifier,
                                direction));

            }
            if (seqCollection != null) {
                String[] childPaths = seqCollection.getChildren();
                for (String childPath : childPaths) {
                    Resource mediationPolicy = registry.get(childPath);
                    OMElement seqElment = APIUtil.buildOMElement(mediationPolicy.getContentStream());
                    String seqElmentName = seqElment.getAttributeValue(new QName("name"));
                    if (policyName.equals(seqElmentName)) {
                        mediationPolicyAttributes.put("path", childPath);
                        mediationPolicyAttributes.put("uuid", mediationPolicy.getUUID());
                        mediationPolicyAttributes.put("name", policyName);
                        return mediationPolicyAttributes;
                    }
                }
            }

            // If the sequence not found the default sequences, check in custom sequences

            seqCollection = (org.wso2.carbon.registry.api.Collection) registry.get
                    (getSequencePath(identifier, direction));
            if (seqCollection != null) {
                String[] childPaths = seqCollection.getChildren();
                for (String childPath : childPaths) {
                    Resource mediationPolicy = registry.get(childPath);
                    OMElement seqElment = APIUtil.buildOMElement(mediationPolicy.getContentStream());
                    if (policyName.equals(seqElment.getAttributeValue(new QName("name")))) {
                        mediationPolicyAttributes.put("path", childPath);
                        mediationPolicyAttributes.put("uuid", mediationPolicy.getUUID());
                        mediationPolicyAttributes.put("name", policyName);
                        return mediationPolicyAttributes;
                    }
                }
            }

        } catch (Exception e) {
            String msg = "Issue is in accessing the Registry";
            log.error(msg);
            throw new APIManagementException(msg, e);
        }
        return mediationPolicyAttributes;
    }

    /**
     * Returns true if sequence is set
     *
     * @param sequence
     * @return
     */
    public static boolean isSequenceDefined(String sequence) {
        return sequence != null && !"none".equals(sequence);
    }

    /**
     * Return the sequence extension name.
     * eg: admin--testAPi--v1.00
     *
     * @param api
     * @return
     */
    public static String getSequenceExtensionName(API api) {
        return api.getId().getProviderName() + "--" + api.getId().getApiName() + ":v" + api.getId().getVersion();
    }

    /**
     * @param token
     * @return
     */
    public static String decryptToken(String token) throws CryptoException {
        APIManagerConfiguration config = ServiceReferenceHolder.getInstance().
                getAPIManagerConfigurationService().getAPIManagerConfiguration();

        if (Boolean.parseBoolean(config.getFirstProperty(APIConstants.ENCRYPT_TOKENS_ON_PERSISTENCE))) {
            return new String(CryptoUtil.getDefaultCryptoUtil().base64DecodeAndDecrypt(token), Charset.defaultCharset());
        }

        String enableTokenHashMode = config.getFirstProperty(APIConstants.HASH_TOKENS_ON_PERSISTENCE);
        if (enableTokenHashMode != null && Boolean.parseBoolean(enableTokenHashMode)) {
            return null;
        }
        return token;
    }

    /**
     * @param token
     * @return
     */
    public static String encryptToken(String token) throws CryptoException, APIManagementException {
        APIManagerConfiguration config = ServiceReferenceHolder.getInstance().
                getAPIManagerConfigurationService().getAPIManagerConfiguration();

        if (Boolean.parseBoolean(config.getFirstProperty(APIConstants.ENCRYPT_TOKENS_ON_PERSISTENCE))) {
            return CryptoUtil.getDefaultCryptoUtil().encryptAndBase64Encode(token.getBytes(Charset.defaultCharset()));
        }

        String enableTokenHashMode = config.getFirstProperty(APIConstants.HASH_TOKENS_ON_PERSISTENCE);
        if (enableTokenHashMode != null && Boolean.parseBoolean(enableTokenHashMode)) {
            return hash(token);
        }
        return token;
    }

    /**
     * Method to generate hash value.
     *
     * @param plainText Plain text value.
     * @return hashed value.
     */
    private static String hash(String plainText) throws APIManagementException {

        if (log.isDebugEnabled()) {
            log.debug("Hashing the token for " + plainText);
        }

        if (StringUtils.isEmpty(plainText)) {
            throw new APIManagementException("plainText value is null or empty to be hash.");
        }

        MessageDigest messageDigest = null;
        byte[] hash = null;
        String hashAlgorithm = OAuthServerConfiguration.getInstance().getHashAlgorithm();
        if (log.isDebugEnabled()) {
            log.debug("Getting the hash algorithm from the configuration: " + hashAlgorithm);
        }
        try {
            messageDigest = MessageDigest.getInstance(hashAlgorithm);
            messageDigest.update(plainText.getBytes());
            hash = messageDigest.digest();
        } catch (NoSuchAlgorithmException e) {
            throw new APIManagementException(
                    "Error while retrieving MessageDigest for the provided hash algorithm: " + hashAlgorithm, e);
        }
        JSONObject object = new JSONObject();
        object.put("algorithm", hashAlgorithm);
        object.put("hash", bytesToHex(hash));

        return object.toString();
    }

    private static String bytesToHex(byte[] bytes) {

        StringBuilder result = new StringBuilder();
        for (byte byt : bytes) {
            result.append(Integer.toString((byt & 0xff) + 0x100, 16).substring(1));
        }
        return result.toString();
    }

    public static void loadTenantRegistry(int tenantId) throws RegistryException {
        TenantRegistryLoader tenantRegistryLoader = APIManagerComponent.getTenantRegistryLoader();
        ServiceReferenceHolder.getInstance().getIndexLoaderService().loadTenantIndex(tenantId);
        tenantRegistryLoader.loadTenantRegistry(tenantId);
    }

    /**
     * This is to get the registry resource's HTTP permlink path.
     * Once this issue is fixed (https://wso2.org/jira/browse/REGISTRY-2110),
     * we can remove this method, and get permlink from the resource.
     *
     * @param path - Registry resource path
     * @return {@link String} -HTTP permlink
     */
    public static String getRegistryResourceHTTPPermlink(String path) {
        String schemeHttp = APIConstants.HTTP_PROTOCOL;
        String schemeHttps = APIConstants.HTTPS_PROTOCOL;

        ConfigurationContextService contetxservice = ServiceReferenceHolder.getContextService();
        //First we will try to generate http permalink and if its disabled then only we will consider https
        int port = CarbonUtils.getTransportProxyPort(contetxservice.getServerConfigContext(), schemeHttp);
        if (port == -1) {
            port = CarbonUtils.getTransportPort(contetxservice.getServerConfigContext(), schemeHttp);
        }
        //getting https parameters if http is disabled. If proxy port is not present we will go for default port
        if (port == -1) {
            port = CarbonUtils.getTransportProxyPort(contetxservice.getServerConfigContext(), schemeHttps);
        }
        if (port == -1) {
            port = CarbonUtils.getTransportPort(contetxservice.getServerConfigContext(), schemeHttps);
        }

        String webContext = ServerConfiguration.getInstance().getFirstProperty("WebContextRoot");

        if (webContext == null || "/".equals(webContext)) {
            webContext = "";
        }
        RegistryService registryService = ServiceReferenceHolder.getInstance().getRegistryService();
        String version = "";
        if (registryService == null) {
            log.error("Registry Service has not been set.");
        } else if (path != null) {
            try {
                String[] versions = registryService.getRegistry(
                        CarbonConstants.REGISTRY_SYSTEM_USERNAME,
                        CarbonContext.getThreadLocalCarbonContext().getTenantId()).getVersions(path);
                if (versions != null && versions.length > 0) {
                    version = versions[0].substring(versions[0].lastIndexOf(";version:"));
                }
            } catch (RegistryException e) {
                log.error("An error occurred while determining the latest version of the " +
                        "resource at the given path: " + path, e);
            }
        }
        if (port != -1 && path != null) {
            String tenantDomain =
                    PrivilegedCarbonContext.getThreadLocalCarbonContext().getTenantDomain(true);
            return webContext +
                    ((tenantDomain != null &&
                            !MultitenantConstants.SUPER_TENANT_DOMAIN_NAME.equals(tenantDomain)) ?
                            "/" + MultitenantConstants.TENANT_AWARE_URL_PREFIX + "/" + tenantDomain :
                            "") +
                    "/registry/resource" +
                    org.wso2.carbon.registry.app.Utils.encodeRegistryPath(path) + version;
        }
        return null;
    }

    public static boolean isSandboxEndpointsExists(String endpointConfig) {
        JSONParser parser = new JSONParser();
        JSONObject config = null;
        try {
            config = (JSONObject) parser.parse(endpointConfig);

            if (config.containsKey("sandbox_endpoints")) {
                return true;
            }
        } catch (ParseException e) {
            log.error(APIConstants.MSG_JSON_PARSE_ERROR, e);
        } catch (ClassCastException e) {
            log.error(APIConstants.MSG_JSON_PARSE_ERROR, e);
        }
        return false;
    }

    public static boolean isProductionEndpointsExists(String endpointConfig) {
        JSONParser parser = new JSONParser();
        JSONObject config = null;
        try {
            config = (JSONObject) parser.parse(endpointConfig);

            if (config.containsKey("production_endpoints")) {
                return true;
            }
        } catch (ParseException e) {
            log.error(APIConstants.MSG_JSON_PARSE_ERROR, e);
        } catch (ClassCastException e) {
            log.error(APIConstants.MSG_JSON_PARSE_ERROR, e);
        }
        return false;
    }

    /**
     * This method used to get API minimum information from governance artifact
     *
     * @param artifact API artifact
     * @param registry Registry
     * @return API
     * @throws APIManagementException if failed to get API from artifact
     */
    public static API getAPIInformation(GovernanceArtifact artifact, Registry registry) throws APIManagementException {
        API api;
        try {
            String providerName = artifact.getAttribute(APIConstants.API_OVERVIEW_PROVIDER);
            String apiName = artifact.getAttribute(APIConstants.API_OVERVIEW_NAME);
            String apiVersion = artifact.getAttribute(APIConstants.API_OVERVIEW_VERSION);
            api = new API(new APIIdentifier(providerName, apiName, apiVersion));
            //set uuid
            api.setUUID(artifact.getId());
            api.setThumbnailUrl(artifact.getAttribute(APIConstants.API_OVERVIEW_THUMBNAIL_URL));
            api.setStatus(getLcStateFromArtifact(artifact));
            api.setContext(artifact.getAttribute(APIConstants.API_OVERVIEW_CONTEXT));
            api.setContextTemplate(artifact.getAttribute(APIConstants.API_OVERVIEW_CONTEXT_TEMPLATE));
            api.setVisibility(artifact.getAttribute(APIConstants.API_OVERVIEW_VISIBILITY));
            api.setVisibleRoles(artifact.getAttribute(APIConstants.API_OVERVIEW_VISIBLE_ROLES));
            api.setVisibleTenants(artifact.getAttribute(APIConstants.API_OVERVIEW_VISIBLE_TENANTS));
            api.setTransports(artifact.getAttribute(APIConstants.API_OVERVIEW_TRANSPORTS));
            api.setInSequence(artifact.getAttribute(APIConstants.API_OVERVIEW_INSEQUENCE));
            api.setOutSequence(artifact.getAttribute(APIConstants.API_OVERVIEW_OUTSEQUENCE));
            api.setFaultSequence(artifact.getAttribute(APIConstants.API_OVERVIEW_FAULTSEQUENCE));
            api.setDescription(artifact.getAttribute(APIConstants.API_OVERVIEW_DESCRIPTION));
            api.setRedirectURL(artifact.getAttribute(APIConstants.API_OVERVIEW_REDIRECT_URL));
            api.setBusinessOwner(artifact.getAttribute(APIConstants.API_OVERVIEW_BUSS_OWNER));
            api.setApiOwner(artifact.getAttribute(APIConstants.API_OVERVIEW_OWNER));
            api.setAdvertiseOnly(Boolean.parseBoolean(artifact.getAttribute(APIConstants.API_OVERVIEW_ADVERTISE_ONLY)));
            String environments = artifact.getAttribute(APIConstants.API_OVERVIEW_ENVIRONMENTS);
            api.setEnvironments(extractEnvironmentsForAPI(environments));
            api.setCorsConfiguration(getCorsConfigurationFromArtifact(artifact));
            String artifactPath = GovernanceUtils.getArtifactPath(registry, artifact.getId());
            api.setLastUpdated(registry.get(artifactPath).getLastModified());
            api.setCreatedTime(String.valueOf(registry.get(artifactPath).getCreatedTime().getTime()));
            api.setGatewayLabels(getLabelsFromAPIGovernanceArtifact(artifact, providerName));
        } catch (GovernanceException e) {
            String msg = "Failed to get API from artifact ";
            throw new APIManagementException(msg, e);
        } catch (RegistryException e) {
            String msg = "Failed to get LastAccess time or Rating";
            throw new APIManagementException(msg, e);
        }
        return api;
    }

    /**
     * Get the cache key of the ResourceInfoDTO
     *
     * @param apiContext  - Context of the API
     * @param apiVersion  - API Version
     * @param resourceUri - The resource uri Ex: /name/version
     * @param httpMethod  - The http method. Ex: GET, POST
     * @return - The cache key
     */
    public static String getResourceInfoDTOCacheKey(String apiContext, String apiVersion,
                                                    String resourceUri, String httpMethod) {
        return apiContext + "/" + apiVersion + resourceUri + ":" + httpMethod;
    }

    /**
     * Get the key of the Resource ( used in scopes)
     *
     * @param api      - API
     * @param template - URI Template
     * @return - The resource key
     */
    public static String getResourceKey(API api, URITemplate template) {
        return APIUtil.getResourceKey(api.getContext(), api.getId().getVersion(), template.getUriTemplate(),
                template.getHTTPVerb());
    }

    /**
     * Get the key of the Resource ( used in scopes)
     *
     * @param apiContext  - Context of the API
     * @param apiVersion  - API Version
     * @param resourceUri - The resource uri Ex: /name/version
     * @param httpMethod  - The http method. Ex: GET, POST
     * @return - The resource key
     */
    public static String getResourceKey(String apiContext, String apiVersion, String resourceUri, String httpMethod) {
        return apiContext + "/" + apiVersion + resourceUri + ":" + httpMethod;
    }

    /**
     * Find scope object in a set based on the key
     *
     * @param scopes - Set of scopes
     * @param key    - Key to search with
     * @return Scope - scope object
     */
    public static Scope findScopeByKey(Set<Scope> scopes, String key) {
        for (Scope scope : scopes) {
            if (scope.getKey().equals(key)) {
                return scope;
            }
        }
        return null;
    }

    /**
     * Get the cache key of the APIInfoDTO
     *
     * @param apiContext - Context of the API
     * @param apiVersion - API Version
     * @return - The cache key of the APIInfoDTO
     */
    public static String getAPIInfoDTOCacheKey(String apiContext, String apiVersion) {
        return apiContext + "/" + apiVersion;
    }

    /**
     * Get the cache key of the Access Token
     *
     * @param accessToken - The access token which is cached
     * @param apiContext  - The context of the API
     * @param apiVersion  - The version of the API
     * @param resourceUri - The value of the resource url
     * @param httpVerb    - The http method. Ex: GET, POST
     * @param authLevel   - Required Authentication level. Ex: Application/Application User
     * @return - The Key which will be used to cache the access token
     */
    public static String getAccessTokenCacheKey(String accessToken, String apiContext, String apiVersion,
                                                String resourceUri, String httpVerb, String authLevel) {
        return accessToken + ':' + apiContext + '/' + apiVersion + resourceUri + ':' + httpVerb + ':' + authLevel;
    }

    /**
     * Resolves system properties and replaces in given in text
     *
     * @param text
     * @return System properties resolved text
     */
    public static String replaceSystemProperty(String text) {
        int indexOfStartingChars = -1;
        int indexOfClosingBrace;

        // The following condition deals with properties.
        // Properties are specified as ${system.property},
        // and are assumed to be System properties
        while (indexOfStartingChars < text.indexOf("${")
                && (indexOfStartingChars = text.indexOf("${")) != -1
                && (indexOfClosingBrace = text.indexOf('}')) != -1) { // Is a
            // property
            // used?
            String sysProp = text.substring(indexOfStartingChars + 2,
                    indexOfClosingBrace);
            String propValue = System.getProperty(sysProp);

            if (propValue == null) {
                if ("carbon.context".equals(sysProp)) {
                    propValue = ServiceReferenceHolder.getContextService().getServerConfigContext().getContextRoot();
                } else if ("admin.username".equals(sysProp) || "admin.password".equals(sysProp)) {
                    try {
                        RealmConfiguration realmConfig =
                                new RealmConfigXMLProcessor().buildRealmConfigurationFromFile();
                        if ("admin.username".equals(sysProp)) {
                            propValue = realmConfig.getAdminUserName();
                        } else {
                            propValue = realmConfig.getAdminPassword();
                        }
                    } catch (UserStoreException e) {
                        // Can't throw an exception because the server is
                        // starting and can't be halted.
                        log.error("Unable to build the Realm Configuration", e);
                        return null;
                    }
                }
            }
            //Derive original text value with resolved system property value
            if (propValue != null) {
                text = text.substring(0, indexOfStartingChars) + propValue
                        + text.substring(indexOfClosingBrace + 1);
            }
            if ("carbon.home".equals(sysProp) && propValue != null
                    && ".".equals(propValue)) {
                text = new File(".").getAbsolutePath() + File.separator + text;
            }
        }
        return text;
    }

    public static String encryptPassword(String plainTextPassword) throws APIManagementException {
        try {
            return CryptoUtil.getDefaultCryptoUtil().encryptAndBase64Encode(plainTextPassword.getBytes(Charset.defaultCharset()));
        } catch (CryptoException e) {
            String errorMsg = "Error while encrypting the password. " + e.getMessage();
            throw new APIManagementException(errorMsg, e);
        }
    }

    /**
     * Search Apis by Doc Content
     *
     * @param registry     - Registry which is searched
     * @param tenantID     - Tenant id of logged in domain
     * @param username     - Logged in username
     * @param searchTerm   - Search value for doc
     * @param searchClient - Search client
     * @return - Documentation to APIs map
     * @throws APIManagementException - If failed to get ArtifactManager for given tenant
     */
    public static Map<Documentation, API> searchAPIsByDoc(Registry registry, int tenantID, String username,
                                                          String searchTerm, String searchClient) throws APIManagementException {
        Map<Documentation, API> apiDocMap = new HashMap<Documentation, API>();

        try {
            PrivilegedCarbonContext.getThreadLocalCarbonContext().setUsername(username);
            GenericArtifactManager artifactManager = APIUtil.getArtifactManager(registry,
                    APIConstants.API_KEY);
            if (artifactManager == null) {
                String errorMessage = "Artifact manager is null when searching APIs by docs in tenant ID " + tenantID;
                log.error(errorMessage);
                throw new APIManagementException(errorMessage);
            }
            GenericArtifactManager docArtifactManager = APIUtil.getArtifactManager(registry,
                    APIConstants.DOCUMENTATION_KEY);
            if (docArtifactManager == null) {
                String errorMessage = "Doc artifact manager is null when searching APIs by docs in tenant ID " +
                        tenantID;
                log.error(errorMessage);
                throw new APIManagementException(errorMessage);
            }
            SolrClient client = SolrClient.getInstance();
            Map<String, String> fields = new HashMap<String, String>();
            fields.put(APIConstants.DOCUMENTATION_SEARCH_PATH_FIELD, "*" + APIConstants.API_ROOT_LOCATION + "*");
            fields.put(APIConstants.DOCUMENTATION_SEARCH_MEDIA_TYPE_FIELD, "*");

            if (tenantID == -1) {
                tenantID = MultitenantConstants.SUPER_TENANT_ID;
            }
            //PaginationContext.init(0, 10000, "ASC", APIConstants.DOCUMENTATION_SEARCH_PATH_FIELD, Integer.MAX_VALUE);
            SolrDocumentList documentList = client.query(searchTerm, tenantID, fields);

            org.wso2.carbon.user.api.AuthorizationManager manager = ServiceReferenceHolder.getInstance().
                    getRealmService().getTenantUserRealm(tenantID).
                    getAuthorizationManager();

            username = MultitenantUtils.getTenantAwareUsername(username);

            for (SolrDocument document : documentList) {
                String filePath = (String) document.getFieldValue("path_s");
                int index = filePath.indexOf(APIConstants.APIMGT_REGISTRY_LOCATION);
                filePath = filePath.substring(index);
                Association[] associations = registry.getAllAssociations(filePath);
                API api = null;
                Documentation doc = null;
                for (Association association : associations) {
                    boolean isAuthorized;
                    String documentationPath = association.getSourcePath();
                    String path = RegistryUtils.getAbsolutePath(RegistryContext.getBaseInstance(),
                            APIUtil.getMountedPath(RegistryContext.getBaseInstance(),
                                    RegistryConstants.GOVERNANCE_REGISTRY_BASE_PATH) + documentationPath);
                    if (CarbonConstants.REGISTRY_ANONNYMOUS_USERNAME.equalsIgnoreCase(username)) {
                        isAuthorized = manager.isRoleAuthorized(APIConstants.ANONYMOUS_ROLE, path, ActionConstants.GET);
                    } else {
                        isAuthorized = manager.isUserAuthorized(username, path, ActionConstants.GET);
                    }

                    if (isAuthorized) {
                        Resource docResource = registry.get(documentationPath);
                        String docArtifactId = docResource.getUUID();
                        if (docArtifactId != null) {
                            GenericArtifact docArtifact = docArtifactManager.getGenericArtifact(docArtifactId);
                            doc = APIUtil.getDocumentation(docArtifact);
                        }

                        Association[] docAssociations = registry.getAssociations(documentationPath, APIConstants.DOCUMENTATION_ASSOCIATION);
                        /* There will be only one document association, for a document path which is by its owner API*/
                        if (docAssociations.length > 0) {

                            String apiPath = docAssociations[0].getSourcePath();
                            path = RegistryUtils.getAbsolutePath(RegistryContext.getBaseInstance(),
                                    APIUtil.getMountedPath(RegistryContext.getBaseInstance(),
                                            RegistryConstants.GOVERNANCE_REGISTRY_BASE_PATH) + apiPath);
                            if (CarbonConstants.REGISTRY_ANONNYMOUS_USERNAME.equalsIgnoreCase(username)) {
                                isAuthorized = manager.isRoleAuthorized(APIConstants.ANONYMOUS_ROLE, path, ActionConstants.GET);
                            } else {
                                isAuthorized = manager.isUserAuthorized(username, path, ActionConstants.GET);
                            }

                            if (isAuthorized) {
                                Resource resource = registry.get(apiPath);
                                String apiArtifactId = resource.getUUID();
                                if (apiArtifactId != null) {
                                    GenericArtifact apiArtifact = artifactManager.getGenericArtifact(apiArtifactId);
                                    api = APIUtil.getAPI(apiArtifact, registry);
                                } else {
                                    throw new GovernanceException("artifact id is null of " + apiPath);
                                }
                            }
                        }
                    }

                    if (doc != null && api != null) {
                        if (APIConstants.STORE_CLIENT.equals(searchClient)) {
                            if (APIConstants.PUBLISHED.equals(api.getStatus()) ||
                                    APIConstants.PROTOTYPED.equals(api.getStatus())) {
                                apiDocMap.put(doc, api);
                            }
                        } else {
                            apiDocMap.put(doc, api);
                        }
                    }
                }
            }
        } catch (IndexerException e) {
            handleException("Failed to search APIs with type Doc", e);
        } catch (RegistryException e) {
            handleException("Failed to search APIs with type Doc", e);
        } catch (UserStoreException e) {
            handleException("Failed to search APIs with type Doc", e);
        }
        return apiDocMap;
    }

    public static Map<String, Object> searchAPIsByURLPattern(Registry registry, String searchTerm, int start, int end)
            throws APIManagementException {
        SortedSet<API> apiSet = new TreeSet<API>(new APINameComparator());
        List<API> apiList = new ArrayList<API>();
        final String searchValue = searchTerm.trim();
        Map<String, Object> result = new HashMap<String, Object>();
        int totalLength = 0;
        String criteria;
        Map<String, List<String>> listMap = new HashMap<String, List<String>>();
        GenericArtifact[] genericArtifacts = new GenericArtifact[0];
        GenericArtifactManager artifactManager = null;
        try {
            artifactManager = APIUtil.getArtifactManager(registry, APIConstants.API_KEY);
            if (artifactManager == null) {
                String errorMessage = "Artifact manager is null when searching APIs by URL pattern " + searchTerm;
                log.error(errorMessage);
                throw new APIManagementException(errorMessage);
            }
            PaginationContext.init(0, 10000, "ASC", APIConstants.API_OVERVIEW_NAME, Integer.MAX_VALUE);
            if (artifactManager != null) {
                for (int i = 0; i < 20; i++) { //This need to fix in future.We don't have a way to get max value of
                    // "url_template" entry stores in registry,unless we search in each API
                    criteria = APIConstants.API_URI_PATTERN + i;
                    listMap.put(criteria, new ArrayList<String>() {
                        {
                            add(searchValue);
                        }
                    });
                    genericArtifacts = (GenericArtifact[]) ArrayUtils.addAll(genericArtifacts, artifactManager
                            .findGenericArtifacts(listMap));
                }
                if (genericArtifacts == null || genericArtifacts.length == 0) {
                    result.put("apis", apiSet);
                    result.put("length", 0);
                    return result;
                }
                totalLength = genericArtifacts.length;
                StringBuilder apiNames = new StringBuilder();
                for (GenericArtifact artifact : genericArtifacts) {
                    if (artifact == null) {
                        log.error("Failed to retrieve an artifact when searching APIs by URL pattern : " + searchTerm +
                                " , continuing with next artifact.");
                        continue;
                    }
                    if (apiNames.indexOf(artifact.getAttribute(APIConstants.API_OVERVIEW_NAME)) < 0) {
                        String status = APIUtil.getLcStateFromArtifact(artifact);
                        if (isAllowDisplayAPIsWithMultipleStatus()) {
                            if (APIConstants.PUBLISHED.equals(status) || APIConstants.DEPRECATED.equals(status)) {
                                API api = APIUtil.getAPI(artifact, registry);
                                if (api != null) {
                                    apiList.add(api);
                                    apiNames.append(api.getId().getApiName());
                                }
                            }
                        } else {
                            if (APIConstants.PUBLISHED.equals(status)) {
                                API api = APIUtil.getAPI(artifact, registry);
                                if (api != null) {
                                    apiList.add(api);
                                    apiNames.append(api.getId().getApiName());
                                }
                            }
                        }
                    }
                    totalLength = apiList.size();
                }
                if (totalLength <= ((start + end) - 1)) {
                    end = totalLength;
                }
                for (int i = start; i < end; i++) {
                    apiSet.add(apiList.get(i));
                }
            }
        } catch (APIManagementException e) {
            handleException("Failed to search APIs with input url-pattern", e);
        } catch (GovernanceException e) {
            handleException("Failed to search APIs with input url-pattern", e);
        }
        result.put("apis", apiSet);
        result.put("length", totalLength);
        return result;
    }

    /**
     * This method will check the validity of given url. WSDL url should be
     * contain http, https or file system patch
     * otherwise we will mark it as invalid wsdl url. How ever here we do not
     * validate wsdl content.
     *
     * @param wsdlURL wsdl url tobe tested
     * @return true if its valid url else fale
     */
    public static boolean isValidWSDLURL(String wsdlURL, boolean required) {
        if (wsdlURL != null && !"".equals(wsdlURL)) {
            if (wsdlURL.startsWith("http:") || wsdlURL.startsWith("https:") ||
                    wsdlURL.startsWith("file:") || (wsdlURL.startsWith("/registry") && !wsdlURL.endsWith(".zip"))) {
                return true;
            }
        } else if (!required) {
            // If the WSDL in not required and URL is empty, then we don't need
            // to add debug log.
            // Hence returning.
            return false;
        }

        if (log.isDebugEnabled()) {
            log.debug("WSDL url validation failed. Provided wsdl url is not valid url: " + wsdlURL);
        }
        return false;
    }

    /**
     * Returns whether the provided URL content contains the string to match
     *
     * @param url   URL
     * @param match string to match
     * @return whether the provided URL content contains the string to match
     */
    public static boolean isURLContentContainsString(URL url, String match, int maxLines) {
        try (BufferedReader in =
                     new BufferedReader(new InputStreamReader(url.openStream(), Charset.defaultCharset()))) {
            String inputLine;
            StringBuilder urlContent = new StringBuilder();
            while ((inputLine = in.readLine()) != null && maxLines > 0) {
                maxLines--;
                urlContent.append(inputLine);
                if (urlContent.indexOf(match) > 0) {
                    return true;
                }
            }
        } catch (IOException e) {
            log.error("Error Reading Input from Stream from " + url, e);

        }
        return false;
    }

    /**
     * load tenant axis configurations.
     *
     * @param tenantDomain
     */
    public static void loadTenantConfig(String tenantDomain) {
        final String finalTenantDomain = tenantDomain;
        ConfigurationContext ctx =
                ServiceReferenceHolder.getContextService().getServerConfigContext();

        //Cannot use the tenantDomain directly because it's getting locked in createTenantConfigurationContext()
        // method in TenantAxisUtils
        String accessFlag = tenantDomain + "@WSO2";

        long lastAccessed = TenantAxisUtils.getLastAccessed(tenantDomain, ctx);
        //Only if the tenant is in unloaded state, we do the loading
        if (System.currentTimeMillis() - lastAccessed >= tenantIdleTimeMillis) {
            synchronized (accessFlag.intern()) {
                // Currently loading tenants are added to a set.
                // If a tenant domain is in the set it implies that particular tenant is being loaded.
                // Therefore if and only if the set does not contain the tenant.
                if (!currentLoadingTenants.contains(tenantDomain)) {
                    //Only one concurrent request is allowed to add to the currentLoadingTenants
                    currentLoadingTenants.add(tenantDomain);
                    ctx.getThreadPool().execute(new Runnable() {
                        @Override
                        public void run() {
                            Thread.currentThread().setName("APIMHostObjectUtils-loadTenantConfig-thread");
                            try {
                                PrivilegedCarbonContext.startTenantFlow();
                                PrivilegedCarbonContext.getThreadLocalCarbonContext()
                                        .setTenantDomain(finalTenantDomain, true);
                                ConfigurationContext ctx = ServiceReferenceHolder.getContextService()
                                        .getServerConfigContext();
                                TenantAxisUtils.getTenantAxisConfiguration(finalTenantDomain, ctx);
                            } catch (Exception e) {
                                log.error("Error while creating axis configuration for tenant " + finalTenantDomain, e);
                            } finally {
                                //only after the tenant is loaded completely, the tenant domain is removed from the set
                                currentLoadingTenants.remove(finalTenantDomain);
                                PrivilegedCarbonContext.endTenantFlow();
                            }
                        }
                    });
                }
            }
        }
    }

    /**
     * load tenant axis configurations.
     *
     * @param tenantDomain
     */
    public static void loadTenantConfigBlockingMode(String tenantDomain) {

        try {
            ConfigurationContext ctx = ServiceReferenceHolder.getContextService().getServerConfigContext();
            TenantAxisUtils.getTenantAxisConfiguration(tenantDomain, ctx);
        } catch (Exception e) {
            log.error("Error while creating axis configuration for tenant " + tenantDomain, e);
        }
    }

    public static String extractCustomerKeyFromAuthHeader(Map headersMap) {

        //From 1.0.7 version of this component onwards remove the OAuth authorization header from
        // the message is configurable. So we dont need to remove headers at this point.
        String authHeader = (String) headersMap.get(HttpHeaders.AUTHORIZATION);
        if (authHeader == null) {
            return null;
        }

        if (authHeader.startsWith("OAuth ") || authHeader.startsWith("oauth ")) {
            authHeader = authHeader.substring(authHeader.indexOf("o"));
        }

        String[] headers = authHeader.split(APIConstants.OAUTH_HEADER_SPLITTER);
        for (String header : headers) {
            String[] elements = header.split(APIConstants.CONSUMER_KEY_SEGMENT_DELIMITER);
            if (elements.length > 1) {
                int j = 0;
                boolean isConsumerKeyHeaderAvailable = false;
                for (String element : elements) {
                    if (!"".equals(element.trim())) {
                        if (APIConstants.CONSUMER_KEY_SEGMENT.equals(elements[j].trim())) {
                            isConsumerKeyHeaderAvailable = true;
                        } else if (isConsumerKeyHeaderAvailable) {
                            return removeLeadingAndTrailing(elements[j].trim());
                        }
                    }
                    j++;
                }
            }
        }
        return null;
    }

    private static String removeLeadingAndTrailing(String base) {
        String result = base;

        if (base.startsWith("\"") || base.endsWith("\"")) {
            result = base.replace("\"", "");
        }
        return result.trim();
    }

    /**
     * This method will return mounted path of the path if the path
     * is mounted. Else path will be returned.
     *
     * @param registryContext Registry Context instance which holds path mappings
     * @param path            default path of the registry
     * @return mounted path or path
     */
    public static String getMountedPath(RegistryContext registryContext, String path) {
        if (registryContext != null && path != null) {
            List<Mount> mounts = registryContext.getMounts();
            if (mounts != null) {
                for (Mount mount : mounts) {
                    if (path.equals(mount.getPath())) {
                        return mount.getTargetPath();
                    }
                }
            }
        }
        return path;
    }

    /**
     * Returns a map of gateway / store domains for the tenant
     *
     * @return a Map of domain names for tenant
     * @throws org.wso2.carbon.apimgt.api.APIManagementException if an error occurs when loading tiers from the registry
     */
    public static Map<String, String> getDomainMappings(String tenantDomain, String appType)
            throws APIManagementException {
        Map<String, String> domains = new HashMap<String, String>();
        String resourcePath;
        try {
            Registry registry = ServiceReferenceHolder.getInstance().getRegistryService().
                    getGovernanceSystemRegistry();
            resourcePath = APIConstants.API_DOMAIN_MAPPINGS.replace("<tenant-id>", tenantDomain);
            if (registry.resourceExists(resourcePath)) {
                Resource resource = registry.get(resourcePath);
                String content = new String((byte[]) resource.getContent(), Charset.defaultCharset());
                JSONParser parser = new JSONParser();
                JSONObject mappings = (JSONObject) parser.parse(content);
                if (mappings.get(appType) != null) {
                    mappings = (JSONObject) mappings.get(appType);
                    for (Object o : mappings.entrySet()) {
                        Entry thisEntry = (Entry) o;
                        String key = (String) thisEntry.getKey();
                        //Instead strictly comparing customUrl, checking whether name is starting with customUrl
                        //to allow users to add multiple URLs if needed
                        if (!StringUtils.isEmpty(key) && key.startsWith(APIConstants.CUSTOM_URL)) {
                            String value = (String) thisEntry.getValue();
                            domains.put(key, value);
                        }
                    }
                }
            }
        } catch (RegistryException e) {
            String msg = "Error while retrieving gateway domain mappings from registry";
            log.error(msg, e);
            throw new APIManagementException(msg, e);
        } catch (ClassCastException e) {
            String msg = "Invalid JSON found in the gateway tenant domain mappings";
            log.error(msg, e);
            throw new APIManagementException(msg, e);
        } catch (ParseException e) {
            String msg = "Malformed JSON found in the gateway tenant domain mappings";
            log.error(msg, e);
            throw new APIManagementException(msg, e);
        }
        return domains;
    }

    /**
     * This method used to Downloaded Uploaded Documents from publisher
     *
     * @param userName     logged in username
     * @param resourceUrl  resource want to download
     * @param tenantDomain loggedUserTenantDomain
     * @return map that contains Data of the resource
     * @throws APIManagementException
     */
    public static Map<String, Object> getDocument(String userName, String resourceUrl, String tenantDomain)
            throws APIManagementException {
        Map<String, Object> documentMap = new HashMap<String, Object>();

        InputStream inStream = null;
        String[] resourceSplitPath =
                resourceUrl.split(RegistryConstants.GOVERNANCE_REGISTRY_BASE_PATH);
        if (resourceSplitPath.length == 2) {
            resourceUrl = resourceSplitPath[1];
        } else {
            handleException("Invalid resource Path " + resourceUrl);
        }
        Resource apiDocResource;
        Registry registryType = null;
        boolean isTenantFlowStarted = false;
        try {
            int tenantId;
            if (tenantDomain != null && !MultitenantConstants.SUPER_TENANT_DOMAIN_NAME.equals(tenantDomain)) {
                PrivilegedCarbonContext.startTenantFlow();
                isTenantFlowStarted = true;

                PrivilegedCarbonContext.getThreadLocalCarbonContext().setTenantDomain(tenantDomain, true);
                tenantId = PrivilegedCarbonContext.getThreadLocalCarbonContext().getTenantId();
            } else {
                tenantId = MultitenantConstants.SUPER_TENANT_ID;
            }

            userName = MultitenantUtils.getTenantAwareUsername(userName);
            registryType = ServiceReferenceHolder
                    .getInstance().
                            getRegistryService().getGovernanceUserRegistry(userName, tenantId);
            if (registryType.resourceExists(resourceUrl)) {
                apiDocResource = registryType.get(resourceUrl);
                inStream = apiDocResource.getContentStream();
                documentMap.put("Data", inStream);
                documentMap.put("contentType", apiDocResource.getMediaType());
                String[] content = apiDocResource.getPath().split("/");
                documentMap.put("name", content[content.length - 1]);
            }
        } catch (RegistryException e) {
            String msg = "Couldn't retrieve registry for User " + userName + " Tenant " + tenantDomain;
            log.error(msg, e);
            handleException(msg, e);
        } finally {
            if (isTenantFlowStarted) {
                PrivilegedCarbonContext.endTenantFlow();
            }
        }
        return documentMap;
    }

    /**
     * this method used to set environments values to api object.
     *
     * @param environments environments values in json format
     * @return set of environments that Published
     */
    public static Set<String> extractEnvironmentsForAPI(String environments) {
        Set<String> environmentStringSet = null;
        if (environments == null) {
            environmentStringSet = new HashSet<String>(
                    ServiceReferenceHolder.getInstance().getAPIManagerConfigurationService()
                            .getAPIManagerConfiguration().getApiGatewayEnvironments().keySet());
        } else {
            //handle not to publish to any of the gateways
            if (APIConstants.API_GATEWAY_NONE.equals(environments)) {
                environmentStringSet = new HashSet<String>();
            }
            //handle to set published gateways nto api object
            else if (!"".equals(environments)) {
                String[] publishEnvironmentArray = environments.split(",");
                environmentStringSet = new HashSet<String>(Arrays.asList(publishEnvironmentArray));
                environmentStringSet.remove(APIConstants.API_GATEWAY_NONE);
            }
            //handle to publish to any of the gateways when api creating stage
            else if ("".equals(environments)) {
                environmentStringSet = new HashSet<String>(
                        ServiceReferenceHolder.getInstance().getAPIManagerConfigurationService()
                                .getAPIManagerConfiguration().getApiGatewayEnvironments().keySet());
            }
        }
        return environmentStringSet;
    }

    /**
     * This method used to set environment values to governance artifact of API .
     *
     * @param api API object with the attributes value
     */
    public static String writeEnvironmentsToArtifact(API api) {
        StringBuilder publishedEnvironments = new StringBuilder();
        Set<String> apiEnvironments = api.getEnvironments();
        if (apiEnvironments != null) {
            for (String environmentName : apiEnvironments) {
                publishedEnvironments.append(environmentName).append(',');
            }

            if (apiEnvironments.isEmpty()) {
                publishedEnvironments.append("none,");
            }

            if (!publishedEnvironments.toString().isEmpty()) {
                publishedEnvironments.deleteCharAt(publishedEnvironments.length() - 1);
            }
        }
        return publishedEnvironments.toString();
    }

    /**
     * This method used to set environment values to governance artifact of APIProduct .
     *
     * @param apiProduct API object with the attributes value
     */
    public static String writeEnvironmentsToArtifact(APIProduct apiProduct) {
        StringBuilder publishedEnvironments = new StringBuilder();
        Set<String> apiEnvironments = apiProduct.getEnvironments();
        if (apiEnvironments != null) {
            for (String environmentName : apiEnvironments) {
                publishedEnvironments.append(environmentName).append(',');
            }

            if (apiEnvironments.isEmpty()) {
                publishedEnvironments.append("none,");
            }

            if (!publishedEnvironments.toString().isEmpty()) {
                publishedEnvironments.deleteCharAt(publishedEnvironments.length() - 1);
            }
        }
        return publishedEnvironments.toString();
    }

    /**
     * This method used to get the currently published gateway environments of an API .
     *
     * @param api API object with the attributes value
     */
    public static List<Environment> getEnvironmentsOfAPI(API api) {
        Map<String, Environment> gatewayEnvironments = ServiceReferenceHolder.getInstance()
                .getAPIManagerConfigurationService()
                .getAPIManagerConfiguration()
                .getApiGatewayEnvironments();
        Set<String> apiEnvironments = api.getEnvironments();
        List<Environment> returnEnvironments = new ArrayList<Environment>();

        for (Environment environment : gatewayEnvironments.values()) {
            for (String apiEnvironment : apiEnvironments) {
                if (environment.getName().equals(apiEnvironment)) {
                    returnEnvironments.add(environment);
                    break;
                }
            }
        }
        return returnEnvironments;
    }

    /**
     * Given the apps and the application name to check for, it will check if the application already exists.
     *
     * @param apps The collection of applications
     * @param name The application to be checked if exists
     * @return true - if an application of the name <name> already exists in the collection <apps>
     * false-  if an application of the name <name>  does not already exists in the collection <apps>
     */
    public static boolean doesApplicationExist(Application[] apps, String name) {
        boolean doesApplicationExist = false;
        if (apps != null) {
            for (Application app : apps) {
                if (app.getName().equals(name)) {
                    doesApplicationExist = true;
                }
            }
        }
        return doesApplicationExist;
    }

    /**
     * Read the group id extractor class reference from api-manager.xml.
     *
     * @return group id extractor class reference.
     */
    public static String getGroupingExtractorImplementation() {
        APIManagerConfiguration config = ServiceReferenceHolder.getInstance().getAPIManagerConfigurationService()
                .getAPIManagerConfiguration();
        return config.getFirstProperty(APIConstants.API_STORE_GROUP_EXTRACTOR_IMPLEMENTATION);
    }

    /**
     * Read the REST API group id extractor class reference from api-manager.xml.
     *
     * @return REST API group id extractor class reference.
     */
    public static String getRESTApiGroupingExtractorImplementation() {
        APIManagerConfiguration config = ServiceReferenceHolder.getInstance().getAPIManagerConfigurationService()
                .getAPIManagerConfiguration();
        String restApiGroupingExtractor = config
                .getFirstProperty(APIConstants.API_STORE_REST_API_GROUP_EXTRACTOR_IMPLEMENTATION);
        if (StringUtils.isEmpty(restApiGroupingExtractor)) {
            restApiGroupingExtractor = getGroupingExtractorImplementation();
        }
        return restApiGroupingExtractor;
    }

    /**
     * This method will update the permission cache of the tenant which is related to the given usename
     *
     * @param username User name to find the relevant tenant
     * @throws UserStoreException if the permission update failed
     */
    public static void updatePermissionCache(String username) throws UserStoreException {
        String tenantDomain = MultitenantUtils.getTenantDomain(username);
        int tenantId = ServiceReferenceHolder.getInstance().getRealmService().getTenantManager().getTenantId(tenantDomain);
        PermissionUpdateUtil.updatePermissionTree(tenantId);
    }

    /**
     * Check whether given application name is available under current subscriber or group
     *
     * @param subscriber      subscriber name
     * @param applicationName application name
     * @param groupId         group of the subscriber
     * @return true if application is available for the subscriber
     * @throws APIManagementException if failed to get applications for given subscriber
     */
    public static boolean isApplicationExist(String subscriber, String applicationName, String groupId)
            throws APIManagementException {
        return ApiMgtDAO.getInstance().isApplicationExist(applicationName, subscriber, groupId);
    }

    /**
     * Check whether the new user has an application
     *
     * @param subscriber      subscriber name
     * @param applicationName application name
     * @return true if application is available for the subscriber
     * @throws APIManagementException if failed to get applications for given subscriber
     */
    public static boolean isApplicationOwnedBySubscriber(String subscriber, String applicationName)
            throws APIManagementException {
        return ApiMgtDAO.getInstance().isApplicationOwnedBySubscriber(applicationName, subscriber);
    }

    public static String getHostAddress() {

        if (hostAddress != null) {
            return hostAddress;
        }
        hostAddress = ServerConfiguration.getInstance().getFirstProperty(APIConstants.API_MANAGER_HOSTNAME);
        if (null == hostAddress) {
            if (getLocalAddress() != null) {
                hostAddress = getLocalAddress().getHostName();
            }
            if (hostAddress == null) {
                hostAddress = APIConstants.API_MANAGER_HOSTNAME_UNKNOWN;
            }
            return hostAddress;
        } else {
            return hostAddress;
        }
    }

    private static InetAddress getLocalAddress() {
        Enumeration<NetworkInterface> ifaces = null;
        try {
            ifaces = NetworkInterface.getNetworkInterfaces();
        } catch (SocketException e) {
            log.error("Failed to get host address", e);
        }
        if (ifaces != null) {
            while (ifaces.hasMoreElements()) {
                NetworkInterface iface = ifaces.nextElement();
                Enumeration<InetAddress> addresses = iface.getInetAddresses();

                while (addresses.hasMoreElements()) {
                    InetAddress addr = addresses.nextElement();
                    if (addr instanceof Inet4Address && !addr.isLoopbackAddress()) {
                        return addr;
                    }
                }
            }
        }

        return null;
    }

    public static boolean isStringArray(Object[] args) {

        for (Object arg : args) {
            if (!(arg instanceof String)) {
                return false;
            }
        }
        return true;
    }

    public static String appendDomainWithUser(String username, String domain) {
        if (username.contains(APIConstants.EMAIL_DOMAIN_SEPARATOR) || username.contains(APIConstants.EMAIL_DOMAIN_SEPARATOR_REPLACEMENT) || MultitenantConstants.SUPER_TENANT_NAME.equalsIgnoreCase(username)) {
            return username;
        }
        return username + APIConstants.EMAIL_DOMAIN_SEPARATOR + domain;
    }

    /*
     *  Util method to convert a java object to a json object
     *
     */
    public static String convertToString(Object obj) {
        Gson gson = new Gson();
        return gson.toJson(obj);
    }

    public static String getSequencePath(APIIdentifier identifier, String pathFlow) {
        String artifactPath = APIConstants.API_ROOT_LOCATION + RegistryConstants.PATH_SEPARATOR +
                replaceEmailDomain(identifier.getProviderName()) + RegistryConstants.PATH_SEPARATOR +
                identifier.getApiName() + RegistryConstants.PATH_SEPARATOR + identifier.getVersion();
        return artifactPath + RegistryConstants.PATH_SEPARATOR + pathFlow + RegistryConstants.PATH_SEPARATOR;
    }

    private static String getAPIMonetizationCategory(Set<Tier> tiers, String tenantDomain)
            throws APIManagementException {
        boolean isPaidFound = false;
        boolean isFreeFound = false;
        for (Tier tier : tiers) {
            if (isTierPaid(tier.getName(), tenantDomain)) {
                isPaidFound = true;
            } else {
                isFreeFound = true;

                if (isPaidFound) {
                    break;
                }
            }
        }

        if (!isPaidFound) {
            return APIConstants.API_CATEGORY_FREE;
        } else if (!isFreeFound) {
            return APIConstants.API_CATEGORY_PAID;
        } else {
            return APIConstants.API_CATEGORY_FREEMIUM;
        }
    }

    private static boolean isTierPaid(String tierName, String tenantDomainName) throws APIManagementException {
        String tenantDomain = tenantDomainName;
        if (tenantDomain == null) {
            tenantDomain = MultitenantConstants.SUPER_TENANT_DOMAIN_NAME;
        }
        if (APIConstants.UNLIMITED_TIER.equalsIgnoreCase(tierName)) {
            return isUnlimitedTierPaid(tenantDomain);
        }

        boolean isPaid = false;
        Tier tier = getTierFromCache(tierName, tenantDomain);

        if (tier != null) {
            final Map<String, Object> tierAttributes = tier.getTierAttributes();

            if (tierAttributes != null) {
                String isPaidValue = tier.getTierPlan();

                if (isPaidValue != null && APIConstants.COMMERCIAL_TIER_PLAN.equals(isPaidValue)) {
                    isPaid = true;
                }
            }
        } else {
            throw new APIManagementException("Tier " + tierName + "cannot be found");
        }
        return isPaid;
    }

    private static boolean isUnlimitedTierPaid(String tenantDomain) throws APIManagementException {
        JSONObject apiTenantConfig = null;
        try {
            String content = null;

            PrivilegedCarbonContext.startTenantFlow();
            PrivilegedCarbonContext.getThreadLocalCarbonContext().setTenantDomain(tenantDomain, true);

            int tenantId = ServiceReferenceHolder.getInstance().getRealmService().getTenantManager()
                    .getTenantId(tenantDomain);
            Registry registry = ServiceReferenceHolder.getInstance().getRegistryService()
                    .getConfigSystemRegistry(tenantId);

            if (registry.resourceExists(APIConstants.API_TENANT_CONF_LOCATION)) {
                Resource resource = registry.get(APIConstants.API_TENANT_CONF_LOCATION);
                content = new String((byte[]) resource.getContent(), Charset.defaultCharset());
            }

            if (content != null) {
                JSONParser parser = new JSONParser();
                apiTenantConfig = (JSONObject) parser.parse(content);
            }
        } catch (UserStoreException e) {
            handleException("UserStoreException thrown when getting API tenant config from registry", e);
        } catch (RegistryException e) {
            handleException("RegistryException thrown when getting API tenant config from registry", e);
        } catch (ParseException e) {
            handleException("ParseException thrown when passing API tenant config from registry", e);
        } finally {
            PrivilegedCarbonContext.endTenantFlow();
        }

        if (apiTenantConfig != null) {
            Object value = apiTenantConfig.get(APIConstants.API_TENANT_CONF_IS_UNLIMITED_TIER_PAID);

            if (value != null) {
                return Boolean.parseBoolean(value.toString());
            } else {
                throw new APIManagementException(APIConstants.API_TENANT_CONF_IS_UNLIMITED_TIER_PAID
                        + " config does not exist for tenant " + tenantDomain);
            }
        }

        return false;
    }

    public static Tier getTierFromCache(String tierName, String tenantDomain) throws APIManagementException {
        Map<String, Tier> tierMap = null;

        try {
            PrivilegedCarbonContext.startTenantFlow();
            PrivilegedCarbonContext.getThreadLocalCarbonContext().setTenantDomain(tenantDomain, true);

            if (getTiersCache().containsKey(tierName)) {
                tierMap = (Map<String, Tier>) getTiersCache().get(tierName);
            } else {
                int requestedTenantId = PrivilegedCarbonContext.getThreadLocalCarbonContext().getTenantId();
                if (!APIUtil.isAdvanceThrottlingEnabled()) {
                    if (requestedTenantId == 0) {
                        tierMap = APIUtil.getTiers();
                    } else {
                        tierMap = APIUtil.getTiers(requestedTenantId);
                    }
                } else {
                    if (requestedTenantId == 0) {
                        tierMap = APIUtil.getAdvancedSubsriptionTiers();
                    } else {
                        tierMap = APIUtil.getAdvancedSubsriptionTiers(requestedTenantId);
                    }
                }
                getTiersCache().put(tierName, tierMap);
            }
        } finally {
            PrivilegedCarbonContext.endTenantFlow();
        }

        return tierMap.get(tierName);
    }

    public static void clearTiersCache(String tenantDomain) {
        try {
            PrivilegedCarbonContext.startTenantFlow();
            PrivilegedCarbonContext.getThreadLocalCarbonContext().setTenantDomain(tenantDomain, true);

            getTiersCache().removeAll();
        } finally {
            PrivilegedCarbonContext.endTenantFlow();
        }
    }

    private static Cache getTiersCache() {
        return Caching.getCacheManager(APIConstants.API_MANAGER_CACHE_MANAGER).
                getCache(APIConstants.TIERS_CACHE);
    }

    /**
     * Util method to return the artifact from a registry resource path
     *
     * @param apiIdentifier
     * @param registry
     * @return
     * @throws APIManagementException
     */
    public static GenericArtifact getAPIArtifact(APIIdentifier apiIdentifier, Registry registry)
            throws APIManagementException {
        String apiPath = APIUtil.getAPIPath(apiIdentifier);
        GenericArtifactManager artifactManager = APIUtil.getArtifactManager(registry, APIConstants.API_KEY);
        if (artifactManager == null) {
            String errorMessage = "Artifact manager is null when getting generic artifact for API " +
                    apiIdentifier.getApiName();
            log.error(errorMessage);
            throw new APIManagementException(errorMessage);
        }
        try {
            Resource apiResource = registry.get(apiPath);
            String artifactId = apiResource.getUUID();
            if (artifactId == null) {
                throw new APIManagementException("artifact id is null for : " + apiPath);
            }
            return artifactManager.getGenericArtifact(artifactId);
        } catch (RegistryException e) {
            handleException("Failed to get API artifact from : " + apiPath, e);
            return null;
        }
    }

    /**
     * Return a http client instance
     *
     * @param port      - server port
     * @param protocol- service endpoint protocol http/https
     * @return
     */
    public static HttpClient getHttpClient(int port, String protocol) {
        SchemeRegistry registry = new SchemeRegistry();
        SSLSocketFactory socketFactory = SSLSocketFactory.getSocketFactory();
        String hostnameVerifierOption = System.getProperty(HOST_NAME_VERIFIER);
        String sslValue = null;

        AxisConfiguration axis2Config = ServiceReferenceHolder.getContextService().getServerConfigContext()
                .getAxisConfiguration();
        org.apache.axis2.description.Parameter sslVerifyClient = axis2Config.getTransportIn(APIConstants.HTTPS_PROTOCOL)
                .getParameter(APIConstants.SSL_VERIFY_CLIENT);
        if (sslVerifyClient != null) {
            sslValue = (String) sslVerifyClient.getValue();
        }

        X509HostnameVerifier hostnameVerifier;
        if (ALLOW_ALL.equalsIgnoreCase(hostnameVerifierOption)) {
            hostnameVerifier = SSLSocketFactory.ALLOW_ALL_HOSTNAME_VERIFIER;
        } else if (STRICT.equalsIgnoreCase(hostnameVerifierOption)) {
            hostnameVerifier = SSLSocketFactory.STRICT_HOSTNAME_VERIFIER;
        } else {
            hostnameVerifier = SSLSocketFactory.BROWSER_COMPATIBLE_HOSTNAME_VERIFIER;
        }
        socketFactory.setHostnameVerifier(hostnameVerifier);

        if (APIConstants.HTTPS_PROTOCOL.equals(protocol)) {
            try {
                if (APIConstants.SSL_VERIFY_CLIENT_STATUS_REQUIRE.equals(sslValue)) {
                    socketFactory = createSocketFactory();
                    socketFactory.setHostnameVerifier(hostnameVerifier);
                }
                if (port >= 0) {
                    registry.register(new Scheme(APIConstants.HTTPS_PROTOCOL, port, socketFactory));
                } else {
                    registry.register(new Scheme(APIConstants.HTTPS_PROTOCOL, 443, socketFactory));
                }
            } catch (APIManagementException e) {
                log.error(e);
            }
        } else if (APIConstants.HTTP_PROTOCOL.equals(protocol)) {
            if (port >= 0) {
                registry.register(new Scheme(APIConstants.HTTP_PROTOCOL, port, PlainSocketFactory.getSocketFactory()));
            } else {
                registry.register(new Scheme(APIConstants.HTTP_PROTOCOL, 80, PlainSocketFactory.getSocketFactory()));
            }
        }
        HttpParams params = new BasicHttpParams();
        ThreadSafeClientConnManager tcm = new ThreadSafeClientConnManager(registry);
        return new DefaultHttpClient(tcm, params);

    }

    private static SSLSocketFactory createSocketFactory() throws APIManagementException {
        KeyStore keyStore;
        String keyStorePath = null;
        String keyStorePassword;
        try {
            keyStorePath = CarbonUtils.getServerConfiguration().getFirstProperty("Security.KeyStore.Location");
            keyStorePassword = CarbonUtils.getServerConfiguration()
                    .getFirstProperty("Security.KeyStore.Password");
            keyStore = KeyStore.getInstance("JKS");
            keyStore.load(new FileInputStream(keyStorePath), keyStorePassword.toCharArray());
            SSLSocketFactory sslSocketFactory = new SSLSocketFactory(keyStore, keyStorePassword);

            return sslSocketFactory;

        } catch (KeyStoreException e) {
            handleException("Failed to read from Key Store", e);
        } catch (CertificateException e) {
            handleException("Failed to read Certificate", e);
        } catch (NoSuchAlgorithmException e) {
            handleException("Failed to load Key Store from " + keyStorePath, e);
        } catch (IOException e) {
            handleException("Key Store not found in " + keyStorePath, e);
        } catch (UnrecoverableKeyException e) {
            handleException("Failed to load key from" + keyStorePath, e);
        } catch (KeyManagementException e) {
            handleException("Failed to load key from" + keyStorePath, e);
        }
        return null;
    }

    /**
     * This method will return a relative URL for given registry resource which we can used to retrieve the resource
     * from the web UI. For example, URI for a thumbnail icon of a tag can be generated from this method.
     *
     * @param resourceType Type of the registry resource. Based on this value the way URL is generate can be changed.
     * @param tenantDomain tenant domain of the resource
     * @param resourcePath path of the resource
     * @return relative path of the registry resource from the web context level
     */
    public static String getRegistryResourcePathForUI(APIConstants.RegistryResourceTypesForUI resourceType, String
            tenantDomain, String resourcePath) {
        StringBuilder resourcePathBuilder = new StringBuilder();
        if (APIConstants.RegistryResourceTypesForUI.TAG_THUMBNAIL.equals(resourceType)) {
            if (tenantDomain != null && !"".equals(tenantDomain)
                    && !MultitenantConstants.SUPER_TENANT_DOMAIN_NAME.equals(tenantDomain)) {
                // The compiler will concatenate the 2 constants. If we use the builder to append the 2 constants, then
                // it will happen during the runtime.
                resourcePathBuilder.append(RegistryConstants.PATH_SEPARATOR + MultitenantConstants
                        .TENANT_AWARE_URL_PREFIX + RegistryConstants.PATH_SEPARATOR).append(tenantDomain);
            }
            // The compiler will concatenate the 2 constants. If we use the builder to append the 2 constants, then
            // it will happen during the runtime.
            resourcePathBuilder.append(APIConstants.REGISTRY_RESOURCE_PREFIX + RegistryConstants.GOVERNANCE_REGISTRY_BASE_PATH);
            resourcePathBuilder.append(resourcePath);
        }
        return resourcePathBuilder.toString();
    }

    /**
     * Gets the  class given the class name.
     *
     * @param className the fully qualified name of the class.
     * @return an instance of the class with the given name
     * @throws ClassNotFoundException
     * @throws IllegalAccessException
     * @throws InstantiationException
     */

    public static Class getClassForName(String className) throws ClassNotFoundException, IllegalAccessException,
            InstantiationException {
        return Class.forName(className);
    }

    /**
     * This method will check the validity of given url.
     * otherwise we will mark it as invalid url.
     *
     * @param url url tobe tested
     * @return true if its valid url else fale
     */
    public static boolean isValidURL(String url) {

        if (url == null) {
            return false;
        }
        try {
            URL urlVal = new URL(url);
            // If there are no issues, then this is a valid URL. Hence returning true.
            return true;
        } catch (MalformedURLException e) {
            return false;
        }
    }

    /**
     * @param tenantDomain Tenant domain to be used to get configurations for REST API scopes
     * @return JSON object which contains configuration for REST API scopes
     * @throws APIManagementException
     */
    public static JSONObject getTenantRESTAPIScopesConfig(String tenantDomain) throws APIManagementException {
        JSONObject restAPIConfigJSON = null;
        int tenantId = getTenantIdFromTenantDomain(tenantDomain);
        JSONObject tenantConfJson = getTenantConfig(tenantId);
        if (tenantConfJson != null) {
            restAPIConfigJSON = getRESTAPIScopesFromTenantConfig(tenantConfJson);
            if (restAPIConfigJSON == null) {
                throw new APIManagementException("RESTAPIScopes config does not exist for tenant "
                        + tenantDomain);
            }
        }
        return restAPIConfigJSON;
    }

    /**
     * Returns the tenant-conf.json in JSONObject format for the given tenant(id) from the registry.
     *
     * @param tenantId tenant ID
     * @return tenant-conf.json in JSONObject format for the given tenant(id)
     * @throws APIManagementException when tenant-conf.json is not available in registry
     */
    private static JSONObject getTenantConfig(int tenantId) throws APIManagementException {
        try {
            RegistryService registryService = ServiceReferenceHolder.getInstance().getRegistryService();
            UserRegistry registry = registryService.getConfigSystemRegistry(tenantId);
            Resource resource;
            if (registry.resourceExists(APIConstants.API_TENANT_CONF_LOCATION)) {
                resource = registry.get(APIConstants.API_TENANT_CONF_LOCATION);
            } else {
                loadTenantConf(tenantId);
                if (registry.resourceExists(APIConstants.API_TENANT_CONF_LOCATION)) {
                    resource = registry.get(APIConstants.API_TENANT_CONF_LOCATION);
                } else {
                    throw new APIManagementException("Failed to add tenant-conf.json to tenant: " + tenantId);
                }
            }
            String content = new String((byte[]) resource.getContent(), Charset.defaultCharset());
            JSONParser parser = new JSONParser();
            return (JSONObject) parser.parse(content);
        } catch (RegistryException | ParseException e) {
            throw new APIManagementException("Error while getting tenant config from registry for tenant: "
                    + tenantId, e);
        }
    }

    private static JSONObject getRESTAPIScopesFromTenantConfig(JSONObject tenantConf) {
        return (JSONObject) tenantConf.get(APIConstants.REST_API_SCOPES_CONFIG);
    }

    /**
     * This method gets the RESTAPIScopes configuration from REST_API_SCOPE_CACHE if available, if not from
     * tenant-conf.json in registry.
     *
     * @param tenantDomain tenant domain name
     * @return Map of scopes which contains scope names and associated role list
     */
    @SuppressWarnings("unchecked")
    public static Map<String, String> getRESTAPIScopesForTenant(String tenantDomain) {
        Map<String, String> restAPIScopes;
        restAPIScopes = (Map) Caching.getCacheManager(APIConstants.API_MANAGER_CACHE_MANAGER)
                .getCache(APIConstants.REST_API_SCOPE_CACHE)
                .get(tenantDomain);
        if (restAPIScopes == null) {
            try {
                restAPIScopes =
                        APIUtil.getRESTAPIScopesFromConfig(APIUtil.getTenantRESTAPIScopesConfig(tenantDomain));
                //call load tenant config for rest API.
                //then put cache
                Caching.getCacheManager(APIConstants.API_MANAGER_CACHE_MANAGER)
                        .getCache(APIConstants.REST_API_SCOPE_CACHE)
                        .put(tenantDomain, restAPIScopes);
            } catch (APIManagementException e) {
                log.error("Error while getting REST API scopes for tenant: " + tenantDomain, e);
            }
        }
        return restAPIScopes;
    }

    /**
     * @param tenantDomain Tenant domain to be used to get default role configurations
     * @return JSON object which contains configuration for default roles
     * @throws APIManagementException
     */
    public static JSONObject getTenantDefaultRoles(String tenantDomain) throws APIManagementException {
        JSONObject apiTenantConfig;
        JSONObject defaultRolesConfigJSON = null;
        try {
            String content = new APIMRegistryServiceImpl().getConfigRegistryResourceContent(tenantDomain,
                    APIConstants.API_TENANT_CONF_LOCATION);

            if (content != null) {
                JSONParser parser = new JSONParser();
                apiTenantConfig = (JSONObject) parser.parse(content);
                if (apiTenantConfig != null) {
                    Object value = apiTenantConfig.get(APIConstants.API_TENANT_CONF_DEFAULT_ROLES);
                    if (value != null) {
                        defaultRolesConfigJSON = (JSONObject) value;
                    } else {
                        //Config might not exist for migrated environments from previous release
                        if (log.isDebugEnabled()) {
                            log.debug(APIConstants.API_TENANT_CONF_DEFAULT_ROLES + " config does not exist for tenant "
                                    + tenantDomain);
                        }
                    }
                }
            }
        } catch (UserStoreException e) {
            handleException("Error while retrieving user realm for tenant " + tenantDomain, e);
        } catch (RegistryException e) {
            handleException("Error while retrieving tenant configuration file for tenant " + tenantDomain, e);
        } catch (ParseException e) {
            handleException(
                    "Error while parsing tenant configuration file while retrieving default roles for tenant "
                            + tenantDomain, e);
        }
        return defaultRolesConfigJSON;
    }

    /**
     * @param config JSON configuration object with scopes and associated roles
     * @return Map of scopes which contains scope names and associated role list
     */
    public static Map<String, String> getRESTAPIScopesFromConfig(JSONObject config) {
        Map<String, String> scopes = new HashMap<String, String>();
        JSONArray scopesArray = (JSONArray) config.get("Scope");
        for (Object scopeObj : scopesArray) {
            JSONObject scope = (JSONObject) scopeObj;
            String scopeName = scope.get(APIConstants.REST_API_SCOPE_NAME).toString();
            String scopeRoles = scope.get(APIConstants.REST_API_SCOPE_ROLE).toString();
            scopes.put(scopeName, scopeRoles);
        }
        return scopes;
    }

    /**
     * Determines if the scope is specified in the whitelist.
     *
     * @param scope - The scope key to check
     * @return - 'true' if the scope is white listed. 'false' if not.
     */
    public static boolean isWhiteListedScope(String scope) {

        if (whiteListedScopes == null) {
            APIManagerConfiguration configuration = ServiceReferenceHolder.getInstance().
                    getAPIManagerConfigurationService().getAPIManagerConfiguration();

            // Read scope whitelist from Configuration.
            List<String> whitelist = configuration.getProperty(APIConstants.WHITELISTED_SCOPES);

            // If whitelist is null, default scopes will be put.
            if (whitelist == null) {
                whitelist = new ArrayList<String>();
                whitelist.add(APIConstants.OPEN_ID_SCOPE_NAME);
                whitelist.add(APIConstants.DEVICE_SCOPE_PATTERN);
            }

            whiteListedScopes = new HashSet<String>(whitelist);
        }

        for (String scopeTobeSkipped : whiteListedScopes) {
            if (scope.matches(scopeTobeSkipped)) {
                return true;
            }
        }
        return false;
    }

    public static int getManagementTransportPort (String mgtTransport){
        AxisConfiguration axisConfiguration = ServiceReferenceHolder
                .getContextService().getServerConfigContext().getAxisConfiguration();
        int mgtTransportPort = CarbonUtils.getTransportProxyPort(axisConfiguration, mgtTransport);
        if (mgtTransportPort <= 0) {
            mgtTransportPort = CarbonUtils.getTransportPort(axisConfiguration, mgtTransport);
        }
        return mgtTransportPort;
    }

    public static String getServerURL() throws APIManagementException {
        String hostName = ServerConfiguration.getInstance().getFirstProperty(APIConstants.HOST_NAME);

        try {
            if (hostName == null) {
                hostName = NetworkUtils.getLocalHostname();
            }
        } catch (SocketException e) {
            throw new APIManagementException("Error while trying to read hostname.", e);
        }

        String mgtTransport = CarbonUtils.getManagementTransport();
        int mgtTransportPort = getManagementTransportPort(mgtTransport);
        String serverUrl = mgtTransport + "://" + hostName.toLowerCase();
        // If it's well known HTTPS port, skip adding port
        if (mgtTransportPort != APIConstants.DEFAULT_HTTPS_PORT) {
            serverUrl += ":" + mgtTransportPort;
        }
        // If ProxyContextPath is defined then append it
        String proxyContextPath = ServerConfiguration.getInstance().getFirstProperty(APIConstants.PROXY_CONTEXT_PATH);
        if (proxyContextPath != null && !proxyContextPath.trim().isEmpty()) {
            if (proxyContextPath.charAt(0) == '/') {
                serverUrl += proxyContextPath;
            } else {
                serverUrl += "/" + proxyContextPath;
            }
        }

        return serverUrl;
    }

    /**
     * Extract the provider of the API from name
     *
     * @param apiVersion   - API Name with version
     * @param tenantDomain - tenant domain of the API
     * @return API publisher name
     */
    public static String getAPIProviderFromRESTAPI(String apiVersion, String tenantDomain) {
        int index = apiVersion.indexOf("--");
        if (StringUtils.isEmpty(tenantDomain)) {
            tenantDomain = org.wso2.carbon.utils.multitenancy.MultitenantConstants.SUPER_TENANT_DOMAIN_NAME;
        }
        String apiProvider;
        if (index != -1) {
            apiProvider = apiVersion.substring(0, index);
            if (apiProvider.contains(APIConstants.EMAIL_DOMAIN_SEPARATOR_REPLACEMENT)) {
                apiProvider = apiProvider.replace(APIConstants.EMAIL_DOMAIN_SEPARATOR_REPLACEMENT,
                        APIConstants.EMAIL_DOMAIN_SEPARATOR);
            }
            if (!apiProvider.endsWith(tenantDomain)) {
                apiProvider = apiProvider + '@' + tenantDomain;
            }
            return apiProvider;
        }
        return null;
    }

    /**
     * Get the API Provider name by giving the api name version and the tenant which it belongs to
     * @param apiName Name of the API
     * @param apiVersion Version of the API
     * @param tenant Tenant name
     * @return Provider name who created the API
     * @throws APIManagementException
     */
    public static String getAPIProviderFromAPINameVersionTenant(String apiName, String apiVersion, String tenant)
            throws APIManagementException {
        return ApiMgtDAO.getInstance().getAPIProviderByNameAndVersion(apiName, apiVersion, tenant);
    }

    /**
     * Used to generate CORS Configuration object from CORS Configuration Json
     *
     * @param jsonString json representation of CORS configuration
     * @return CORSConfiguration Object
     */
    public static CORSConfiguration getCorsConfigurationDtoFromJson(String jsonString) {
        return new Gson().fromJson(jsonString, CORSConfiguration.class);

    }

    /**
     * Used to generate Json string from CORS Configuration object
     *
     * @param corsConfiguration CORSConfiguration Object
     * @return Json string according to CORSConfiguration Object
     */
    public static String getCorsConfigurationJsonFromDto(CORSConfiguration corsConfiguration) {
        return new Gson().toJson(corsConfiguration);
    }

    /**
     * Used to get access control allowed headers according to the api-manager.xml
     *
     * @return access control allowed headers string
     */
    public static String getAllowedHeaders() {
        return ServiceReferenceHolder.getInstance().getAPIManagerConfigurationService().getAPIManagerConfiguration().
                getFirstProperty(APIConstants.CORS_CONFIGURATION_ACCESS_CTL_ALLOW_HEADERS);
    }

    /**
     * Used to get access control allowed methods define in api-manager.xml
     *
     * @return access control allowed methods string
     */
    public static String getAllowedMethods() {
        return ServiceReferenceHolder.getInstance().getAPIManagerConfigurationService().getAPIManagerConfiguration().
                getFirstProperty(APIConstants.CORS_CONFIGURATION_ACCESS_CTL_ALLOW_METHODS);
    }

    /**
     * Used to get access control expose headers define in api-manager.xml
     *
     * @return access control expose headers string
     */
    public static String getAccessControlExposedHeaders() {
        return ServiceReferenceHolder.getInstance().getAPIManagerConfigurationService().getAPIManagerConfiguration().
                getFirstProperty(APIConstants.CORS_CONFIGURATION_ACCESS_CTL_EXPOSE_HEADERS);
    }

    /**
     * Used to get access control allowed credential define in api-manager.xml
     *
     * @return true if access control allow credential enabled
     */
    public static boolean isAllowCredentials() {
        String allowCredentials =
                ServiceReferenceHolder.getInstance().getAPIManagerConfigurationService().getAPIManagerConfiguration().
                        getFirstProperty(APIConstants.CORS_CONFIGURATION_ACCESS_CTL_ALLOW_CREDENTIALS);
        return Boolean.parseBoolean(allowCredentials);
    }

    /**
     * Used to get CORS Configuration enabled from api-manager.xml
     *
     * @return true if CORS-Configuration is enabled in api-manager.xml
     */
    public static boolean isCORSEnabled() {
        String corsEnabled =
                ServiceReferenceHolder.getInstance().getAPIManagerConfigurationService().getAPIManagerConfiguration().
                        getFirstProperty(APIConstants.CORS_CONFIGURATION_ENABLED);

        return Boolean.parseBoolean(corsEnabled);
    }

    /**
     * Used to get access control allowed origins define in api-manager.xml
     *
     * @return allow origins list defined in api-manager.xml
     */
    public static String getAllowedOrigins() {
        return ServiceReferenceHolder.getInstance().getAPIManagerConfigurationService().getAPIManagerConfiguration().
                getFirstProperty(APIConstants.CORS_CONFIGURATION_ACCESS_CTL_ALLOW_ORIGIN);

    }

    /**
     * Used to get CORSConfiguration according to the API artifact
     *
     * @param artifact registry artifact for the API
     * @return CORS Configuration object extract from the artifact
     * @throws GovernanceException if attribute couldn't fetch from the artifact.
     */
    public static CORSConfiguration getCorsConfigurationFromArtifact(GovernanceArtifact artifact)
            throws GovernanceException {
        CORSConfiguration corsConfiguration = APIUtil.getCorsConfigurationDtoFromJson(
                artifact.getAttribute(APIConstants.API_OVERVIEW_CORS_CONFIGURATION));
        if (corsConfiguration == null) {
            corsConfiguration = getDefaultCorsConfiguration();
        }
        return corsConfiguration;
    }

    /**
     * Used to get Default CORS Configuration object according to configuration define in api-manager.xml
     *
     * @return CORSConfiguration object accordine to the defined values in api-manager.xml
     */
    public static CORSConfiguration getDefaultCorsConfiguration() {
        List<String> allowHeadersStringSet = Arrays.asList(getAllowedHeaders().split(","));
        List<String> allowMethodsStringSet = Arrays.asList(getAllowedMethods().split(","));
        List<String> allowOriginsStringSet = Arrays.asList(getAllowedOrigins().split(","));
        return new CORSConfiguration(false, allowOriginsStringSet, false, allowHeadersStringSet, allowMethodsStringSet);
    }

    /**
     * Used to get API name from synapse API Name
     *
     * @param api_version API name from synapse configuration
     * @return api name according to the tenant
     */
    public static String getAPINamefromRESTAPI(String api_version) {
        int index = api_version.indexOf("--");
        String api;
        if (index != -1) {
            api_version = api_version.substring(index + 2);
        }
        api = api_version.split(":")[0];
        index = api.indexOf("--");
        if (index != -1) {
            api = api.substring(index + 2);
        }
        return api;
    }

    /**
     * @param stakeHolder value "publisher" for publisher value "subscriber" for subscriber value "admin-dashboard" for admin
     *                    Return all alert types.
     * @return Hashmap of alert types.
     * @throws APIManagementException
     */
    public static HashMap<Integer, String> getAllAlertTypeByStakeHolder(String stakeHolder) throws APIManagementException {
        HashMap<Integer, String> map;
        map = ApiMgtDAO.getInstance().getAllAlertTypesByStakeHolder(stakeHolder);
        return map;
    }

    /**
     * @param userName    user name with tenant domain ex: admin@carbon.super
     * @param stakeHolder value "p" for publisher value "s" for subscriber value "a" for admin
     * @return map of saved values of alert types.
     * @throws APIManagementException
     */
    public static List<Integer> getSavedAlertTypesIdsByUserNameAndStakeHolder(String userName, String stakeHolder) throws APIManagementException {

        List<Integer> list;
        list = ApiMgtDAO.getInstance().getSavedAlertTypesIdsByUserNameAndStakeHolder(userName, stakeHolder);
        return list;

    }

    /**
     * This util method retrieves saved email list by user and stakeHolder name
     *
     * @param userName    user name with tenant ID.
     * @param stakeHolder if its publisher values should "p", if it is store value is "s" if admin dashboard value is "a"
     * @return List of eamil list.
     * @throws APIManagementException
     */
    public static List<String> retrieveSavedEmailList(String userName, String stakeHolder) throws APIManagementException {

        List<String> list;
        list = ApiMgtDAO.getInstance().retrieveSavedEmailList(userName, stakeHolder);

        return list;
    }

    private static boolean isDefaultQuotaPolicyContentAware(Policy policy) {
        if (PolicyConstants.BANDWIDTH_TYPE.equalsIgnoreCase(policy.getDefaultQuotaPolicy().getType())) {
            return true;
        }
        return false;
    }

    public static void addDefaultSuperTenantAdvancedThrottlePolicies() throws APIManagementException {
        int tenantId = MultitenantConstants.SUPER_TENANT_ID;
        ApiMgtDAO apiMgtDAO = ApiMgtDAO.getInstance();

        /* Check if 'Unlimited' policy is available in AM_POLICY_APPLICATION table, to determine whether the default policies are loaded into the database at lease once.
           If yes, default policies won't be added to database again.
        */
        if (apiMgtDAO.isPolicyExist(PolicyConstants.POLICY_LEVEL_APP, tenantId, APIConstants.DEFAULT_APP_POLICY_UNLIMITED)) {
            log.debug("Default Throttling Policies are not written into the database again, as they were added once at initial server startup");
            return;
        }

        long[] requestCount = new long[]{50, 20, 10, Integer.MAX_VALUE};
        //Adding application level throttle policies
        String[] appPolicies = new String[]{APIConstants.DEFAULT_APP_POLICY_FIFTY_REQ_PER_MIN, APIConstants.DEFAULT_APP_POLICY_TWENTY_REQ_PER_MIN,
                APIConstants.DEFAULT_APP_POLICY_TEN_REQ_PER_MIN, APIConstants.DEFAULT_APP_POLICY_UNLIMITED};
        String[] appPolicyDecs = new String[]{APIConstants.DEFAULT_APP_POLICY_LARGE_DESC, APIConstants.DEFAULT_APP_POLICY_MEDIUM_DESC,
                APIConstants.DEFAULT_APP_POLICY_SMALL_DESC, APIConstants.DEFAULT_APP_POLICY_UNLIMITED_DESC};
        String policyName;
        //Add application level throttle policies
        for (int i = 0; i < appPolicies.length; i++) {
            policyName = appPolicies[i];
            if (!apiMgtDAO.isPolicyExist(PolicyConstants.POLICY_LEVEL_APP, tenantId, policyName)) {
                ApplicationPolicy applicationPolicy = new ApplicationPolicy(policyName);
                applicationPolicy.setDisplayName(policyName);
                applicationPolicy.setDescription(appPolicyDecs[i]);
                applicationPolicy.setTenantId(tenantId);
                applicationPolicy.setDeployed(true);
                QuotaPolicy defaultQuotaPolicy = new QuotaPolicy();
                RequestCountLimit requestCountLimit = new RequestCountLimit();
                requestCountLimit.setRequestCount(requestCount[i]);
                requestCountLimit.setUnitTime(1);
                requestCountLimit.setTimeUnit(APIConstants.TIME_UNIT_MINUTE);
                defaultQuotaPolicy.setType(PolicyConstants.REQUEST_COUNT_TYPE);
                defaultQuotaPolicy.setLimit(requestCountLimit);
                applicationPolicy.setDefaultQuotaPolicy(defaultQuotaPolicy);
                apiMgtDAO.addApplicationPolicy(applicationPolicy);
            }
        }

        //Adding Subscription level policies
        long[] requestCountSubPolicies = new long[]{5000, 2000, 1000, 500, Integer.MAX_VALUE};
        String[] subPolicies = new String[]{APIConstants.DEFAULT_SUB_POLICY_GOLD, APIConstants.DEFAULT_SUB_POLICY_SILVER,
                APIConstants.DEFAULT_SUB_POLICY_BRONZE, APIConstants.DEFAULT_SUB_POLICY_UNAUTHENTICATED, APIConstants.DEFAULT_SUB_POLICY_UNLIMITED};
        String[] subPolicyDecs = new String[]{APIConstants.DEFAULT_SUB_POLICY_GOLD_DESC, APIConstants.DEFAULT_SUB_POLICY_SILVER_DESC,
                APIConstants.DEFAULT_SUB_POLICY_BRONZE_DESC, APIConstants.DEFAULT_SUB_POLICY_UNAUTHENTICATED_DESC, APIConstants.DEFAULT_SUB_POLICY_UNLIMITED_DESC};
        for (int i = 0; i < subPolicies.length; i++) {
            policyName = subPolicies[i];
            if (!apiMgtDAO.isPolicyExist(PolicyConstants.POLICY_LEVEL_SUB, tenantId, policyName)) {
                SubscriptionPolicy subscriptionPolicy = new SubscriptionPolicy(policyName);
                subscriptionPolicy.setDisplayName(policyName);
                subscriptionPolicy.setDescription(subPolicyDecs[i]);
                subscriptionPolicy.setTenantId(tenantId);
                subscriptionPolicy.setDeployed(true);
                QuotaPolicy defaultQuotaPolicy = new QuotaPolicy();
                RequestCountLimit requestCountLimit = new RequestCountLimit();
                requestCountLimit.setRequestCount(requestCountSubPolicies[i]);
                requestCountLimit.setUnitTime(1);
                requestCountLimit.setTimeUnit(APIConstants.TIME_UNIT_MINUTE);
                defaultQuotaPolicy.setType(PolicyConstants.REQUEST_COUNT_TYPE);
                defaultQuotaPolicy.setLimit(requestCountLimit);
                subscriptionPolicy.setDefaultQuotaPolicy(defaultQuotaPolicy);
                subscriptionPolicy.setStopOnQuotaReach(true);
                subscriptionPolicy.setBillingPlan(APIConstants.BILLING_PLAN_FREE);
                apiMgtDAO.addSubscriptionPolicy(subscriptionPolicy);
            }
        }

        //Adding Resource level policies
        String[] apiPolicies = new String[]{APIConstants.DEFAULT_API_POLICY_FIFTY_THOUSAND_REQ_PER_MIN, APIConstants.DEFAULT_API_POLICY_TWENTY_THOUSAND_REQ_PER_MIN,
                APIConstants.DEFAULT_API_POLICY_TEN_THOUSAND_REQ_PER_MIN, APIConstants.DEFAULT_API_POLICY_UNLIMITED};
        String[] apiPolicyDecs = new String[]{APIConstants.DEFAULT_API_POLICY_ULTIMATE_DESC, APIConstants.DEFAULT_API_POLICY_PLUS_DESC,
                APIConstants.DEFAULT_API_POLICY_BASIC_DESC, APIConstants.DEFAULT_API_POLICY_UNLIMITED_DESC};
        long[] requestCountApiPolicies = new long[]{50000, 20000, 10000, Integer.MAX_VALUE};
        for (int i = 0; i < apiPolicies.length; i++) {
            policyName = apiPolicies[i];
            if (!apiMgtDAO.isPolicyExist(PolicyConstants.POLICY_LEVEL_API, tenantId, policyName)) {
                APIPolicy apiPolicy = new APIPolicy(policyName);
                apiPolicy.setDisplayName(policyName);
                apiPolicy.setDescription(apiPolicyDecs[i]);
                apiPolicy.setTenantId(tenantId);
                apiPolicy.setUserLevel(APIConstants.API_POLICY_API_LEVEL);
                apiPolicy.setDeployed(true);
                QuotaPolicy defaultQuotaPolicy = new QuotaPolicy();
                RequestCountLimit requestCountLimit = new RequestCountLimit();
                requestCountLimit.setRequestCount(requestCountApiPolicies[i]);
                requestCountLimit.setUnitTime(1);
                requestCountLimit.setTimeUnit(APIConstants.TIME_UNIT_MINUTE);
                defaultQuotaPolicy.setType(PolicyConstants.REQUEST_COUNT_TYPE);
                defaultQuotaPolicy.setLimit(requestCountLimit);
                apiPolicy.setDefaultQuotaPolicy(defaultQuotaPolicy);
                apiMgtDAO.addAPIPolicy(apiPolicy);
            }
        }
    }

    public static void addDefaultTenantAdvancedThrottlePolicies(String tenantDomain, int tenantId) throws APIManagementException {
        ApiMgtDAO apiMgtDAO = ApiMgtDAO.getInstance();

        /* Check if 'Unlimited' policy is available in AM_POLICY_APPLICATION table, to determine whether the default policies are written into the database at lease once.
           If yes, default policies won't be added to database again.
        */
        if (apiMgtDAO.isPolicyExist(PolicyConstants.POLICY_LEVEL_APP, tenantId, APIConstants.DEFAULT_APP_POLICY_UNLIMITED)) {
            log.debug("Default Throttling Policies are not written into the database again, as they were added once, at initial tenant loading");
            return;
        }

        ThrottlePolicyDeploymentManager deploymentManager = ThrottlePolicyDeploymentManager.getInstance();
        ThrottlePolicyTemplateBuilder policyBuilder = new ThrottlePolicyTemplateBuilder();
        Map<String, Long> defualtLimits = ServiceReferenceHolder.getInstance().getAPIManagerConfigurationService().getAPIManagerConfiguration()
                .getThrottleProperties().getDefaultThrottleTierLimits();
        long tenPerMinTier = defualtLimits.containsKey(APIConstants.DEFAULT_APP_POLICY_TEN_REQ_PER_MIN) ?
                defualtLimits.get(APIConstants.DEFAULT_APP_POLICY_TEN_REQ_PER_MIN) : 10;
        long twentyPerMinTier = defualtLimits.containsKey(APIConstants.DEFAULT_APP_POLICY_TWENTY_REQ_PER_MIN) ?
                defualtLimits.get(APIConstants.DEFAULT_APP_POLICY_TWENTY_REQ_PER_MIN) : 20;
        long fiftyPerMinTier = defualtLimits.containsKey(APIConstants.DEFAULT_APP_POLICY_FIFTY_REQ_PER_MIN) ?
                defualtLimits.get(APIConstants.DEFAULT_APP_POLICY_FIFTY_REQ_PER_MIN) : 50;
        long[] requestCount = new long[]{fiftyPerMinTier, twentyPerMinTier, tenPerMinTier, Integer.MAX_VALUE};
        //Adding application level throttle policies
        String[] appPolicies = new String[]{APIConstants.DEFAULT_APP_POLICY_FIFTY_REQ_PER_MIN, APIConstants.DEFAULT_APP_POLICY_TWENTY_REQ_PER_MIN,
                APIConstants.DEFAULT_APP_POLICY_TEN_REQ_PER_MIN, APIConstants.DEFAULT_APP_POLICY_UNLIMITED};
        String[] appPolicyDecs = new String[]{APIConstants.DEFAULT_APP_POLICY_LARGE_DESC, APIConstants.DEFAULT_APP_POLICY_MEDIUM_DESC,
                APIConstants.DEFAULT_APP_POLICY_SMALL_DESC, APIConstants.DEFAULT_APP_POLICY_UNLIMITED_DESC};
        String policyName;
        //Add application level throttle policies
        for (int i = 0; i < appPolicies.length; i++) {
            policyName = appPolicies[i];
            boolean needDeployment = false;
            ApplicationPolicy applicationPolicy = new ApplicationPolicy(policyName);
            applicationPolicy.setDisplayName(policyName);
            applicationPolicy.setDescription(appPolicyDecs[i]);
            applicationPolicy.setTenantId(tenantId);
            applicationPolicy.setDeployed(false);
            applicationPolicy.setTenantDomain(tenantDomain);
            QuotaPolicy defaultQuotaPolicy = new QuotaPolicy();
            RequestCountLimit requestCountLimit = new RequestCountLimit();
            requestCountLimit.setRequestCount(requestCount[i]);
            requestCountLimit.setUnitTime(1);
            requestCountLimit.setTimeUnit(APIConstants.TIME_UNIT_MINUTE);
            defaultQuotaPolicy.setType(PolicyConstants.REQUEST_COUNT_TYPE);
            defaultQuotaPolicy.setLimit(requestCountLimit);
            applicationPolicy.setDefaultQuotaPolicy(defaultQuotaPolicy);

            if (!apiMgtDAO.isPolicyExist(PolicyConstants.POLICY_LEVEL_APP, tenantId, policyName)) {
                apiMgtDAO.addApplicationPolicy(applicationPolicy);
                needDeployment = true;
            }

            if (!apiMgtDAO.isPolicyDeployed(PolicyConstants.POLICY_LEVEL_APP, tenantId, policyName)) {
                needDeployment = true;
            }

            if (needDeployment) {
                String policyString;
                try {
                    policyString = policyBuilder.getThrottlePolicyForAppLevel(applicationPolicy);
                    String policyFile = applicationPolicy.getTenantDomain() + "_" + PolicyConstants.POLICY_LEVEL_APP +
                            "_" + applicationPolicy.getPolicyName();
                    if (!APIConstants.DEFAULT_APP_POLICY_UNLIMITED.equalsIgnoreCase(policyName)) {
                        deploymentManager.deployPolicyToGlobalCEP(policyString);
                    }
                    apiMgtDAO.setPolicyDeploymentStatus(PolicyConstants.POLICY_LEVEL_APP, applicationPolicy.getPolicyName(),
                            applicationPolicy.getTenantId(), true);
                } catch (APITemplateException e) {
                    throw new APIManagementException("Error while adding default subscription policy" + applicationPolicy.getPolicyName(), e);
                }
            }
        }

        long bronzeTierLimit = defualtLimits.containsKey(APIConstants.DEFAULT_SUB_POLICY_BRONZE) ?
                defualtLimits.get(APIConstants.DEFAULT_SUB_POLICY_BRONZE) : 1000;
        long silverTierLimit = defualtLimits.containsKey(APIConstants.DEFAULT_SUB_POLICY_SILVER) ?
                defualtLimits.get(APIConstants.DEFAULT_SUB_POLICY_SILVER) : 2000;
        long goldTierLimit = defualtLimits.containsKey(APIConstants.DEFAULT_SUB_POLICY_GOLD) ?
                defualtLimits.get(APIConstants.DEFAULT_SUB_POLICY_GOLD) : 5000;
        long unauthenticatedTierLimit = defualtLimits.containsKey(APIConstants.DEFAULT_APP_POLICY_FIFTY_REQ_PER_MIN) ?
                defualtLimits.get(APIConstants.DEFAULT_SUB_POLICY_UNAUTHENTICATED) : 500;
        //Adding Subscription level policies
        long[] requestCountSubPolicies = new long[]{goldTierLimit, silverTierLimit, bronzeTierLimit, unauthenticatedTierLimit, Integer.MAX_VALUE};
        String[] subPolicies = new String[]{APIConstants.DEFAULT_SUB_POLICY_GOLD, APIConstants.DEFAULT_SUB_POLICY_SILVER,
                APIConstants.DEFAULT_SUB_POLICY_BRONZE, APIConstants.DEFAULT_SUB_POLICY_UNAUTHENTICATED, APIConstants.DEFAULT_SUB_POLICY_UNLIMITED};
        String[] subPolicyDecs = new String[]{APIConstants.DEFAULT_SUB_POLICY_GOLD_DESC, APIConstants.DEFAULT_SUB_POLICY_SILVER_DESC,
                APIConstants.DEFAULT_SUB_POLICY_BRONZE_DESC, APIConstants.DEFAULT_SUB_POLICY_UNAUTHENTICATED_DESC, APIConstants.DEFAULT_SUB_POLICY_UNLIMITED_DESC};
        for (int i = 0; i < subPolicies.length; i++) {
            policyName = subPolicies[i];
            boolean needDeployment = false;
            SubscriptionPolicy subscriptionPolicy = new SubscriptionPolicy(policyName);
            subscriptionPolicy.setDisplayName(policyName);
            subscriptionPolicy.setDescription(subPolicyDecs[i]);
            subscriptionPolicy.setTenantId(tenantId);
            subscriptionPolicy.setDeployed(false);
            subscriptionPolicy.setTenantDomain(tenantDomain);
            QuotaPolicy defaultQuotaPolicy = new QuotaPolicy();
            RequestCountLimit requestCountLimit = new RequestCountLimit();
            requestCountLimit.setRequestCount(requestCountSubPolicies[i]);
            requestCountLimit.setUnitTime(1);
            requestCountLimit.setTimeUnit(APIConstants.TIME_UNIT_MINUTE);
            defaultQuotaPolicy.setType(PolicyConstants.REQUEST_COUNT_TYPE);
            defaultQuotaPolicy.setLimit(requestCountLimit);
            subscriptionPolicy.setDefaultQuotaPolicy(defaultQuotaPolicy);
            subscriptionPolicy.setStopOnQuotaReach(true);
            subscriptionPolicy.setBillingPlan(APIConstants.BILLING_PLAN_FREE);

            if (!apiMgtDAO.isPolicyExist(PolicyConstants.POLICY_LEVEL_SUB, tenantId, policyName)) {
                apiMgtDAO.addSubscriptionPolicy(subscriptionPolicy);
                needDeployment = true;
            }

            if (!apiMgtDAO.isPolicyDeployed(PolicyConstants.POLICY_LEVEL_SUB, tenantId, policyName)) {
                needDeployment = true;
            }

            if (needDeployment) {
                String policyString;
                try {
                    policyString = policyBuilder.getThrottlePolicyForSubscriptionLevel(subscriptionPolicy);
                    String policyFile = subscriptionPolicy.getTenantDomain() + "_" + PolicyConstants.POLICY_LEVEL_SUB +
                            "_" + subscriptionPolicy.getPolicyName();
                    if (!APIConstants.DEFAULT_SUB_POLICY_UNLIMITED.equalsIgnoreCase(policyName)) {
                        deploymentManager.deployPolicyToGlobalCEP(policyString);
                    }
                    apiMgtDAO.setPolicyDeploymentStatus(PolicyConstants.POLICY_LEVEL_SUB, subscriptionPolicy.getPolicyName(),
                            subscriptionPolicy.getTenantId(), true);
                } catch (APITemplateException e) {
                    throw new APIManagementException("Error while adding default application policy " + subscriptionPolicy.getPolicyName(), e);
                }
            }
        }

        long tenThousandPerMinTier = defualtLimits.containsKey(APIConstants.DEFAULT_API_POLICY_TEN_THOUSAND_REQ_PER_MIN) ?
                defualtLimits.get(APIConstants.DEFAULT_API_POLICY_TEN_THOUSAND_REQ_PER_MIN) : 10000;
        long twentyThousandPerMinTier = defualtLimits.containsKey(APIConstants.DEFAULT_API_POLICY_TWENTY_THOUSAND_REQ_PER_MIN) ?
                defualtLimits.get(APIConstants.DEFAULT_API_POLICY_TWENTY_THOUSAND_REQ_PER_MIN) : 20000;
        long fiftyThousandPerMinTier = defualtLimits.containsKey(APIConstants.DEFAULT_API_POLICY_FIFTY_THOUSAND_REQ_PER_MIN) ?
                defualtLimits.get(APIConstants.DEFAULT_API_POLICY_FIFTY_THOUSAND_REQ_PER_MIN) : 50000;
        long[] requestCountAPIPolicies = new long[]{fiftyThousandPerMinTier, twentyThousandPerMinTier, tenThousandPerMinTier, Integer.MAX_VALUE};

        //Adding Resource level policies
        String[] apiPolicies = new String[]{APIConstants.DEFAULT_API_POLICY_FIFTY_THOUSAND_REQ_PER_MIN, APIConstants.DEFAULT_API_POLICY_TWENTY_THOUSAND_REQ_PER_MIN,
                APIConstants.DEFAULT_API_POLICY_TEN_THOUSAND_REQ_PER_MIN, APIConstants.DEFAULT_API_POLICY_UNLIMITED};
        String[] apiPolicyDecs = new String[]{APIConstants.DEFAULT_API_POLICY_ULTIMATE_DESC, APIConstants.DEFAULT_API_POLICY_PLUS_DESC,
                APIConstants.DEFAULT_API_POLICY_BASIC_DESC, APIConstants.DEFAULT_API_POLICY_UNLIMITED_DESC};
        for (int i = 0; i < apiPolicies.length; i++) {
            boolean needDeployment = false;
            policyName = apiPolicies[i];
            APIPolicy apiPolicy = new APIPolicy(policyName);
            apiPolicy.setDisplayName(policyName);
            apiPolicy.setDescription(apiPolicyDecs[i]);
            apiPolicy.setTenantId(tenantId);
            apiPolicy.setUserLevel(APIConstants.API_POLICY_API_LEVEL);
            apiPolicy.setDeployed(false);
            apiPolicy.setTenantDomain(tenantDomain);
            QuotaPolicy defaultQuotaPolicy = new QuotaPolicy();
            RequestCountLimit requestCountLimit = new RequestCountLimit();
            requestCountLimit.setRequestCount(requestCountAPIPolicies[i]);
            requestCountLimit.setUnitTime(1);
            requestCountLimit.setTimeUnit(APIConstants.TIME_UNIT_MINUTE);
            defaultQuotaPolicy.setType(PolicyConstants.REQUEST_COUNT_TYPE);
            defaultQuotaPolicy.setLimit(requestCountLimit);
            apiPolicy.setDefaultQuotaPolicy(defaultQuotaPolicy);

            if (!apiMgtDAO.isPolicyExist(PolicyConstants.POLICY_LEVEL_API, tenantId, policyName)) {
                apiMgtDAO.addAPIPolicy(apiPolicy);
            }

            if (!apiMgtDAO.isPolicyDeployed(PolicyConstants.POLICY_LEVEL_API, tenantId, policyName)) {
                needDeployment = true;
            }

            if (needDeployment) {
                String policyString;
                try {
                    policyString = policyBuilder.getThrottlePolicyForAPILevelDefault(apiPolicy);
                    String policyFile = apiPolicy.getTenantDomain() + "_" + PolicyConstants.POLICY_LEVEL_API +
                            "_" + apiPolicy.getPolicyName() + "_default";
                    if (!APIConstants.DEFAULT_API_POLICY_UNLIMITED.equalsIgnoreCase(policyName)) {
                        deploymentManager.deployPolicyToGlobalCEP(policyString);
                    }
                    apiMgtDAO.setPolicyDeploymentStatus(PolicyConstants.POLICY_LEVEL_API, apiPolicy.getPolicyName(),
                            apiPolicy.getTenantId(), true);
                } catch (APITemplateException e) {
                    throw new APIManagementException("Error while adding default api policy " + apiPolicy.getPolicyName(), e);
                }
            }
        }
    }

    /**
     * Used to get advence throttling is enable
     *
     * @return condition of advance throttling
     */
    public static boolean isAdvanceThrottlingEnabled() {
        return ServiceReferenceHolder.getInstance().getAPIManagerConfigurationService().getAPIManagerConfiguration()
                .getThrottleProperties().isEnabled();
    }

    /**
     * Used to get unlimited throttling tier is enable
     *
     * @return condition of enable unlimited tier
     */
    public static boolean isEnabledUnlimitedTier() {
        ThrottleProperties throttleProperties = ServiceReferenceHolder.getInstance()
                .getAPIManagerConfigurationService().getAPIManagerConfiguration()
                .getThrottleProperties();
        if (throttleProperties.isEnabled()) {
            return throttleProperties.isEnableUnlimitedTier();
        } else {
            APIManagerConfiguration config = ServiceReferenceHolder.getInstance().
                    getAPIManagerConfigurationService().getAPIManagerConfiguration();
            return JavaUtils.isTrueExplicitly(config.getFirstProperty(APIConstants.ENABLE_UNLIMITED_TIER));
        }
    }

    /**
     * Used to get subscription Spike arrest Enable
     *
     * @return condition of Subscription Spike arrest configuration
     */
    public static boolean isEnabledSubscriptionSpikeArrest() {
        ThrottleProperties throttleProperties = ServiceReferenceHolder.getInstance()
                .getAPIManagerConfigurationService().getAPIManagerConfiguration()
                .getThrottleProperties();
        return throttleProperties.isEnabledSubscriptionLevelSpikeArrest();
    }

    /**
     * This method is used to get the labels in a given tenant space
     *
     * @param tenantDomain tenant domain name
     * @return micro gateway labels in a given tenant space
     * @throws APIManagementException if failed to fetch micro gateway labels
     */
    public static List<Label> getAllLabels(String tenantDomain) throws APIManagementException {
        ApiMgtDAO apiMgtDAO = ApiMgtDAO.getInstance();
        return apiMgtDAO.getAllLabels(tenantDomain);
    }

    public static Map<String, Tier> getTiersFromPolicies(String policyLevel, int tenantId) throws APIManagementException {
        Map<String, Tier> tierMap = new TreeMap<String, Tier>();
        ApiMgtDAO apiMgtDAO = ApiMgtDAO.getInstance();
        Policy[] policies;
        if (PolicyConstants.POLICY_LEVEL_SUB.equalsIgnoreCase(policyLevel)) {
            policies = apiMgtDAO.getSubscriptionPolicies(tenantId);
        } else if (PolicyConstants.POLICY_LEVEL_API.equalsIgnoreCase(policyLevel)) {
            policies = apiMgtDAO.getAPIPolicies(tenantId);
        } else if (PolicyConstants.POLICY_LEVEL_APP.equalsIgnoreCase(policyLevel)) {
            policies = apiMgtDAO.getApplicationPolicies(tenantId);
        } else {
            throw new APIManagementException("No such a policy type : " + policyLevel);
        }

        for (Policy policy : policies) {
            if (!APIConstants.UNLIMITED_TIER.equalsIgnoreCase(policy.getPolicyName())) {
                Tier tier = new Tier(policy.getPolicyName());
                tier.setDescription(policy.getDescription());
                tier.setDisplayName(policy.getDisplayName());
                Limit limit = policy.getDefaultQuotaPolicy().getLimit();
                tier.setTimeUnit(limit.getTimeUnit());
                tier.setUnitTime(limit.getUnitTime());

                //If the policy is a subscription policy
                if (policy instanceof SubscriptionPolicy) {
                    SubscriptionPolicy subscriptionPolicy = (SubscriptionPolicy) policy;
                    setBillingPlanAndCustomAttributesToTier(subscriptionPolicy, tier);
                    if(StringUtils.equals(subscriptionPolicy.getBillingPlan(),APIConstants.COMMERCIAL_TIER_PLAN)){
                        tier.setMonetizationAttributes(subscriptionPolicy.getMonetizationPlanProperties());
                    }
                }

                if (limit instanceof RequestCountLimit) {

                    RequestCountLimit countLimit = (RequestCountLimit) limit;
                    tier.setRequestsPerMin(countLimit.getRequestCount());
                    tier.setRequestCount(countLimit.getRequestCount());
                } else {
                    BandwidthLimit bandwidthLimit = (BandwidthLimit) limit;
                    tier.setRequestsPerMin(bandwidthLimit.getDataAmount());
                    tier.setRequestCount(bandwidthLimit.getDataAmount());
                }
                if (PolicyConstants.POLICY_LEVEL_SUB.equalsIgnoreCase(policyLevel)) {
                    tier.setTierPlan(((SubscriptionPolicy) policy).getBillingPlan());
                }
                tierMap.put(policy.getPolicyName(), tier);
            } else {
                if (APIUtil.isEnabledUnlimitedTier()) {
                    Tier tier = new Tier(policy.getPolicyName());
                    tier.setDescription(policy.getDescription());
                    tier.setDisplayName(policy.getDisplayName());
                    tier.setRequestsPerMin(Integer.MAX_VALUE);
                    tier.setRequestCount(Integer.MAX_VALUE);
                    if (isUnlimitedTierPaid(getTenantDomainFromTenantId(tenantId))) {
                        tier.setTierPlan(APIConstants.COMMERCIAL_TIER_PLAN);
                    } else {
                        tier.setTierPlan(APIConstants.BILLING_PLAN_FREE);
                    }

                    tierMap.put(policy.getPolicyName(), tier);
                }
            }
        }

        if (PolicyConstants.POLICY_LEVEL_SUB.equalsIgnoreCase(policyLevel)) {
            tierMap.remove(APIConstants.UNAUTHENTICATED_TIER);
        }
        return tierMap;
    }

    /**
     * Extract custom attributes and billing plan from subscription policy and set to tier.
     *
     * @param subscriptionPolicy - The SubscriptionPolicy object to extract details from
     * @param tier               - The Tier to set information into
     */
    public static void setBillingPlanAndCustomAttributesToTier(SubscriptionPolicy subscriptionPolicy, Tier tier) {

        //set the billing plan.
        tier.setTierPlan(subscriptionPolicy.getBillingPlan());

        //If the tier has custom attributes
        if (subscriptionPolicy.getCustomAttributes() != null &&
                subscriptionPolicy.getCustomAttributes().length > 0) {

            Map<String, Object> tierAttributes = new HashMap<String, Object>();
            try {
                String customAttr = new String(subscriptionPolicy.getCustomAttributes(), "UTF-8");
                JSONParser parser = new JSONParser();
                JSONArray jsonArr = (JSONArray) parser.parse(customAttr);
                Iterator jsonArrIterator = jsonArr.iterator();
                while (jsonArrIterator.hasNext()) {
                    JSONObject json = (JSONObject) jsonArrIterator.next();
                    tierAttributes.put(String.valueOf(json.get("name")), json.get("value"));
                }
                tier.setTierAttributes(tierAttributes);
            } catch (ParseException e) {
                log.error("Unable to convert String to Json", e);
                tier.setTierAttributes(null);
            } catch (UnsupportedEncodingException e) {
                log.error("Custom attribute byte array does not use UTF-8 character set", e);
                tier.setTierAttributes(null);
            }
        }
    }

    public static Set<Tier> getAvailableTiers(Map<String, Tier> definedTiers, String tiers, String apiName) {
        Set<Tier> availableTier = new HashSet<Tier>();
        if (tiers != null && !"".equals(tiers)) {
            String[] tierNames = tiers.split("\\|\\|");
            for (String tierName : tierNames) {
                Tier definedTier = definedTiers.get(tierName);
                if (definedTier != null) {
                    availableTier.add(definedTier);
                } else {
                    log.warn("Unknown tier: " + tierName + " found on API: " + apiName);
                }
            }
        }
        return availableTier;
    }

    public static byte[] toByteArray(InputStream is) throws IOException {
        return IOUtils.toByteArray(is);
    }

    public static long ipToLong(String ipAddress) {
        long result = 0;
        String[] ipAddressInArray = ipAddress.split("\\.");
        for (int i = 3; i >= 0; i--) {
            long ip = Long.parseLong(ipAddressInArray[3 - i]);
            //left shifting 24,16,8,0 and bitwise OR
            //1. 192 << 24
            //1. 168 << 16
            //1. 1   << 8
            //1. 2   << 0
            result |= ip << (i * 8);

        }
        return result;
    }

    public String getFullLifeCycleData(Registry registry) throws XMLStreamException, RegistryException {
        return CommonUtil.getLifecycleConfiguration(APIConstants.API_LIFE_CYCLE, registry);

    }

    /**
     * Composes OR based search criteria from provided array of values
     *
     * @param values
     * @return
     */
    public static String getORBasedSearchCriteria(String[] values) {
        String criteria = "(";
        if (values != null) {
            for (int i = 0; i < values.length; i++) {
                criteria = criteria + values[i];
                if (i != values.length - 1) {
                    criteria = criteria + " OR ";
                } else {
                    criteria = criteria + ")";
                }
            }
            return criteria;
        }
        return null;
    }

    /**
     * Generates solr compatible search criteria synatax from user entered query criteria.
     * Ex: From version:1.0.0, this returns version=*1.0.0*
     *
     * @param criteria
     * @return solar compatible criteria
     * @throws APIManagementException
     */
    public static String getSingleSearchCriteria(String criteria) throws APIManagementException {
        criteria = criteria.trim();
        String searchValue = criteria;
        String searchKey = APIConstants.NAME_TYPE_PREFIX;

        if (criteria.contains(":")) {
            if (criteria.split(":").length > 1) {
                String[] splitValues = criteria.split(":");
                searchKey = splitValues[0].trim();
                searchValue = splitValues[1];
                //if search key is 'tag' instead of 'tags', allow it as well since rest api document says query
                // param to use for tag search is 'tag'

                if (APIConstants.TAG_SEARCH_TYPE_PREFIX.equals(searchKey)) {
                    searchKey = APIConstants.TAGS_SEARCH_TYPE_PREFIX;
                    searchValue = searchValue.replace(" ", "\\ ");
                }

                if (!APIConstants.DOCUMENTATION_SEARCH_TYPE_PREFIX.equalsIgnoreCase(searchKey) &&
                        !APIConstants.TAGS_SEARCH_TYPE_PREFIX.equalsIgnoreCase(searchKey)) {
                    if (APIConstants.API_STATUS.equalsIgnoreCase(searchKey)) {
                        searchValue = searchValue.toLowerCase();
                    }
                    if (!(searchValue.endsWith("\"") && searchValue.startsWith("\""))) {
                        if (!searchValue.endsWith("*")) {
                            searchValue = searchValue + "*";
                        }
                        if (!searchValue.startsWith("*")) {
                            searchValue = "*" + searchValue;
                        }
                    }
                }

            } else {
                throw new APIManagementException("Search term is missing. Try again with valid search query.");
            }
        } else {
            if (!(searchValue.endsWith("\"") && searchValue.startsWith("\""))) {
                if (!searchValue.endsWith("*")) {
                    searchValue = searchValue + "*";
                }
                if (!searchValue.startsWith("*")) {
                    searchValue = "*" + searchValue;
                }
            }
        }
        if (APIConstants.API_PROVIDER.equalsIgnoreCase(searchKey)) {
            searchValue = searchValue.replaceAll("@", "-AT-");
        }
        return searchKey + "=" + searchValue;
    }

    /**
     * return whether store forum feature is enabled
     *
     * @return true or false indicating enable or not
     */
    public static boolean isStoreForumEnabled() {
        APIManagerConfiguration config = ServiceReferenceHolder.getInstance().
                getAPIManagerConfigurationService().getAPIManagerConfiguration();
        String forumEnabled = config.getFirstProperty(APIConstants.API_STORE_FORUM_ENABLED);
        if (forumEnabled == null) {
            return true;
        }
        return Boolean.parseBoolean(forumEnabled);
    }

    /**
     * Returns a secured DocumentBuilderFactory instance
     *
     * @return DocumentBuilderFactory
     */
    public static DocumentBuilderFactory getSecuredDocumentBuilder() {

        org.apache.xerces.impl.Constants Constants = null;
        DocumentBuilderFactory dbf = DocumentBuilderFactory.newInstance();
        dbf.setNamespaceAware(true);
        dbf.setXIncludeAware(false);
        dbf.setExpandEntityReferences(false);
        try {
            dbf.setFeature(Constants.SAX_FEATURE_PREFIX + Constants.EXTERNAL_GENERAL_ENTITIES_FEATURE, false);
            dbf.setFeature(Constants.SAX_FEATURE_PREFIX + Constants.EXTERNAL_PARAMETER_ENTITIES_FEATURE, false);
            dbf.setFeature(Constants.XERCES_FEATURE_PREFIX + Constants.LOAD_EXTERNAL_DTD_FEATURE, false);
        } catch (ParserConfigurationException e) {
            log.error(
                    "Failed to load XML Processor Feature " + Constants.EXTERNAL_GENERAL_ENTITIES_FEATURE + " or " +
                            Constants.EXTERNAL_PARAMETER_ENTITIES_FEATURE + " or " + Constants.LOAD_EXTERNAL_DTD_FEATURE);
        }

        SecurityManager securityManager = new SecurityManager();
        securityManager.setEntityExpansionLimit(ENTITY_EXPANSION_LIMIT);
        dbf.setAttribute(Constants.XERCES_PROPERTY_PREFIX + Constants.SECURITY_MANAGER_PROPERTY, securityManager);

        return dbf;
    }

    /**
     * Logs an audit message on actions performed on entities (APIs, Applications, etc). The log is printed in the
     * following JSON format
     * {
     * "typ": "API",
     * "action": "update",
     * "performedBy": "admin@carbon.super",
     * "info": {
     * "name": "Twitter",
     * "context": "/twitter",
     * "version": "1.0.0",
     * "provider": "nuwan"
     * }
     * }
     *
     * @param entityType  - The entity type. Ex: API, Application
     * @param entityInfo  - The details of the entity. Ex: API Name, Context
     * @param action      - The type of action performed. Ex: Create, Update
     * @param performedBy - The user who performs the action.
     */
    public static void logAuditMessage(String entityType, String entityInfo, String action, String performedBy) {
        JSONObject jsonObject = new JSONObject();
        jsonObject.put("typ", entityType);
        jsonObject.put("action", action);
        jsonObject.put("performedBy", performedBy);
        jsonObject.put("info", entityInfo);
        audit.info(jsonObject.toString());
    }

    public static int getPortOffset() {
        ServerConfiguration carbonConfig = ServerConfiguration.getInstance();
        String portOffset = System.getProperty(APIConstants.PORT_OFFSET_SYSTEM_VAR,
                carbonConfig.getFirstProperty(APIConstants.PORT_OFFSET_CONFIG));
        try {
            if ((portOffset != null)) {
                return Integer.parseInt(portOffset.trim());
            } else {
                return 0;
            }
        } catch (NumberFormatException e) {
            log.error("Invalid Port Offset: " + portOffset + ". Default value 0 will be used.", e);
            return 0;
        }
    }

    public static boolean isQueryParamDataPublishingEnabled() {
        return ServiceReferenceHolder.getInstance().getAPIManagerConfigurationService().getAPIManagerConfiguration().
                getThrottleProperties().isEnableQueryParamConditions();
    }

    public static boolean isHeaderDataPublishingEnabled() {
        return ServiceReferenceHolder.getInstance().getAPIManagerConfigurationService().getAPIManagerConfiguration().
                getThrottleProperties().isEnableHeaderConditions();
    }

    public static boolean isJwtTokenPublishingEnabled() {
        return ServiceReferenceHolder.getInstance().getAPIManagerConfigurationService().getAPIManagerConfiguration().
                getThrottleProperties().isEnableJwtConditions();
    }

    public static String getAnalyticsServerURL() {
        return ServiceReferenceHolder.getInstance().getAPIManagerConfigurationService().getAPIAnalyticsConfiguration().
                getDasServerUrl();
    }

    public static String getAnalyticsServerUserName() {
        return ServiceReferenceHolder.getInstance().getAPIManagerConfigurationService().getAPIAnalyticsConfiguration().
                getDasReceiverServerUser();
    }

    public static String getAnalyticsServerPassword() {
        return ServiceReferenceHolder.getInstance().getAPIManagerConfigurationService().getAPIAnalyticsConfiguration().
                getDasReceiverServerPassword();
    }

    /**
     * Create the Cache object from the given parameters
     *
     * @param cacheManagerName - Name of the Cache Manager
     * @param cacheName        - Name of the Cache
     * @param modifiedExp      - Value of the MODIFIED Expiry Type
     * @param accessExp        - Value of the ACCESSED Expiry Type
     * @return - The cache object
     */
    public static Cache getCache(final String cacheManagerName, final String cacheName, final long modifiedExp,
                                 final long accessExp) {

        return Caching.getCacheManager(
                cacheManagerName).createCacheBuilder(cacheName).
                setExpiry(CacheConfiguration.ExpiryType.MODIFIED, new CacheConfiguration.Duration(TimeUnit.SECONDS,
                        modifiedExp)).
                setExpiry(CacheConfiguration.ExpiryType.ACCESSED, new CacheConfiguration.Duration(TimeUnit.SECONDS,
                        accessExp)).setStoreByValue(false).build();
    }

    /**
     * Get the Cache object using cacheManagerName & cacheName
     *
     * @param cacheManagerName - Name of the Cache Manager
     * @param cacheName        - Name of the Cache
     * @return existing cache
     */
    public static Cache getCache(final String cacheManagerName, final String cacheName) {
        return Caching.getCacheManager(cacheManagerName).getCache(cacheName);
    }

    /**
     * This method is used to get the actual endpoint password of an API from the hidden property
     * in the case where the handler APIEndpointPasswordRegistryHandler is enabled in registry.xml
     *
     * @param api      The API
     * @param registry The registry object
     * @return The actual password of the endpoint if exists
     * @throws RegistryException Throws if the api resource doesn't exist
     */
    private static String getActualEpPswdFromHiddenProperty(API api, Registry registry) throws RegistryException {
        String apiPath = APIUtil.getAPIPath(api.getId());
        Resource apiResource = registry.get(apiPath);
        return apiResource.getProperty(APIConstants.REGISTRY_HIDDEN_ENDPOINT_PROPERTY);
    }

    /**
     * To check whether given role exist in the array of roles.
     *
     * @param userRoleList      Role list to check against.
     * @param accessControlRole Access Control Role.
     * @return true if the Array contains the role specified.
     */
    public static boolean compareRoleList(String[] userRoleList, String accessControlRole) {
        if (userRoleList != null) {
            for (String userRole : userRoleList) {
                if (userRole.equalsIgnoreCase(accessControlRole)) {
                    return true;
                }
            }
        }
        return false;
    }

    /**
     * To clear the publisherRoleCache for certain users.
     *
     * @param userName Names of the user.
     */
    public static void clearRoleCache(String userName) {
        if (isPublisherRoleCacheEnabled) {
            Caching.getCacheManager(APIConstants.API_MANAGER_CACHE_MANAGER).getCache(APIConstants
                    .API_PUBLISHER_ADMIN_PERMISSION_CACHE).remove(userName);
            Caching.getCacheManager(APIConstants.API_MANAGER_CACHE_MANAGER).getCache(APIConstants
                    .API_USER_ROLE_CACHE).remove(userName);
        }
    }

    /**
     * Used in application sharing to check if this featuer is enabled
     *
     * @return returns true if ENABLE_MULTIPLE_GROUPID is set to True
     */
    public static boolean isMultiGroupAppSharingEnabled() {

        if (multiGrpAppSharing == null) {

            APIManagerConfiguration config = ServiceReferenceHolder.getInstance().
                    getAPIManagerConfigurationService().getAPIManagerConfiguration();

            String groupIdExtractorClass = config.getFirstProperty(APIConstants
                    .API_STORE_GROUP_EXTRACTOR_IMPLEMENTATION);

            if (groupIdExtractorClass != null && !groupIdExtractorClass.isEmpty()) {
                try {

                    LoginPostExecutor groupingExtractor = (LoginPostExecutor) APIUtil.getClassForName
                            (groupIdExtractorClass).newInstance();

                    if (groupingExtractor instanceof NewPostLoginExecutor) {
                        multiGrpAppSharing = "true";
                    } else {
                        multiGrpAppSharing = "false";
                    }
                    // if there is a exception the default flow will work hence ingnoring the applications
                } catch (InstantiationException e) {
                    multiGrpAppSharing = "false";
                } catch (IllegalAccessException e) {
                    multiGrpAppSharing = "false";
                } catch (ClassNotFoundException e) {
                    multiGrpAppSharing = "false";
                }
            } else {
                multiGrpAppSharing = "false";
            }
        }
        return Boolean.valueOf(multiGrpAppSharing);
    }

    /**
     * Used to check whether Provisioning Out-of-Band OAuth Clients feature is enabled
     *
     * @return true if feature is enabled
     */
    public static boolean isMapExistingAuthAppsEnabled() {
        APIManagerConfiguration config = ServiceReferenceHolder.getInstance().
                getAPIManagerConfigurationService().getAPIManagerConfiguration();
        String mappingEnabled = config.getFirstProperty(APIConstants.API_STORE_MAP_EXISTING_AUTH_APPS);
        if (mappingEnabled == null) {
            return false;
        }
        return Boolean.parseBoolean(mappingEnabled);
    }

    /**
     * Used to reconstruct the input search query as sub context and doc content doesn't support AND search
     *
     * @param query Input search query
     * @return Reconstructed new search query
     * @throws APIManagementException If there is an error in the search query
     */
    public static String constructNewSearchQuery(String query) throws APIManagementException {

        return constructQueryWithProvidedCriterias(query.trim());
    }

    /**
     * Used to reconstruct the input get APIs query as sub context and doc content doesn't support AND search
     *
     * @param query Input apis get query
     * @return Reconstructed new apis get query
     * @throws APIManagementException If there is an error in the search query
     */
    public static String constructApisGetQuery(String query) throws APIManagementException {
        String newSearchQuery = constructQueryWithProvidedCriterias(query.trim());
        if (!query.contains(APIConstants.TYPE)) {
            String typeCriteria = APIConstants.TYPE_SEARCH_TYPE_KEY + APIUtil.getORBasedSearchCriteria
                    (APIConstants.API_SUPPORTED_TYPE_LIST);
            newSearchQuery = newSearchQuery + APIConstants.SEARCH_AND_TAG + typeCriteria;
        }
        return newSearchQuery;
    }

    /**
     * @param inputSearchQuery search Query
     * @return Reconstructed new search query
     * @throws APIManagementException If there is an error in the search query
     */
    private static String constructQueryWithProvidedCriterias(String inputSearchQuery) throws APIManagementException {
        String newSearchQuery = "";
        // sub context and doc content doesn't support AND search
        if (inputSearchQuery != null && inputSearchQuery.contains(" ") && !inputSearchQuery
                .contains(APIConstants.TAG_COLON_SEARCH_TYPE_PREFIX) && (!inputSearchQuery
                .contains(APIConstants.CONTENT_SEARCH_TYPE_PREFIX) || inputSearchQuery.split(":").length > 2)) {
            if (inputSearchQuery.split(" ").length > 1) {
                String[] searchCriterias = inputSearchQuery.split(" ");
                for (int i = 0; i < searchCriterias.length; i++) {
                    if (searchCriterias[i].contains(":") && searchCriterias[i].split(":").length > 1) {
                        if (APIConstants.DOCUMENTATION_SEARCH_TYPE_PREFIX
                                .equalsIgnoreCase(searchCriterias[i].split(":")[0])
                                || APIConstants.SUBCONTEXT_SEARCH_TYPE_PREFIX
                                .equalsIgnoreCase(searchCriterias[i].split(":")[0])) {
                            throw new APIManagementException("Invalid query. AND based search is not supported for "
                                    + "doc and subcontext prefixes");
                        }
                    }
                    if (i == 0) {
                        newSearchQuery = APIUtil.getSingleSearchCriteria(searchCriterias[i]);
                    } else {
                        newSearchQuery = newSearchQuery + APIConstants.SEARCH_AND_TAG + APIUtil
                                .getSingleSearchCriteria(searchCriterias[i]);
                    }
                }
            }
        } else {
            newSearchQuery = APIUtil.getSingleSearchCriteria(inputSearchQuery);
        }
        return newSearchQuery;
    }

    /**
     * Removes x-mediation-scripts from swagger as they should not be provided to store consumers
     *
     * @param apiSwagger swagger definition of API
     * @return swagger which exclude x-mediation-script elements
     */
    public static String removeXMediationScriptsFromSwagger(String apiSwagger) {
        //removes x-mediation-script key:values
        String mediationScriptRegex = "\"x-mediation-script\":\".*?(?<!\\\\)\"";
        Pattern pattern = Pattern.compile("," + mediationScriptRegex);
        Matcher matcher = pattern.matcher(apiSwagger);
        while (matcher.find()) {
            apiSwagger = apiSwagger.replace(matcher.group(), "");
        }
        pattern = Pattern.compile(mediationScriptRegex + ",");
        matcher = pattern.matcher(apiSwagger);
        while (matcher.find()) {
            apiSwagger = apiSwagger.replace(matcher.group(), "");
        }
        return apiSwagger;
    }

    /**
     * Handle if any cross tenant access permission violations detected. Cross tenant resources (apis/apps) can be
     * retrieved only by super tenant admin user, only while a migration process(2.6.0 to 3.0.0). APIM server has to be
     * started with the system property 'migrationMode=true' if a migration related exports are to be done.
     *
     * @param targetTenantDomain Tenant domain of which resources are requested
     * @param username           Logged in user name
     * @throws APIMgtInternalException When internal error occurred
     */
    public static boolean hasUserAccessToTenant(String username, String targetTenantDomain)
            throws APIMgtInternalException {
        String superAdminRole = null;

        //Accessing the same tenant as the user's tenant
        if (targetTenantDomain.equals(MultitenantUtils.getTenantDomain(username))) {
            return true;
        }

        try {
            superAdminRole = ServiceReferenceHolder.getInstance().getRealmService().
                    getTenantUserRealm(org.wso2.carbon.utils.multitenancy.MultitenantConstants.SUPER_TENANT_ID).getRealmConfiguration().getAdminRoleName();
        } catch (UserStoreException e) {
            handleInternalException("Error in getting super admin role name", e);
        }

        //check whether logged in user is a super tenant user
        String superTenantDomain = null;
        try {
            superTenantDomain = ServiceReferenceHolder.getInstance().getRealmService().getTenantManager().
                    getSuperTenantDomain();
        } catch (UserStoreException e) {
            handleInternalException("Error in getting the super tenant domain", e);
        }
        boolean isSuperTenantUser = MultitenantUtils.getTenantDomain(username).equals(superTenantDomain);
        if (!isSuperTenantUser) {
            return false;
        }

        //check whether the user has super tenant admin role
        boolean isSuperAdminRoleNameExistInUser = false;
        try {
            isSuperAdminRoleNameExistInUser = isUserInRole(username, superAdminRole);
        } catch (UserStoreException | APIManagementException e) {
            handleInternalException("Error in checking whether the user has admin role", e);
        }

        return isSuperAdminRoleNameExistInUser;
    }

    /**
     * To set the resource properties to the API.
     *
     * @param api          API that need to set the resource properties.
     * @param registry     Registry to get the resource from.
     * @param artifactPath Path of the API artifact.
     * @return Updated API.
     * @throws RegistryException Registry Exception.
     */
    private static API setResourceProperties(API api, Registry registry, String artifactPath) throws RegistryException {
        Resource apiResource = registry.get(artifactPath);
        Properties properties = apiResource.getProperties();
        if (properties != null) {
            Enumeration propertyNames = properties.propertyNames();
            while (propertyNames.hasMoreElements()) {
                String propertyName = (String) propertyNames.nextElement();
                if (log.isDebugEnabled()) {
                    log.debug("API '" + api.getId().toString() + "' " + "has the property " + propertyName);
                }
                if (propertyName.startsWith(APIConstants.API_RELATED_CUSTOM_PROPERTIES_PREFIX)) {
                    api.addProperty(propertyName.substring(APIConstants.API_RELATED_CUSTOM_PROPERTIES_PREFIX.length()),
                            apiResource.getProperty(propertyName));
                }
            }
        }
        api.setAccessControl(apiResource.getProperty(APIConstants.ACCESS_CONTROL));

        String accessControlRoles = null;

        String displayPublisherRoles = apiResource.getProperty(APIConstants.DISPLAY_PUBLISHER_ROLES);
        if (displayPublisherRoles == null) {

            String publisherRoles = apiResource.getProperty(APIConstants.PUBLISHER_ROLES);

            if (publisherRoles != null) {
                accessControlRoles = APIConstants.NULL_USER_ROLE_LIST.equals(
                        apiResource.getProperty(APIConstants.PUBLISHER_ROLES)) ?
                        null : apiResource.getProperty(APIConstants.PUBLISHER_ROLES);
            }
        } else {
            accessControlRoles = APIConstants.NULL_USER_ROLE_LIST.equals(displayPublisherRoles) ?
                    null : displayPublisherRoles;
        }

        api.setAccessControlRoles(accessControlRoles);
        return api;
    }

    /**
     * To set the resource properties to the API Product.
     *
     * @param apiProduct   API Product that need to set the resource properties.
     * @param registry     Registry to get the resource from.
     * @param artifactPath Path of the API Product artifact.
     * @return Updated API.
     * @throws RegistryException Registry Exception.
     */
    private static APIProduct setResourceProperties(APIProduct apiProduct, Registry registry, String artifactPath) throws RegistryException {
        Resource productResource = registry.get(artifactPath);
        Properties properties = productResource.getProperties();
        if (properties != null) {
            Enumeration propertyNames = properties.propertyNames();
            while (propertyNames.hasMoreElements()) {
                String propertyName = (String) propertyNames.nextElement();
                if (log.isDebugEnabled()) {
                    log.debug("API Product '" + apiProduct.getId().toString() + "' " + "has the property " + propertyName);
                }
                if (propertyName.startsWith(APIConstants.API_RELATED_CUSTOM_PROPERTIES_PREFIX)) {
                    apiProduct.addProperty(propertyName.substring(APIConstants.API_RELATED_CUSTOM_PROPERTIES_PREFIX.length()),
                            productResource.getProperty(propertyName));
                }
            }
        }
        apiProduct.setAccessControl(productResource.getProperty(APIConstants.ACCESS_CONTROL));

        String accessControlRoles = null;

        String displayPublisherRoles = productResource.getProperty(APIConstants.DISPLAY_PUBLISHER_ROLES);
        if (displayPublisherRoles == null) {

            String publisherRoles = productResource.getProperty(APIConstants.PUBLISHER_ROLES);

            if (publisherRoles != null) {
                accessControlRoles = APIConstants.NULL_USER_ROLE_LIST.equals(
                        productResource.getProperty(APIConstants.PUBLISHER_ROLES)) ?
                        null : productResource.getProperty(APIConstants.PUBLISHER_ROLES);
            }
        } else {
            accessControlRoles = APIConstants.NULL_USER_ROLE_LIST.equals(displayPublisherRoles) ?
                    null : displayPublisherRoles;
        }

        apiProduct.setAccessControlRoles(accessControlRoles);
        return apiProduct;
    }

    /**
     * This method is used to get the authorization configurations from the tenant registry or from api-manager.xml if
     * config is not available in tenant registry
     *
     * @param tenantId The Tenant ID
     * @param property The configuration to get from tenant registry or api-manager.xml
     * @return The configuration read from tenant registry or api-manager.xml
     * @throws APIManagementException Throws if the registry resource doesn't exist
     *                                or the content cannot be parsed to JSON
     */
    public static String getOAuthConfiguration(int tenantId, String property)
            throws APIManagementException {
        String authConfigValue = APIUtil
                .getOAuthConfigurationFromTenantRegistry(tenantId, property);
        if (StringUtils.isBlank(authConfigValue)) {
            authConfigValue = APIUtil.getOAuthConfigurationFromAPIMConfig(property);
        }
        return authConfigValue;
    }

    /**
     * This method is used to get the authorization configurations from the tenant registry
     *
     * @param tenantId The Tenant ID
     * @param property The configuration to get from tenant registry
     * @return The configuration read from tenant registry or else null
     * @throws APIManagementException Throws if the registry resource doesn't exist
     *                                or the content cannot be parsed to JSON
     */
    public static String getOAuthConfigurationFromTenantRegistry(int tenantId, String property)
            throws APIManagementException {
        try {
            Registry registryConfig = ServiceReferenceHolder.getInstance().getRegistryService()
                    .getConfigSystemRegistry(tenantId);

            if (registryConfig.resourceExists(APIConstants.API_TENANT_CONF_LOCATION)) {
                Resource resource = registryConfig.get(APIConstants.API_TENANT_CONF_LOCATION);
                String content = new String((byte[]) resource.getContent(), Charset.defaultCharset());
                if (content != null) {
                    JSONObject tenantConfig = (JSONObject) new JSONParser().parse(content);
                    //Read the configuration from the tenant registry
                    String oAuthConfiguration = "";
                    if (null != tenantConfig.get(property)) {
                        StringBuilder stringBuilder = new StringBuilder();
                        stringBuilder.append(tenantConfig.get(property));
                        oAuthConfiguration = stringBuilder.toString();
                    }

                    if (!StringUtils.isBlank(oAuthConfiguration)) {
                        return oAuthConfiguration;
                    }
                }
            }
        } catch (RegistryException e) {
            String msg = "Error while retrieving " + property + " from tenant registry.";
            throw new APIManagementException(msg, e);
        } catch (ParseException pe) {
            String msg = "Couldn't create json object from Swagger object for custom OAuth header.";
            throw new APIManagementException(msg, pe);
        }
        return null;
    }

    /**
     * This method is used to get the authorization configurations from the api manager configurations
     *
     * @param property The configuration to get from api-manager.xml
     * @return The configuration read from api-manager.xml or else null
     * @throws APIManagementException Throws if the registry resource doesn't exist
     *                                or the content cannot be parsed to JSON
     */
    public static String getOAuthConfigurationFromAPIMConfig(String property)
            throws APIManagementException {

        //If tenant registry doesn't have the configuration, then read it from api-manager.xml
        APIManagerConfiguration apimConfig = ServiceReferenceHolder.getInstance()
                .getAPIManagerConfigurationService().getAPIManagerConfiguration();
        String oAuthConfiguration = apimConfig.getFirstProperty(APIConstants.OAUTH_CONFIGS + property);

        if (!StringUtils.isBlank(oAuthConfiguration)) {
            return oAuthConfiguration;
        }

        return null;
    }

    public static boolean isForgetPasswordConfigured() {
        AxisConfiguration axis2Config = ServiceReferenceHolder.getContextService().getServerConfigContext()
                .getAxisConfiguration();
        TransportOutDescription emailTransportSender = axis2Config.getTransportOut(APIConstants.EMAIL_TRANSPORT);
        if (emailTransportSender != null) {
            return true;
        }
        return false;
    }

    /**
     * Used to get the custom pagination limit for store
     *
     * @return returns the store pagination value from api-manager.xml
     */
    public static int getApisPerPageInStore() {
        String paginationLimit = ServiceReferenceHolder.getInstance().getAPIManagerConfigurationService()
                .getAPIManagerConfiguration().getFirstProperty(APIConstants.API_STORE_APIS_PER_PAGE);
        if (paginationLimit != null) {
            return Integer.parseInt(paginationLimit);
        }
        return 0;
    }

    /**
     * Used to get the custom pagination limit for publisher
     *
     * @return returns the publisher pagination value from api-manager.xml
     */
    public static int getApisPerPageInPublisher() {
        String paginationLimit = ServiceReferenceHolder.getInstance().getAPIManagerConfigurationService()
                .getAPIManagerConfiguration().getFirstProperty(APIConstants.API_PUBLISHER_APIS_PER_PAGE);
        if (paginationLimit != null) {
            return Integer.parseInt(paginationLimit);
        }
        return 0;
    }

    /**
     * This method is used to get application from client id.
     *
     * @param clientId client id
     * @return application object.
     * @throws APIManagementException
     */
    public static Application getApplicationByClientId(String clientId) throws APIManagementException {
        ApiMgtDAO apiMgtDAO = ApiMgtDAO.getInstance();
        return apiMgtDAO.getApplicationByClientId(clientId);
    }

    public static List<ConditionDto> extractConditionDto(String base64EncodedString) throws ParseException {

        List<ConditionDto> conditionDtoList = new ArrayList<>();
        String base64Decoded = new String(Base64.decodeBase64(base64EncodedString));
        JSONArray conditionJsonArray = (JSONArray) new JSONParser().parse(base64Decoded);
        for (Object conditionJson : conditionJsonArray) {
            ConditionDto conditionDto = new ConditionDto();
            JSONObject conditionJsonObject = (JSONObject) conditionJson;
            if (conditionJsonObject.containsKey(PolicyConstants.IP_SPECIFIC_TYPE.toLowerCase())) {
                JSONObject ipSpecificCondition = (JSONObject) conditionJsonObject.get(PolicyConstants.IP_SPECIFIC_TYPE
                        .toLowerCase());
                ConditionDto.IPCondition ipCondition = new Gson().fromJson(ipSpecificCondition.toJSONString(),
                        ConditionDto.IPCondition.class);
                conditionDto.setIpCondition(ipCondition);
            } else if (conditionJsonObject.containsKey(PolicyConstants.IP_RANGE_TYPE.toLowerCase())) {
                JSONObject ipRangeCondition = (JSONObject) conditionJsonObject.get(PolicyConstants.IP_RANGE_TYPE
                        .toLowerCase());
                ConditionDto.IPCondition ipCondition = new Gson().fromJson(ipRangeCondition.toJSONString(),
                        ConditionDto.IPCondition.class);
                conditionDto.setIpRangeCondition(ipCondition);
            }
            if (conditionJsonObject.containsKey(PolicyConstants.JWT_CLAIMS_TYPE.toLowerCase())) {
                JSONObject jwtClaimConditions = (JSONObject) conditionJsonObject.get(PolicyConstants.JWT_CLAIMS_TYPE
                        .toLowerCase());
                ConditionDto.JWTClaimConditions jwtClaimCondition = new Gson().fromJson(jwtClaimConditions
                        .toJSONString(), ConditionDto.JWTClaimConditions.class);
                conditionDto.setJwtClaimConditions(jwtClaimCondition);
            }
            if (conditionJsonObject.containsKey(PolicyConstants.HEADER_TYPE.toLowerCase())) {
                JSONObject headerConditionJson = (JSONObject) conditionJsonObject.get(PolicyConstants.HEADER_TYPE
                        .toLowerCase());
                ConditionDto.HeaderConditions headerConditions = new Gson().fromJson(headerConditionJson
                        .toJSONString(), ConditionDto.HeaderConditions.class);
                conditionDto.setHeaderConditions(headerConditions);
            }

            if (conditionJsonObject.containsKey(PolicyConstants.QUERY_PARAMETER_TYPE.toLowerCase())) {
                JSONObject queryParamConditionJson = (JSONObject) conditionJsonObject.get(PolicyConstants
                        .QUERY_PARAMETER_TYPE.toLowerCase());
                ConditionDto.QueryParamConditions queryParamCondition = new Gson().fromJson(queryParamConditionJson
                        .toJSONString(), ConditionDto.QueryParamConditions.class);
                conditionDto.setQueryParameterConditions(queryParamCondition);
            }
            conditionDtoList.add(conditionDto);
        }
        conditionDtoList.sort(new Comparator<ConditionDto>() {
            @Override
            public int compare(ConditionDto o1, ConditionDto o2) {

                if (o1.getIpCondition() != null && o2.getIpCondition() == null) {
                    return -1;
                } else if (o1.getIpCondition() == null && o2.getIpCondition() != null) {
                    return 1;
                } else {
                    if (o1.getIpRangeCondition() != null && o2.getIpRangeCondition() == null) {
                        return -1;
                    } else if (o1.getIpRangeCondition() == null && o2.getIpRangeCondition() != null) {
                        return 1;
                    } else {
                        if (o1.getHeaderConditions() != null && o2.getHeaderConditions() == null) {
                            return -1;
                        } else if (o1.getHeaderConditions() == null && o2.getHeaderConditions() != null) {
                            return 1;
                        } else {
                            if (o1.getQueryParameterConditions() != null && o2.getQueryParameterConditions() == null) {
                                return -1;
                            } else if (o1.getQueryParameterConditions() == null && o2.getQueryParameterConditions()
                                    != null) {
                                return 1;
                            } else {
                                if (o1.getJwtClaimConditions() != null && o2.getJwtClaimConditions() == null) {
                                    return -1;
                                } else if (o1.getJwtClaimConditions() == null && o2.getJwtClaimConditions() != null) {
                                    return 1;
                                }
                            }
                        }
                    }
                }
                return 0;
            }
        });

        return conditionDtoList;
    }

    /**
     * Get if there any tenant-specific application configurations from the tenant
     * registry
     *
     * @param tenantId The Tenant Id
     * @return JSONObject The Application Attributes read from tenant registry or else null
     * @throws APIManagementException Throws if the registry resource doesn't exist
     *                                or the content cannot be parsed to JSON
     */
    public static JSONObject getAppAttributeKeysFromRegistry(int tenantId) throws APIManagementException {

        try {
            Registry registryConfig = ServiceReferenceHolder.getInstance().getRegistryService().getConfigSystemRegistry(tenantId);
            if (registryConfig.resourceExists(APIConstants.API_TENANT_CONF_LOCATION)) {
                Resource resource = registryConfig.get(APIConstants.API_TENANT_CONF_LOCATION);
                String content = new String((byte[]) resource.getContent(), Charset.defaultCharset());
                if (content != null) {
                    JSONObject tenantConfigs = (JSONObject) new JSONParser().parse(content);
                    String property = APIConstants.ApplicationAttributes.APPLICATION_CONFIGURATIONS;
                    if (tenantConfigs.keySet().contains(property)) {
                        return (JSONObject) tenantConfigs.get(APIConstants.ApplicationAttributes.APPLICATION_CONFIGURATIONS);
                    }
                }
            }
        } catch (RegistryException exception) {
            String msg = "Error while retrieving application attributes from tenant registry.";
            throw new APIManagementException(msg, exception);
        } catch (ParseException parseExceptione) {
            String msg = "Couldn't create json object from Swagger object for custom application attributes.";
            throw new APIManagementException(msg, parseExceptione);
        }
        return null;
    }

    /**
     * Validate the input file name for invalid path elements
     *
     * @param fileName
     */
    public static void validateFileName(String fileName) throws APIManagementException {
        if (!fileName.isEmpty() && (fileName.contains("../") || fileName.contains("..\\"))) {
            handleException("File name contains invalid path elements. " + fileName);
        }
    }

    /**
     * Convert special characters to encoded value.
     *
     * @param role
     * @return encorded value
     */
    public static String sanitizeUserRole(String role) {
        if (role.contains("&")) {
            return role.replaceAll("&", "%26");
        } else {
            return role;
        }
    }

    /**
     * Util method to call SP rest api to invoke queries.
     *
     * @param appName SP app name that the query should run against
     * @param query   query
     * @return jsonObj JSONObject of the response
     * @throws APIManagementException
     */
    public static JSONObject executeQueryOnStreamProcessor(String appName, String query) throws APIManagementException {
        String spEndpoint = APIManagerAnalyticsConfiguration.getInstance().getDasServerUrl() + "/stores/query";
        String spUserName = APIManagerAnalyticsConfiguration.getInstance().getDasServerUser();
        String spPassword = APIManagerAnalyticsConfiguration.getInstance().getDasServerPassword();
        byte[] encodedAuth = Base64
                .encodeBase64((spUserName + ":" + spPassword).getBytes(Charset.forName("ISO-8859-1")));
        String authHeader = "Basic " + new String(encodedAuth);
        URL spURL;
        try {
            spURL = new URL(spEndpoint);

            HttpClient httpClient = APIUtil.getHttpClient(spURL.getPort(), spURL.getProtocol());
            HttpPost httpPost = new HttpPost(spEndpoint);

            httpPost.setHeader(HttpHeaders.AUTHORIZATION, authHeader);
            JSONObject obj = new JSONObject();
            obj.put("appName", appName);
            obj.put("query", query);

            if (log.isDebugEnabled()) {
                log.debug("Request from SP: " + obj.toJSONString());
            }

            StringEntity requestEntity = new StringEntity(obj.toJSONString(), ContentType.APPLICATION_JSON);

            httpPost.setEntity(requestEntity);

            HttpResponse response;
            try {
                response = httpClient.execute(httpPost);
                HttpEntity entity = response.getEntity();
                if (response.getStatusLine().getStatusCode() != HttpStatus.SC_OK) {
                    String error = "Error while invoking SP rest api :  " + response.getStatusLine().getStatusCode()
                            + " " + response.getStatusLine().getReasonPhrase();
                    log.error(error);
                    throw new APIManagementException(error);
                }
                String responseStr = EntityUtils.toString(entity);
                if (log.isDebugEnabled()) {
                    log.debug("Response from SP: " + responseStr);
                }
                JSONParser parser = new JSONParser();
                return (JSONObject) parser.parse(responseStr);

            } catch (ClientProtocolException e) {
                handleException("Error while connecting to the server ", e);
            } catch (IOException e) {
                handleException("Error while connecting to the server ", e);
            } catch (ParseException e) {
                handleException("Error while parsing the response ", e);
            } finally {
                httpPost.reset();
            }

        } catch (MalformedURLException e) {
            handleException("Error while parsing the stream processor url", e);
        }

        return null;

    }

    public static boolean isDueToAuthorizationFailure(Throwable e) {
        Throwable rootCause = getPossibleErrorCause(e);
        return rootCause instanceof AuthorizationFailedException
                || rootCause instanceof APIMgtAuthorizationFailedException;
    }

    /**
     * Attempts to find the actual cause of the throwable 'e'
     *
     * @param e throwable
     * @return the root cause of 'e' if the root cause exists, otherwise returns 'e' itself
     */
    private static Throwable getPossibleErrorCause(Throwable e) {
        Throwable rootCause = ExceptionUtils.getRootCause(e);
        rootCause = rootCause == null ? e : rootCause;
        return rootCause;
    }

    /**
     * Notify document artifacts if an api state change occured. This change is required to re-trigger the document
     * indexer so that the documnet indexes will be updated with the new associated api status.
     *
     * @param apiArtifact
     * @param registry
     * @throws RegistryException
     * @throws APIManagementException
     */
    public static void notifyAPIStateChangeToAssociatedDocuments(GenericArtifact apiArtifact, Registry registry)
            throws RegistryException, APIManagementException {
        Association[] docAssociations = registry
                .getAssociations(apiArtifact.getPath(), APIConstants.DOCUMENTATION_ASSOCIATION);
        for (Association association : docAssociations) {
            String documentResourcePath = association.getDestinationPath();
            Resource docResource = registry.get(documentResourcePath);
            String oldStateChangeIndicatorStatus = docResource.getProperty(APIConstants.API_STATE_CHANGE_INDICATOR);
            String newStateChangeIndicatorStatus = "false";
            if (oldStateChangeIndicatorStatus != null) {
                newStateChangeIndicatorStatus = String.valueOf(!Boolean.parseBoolean(oldStateChangeIndicatorStatus));
            }
            docResource.setProperty(APIConstants.API_STATE_CHANGE_INDICATOR, "false");
            registry.put(documentResourcePath, docResource);
        }
    }

    /**
     * This method is used to extact group ids from Extractor.
     *
     * @param response  login response String.
     * @param groupingExtractorClass    extractor class.
     * @return  group ids
     * @throws APIManagementException Throws is an error occured when stractoing group Ids
     */
    public static String[] getGroupIdsFromExtractor(String response, String groupingExtractorClass)
            throws APIManagementException {
        if (groupingExtractorClass != null) {
            try {
                LoginPostExecutor groupingExtractor = (LoginPostExecutor) APIUtil.getClassForName
                        (groupingExtractorClass).newInstance();
                //switching 2.1.0 and 2.2.0
                if (APIUtil.isMultiGroupAppSharingEnabled()) {
                    NewPostLoginExecutor newGroupIdListExtractor = (NewPostLoginExecutor) groupingExtractor;
                    return newGroupIdListExtractor.getGroupingIdentifierList(response);
                } else {
                    String groupId = groupingExtractor.getGroupingIdentifiers(response);
                    return new String[]{groupId};
                }

            } catch (ClassNotFoundException e) {
                String msg = groupingExtractorClass + " is not found in runtime";
                log.error(msg, e);
                throw new APIManagementException(msg, e);
            } catch (ClassCastException e) {
                String msg = "Cannot cast " + groupingExtractorClass + " NewPostLoginExecutor";
                log.error(msg, e);
                throw new APIManagementException(msg, e);
            } catch (IllegalAccessException e) {
                String msg = "Error occurred while invocation of getGroupingIdentifier method";
                log.error(msg, e);
                throw new APIManagementException(msg, e);
            } catch (InstantiationException e) {
                String msg = "Error occurred while instantiating " + groupingExtractorClass + " class";
                log.error(msg, e);
                throw new APIManagementException(msg, e);
            }
        }
        return null;
    }

    /**
     * This method is used to set environments values to api object.
     *
     * @param environments environments values in json format
     * @return set of environments that need to Publish
     */
    public static Set<String> extractEnvironmentsForAPI(List<String> environments) {

        Set<String> environmentStringSet = null;
        if (environments == null) {
            environmentStringSet = new HashSet<String>(
                    ServiceReferenceHolder.getInstance().getAPIManagerConfigurationService()
                            .getAPIManagerConfiguration().getApiGatewayEnvironments().keySet());
        } else {
            //handle not to publish to any of the gateways
            if (environments.size() == 1 && APIConstants.API_GATEWAY_NONE.equals(environments.get(0))) {
                environmentStringSet = new HashSet<String>();
            }
            //handle to set published gateways into api object
            else if (environments.size() > 0) {
                environmentStringSet = new HashSet<String>(environments);
                environmentStringSet.remove(APIConstants.API_GATEWAY_NONE);
            }
            //handle to publish to any of the gateways when api creating stage
            else if (environments.size() == 0) {
                environmentStringSet = new HashSet<String>(
                        ServiceReferenceHolder.getInstance().getAPIManagerConfigurationService()
                                .getAPIManagerConfiguration().getApiGatewayEnvironments().keySet());
            }
        }
        return environmentStringSet;
    }

    public static List<String> getGrantTypes() throws APIManagementException {
        OAuthAdminService oAuthAdminService = new OAuthAdminService();
        String[] allowedGrantTypes = oAuthAdminService.getAllowedGrantTypes();
        return Arrays.asList(allowedGrantTypes);
    }

    public static String getTokenUrl() throws APIManagementException {
        return ServiceReferenceHolder.getInstance().getAPIManagerConfigurationService().
                getAPIManagerConfiguration().getFirstProperty(APIConstants.REVOKE_API_URL).
                replace(REVOKE, TOKEN);
    }

    public static String getStoreUrl() throws APIManagementException {
        return ServiceReferenceHolder.getInstance().getAPIManagerConfigurationService().
                getAPIManagerConfiguration().getFirstProperty(APIConstants.API_STORE_URL);
    }

    public static Map<String, Environment> getEnvironments() {
        return ServiceReferenceHolder.getInstance().getAPIManagerConfigurationService()
                .getAPIManagerConfiguration().getApiGatewayEnvironments();
    }

    private static QName getQNameWithIdentityNS(String localPart) {
        return new QName(IdentityCoreConstants.IDENTITY_DEFAULT_NAMESPACE, localPart);
    }

    /**
     * Return autogenerated product scope when product ID is given
     *
     * @param productIdentifier product identifier
     * @return product scope
     */
    public static String getProductScope(APIProductIdentifier productIdentifier) {
        return APIConstants.PRODUCTSCOPE_PREFIX + "-" + productIdentifier.getName() + ":" + productIdentifier.getProviderName();
    }

    /**
     * Retrieves api product artifact from registry
     *
     * @param artifact
     * @param registry
     * @return APIProduct
     * @throws org.wso2.carbon.apimgt.api.APIManagementException
     */
    public static APIProduct getAPIProduct(GovernanceArtifact artifact, Registry registry)
            throws APIManagementException {

        APIProduct apiProduct;
        try {
            String artifactPath = GovernanceUtils.getArtifactPath(registry, artifact.getId());
            String providerName = artifact.getAttribute(APIConstants.API_OVERVIEW_PROVIDER);
            String productName = artifact.getAttribute(APIConstants.API_OVERVIEW_NAME);
            String productVersion = artifact.getAttribute(APIConstants.API_OVERVIEW_VERSION);
            APIProductIdentifier apiProductIdentifier = new APIProductIdentifier(providerName, productName,
                    productVersion);
            apiProduct = new APIProduct(apiProductIdentifier);
            apiProduct.setRating(Float.toString(getAverageRating(apiProductIdentifier)));
            ApiMgtDAO.getInstance().setAPIProductFromDB(apiProduct);

            setResourceProperties(apiProduct, registry, artifactPath);

            //set uuid
            apiProduct.setUuid(artifact.getId());
            apiProduct.setContext(artifact.getAttribute(APIConstants.API_OVERVIEW_CONTEXT));
            apiProduct.setDescription(artifact.getAttribute(APIConstants.API_OVERVIEW_DESCRIPTION));
            apiProduct.setState(artifact.getAttribute(APIConstants.API_OVERVIEW_STATUS));
            apiProduct.setVisibility(artifact.getAttribute(APIConstants.API_OVERVIEW_VISIBILITY));
            apiProduct.setVisibleRoles(artifact.getAttribute(APIConstants.API_OVERVIEW_VISIBLE_ROLES));
            apiProduct.setVisibleTenants(artifact.getAttribute(APIConstants.API_OVERVIEW_VISIBLE_TENANTS));
            apiProduct.setBusinessOwner(artifact.getAttribute(APIConstants.API_OVERVIEW_BUSS_OWNER));
            apiProduct.setBusinessOwnerEmail(artifact.getAttribute(APIConstants.API_OVERVIEW_BUSS_OWNER_EMAIL));
            apiProduct.setTechnicalOwner(artifact.getAttribute(APIConstants.API_OVERVIEW_TEC_OWNER));
            apiProduct.setTechnicalOwnerEmail(artifact.getAttribute(APIConstants.API_OVERVIEW_TEC_OWNER_EMAIL));
            apiProduct.setSubscriptionAvailability(artifact.getAttribute(APIConstants.API_OVERVIEW_SUBSCRIPTION_AVAILABILITY));
            apiProduct.setSubscriptionAvailableTenants(artifact.getAttribute(APIConstants.API_OVERVIEW_SUBSCRIPTION_AVAILABLE_TENANTS));
            String environments = artifact.getAttribute(APIConstants.API_OVERVIEW_ENVIRONMENTS);
            apiProduct.setEnvironments(extractEnvironmentsForAPI(environments));
            apiProduct.setTransports(artifact.getAttribute(APIConstants.API_OVERVIEW_TRANSPORTS));
            apiProduct.setApiSecurity(artifact.getAttribute(APIConstants.API_OVERVIEW_API_SECURITY));
            apiProduct.setAuthorizationHeader(artifact.getAttribute(APIConstants.API_OVERVIEW_AUTHORIZATION_HEADER));
            apiProduct.setCorsConfiguration(getCorsConfigurationFromArtifact(artifact));
            apiProduct.setCreatedTime(registry.get(artifactPath).getCreatedTime());
            apiProduct.setLastUpdated(registry.get(artifactPath).getLastModified());
            apiProduct.setType(artifact.getAttribute(APIConstants.API_OVERVIEW_TYPE));
            String tenantDomainName = MultitenantUtils.getTenantDomain(replaceEmailDomainBack(providerName));
            int tenantId = ServiceReferenceHolder.getInstance().getRealmService().getTenantManager()
                    .getTenantId(tenantDomainName);

            String tiers = artifact.getAttribute(APIConstants.API_OVERVIEW_TIER);
            Map<String, Tier> definedTiers = getTiers(tenantId);
            Set<Tier> availableTier = getAvailableTiers(definedTiers, tiers, productName);
            apiProduct.setAvailableTiers(availableTier);

            // We set the context template here
            apiProduct.setContextTemplate(artifact.getAttribute(APIConstants.API_OVERVIEW_CONTEXT_TEMPLATE));
            apiProduct.setEnableSchemaValidation(Boolean.parseBoolean(artifact.getAttribute(APIConstants.
                    API_OVERVIEW_ENABLE_JSON_SCHEMA)));
            apiProduct.setResponseCache(artifact.getAttribute(APIConstants.API_OVERVIEW_RESPONSE_CACHING));

            int cacheTimeout = APIConstants.API_RESPONSE_CACHE_TIMEOUT;
            try {
                cacheTimeout = Integer.parseInt(artifact.getAttribute(APIConstants.API_OVERVIEW_CACHE_TIMEOUT));
            } catch (NumberFormatException e) {
                if (log.isDebugEnabled()) {
                    log.debug("Error in converting cache time out due to " + e.getMessage());
                }
            }
            apiProduct.setCacheTimeout(cacheTimeout);

            List<APIProductResource> resources = ApiMgtDAO.getInstance().
                    getAPIProductResourceMappings(apiProductIdentifier);

            Set<String> tags = new HashSet<String>();
            Tag[] tag = registry.getTags(artifactPath);
            for (Tag tag1 : tag) {
                tags.add(tag1.getTagName());
            }
            apiProduct.addTags(tags);

            for (APIProductResource resource : resources) {
                String apiPath = APIUtil.getAPIPath(resource.getApiIdentifier());

                Resource productResource = registry.get(apiPath);
                String artifactId = productResource.getUUID();
                resource.setApiId(artifactId);

                GenericArtifactManager artifactManager = getArtifactManager(registry,
                        APIConstants.API_KEY);

                GenericArtifact apiArtifact = artifactManager.getGenericArtifact(resource.getApiId());
                API api = getAPI(apiArtifact, registry);

                resource.setEndpointConfig(api.getEndpointConfig());
            }
            apiProduct.setProductResources(resources);
            //set data and status related to monetization
            apiProduct.setMonetizationStatus(Boolean.parseBoolean(artifact.getAttribute
                    (APIConstants.Monetization.API_MONETIZATION_STATUS)));
            String monetizationInfo = artifact.getAttribute(APIConstants.Monetization.API_MONETIZATION_PROPERTIES);
            if (StringUtils.isNotBlank(monetizationInfo)) {
                JSONParser parser = new JSONParser();
                JSONObject jsonObj = (JSONObject) parser.parse(monetizationInfo);
                apiProduct.setMonetizationProperties(jsonObj);
            }
        } catch (GovernanceException e) {
            String msg = "Failed to get API Product for artifact ";
            throw new APIManagementException(msg, e);
        } catch (RegistryException e) {
            String msg = "Failed to get LastAccess time or Rating";
            throw new APIManagementException(msg, e);
        } catch (UserStoreException e) {
            String msg = "Failed to get User Realm of API Product Provider";
            throw new APIManagementException(msg, e);
        } catch (ParseException e) {
            String msg = "Failed to get parse monetization information.";
            throw new APIManagementException(msg, e);
        }
        return apiProduct;
    }

    /**
     * Return the admin username read from the user-mgt.xml
     *
     * @return
     * @throws APIMgtInternalException
     */
    public static String getAdminUsername() throws APIMgtInternalException {
        String adminName = "admin";
        try {
            String tenantDomain = CarbonContext.getThreadLocalCarbonContext().getTenantDomain();
            int tenantId = ServiceReferenceHolder.getInstance().getRealmService().getTenantManager().
                    getTenantId(tenantDomain);

            PrivilegedCarbonContext.startTenantFlow();
            PrivilegedCarbonContext.getThreadLocalCarbonContext().setTenantDomain(tenantDomain);
            PrivilegedCarbonContext.getThreadLocalCarbonContext().setTenantId(tenantId);

            adminName = ServiceReferenceHolder.getInstance().getRealmService().getTenantUserRealm(tenantId)
                    .getRealmConfiguration().getAdminUserName();

        } catch (UserStoreException e) {
            handleInternalException("Error in getting admin username from user-mgt.xml", e);
        } finally {
            PrivilegedCarbonContext.endTenantFlow();
        }
        return adminName;
    }

    /**
     * Return the admin password read from the user-mgt.xml
     *
     * @return
     * @throws APIMgtInternalException
     */
    public static String getAdminPassword() throws APIMgtInternalException {
        String adminPassword = "admin";
        try {
            String tenantDomain = CarbonContext.getThreadLocalCarbonContext().getTenantDomain();
            int tenantId = ServiceReferenceHolder.getInstance().getRealmService().getTenantManager().
                    getTenantId(tenantDomain);

            PrivilegedCarbonContext.startTenantFlow();
            PrivilegedCarbonContext.getThreadLocalCarbonContext().setTenantDomain(tenantDomain);
            PrivilegedCarbonContext.getThreadLocalCarbonContext().setTenantId(tenantId);

            adminPassword = ServiceReferenceHolder.getInstance().getRealmService().getTenantUserRealm(tenantId)
                    .getRealmConfiguration().getAdminPassword();

        } catch (UserStoreException e) {
            handleInternalException("Error in getting admin password from user-mgt.xml", e);
        } finally {
            PrivilegedCarbonContext.endTenantFlow();
        }
        return adminPassword;
    }

    /**
     * This method returns the base64 encoded for the given username and password
     *
     * @return base64 encoded username and password
     */
    public static String getBase64EncodedAdminCredentials() throws APIMgtInternalException {
        String credentials = getAdminUsername() + ":" + getAdminPassword();
        byte[] encodedCredentials = Base64.encodeBase64(
                credentials.getBytes(Charset.forName("UTF-8")));
        return new String(encodedCredentials, Charset.forName("UTF-8"));
    }

    /* Utility method to get api identifier from api path.
     *
     * @param productPath Path of the API Product in registry
     * @return relevant API Product Identifier
     */
    public static APIProductIdentifier getProductIdentifier(String productPath) {
        int length = (APIConstants.API_ROOT_LOCATION + RegistryConstants.PATH_SEPARATOR).length();
        String relativePath = productPath.substring(length);
        String[] values = relativePath.split(RegistryConstants.PATH_SEPARATOR);
        if (values.length > 3) {
            return new APIProductIdentifier(values[0], values[1], values[2]);
        }
        return null;
    }

    /**
     * Utility method to get product documentation content file path
     *
     * @param productId         APIProductIdentifier
     * @param documentationName String
     * @return Doc content path
     */
    public static String getProductDocContentPath(APIProductIdentifier productId, String documentationName) {
        return getProductDocPath(productId) + documentationName;
    }

    /**
     * Utility method to get product documentation path
     *
     * @param productId APIProductIdentifier
     * @return Doc path
     */
    public static String getProductDocPath(APIProductIdentifier productId) {
        return APIConstants.API_ROOT_LOCATION + RegistryConstants.PATH_SEPARATOR +
                productId.getProviderName() + RegistryConstants.PATH_SEPARATOR +
                productId.getName() + RegistryConstants.PATH_SEPARATOR +
                productId.getVersion() + RegistryConstants.PATH_SEPARATOR +
                APIConstants.DOC_DIR + RegistryConstants.PATH_SEPARATOR;
    }

    /**
     * Check whether the user has the given role
     *
     * @param username Logged-in username
     * @param roleName role that needs to be checked
     * @throws UserStoreException
     */
    public static boolean checkIfUserInRole(String username, String roleName) throws UserStoreException {
        String tenantDomain = MultitenantUtils.getTenantDomain(APIUtil.replaceEmailDomainBack(username));
        String tenantAwareUserName = MultitenantUtils.getTenantAwareUsername(username);
        int tenantId = ServiceReferenceHolder.getInstance().getRealmService().getTenantManager()
                .getTenantId(tenantDomain);

        RealmService realmService = ServiceReferenceHolder.getInstance().getRealmService();
        UserRealm realm = (UserRealm) realmService.getTenantUserRealm(tenantId);
        org.wso2.carbon.user.core.UserStoreManager manager = realm.getUserStoreManager();
        AbstractUserStoreManager abstractManager = (AbstractUserStoreManager) manager;
        return abstractManager.isUserInRole(tenantAwareUserName, roleName);
    }

    public static JSONArray getMonetizationAttributes() {
        return ServiceReferenceHolder.getInstance().getAPIManagerConfigurationService().getAPIManagerConfiguration()
                .getMonetizationAttributes();
    }

    /**
     * Utility method to sign a JWT assertion with a particular signature algorithm
     *
     * @param assertion          valid JWT assertion
     * @param privateKey         private key which use to sign the JWT assertion
     * @param signatureAlgorithm signature algorithm which use to sign the JWT assertion
     * @return byte array of the JWT signature
     * @throws APIManagementException
     */
    public static byte[] signJwt(String assertion, PrivateKey privateKey, String signatureAlgorithm) throws APIManagementException {
        try {
            //initialize signature with private key and algorithm
            Signature signature = Signature.getInstance(signatureAlgorithm);
            signature.initSign(privateKey);

            //update signature with data to be signed
            byte[] dataInBytes = assertion.getBytes(Charset.defaultCharset());
            signature.update(dataInBytes);

            //sign the assertion and return the signature
            return signature.sign();
        } catch (NoSuchAlgorithmException e) {
            //do not log
            throw new APIManagementException("Signature algorithm not found", e);
        } catch (InvalidKeyException e) {
            //do not log
            throw new APIManagementException("Invalid private key provided for signing", e);
        } catch (SignatureException e) {
            //do not log
            throw new APIManagementException("Error while signing JWT", e);
        }
    }

    /**
     * Utility method to generate JWT header with public certificate thumbprint for signature verification.
     *
     * @param publicCert         - The public certificate which needs to include in the header as thumbprint
     * @param signatureAlgorithm signature algorithm which needs to include in the header
     * @throws APIManagementException
     */
    public static String generateHeader(Certificate publicCert, String signatureAlgorithm) throws APIManagementException {
        try {
            //generate the SHA-1 thumbprint of the certificate
            MessageDigest digestValue = MessageDigest.getInstance("SHA-1");
            byte[] der = publicCert.getEncoded();
            digestValue.update(der);
            byte[] digestInBytes = digestValue.digest();
            String publicCertThumbprint = hexify(digestInBytes);
            String base64UrlEncodedThumbPrint;
            base64UrlEncodedThumbPrint = java.util.Base64.getUrlEncoder()
                    .encodeToString(publicCertThumbprint.getBytes("UTF-8"));
            StringBuilder jwtHeader = new StringBuilder();
            //Sample header
            //{"typ":"JWT", "alg":"SHA256withRSA", "x5t":"a_jhNus21KVuoFx65LmkW2O_l10"}
            //{"typ":"JWT", "alg":"[2]", "x5t":"[1]"}
            jwtHeader.append("{\"typ\":\"JWT\",");
            jwtHeader.append("\"alg\":\"");
            jwtHeader.append(getJWSCompliantAlgorithmCode(signatureAlgorithm));
            jwtHeader.append("\",");

            jwtHeader.append("\"x5t\":\"");
            jwtHeader.append(base64UrlEncodedThumbPrint);
            jwtHeader.append('\"');

            jwtHeader.append('}');
            return jwtHeader.toString();

        } catch (Exception e) {
            throw new APIManagementException("Error in generating public certificate thumbprint", e);
        }
    }

    /**
     * Get the JWS compliant signature algorithm code of the algorithm used to sign the JWT.
     *
     * @param signatureAlgorithm - The algorithm used to sign the JWT. If signing is disabled, the value will be NONE.
     * @return - The JWS Compliant algorithm code of the signature algorithm.
     */
    public static String getJWSCompliantAlgorithmCode(String signatureAlgorithm) {
        if (signatureAlgorithm == null || NONE.equals(signatureAlgorithm)) {
            return JWTSignatureAlg.NONE.getJwsCompliantCode();
        } else if (SHA256_WITH_RSA.equals(signatureAlgorithm)) {
            return JWTSignatureAlg.SHA256_WITH_RSA.getJwsCompliantCode();
        } else {
            return signatureAlgorithm;
        }
    }

    /**
     * Helper method to hexify a byte array.
     *
     * @param bytes - The input byte array
     * @return hexadecimal representation
     */
    public static String hexify(byte bytes[]) {
        char[] hexDigits = {'0', '1', '2', '3', '4', '5', '6', '7',
                '8', '9', 'a', 'b', 'c', 'd', 'e', 'f'};

        StringBuilder buf = new StringBuilder(bytes.length * 2);
        for (byte aByte : bytes) {
            buf.append(hexDigits[(aByte & 0xf0) >> 4]);
            buf.append(hexDigits[aByte & 0x0f]);
        }
        return buf.toString();
    }

    public static JwtTokenInfoDTO getJwtTokenInfoDTO(Application application, String userName, String tenantDomain)
            throws APIManagementException {

        String applicationName = application.getName();

        String appOwner = application.getOwner();
        APISubscriptionInfoDTO[] apis = ApiMgtDAO.getInstance()
                .getSubscribedAPIsForAnApp(appOwner, applicationName);

        JwtTokenInfoDTO jwtTokenInfoDTO = new JwtTokenInfoDTO();
        jwtTokenInfoDTO.setSubscriber("sub");
        jwtTokenInfoDTO.setEndUserName(userName);
        jwtTokenInfoDTO.setContentAware(true);

        Set<String> subscriptionTiers = new HashSet<>();
        List<SubscribedApiDTO> subscribedApiDTOList = new ArrayList<SubscribedApiDTO>();
        for (APISubscriptionInfoDTO api : apis) {
            subscriptionTiers.add(api.getSubscriptionTier());

            SubscribedApiDTO subscribedApiDTO = new SubscribedApiDTO();
            subscribedApiDTO.setName(api.getApiName());
            subscribedApiDTO.setContext(api.getContext());
            subscribedApiDTO.setVersion(api.getVersion());
            subscribedApiDTO.setPublisher(api.getProviderId());
            subscribedApiDTO.setSubscriptionTier(api.getSubscriptionTier());
            subscribedApiDTO.setSubscriberTenantDomain(tenantDomain);
            subscribedApiDTOList.add(subscribedApiDTO);
        }
        jwtTokenInfoDTO.setSubscribedApiDTOList(subscribedApiDTOList);

        if (subscriptionTiers.size() > 0) {
            SubscriptionPolicy[] subscriptionPolicies = ApiMgtDAO.getInstance()
                    .getSubscriptionPolicies(subscriptionTiers.toArray(new String[0]), APIUtil.getTenantId(appOwner));

            Map<String, SubscriptionPolicyDTO> subscriptionPolicyDTOList = new HashMap<>();
            for (SubscriptionPolicy subscriptionPolicy : subscriptionPolicies) {
                SubscriptionPolicyDTO subscriptionPolicyDTO = new SubscriptionPolicyDTO();
                subscriptionPolicyDTO.setSpikeArrestLimit(subscriptionPolicy.getRateLimitCount());
                subscriptionPolicyDTO.setSpikeArrestUnit(subscriptionPolicy.getRateLimitTimeUnit());
                subscriptionPolicyDTO.setStopOnQuotaReach(subscriptionPolicy.isStopOnQuotaReach());
                subscriptionPolicyDTOList.put(subscriptionPolicy.getPolicyName(), subscriptionPolicyDTO);
            }
            jwtTokenInfoDTO.setSubscriptionPolicyDTOList(subscriptionPolicyDTOList);
        }
        return jwtTokenInfoDTO;
    }

    public static String getApiKeyAlias() {
        APIManagerConfiguration config = ServiceReferenceHolder.getInstance().
                getAPIManagerConfigurationService().getAPIManagerConfiguration();
        String alias = config.getFirstProperty(APIConstants.API_STORE_API_KEY_ALIAS);
        if (alias == null) {
            log.warn("The configurations related to Api Key alias in APIStore " +
                    "are missing in api-manager.xml. Hence returning the default value.");
            return APIConstants.GATEWAY_PUBLIC_CERTIFICATE_ALIAS;
        }
        return alias;
    }

    /**
     * Get the workflow status information for the given api for the given workflow type
     *
     * @param apiIdentifier Api identifier
     * @param workflowType  workflow type
     * @return WorkflowDTO
     * @throws APIManagementException
     */
    public static WorkflowDTO getAPIWorkflowStatus(APIIdentifier apiIdentifier, String workflowType)
            throws APIManagementException {
        ApiMgtDAO apiMgtDAO = ApiMgtDAO.getInstance();
        int apiId = apiMgtDAO.getAPIID(apiIdentifier, null);
        WorkflowDTO wfDTO = apiMgtDAO.retrieveWorkflowFromInternalReference(Integer.toString(apiId),
                WorkflowConstants.WF_TYPE_AM_API_STATE);
        return wfDTO;
    }

    /**
     * Get expiry time of a given jwt token. This method should be called only after validating whether the token is
     * JWT via isValidJWT method.
     * @param token jwt token.
     * @return the expiry time.
     */
    public static Long getExpiryifJWT(String token) {

        String[] jwtParts = token.split("\\.");
        org.json.JSONObject jwtPayload = new org.json.JSONObject(new String(java.util.Base64.getUrlDecoder().
                decode(jwtParts[1])));
        return jwtPayload.getLong("exp"); // extract expiry time and return
    }

    /**
     * Checks whether the given token is a valid JWT by parsing header and validating the
     * header,payload,signature format
     * @param token the token to be validated
     * @return true if valid JWT
     */
    public static boolean isValidJWT(String token) {

        boolean isJwtToken = false;
        try {
            org.json.JSONObject decodedHeader = new org.json.JSONObject(new String(java.util.Base64.getUrlDecoder()
                    .decode(token.split("\\.")[0])));
            // Check if the decoded header contains type as 'JWT'.
            if (APIConstants.JWT.equals(decodedHeader.getString(APIConstants.JwtTokenConstants.TOKEN_TYPE))
                    && (StringUtils.countMatches(token, APIConstants.DOT) == 2)) {
                isJwtToken = true;
            } else {
                log.debug("Not a valid JWT token. " + getMaskedToken(token));
            }
        } catch (JSONException | IllegalArgumentException e) {
            isJwtToken = false;
            log.debug("Not a valid JWT token. " + getMaskedToken(token), e);
        }
        return isJwtToken;
    }

    /**
     * Get signature of  given JWT token. This method should be called only after validating whether the token is
     * JWT via isValidJWT method.
     * @param token jwt token.
     * @return signature of the jwt token.
     */
    public static String getSignatureIfJWT(String token) {

        String[] jwtParts = token.split("\\.");
        return jwtParts[2];
    }

    /**
     * Extracts the tenant domain of the subject in a given JWT
     * @param token jwt token
     * @return tenant domain of the the sub claim
     */
    public static String getTenantDomainIfJWT(String token) {

        String[] jwtParts = token.split("\\.");
        org.json.JSONObject jwtPayload = new org.json.JSONObject(new String(java.util.Base64.getUrlDecoder().
                decode(jwtParts[1])));
        String jwtSubClaim = jwtPayload.getString("sub"); // extract sub claim from payload
        return MultitenantUtils.getTenantDomain(jwtSubClaim);
    }

    /**
     * Returns a masked token for a given token.
     *
     * @param token token to be masked
     * @return masked token.
     */
    public static String getMaskedToken(String token) {

        if (token.length() >= 10) {
            return "XXXXX" + token.substring(token.length() - 10);
        } else {
            return "XXXXX" + token.substring(token.length() / 2);
        }
    }
}<|MERGE_RESOLUTION|>--- conflicted
+++ resolved
@@ -1317,19 +1317,18 @@
             artifact.setAttribute(APIConstants.API_OVERVIEW_CONTEXT_TEMPLATE, apiProduct.getContextTemplate());
             artifact.setAttribute(APIConstants.API_OVERVIEW_VERSION_TYPE, "context");
 
-<<<<<<< HEAD
+            String apiSecurity = artifact.getAttribute(APIConstants.API_OVERVIEW_API_SECURITY);
+            if (apiSecurity != null && !apiSecurity.contains(APIConstants.DEFAULT_API_SECURITY_OAUTH2) &&
+                    !apiSecurity.contains(APIConstants.API_SECURITY_API_KEY)) {
+                artifact.setAttribute(APIConstants.API_OVERVIEW_TIER, "");
+            }
+
             //set monetization status (i.e - enabled or disabled)
             artifact.setAttribute(APIConstants.Monetization.API_MONETIZATION_STATUS, Boolean.toString(apiProduct.getMonetizationStatus()));
             //set additional monetization data
             if (apiProduct.getMonetizationProperties() != null) {
                 artifact.setAttribute(APIConstants.Monetization.API_MONETIZATION_PROPERTIES,
                         apiProduct.getMonetizationProperties().toJSONString());
-=======
-            String apiSecurity = artifact.getAttribute(APIConstants.API_OVERVIEW_API_SECURITY);
-            if (apiSecurity != null && !apiSecurity.contains(APIConstants.DEFAULT_API_SECURITY_OAUTH2) &&
-                    !apiSecurity.contains(APIConstants.API_SECURITY_API_KEY)) {
-                artifact.setAttribute(APIConstants.API_OVERVIEW_TIER, "");
->>>>>>> 9e717fb5
             }
         } catch (GovernanceException e) {
             String msg = "Failed to create API for : " + apiProduct.getId().getName();
@@ -9036,6 +9035,7 @@
 
                 resource.setEndpointConfig(api.getEndpointConfig());
             }
+
             apiProduct.setProductResources(resources);
             //set data and status related to monetization
             apiProduct.setMonetizationStatus(Boolean.parseBoolean(artifact.getAttribute
