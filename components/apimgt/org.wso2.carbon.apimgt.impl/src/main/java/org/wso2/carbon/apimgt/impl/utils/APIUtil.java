--- conflicted
+++ resolved
@@ -1373,15 +1373,7 @@
                     String type=storeElem.getAttributeValue(new QName(APIConstants.EXTERNAL_API_STORE_TYPE));
                     store.setType(type); //Set Store type [eg:wso2]
                     String name=storeElem.getAttributeValue(new QName(APIConstants.EXTERNAL_API_STORE_ID));
-
-                    String className=storeElem.getAttributeValue(new QName(APIConstants.EXTERNAL_API_STORE_CLASS_NAME));
-
-                    Class publisherClass = APIStore.class.getClassLoader().loadClass(className);
-                    APIPublisher publisher = (APIPublisher)publisherClass.newInstance();
-                    store.setPublisher(publisher);
-
-                    if(name==null){
-
+                    if (name == null) {
                         try {
                             throw new APIManagementException("The ExternalAPIStore name attribute is not defined in api-manager.xml.");
                         } catch (APIManagementException e) {
@@ -1428,15 +1420,6 @@
             String msg = "Malformed XML found in the External Stores Configuration resource";
             log.error(msg, e);
             throw new APIManagementException(msg, e);
-        } catch (ClassNotFoundException e) {
-            String msg = "Unable to find class";
-            log.error(msg, e);
-        } catch (InstantiationException e) {
-            String msg = "Unable to instantiate class";
-            log.error(msg, e);
-        } catch (IllegalAccessException e) {
-            String msg = "Illegal attempt to invoke class methods";
-            log.error(msg, e);
         }
         return externalAPIStores;
     }
@@ -2136,12 +2119,8 @@
 
 	/**
 	 * Load the External API Store Configuration  to the registry
-<<<<<<< HEAD
-     *
-=======
 	 *
 	 * @param tenant
->>>>>>> 7018a526
 	 * @param tenantID
 	 * @throws org.wso2.carbon.apimgt.api.APIManagementException
 	 */
