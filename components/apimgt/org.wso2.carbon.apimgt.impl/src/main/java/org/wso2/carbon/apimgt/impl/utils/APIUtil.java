/*
*  Copyright (c) 2005-2011, WSO2 Inc. (http://www.wso2.org) All Rights Reserved.
*
*  WSO2 Inc. licenses this file to you under the Apache License,
*  Version 2.0 (the "License"); you may not use this file except
*  in compliance with the License.
*  You may obtain a copy of the License at
*
*    http://www.apache.org/licenses/LICENSE-2.0
*
* Unless required by applicable law or agreed to in writing,
* software distributed under the License is distributed on an
* "AS IS" BASIS, WITHOUT WARRANTIES OR CONDITIONS OF ANY
* KIND, either express or implied.  See the License for the
* specific language governing permissions and limitations
* under the License.
*/

package org.wso2.carbon.apimgt.impl.utils;

import com.google.gson.Gson;

import org.apache.axiom.om.OMElement;
import org.apache.axiom.om.impl.builder.StAXOMBuilder;
import org.apache.axiom.om.util.AXIOMUtil;
import org.apache.axis2.Constants;
import org.apache.axis2.client.Options;
import org.apache.axis2.client.ServiceClient;
import org.apache.axis2.context.ConfigurationContext;
import org.apache.axis2.transport.http.HTTPConstants;
import org.apache.commons.codec.binary.Base64;
import org.apache.commons.io.IOUtils;
import org.apache.commons.lang.ArrayUtils;
import org.apache.commons.logging.Log;
import org.apache.commons.logging.LogFactory;
import org.apache.solr.common.SolrDocument;
import org.apache.solr.common.SolrDocumentList;
import org.apache.woden.WSDLException;
import org.apache.woden.WSDLFactory;
import org.apache.woden.WSDLReader;
import org.json.simple.JSONArray;
import org.json.simple.JSONObject;
import org.json.simple.parser.JSONParser;
import org.json.simple.parser.ParseException;
import org.w3c.dom.Document;
import org.wso2.carbon.CarbonConstants;
import org.wso2.carbon.apimgt.api.APIManagementException;
import org.wso2.carbon.apimgt.api.doc.model.APIDefinition;
import org.wso2.carbon.apimgt.api.doc.model.APIResource;
import org.wso2.carbon.apimgt.api.doc.model.Operation;
import org.wso2.carbon.apimgt.api.doc.model.Parameter;
import org.wso2.carbon.apimgt.api.model.*;
import org.wso2.carbon.apimgt.impl.APIConstants;
import org.wso2.carbon.apimgt.impl.APIManagerConfiguration;
import org.wso2.carbon.apimgt.impl.dao.ApiMgtDAO;
import org.wso2.carbon.apimgt.impl.dto.APIKeyValidationInfoDTO;
import org.wso2.carbon.apimgt.impl.dto.Environment;
import org.wso2.carbon.apimgt.impl.internal.APIManagerComponent;
import org.wso2.carbon.apimgt.impl.internal.ServiceReferenceHolder;
import org.wso2.carbon.apimgt.keymgt.client.SubscriberKeyMgtClient;
import org.wso2.carbon.base.MultitenantConstants;
import org.wso2.carbon.base.ServerConfiguration;
import org.wso2.carbon.context.CarbonContext;
import org.wso2.carbon.context.PrivilegedCarbonContext;
import org.wso2.carbon.core.commons.stub.loggeduserinfo.ExceptionException;
import org.wso2.carbon.core.commons.stub.loggeduserinfo.LoggedUserInfo;
import org.wso2.carbon.core.commons.stub.loggeduserinfo.LoggedUserInfoAdminStub;
import org.wso2.carbon.core.multitenancy.utils.TenantAxisUtils;
import org.wso2.carbon.core.util.CryptoException;
import org.wso2.carbon.core.util.CryptoUtil;
import org.wso2.carbon.governance.api.common.dataobjects.GovernanceArtifact;
import org.wso2.carbon.governance.api.endpoints.EndpointManager;
import org.wso2.carbon.governance.api.endpoints.dataobjects.Endpoint;
import org.wso2.carbon.governance.api.exception.GovernanceException;
import org.wso2.carbon.governance.api.generic.GenericArtifactManager;
import org.wso2.carbon.governance.api.generic.dataobjects.GenericArtifact;
import org.wso2.carbon.governance.api.util.GovernanceConstants;
import org.wso2.carbon.governance.api.util.GovernanceUtils;
import org.wso2.carbon.identity.oauth.config.OAuthServerConfiguration;
import org.wso2.carbon.registry.core.*;
import org.wso2.carbon.registry.core.Tag;
import org.wso2.carbon.registry.core.config.Mount;
import org.wso2.carbon.registry.core.config.RegistryContext;
import org.wso2.carbon.registry.core.exceptions.RegistryException;
import org.wso2.carbon.registry.core.jdbc.realm.RegistryAuthorizationManager;
import org.wso2.carbon.registry.core.pagination.PaginationContext;
import org.wso2.carbon.registry.core.service.RegistryService;
import org.wso2.carbon.registry.core.service.TenantRegistryLoader;
import org.wso2.carbon.registry.core.session.UserRegistry;
import org.wso2.carbon.registry.core.utils.RegistryUtils;
import org.wso2.carbon.registry.indexing.indexer.IndexerException;
import org.wso2.carbon.registry.indexing.solr.SolrClient;
import org.wso2.carbon.user.api.*;
import org.wso2.carbon.user.core.UserCoreConstants;
import org.wso2.carbon.user.core.UserRealm;
import org.wso2.carbon.user.core.service.RealmService;
import org.wso2.carbon.user.mgt.UserMgtConstants;
import org.wso2.carbon.utils.CarbonUtils;
import org.wso2.carbon.utils.ConfigurationContextService;
import org.wso2.carbon.utils.FileUtil;
import org.wso2.carbon.utils.multitenancy.MultitenantUtils;
import org.xml.sax.SAXException;

import javax.cache.Cache;
import javax.cache.CacheConfiguration;
import javax.cache.CacheManager;
import javax.cache.Caching;
import javax.xml.namespace.QName;
import javax.xml.parsers.DocumentBuilder;
import javax.xml.parsers.DocumentBuilderFactory;
import javax.xml.parsers.ParserConfigurationException;
import javax.xml.stream.XMLInputFactory;
import javax.xml.stream.XMLStreamException;
import javax.xml.stream.XMLStreamReader;

import java.io.*;
import java.math.BigDecimal;
import java.math.RoundingMode;
import java.net.MalformedURLException;
import java.net.URL;
import java.rmi.RemoteException;
import java.util.*;
import java.util.Map.Entry;
import java.util.concurrent.TimeUnit;
/**
 * This class contains the utility methods used by the implementations of APIManager, APIProvider
 * and APIConsumer interfaces.
 */
public final class APIUtil {

    private static final Log log = LogFactory.getLog(APIUtil.class);

    private static boolean isContextCacheInitialized = false;

    private static Set<Integer> registryInitializedTenants = new HashSet<Integer>();
    private static GenericArtifactManager genericArtifactManager;

    /**
     * This method used to get API from governance artifact
     *
     * @param artifact API artifact
     * @param registry Registry
     * @return API
     * @throws org.wso2.carbon.apimgt.api.APIManagementException if failed to get API from artifact
     */
    public static API getAPI(GovernanceArtifact artifact, Registry registry)
            throws APIManagementException {

        API api;
        try {
            String providerName = artifact.getAttribute(APIConstants.API_OVERVIEW_PROVIDER);
            String apiName = artifact.getAttribute(APIConstants.API_OVERVIEW_NAME);
            String apiVersion = artifact.getAttribute(APIConstants.API_OVERVIEW_VERSION);
            APIIdentifier apiId=new APIIdentifier(providerName, apiName, apiVersion);
            api = new API(apiId);
            // set rating
            String artifactPath = GovernanceUtils.getArtifactPath(registry, artifact.getId());
           // BigDecimal bigDecimal = new BigDecimal(getAverageRating(apiId));
            //BigDecimal res = bigDecimal.setScale(1, RoundingMode.HALF_UP);
            api.setRating(getAverageRating(apiId));
            //set description
            api.setDescription(artifact.getAttribute(APIConstants.API_OVERVIEW_DESCRIPTION));
            //set last access time
            api.setLastUpdated(registry.get(artifactPath).getLastModified());
            // set url
            api.setUrl(artifact.getAttribute(APIConstants.API_OVERVIEW_ENDPOINT_URL));
            api.setSandboxUrl(artifact.getAttribute(APIConstants.API_OVERVIEW_SANDBOX_URL));
            api.setStatus(getApiStatus(artifact.getAttribute(APIConstants.API_OVERVIEW_STATUS)));
            api.setThumbnailUrl(artifact.getAttribute(APIConstants.API_OVERVIEW_THUMBNAIL_URL));
            api.setWsdlUrl(artifact.getAttribute(APIConstants.API_OVERVIEW_WSDL));
            api.setWadlUrl(artifact.getAttribute(APIConstants.API_OVERVIEW_WADL));
            api.setTechnicalOwner(artifact.getAttribute(APIConstants.API_OVERVIEW_TEC_OWNER));
            api.setTechnicalOwnerEmail(artifact.getAttribute(APIConstants.API_OVERVIEW_TEC_OWNER_EMAIL));
            api.setBusinessOwner(artifact.getAttribute(APIConstants.API_OVERVIEW_BUSS_OWNER));
            api.setBusinessOwnerEmail(artifact.getAttribute(APIConstants.API_OVERVIEW_BUSS_OWNER_EMAIL));
            api.setVisibility(artifact.getAttribute(APIConstants.API_OVERVIEW_VISIBILITY));
            api.setVisibleRoles(artifact.getAttribute(APIConstants.API_OVERVIEW_VISIBLE_ROLES));
            api.setVisibleTenants(artifact.getAttribute(APIConstants.API_OVERVIEW_VISIBLE_TENANTS));
            api.setEndpointSecured(Boolean.parseBoolean(artifact.getAttribute(APIConstants.API_OVERVIEW_ENDPOINT_SECURED)));
            api.setEndpointUTUsername(artifact.getAttribute(APIConstants.API_OVERVIEW_ENDPOINT_USERNAME));
            api.setEndpointUTPassword(artifact.getAttribute(APIConstants.API_OVERVIEW_ENDPOINT_PASSWORD));
            api.setTransports(artifact.getAttribute(APIConstants.API_OVERVIEW_TRANSPORTS));
            api.setInSequence(artifact.getAttribute(APIConstants.API_OVERVIEW_INSEQUENCE));
            api.setOutSequence(artifact.getAttribute(APIConstants.API_OVERVIEW_OUTSEQUENCE));
            api.setFaultSequence(artifact.getAttribute(APIConstants.API_OVERVIEW_FAULTSEQUENCE));
            api.setResponseCache(artifact.getAttribute(APIConstants.API_OVERVIEW_RESPONSE_CACHING));
            api.setImplementation(artifact.getAttribute(APIConstants.PROTOTYPE_OVERVIEW_IMPLEMENTATION));

            int cacheTimeout = APIConstants.API_RESPONSE_CACHE_TIMEOUT;
            try {
            	cacheTimeout = Integer.parseInt(artifact.getAttribute(APIConstants.API_OVERVIEW_CACHE_TIMEOUT));
            } catch(NumberFormatException e) {
            	//ignore
            }

            api.setCacheTimeout(cacheTimeout);

            api.setEndpointConfig(artifact.getAttribute(APIConstants.API_OVERVIEW_ENDPOINT_CONFIG));

            api.setRedirectURL(artifact.getAttribute(APIConstants.API_OVERVIEW_REDIRECT_URL));
            api.setApiOwner(artifact.getAttribute(APIConstants.API_OVERVIEW_OWNER));
            api.setAdvertiseOnly(Boolean.parseBoolean(artifact.getAttribute(APIConstants.API_OVERVIEW_ADVERTISE_ONLY)));

            api.setSubscriptionAvailability(artifact.getAttribute(APIConstants.API_OVERVIEW_SUBSCRIPTION_AVAILABILITY));
            api.setSubscriptionAvailableTenants(artifact.getAttribute(APIConstants.API_OVERVIEW_SUBSCRIPTION_AVAILABLE_TENANTS));

            api.setDestinationStatsEnabled(artifact.getAttribute(APIConstants.API_OVERVIEW_DESTINATION_BASED_STATS_ENABLED));

            String tenantDomainName = MultitenantUtils.getTenantDomain(replaceEmailDomainBack(providerName));
            int tenantId = ServiceReferenceHolder.getInstance().getRealmService().getTenantManager()
                    .getTenantId(tenantDomainName);

            Set<Tier> availableTier = new HashSet<Tier>();
            String tiers = artifact.getAttribute(APIConstants.API_OVERVIEW_TIER);
            Map<String, Tier> definedTiers = getTiers(tenantId);
            if (tiers != null && !"".equals(tiers)) {
                String[] tierNames = tiers.split("\\|\\|");
                for (String tierName : tierNames) {
                    Tier definedTier = definedTiers.get(tierName);
                    if (definedTier != null) {
                        availableTier.add(definedTier);
                    } else {
                        log.warn("Unknown tier: " + tierName + " found on API: " + apiName);
                    }
                }
            }
            api.addAvailableTiers(availableTier);
            api.setContext(artifact.getAttribute(APIConstants.API_OVERVIEW_CONTEXT));
            api.setLatest(Boolean.valueOf(artifact.getAttribute(APIConstants.API_OVERVIEW_IS_LATEST)));


            Set<URITemplate> uriTemplates = new LinkedHashSet<URITemplate>();
            List<String> uriTemplateNames = new ArrayList<String>();

            Set<Scope> scopes = ApiMgtDAO.getAPIScopes(api.getId());
            api.setScopes(scopes);

            HashMap<String,String> urlPatternsSet;
            urlPatternsSet = ApiMgtDAO.getURITemplatesPerAPIAsString(api.getId());

            HashMap<String,String> resourceScopes;
            resourceScopes = ApiMgtDAO.getResourceToScopeMapping(api.getId());

            Set<String> urlPatternsKeySet = urlPatternsSet.keySet();
            String resourceScopeKey;
            for (String urlPattern : urlPatternsKeySet) {
                    URITemplate uriTemplate = new URITemplate();
                    String [] urlPatternComponents=urlPattern.split("::");
                    String uTemplate = (urlPatternComponents.length>=1)?urlPatternComponents[0]:null;
                    String method = (urlPatternComponents.length>=2)?urlPatternComponents[1]:null;
                    String authType = (urlPatternComponents.length>=3)?urlPatternComponents[2]:null;
                    String throttlingTier = (urlPatternComponents.length>=4)?urlPatternComponents[3]:null;
                    String mediationScript = (urlPatternComponents.length>=5)?urlPatternComponents[4]:null;
                    uriTemplate.setHTTPVerb(method);
                    uriTemplate.setAuthType(authType);
                    uriTemplate.setThrottlingTier(throttlingTier);
                    uriTemplate.setHttpVerbs(method);
                    uriTemplate.setAuthTypes(authType);
                    uriTemplate.setUriTemplate(uTemplate);
                    uriTemplate.setResourceURI(api.getUrl());
                    uriTemplate.setResourceSandboxURI(api.getSandboxUrl());
                    uriTemplate.setThrottlingTiers(throttlingTier);
                    uriTemplate.setMediationScript(mediationScript);
                    resourceScopeKey = APIUtil.getResourceKey(api.getContext(),apiVersion,uTemplate,method);
                    uriTemplate.setScopes(findScopeByKey(scopes,resourceScopes.get(resourceScopeKey)));
                    //Checking for duplicate uri template names
                    if (uriTemplateNames.contains(uTemplate)) {
                        for (URITemplate tmp : uriTemplates) {
                            if (uTemplate.equals(tmp.getUriTemplate())) {
                                tmp.setHttpVerbs(method);
                                tmp.setAuthTypes(authType);
                                tmp.setThrottlingTiers(throttlingTier);
                                resourceScopeKey = APIUtil.getResourceKey(api.getContext(),apiVersion,uTemplate,method);
                                tmp.setScopes(findScopeByKey(scopes,resourceScopes.get(resourceScopeKey)));
                                break;
                            }
                        }
                    } else {
                        uriTemplates.add(uriTemplate);
                    }

                    uriTemplateNames.add(uTemplate);


                }

            api.setUriTemplates(uriTemplates);
            api.setAsDefaultVersion(Boolean.valueOf(artifact.getAttribute(APIConstants.API_OVERVIEW_IS_DEFAULT_VERSION)));
            Set<String> tags = new HashSet<String>();
            Tag[] tag = registry.getTags(artifactPath);
            for (Tag tag1 : tag) {
                tags.add(tag1.getTagName());
            }
            api.addTags(tags);
            api.setLastUpdated(registry.get(artifactPath).getLastModified());
            api.setImplementation(artifact.getAttribute(APIConstants.PROTOTYPE_OVERVIEW_IMPLEMENTATION));
            String environments = artifact.getAttribute(APIConstants.API_OVERVIEW_ENVIRONMENTS);
            api.setEnvironments(extractEnvironmentsForAPI(environments));

        } catch (GovernanceException e) {
            String msg = "Failed to get API for artifact ";
            throw new APIManagementException(msg, e);
        } catch (RegistryException e) {
            String msg = "Failed to get LastAccess time or Rating";
            throw new APIManagementException(msg, e);
        } catch (UserStoreException e){
            String msg = "Failed to get User Realm of API Provider";
            throw new APIManagementException(msg, e);
        }
        return api;
    }

    /**
     * This Method is different from getAPI method, as this one returns
     * URLTemplates without aggregating duplicates. This is to be used for building synapse config.
     * @param artifact
     * @param registry
     * @return
     * @throws org.wso2.carbon.apimgt.api.APIManagementException
     */
    public static API getAPIForPublishing(GovernanceArtifact artifact, Registry registry)
            throws APIManagementException {

        API api;
        try {
            String providerName = artifact.getAttribute(APIConstants.API_OVERVIEW_PROVIDER);
            String apiName = artifact.getAttribute(APIConstants.API_OVERVIEW_NAME);
            String apiVersion = artifact.getAttribute(APIConstants.API_OVERVIEW_VERSION);
            APIIdentifier apiId=new APIIdentifier(providerName, apiName, apiVersion);
            api = new API(apiId);
            // set rating
            String artifactPath = GovernanceUtils.getArtifactPath(registry, artifact.getId());
            // BigDecimal bigDecimal = new BigDecimal(getAverageRating(apiId));
            //BigDecimal res = bigDecimal.setScale(1, RoundingMode.HALF_UP);
            api.setRating(getAverageRating(apiId));
            //set description
            api.setDescription(artifact.getAttribute(APIConstants.API_OVERVIEW_DESCRIPTION));
            //set last access time
            api.setLastUpdated(registry.get(artifactPath).getLastModified());
            // set url
            api.setUrl(artifact.getAttribute(APIConstants.API_OVERVIEW_ENDPOINT_URL));
            api.setSandboxUrl(artifact.getAttribute(APIConstants.API_OVERVIEW_SANDBOX_URL));
            api.setStatus(getApiStatus(artifact.getAttribute(APIConstants.API_OVERVIEW_STATUS)));
            api.setThumbnailUrl(artifact.getAttribute(APIConstants.API_OVERVIEW_THUMBNAIL_URL));
            api.setWsdlUrl(artifact.getAttribute(APIConstants.API_OVERVIEW_WSDL));
            api.setWadlUrl(artifact.getAttribute(APIConstants.API_OVERVIEW_WADL));
            api.setTechnicalOwner(artifact.getAttribute(APIConstants.API_OVERVIEW_TEC_OWNER));
            api.setTechnicalOwnerEmail(artifact.getAttribute(APIConstants.API_OVERVIEW_TEC_OWNER_EMAIL));
            api.setBusinessOwner(artifact.getAttribute(APIConstants.API_OVERVIEW_BUSS_OWNER));
            api.setBusinessOwnerEmail(artifact.getAttribute(APIConstants.API_OVERVIEW_BUSS_OWNER_EMAIL));
            api.setVisibility(artifact.getAttribute(APIConstants.API_OVERVIEW_VISIBILITY));
            api.setVisibleRoles(artifact.getAttribute(APIConstants.API_OVERVIEW_VISIBLE_ROLES));
            api.setVisibleTenants(artifact.getAttribute(APIConstants.API_OVERVIEW_VISIBLE_TENANTS));
            api.setEndpointSecured(Boolean.parseBoolean(artifact.getAttribute(APIConstants.API_OVERVIEW_ENDPOINT_SECURED)));
            api.setEndpointUTUsername(artifact.getAttribute(APIConstants.API_OVERVIEW_ENDPOINT_USERNAME));
            api.setEndpointUTPassword(artifact.getAttribute(APIConstants.API_OVERVIEW_ENDPOINT_PASSWORD));
            api.setTransports(artifact.getAttribute(APIConstants.API_OVERVIEW_TRANSPORTS));
            api.setInSequence(artifact.getAttribute(APIConstants.API_OVERVIEW_INSEQUENCE));
            api.setOutSequence(artifact.getAttribute(APIConstants.API_OVERVIEW_OUTSEQUENCE));
            api.setFaultSequence(artifact.getAttribute(APIConstants.API_OVERVIEW_FAULTSEQUENCE));
            api.setResponseCache(artifact.getAttribute(APIConstants.API_OVERVIEW_RESPONSE_CACHING));
            api.setImplementation(artifact.getAttribute(APIConstants.PROTOTYPE_OVERVIEW_IMPLEMENTATION));

            int cacheTimeout = APIConstants.API_RESPONSE_CACHE_TIMEOUT;
            try {
                cacheTimeout = Integer.parseInt(artifact.getAttribute(APIConstants.API_OVERVIEW_CACHE_TIMEOUT));
            } catch(NumberFormatException e) {
                //ignore
            }

            api.setCacheTimeout(cacheTimeout);

            api.setEndpointConfig(artifact.getAttribute(APIConstants.API_OVERVIEW_ENDPOINT_CONFIG));

            api.setRedirectURL(artifact.getAttribute(APIConstants.API_OVERVIEW_REDIRECT_URL));
            api.setApiOwner(artifact.getAttribute(APIConstants.API_OVERVIEW_OWNER));
            api.setAdvertiseOnly(Boolean.parseBoolean(artifact.getAttribute(APIConstants.API_OVERVIEW_ADVERTISE_ONLY)));

            api.setSubscriptionAvailability(artifact.getAttribute(APIConstants.API_OVERVIEW_SUBSCRIPTION_AVAILABILITY));
            api.setSubscriptionAvailableTenants(artifact.getAttribute(APIConstants.API_OVERVIEW_SUBSCRIPTION_AVAILABLE_TENANTS));

            api.setDestinationStatsEnabled(artifact.getAttribute(APIConstants.API_OVERVIEW_DESTINATION_BASED_STATS_ENABLED));

            String tenantDomainName = MultitenantUtils.getTenantDomain(replaceEmailDomainBack(providerName));
            int tenantId = ServiceReferenceHolder.getInstance().getRealmService().getTenantManager()
                    .getTenantId(tenantDomainName);

            Set<Tier> availableTier = new HashSet<Tier>();
            String tiers = artifact.getAttribute(APIConstants.API_OVERVIEW_TIER);
            Map<String, Tier> definedTiers = getTiers(tenantId);
            if (tiers != null && !"".equals(tiers)) {
                String[] tierNames = tiers.split("\\|\\|");
                for (String tierName : tierNames) {
                    Tier definedTier = definedTiers.get(tierName);
                    if (definedTier != null) {
                        availableTier.add(definedTier);
                    } else {
                        log.warn("Unknown tier: " + tierName + " found on API: " + apiName);
                    }
                }
            }
            api.addAvailableTiers(availableTier);
            // This contains the resolved context
            api.setContext(artifact.getAttribute(APIConstants.API_OVERVIEW_CONTEXT));
            // We set the context template here
            api.setContextTemplate(artifact.getAttribute(APIConstants.API_OVERVIEW_CONTEXT_TEMPLATE));
            api.setLatest(Boolean.valueOf(artifact.getAttribute(APIConstants.API_OVERVIEW_IS_LATEST)));


            Set<URITemplate> uriTemplates = new LinkedHashSet<URITemplate>();
            List<String> uriTemplateNames = new ArrayList<String>();

            Set<Scope> scopes = ApiMgtDAO.getAPIScopes(api.getId());
            api.setScopes(scopes);

            HashMap<String,String> urlPatternsSet;
            urlPatternsSet = ApiMgtDAO.getURITemplatesPerAPIAsString(api.getId());
            HashMap<String,String> resourceScopes;
            resourceScopes = ApiMgtDAO.getResourceToScopeMapping(api.getId());

            Set<String> urlPatternsKeySet = urlPatternsSet.keySet();
            String resourceScopeKey;
            for (String urlPattern : urlPatternsKeySet) {
                URITemplate uriTemplate = new URITemplate();
                String [] urlPatternComponents=urlPattern.split("::");
                String uTemplate = (urlPatternComponents.length>=1)?urlPatternComponents[0]:null;
                String method = (urlPatternComponents.length>=2)?urlPatternComponents[1]:null;
                String authType = (urlPatternComponents.length>=3)?urlPatternComponents[2]:null;
                String throttlingTier = (urlPatternComponents.length>=4)?urlPatternComponents[3]:null;
                String mediationScript = (urlPatternComponents.length>=5)?urlPatternComponents[4]:null;
                uriTemplate.setHTTPVerb(method);
                uriTemplate.setAuthType(authType);
                uriTemplate.setThrottlingTier(throttlingTier);
                uriTemplate.setHttpVerbs(method);
                uriTemplate.setAuthTypes(authType);
                uriTemplate.setUriTemplate(uTemplate);
                uriTemplate.setResourceURI(api.getUrl());
                uriTemplate.setResourceSandboxURI(api.getSandboxUrl());
                uriTemplate.setThrottlingTiers(throttlingTier);
                uriTemplate.setMediationScript(mediationScript);
                uriTemplate.setMediationScripts(method, mediationScript);
                resourceScopeKey = APIUtil.getResourceKey(api.getContext(), apiVersion, uTemplate, method);
                uriTemplate.setScopes(findScopeByKey(scopes, resourceScopes.get(resourceScopeKey)));
                //Checking for duplicate uri template names

                if (uriTemplateNames.contains(uTemplate)) {
                    for (URITemplate tmp : uriTemplates) {
                        if (uTemplate.equals(tmp.getUriTemplate())) {
                            tmp.setHttpVerbs(method);
                            tmp.setAuthTypes(authType);
                            tmp.setThrottlingTiers(throttlingTier);
                            tmp.setMediationScripts(method, mediationScript);
                            resourceScopeKey = APIUtil.getResourceKey(api.getContext(), apiVersion, uTemplate, method);
                            tmp.setScopes(findScopeByKey(scopes, resourceScopes.get(resourceScopeKey)));
                            break;
                        }
                    }
                } else {
                    uriTemplates.add(uriTemplate);
                }
                uriTemplateNames.add(uTemplate);
            }

            if (api.getImplementation().equalsIgnoreCase(APIConstants.IMPLEMENTATION_TYPE_INLINE)){
                for (URITemplate template : uriTemplates) {
                    template.setMediationScript(template.getAggregatedMediationScript());
                }
            }

            api.setUriTemplates(uriTemplates);
            api.setAsDefaultVersion(Boolean.valueOf(artifact.getAttribute(APIConstants.API_OVERVIEW_IS_DEFAULT_VERSION)));
            Set<String> tags = new HashSet<String>();
            Tag[] tag = registry.getTags(artifactPath);
            for (Tag tag1 : tag) {
                tags.add(tag1.getTagName());
            }
            api.addTags(tags);
            api.setLastUpdated(registry.get(artifactPath).getLastModified());
            api.setImplementation(artifact.getAttribute(APIConstants.PROTOTYPE_OVERVIEW_IMPLEMENTATION));
            String environments = artifact.getAttribute(APIConstants.API_OVERVIEW_ENVIRONMENTS);
            api.setEnvironments(extractEnvironmentsForAPI(environments));

        } catch (GovernanceException e) {
            String msg = "Failed to get API for artifact ";
            throw new APIManagementException(msg, e);
        } catch (RegistryException e) {
            String msg = "Failed to get LastAccess time or Rating";
            throw new APIManagementException(msg, e);
        } catch (UserStoreException e){
            String msg = "Failed to get User Realm of API Provider";
            throw new APIManagementException(msg, e);
        }
        return api;
    }



    public static API getAPI(GovernanceArtifact artifact)
            throws APIManagementException {

        API api;
        try {
            String providerName = artifact.getAttribute(APIConstants.API_OVERVIEW_PROVIDER);
            String apiName = artifact.getAttribute(APIConstants.API_OVERVIEW_NAME);
            String apiVersion = artifact.getAttribute(APIConstants.API_OVERVIEW_VERSION);
            api = new API(new APIIdentifier(providerName, apiName, apiVersion));
            api.setRating(getAverageRating(api.getId()));
            api.setThumbnailUrl(artifact.getAttribute(APIConstants.API_OVERVIEW_THUMBNAIL_URL));
            api.setStatus(getApiStatus(artifact.getAttribute(APIConstants.API_OVERVIEW_STATUS)));
            api.setContext(artifact.getAttribute(APIConstants.API_OVERVIEW_CONTEXT));
            api.setVisibility(artifact.getAttribute(APIConstants.API_OVERVIEW_VISIBILITY));
            api.setVisibleRoles(artifact.getAttribute(APIConstants.API_OVERVIEW_VISIBLE_ROLES));
            api.setVisibleTenants(artifact.getAttribute(APIConstants.API_OVERVIEW_VISIBLE_TENANTS));
            api.setTransports(artifact.getAttribute(APIConstants.API_OVERVIEW_TRANSPORTS));
            api.setInSequence(artifact.getAttribute(APIConstants.API_OVERVIEW_INSEQUENCE));
            api.setOutSequence(artifact.getAttribute(APIConstants.API_OVERVIEW_OUTSEQUENCE));
            api.setFaultSequence(artifact.getAttribute(APIConstants.API_OVERVIEW_FAULTSEQUENCE));
            api.setDescription(artifact.getAttribute(APIConstants.API_OVERVIEW_DESCRIPTION));
            api.setResponseCache(artifact.getAttribute(APIConstants.API_OVERVIEW_RESPONSE_CACHING));

            int cacheTimeout = APIConstants.API_RESPONSE_CACHE_TIMEOUT;
            try {
            	cacheTimeout = Integer.parseInt(artifact.getAttribute(APIConstants.API_OVERVIEW_CACHE_TIMEOUT));
            } catch(NumberFormatException e) {
            	//ignore
            }
            api.setCacheTimeout(cacheTimeout);

            api.setRedirectURL(artifact.getAttribute(APIConstants.API_OVERVIEW_REDIRECT_URL));
            api.setApiOwner(artifact.getAttribute(APIConstants.API_OVERVIEW_OWNER));
            api.setAdvertiseOnly(Boolean.parseBoolean(artifact.getAttribute(APIConstants.API_OVERVIEW_ADVERTISE_ONLY)));

            api.setEndpointConfig(artifact.getAttribute(APIConstants.API_OVERVIEW_ENDPOINT_CONFIG));

            api.setSubscriptionAvailability(artifact.getAttribute(APIConstants.API_OVERVIEW_SUBSCRIPTION_AVAILABILITY));
            api.setSubscriptionAvailableTenants(artifact.getAttribute(APIConstants.API_OVERVIEW_SUBSCRIPTION_AVAILABLE_TENANTS));

            api.setDestinationStatsEnabled(artifact.getAttribute(APIConstants.API_OVERVIEW_DESTINATION_BASED_STATS_ENABLED));
            api.setAsDefaultVersion(Boolean.valueOf(artifact.getAttribute(APIConstants.API_OVERVIEW_IS_DEFAULT_VERSION)));
            api.setImplementation(artifact.getAttribute(APIConstants.PROTOTYPE_OVERVIEW_IMPLEMENTATION));
            ArrayList<URITemplate> urlPatternsList;
            urlPatternsList = ApiMgtDAO.getAllURITemplates(api.getContext(), api.getId().getVersion());
            Set<URITemplate> uriTemplates = new HashSet<URITemplate>(urlPatternsList);

            for (URITemplate uriTemplate : uriTemplates) {
                uriTemplate.setResourceURI(api.getUrl());
                uriTemplate.setResourceSandboxURI(api.getSandboxUrl());

            }
            api.setUriTemplates(uriTemplates);
            String environments = artifact.getAttribute(APIConstants.API_OVERVIEW_ENVIRONMENTS);
            api.setEnvironments(extractEnvironmentsForAPI(environments));
        } catch (GovernanceException e) {
            String msg = "Failed to get API from artifact ";
            throw new APIManagementException(msg, e);
        }
        return api;
    }

    /**
     * This method used to get Provider from provider artifact
     *
     * @param artifact provider artifact
     * @return Provider
     * @throws org.wso2.carbon.apimgt.api.APIManagementException if failed to get Provider from provider artifact.
     */
    public static Provider getProvider(GenericArtifact artifact) throws APIManagementException {
        Provider provider;
        try {
            provider =
                    new Provider(artifact.getAttribute(APIConstants.PROVIDER_OVERVIEW_NAME));
            provider.setDescription(artifact.getAttribute(APIConstants.PROVIDER_OVERVIEW_DESCRIPTION));
            provider.setEmail(artifact.getAttribute(APIConstants.PROVIDER_OVERVIEW_EMAIL));

        } catch (GovernanceException e) {
            String msg = "Failed to get provider ";
            log.error(msg, e);
            throw new APIManagementException(msg, e);
        }
        return provider;
    }

    /**
     * Returns a list of scopes when passed the Provider Name and Scope Key
     * @param scopeKey
     * @param provider
     * @return
     * @throws org.wso2.carbon.apimgt.api.APIManagementException
     */
    public static Set<Scope> getScopeByScopeKey(String scopeKey, String provider) throws APIManagementException {
        Set<Scope> scopeList = null;
        String tenantDomainName = MultitenantUtils.getTenantDomain(replaceEmailDomainBack(provider));
        try {
            int tenantId = ServiceReferenceHolder.getInstance().getRealmService().getTenantManager()
                    .getTenantId(tenantDomainName);
            scopeList = ApiMgtDAO.getAPIScopesByScopeKey(scopeKey,tenantId);
        } catch (UserStoreException e) {
            handleException("Error while retrieving Scopes");
        }
        return scopeList;
    }

    /**
     * Create Governance artifact from given attributes
     *
     * @param artifact initial governance artifact
     * @param api      API object with the attributes value
     * @return GenericArtifact
     * @throws org.wso2.carbon.apimgt.api.APIManagementException
     *          if failed to create API
     */
    public static GenericArtifact createAPIArtifactContent(GenericArtifact artifact, API api)
            throws APIManagementException {
        try {
            String apiStatus = api.getStatus().getStatus();
            artifact.setAttribute(APIConstants.API_OVERVIEW_NAME, api.getId().getApiName());
            artifact.setAttribute(APIConstants.API_OVERVIEW_VERSION, api.getId().getVersion());

            artifact.setAttribute(APIConstants.API_OVERVIEW_IS_DEFAULT_VERSION, String.valueOf(api.isDefaultVersion()));

            artifact.setAttribute(APIConstants.API_OVERVIEW_CONTEXT, api.getContext());
            artifact.setAttribute(APIConstants.API_OVERVIEW_PROVIDER, api.getId().getProviderName());
            artifact.setAttribute(APIConstants.API_OVERVIEW_DESCRIPTION, api.getDescription());
            artifact.setAttribute(APIConstants.API_OVERVIEW_ENDPOINT_URL, api.getUrl());
            artifact.setAttribute(APIConstants.API_OVERVIEW_SANDBOX_URL, api.getSandboxUrl());
            artifact.setAttribute(APIConstants.API_OVERVIEW_WSDL, api.getWsdlUrl());
            artifact.setAttribute(APIConstants.API_OVERVIEW_WADL, api.getWadlUrl());
            artifact.setAttribute(APIConstants.API_OVERVIEW_THUMBNAIL_URL, api.getThumbnailUrl());
            artifact.setAttribute(APIConstants.API_OVERVIEW_STATUS, apiStatus);
            artifact.setAttribute(APIConstants.API_OVERVIEW_TEC_OWNER, api.getTechnicalOwner());
            artifact.setAttribute(APIConstants.API_OVERVIEW_TEC_OWNER_EMAIL, api.getTechnicalOwnerEmail());
            artifact.setAttribute(APIConstants.API_OVERVIEW_BUSS_OWNER, api.getBusinessOwner());
            artifact.setAttribute(APIConstants.API_OVERVIEW_BUSS_OWNER_EMAIL, api.getBusinessOwnerEmail());
            artifact.setAttribute(APIConstants.API_OVERVIEW_VISIBILITY, api.getVisibility());
            artifact.setAttribute(APIConstants.API_OVERVIEW_VISIBLE_ROLES, api.getVisibleRoles());
            artifact.setAttribute(APIConstants.API_OVERVIEW_VISIBLE_TENANTS, api.getVisibleTenants());
            artifact.setAttribute(APIConstants.API_OVERVIEW_ENDPOINT_SECURED,Boolean.toString(api.isEndpointSecured()));
            artifact.setAttribute(APIConstants.API_OVERVIEW_ENDPOINT_USERNAME, api.getEndpointUTUsername());
            artifact.setAttribute(APIConstants.API_OVERVIEW_ENDPOINT_PASSWORD, api.getEndpointUTPassword());
            artifact.setAttribute(APIConstants.API_OVERVIEW_TRANSPORTS, api.getTransports());
            artifact.setAttribute(APIConstants.API_OVERVIEW_INSEQUENCE, api.getInSequence());
            artifact.setAttribute(APIConstants.API_OVERVIEW_OUTSEQUENCE, api.getOutSequence());
            artifact.setAttribute(APIConstants.API_OVERVIEW_FAULTSEQUENCE, api.getFaultSequence());
            artifact.setAttribute(APIConstants.API_OVERVIEW_RESPONSE_CACHING, api.getResponseCache());
            artifact.setAttribute(APIConstants.API_OVERVIEW_CACHE_TIMEOUT, Integer.toString(api.getCacheTimeout()));

            artifact.setAttribute(APIConstants.API_OVERVIEW_REDIRECT_URL, api.getRedirectURL());
            artifact.setAttribute(APIConstants.API_OVERVIEW_OWNER, api.getApiOwner());
            artifact.setAttribute(APIConstants.API_OVERVIEW_ADVERTISE_ONLY, Boolean.toString(api.isAdvertiseOnly()));

            artifact.setAttribute(APIConstants.API_OVERVIEW_ENDPOINT_CONFIG, api.getEndpointConfig());

            artifact.setAttribute(APIConstants.API_OVERVIEW_SUBSCRIPTION_AVAILABILITY, api.getSubscriptionAvailability());
            artifact.setAttribute(APIConstants.API_OVERVIEW_SUBSCRIPTION_AVAILABLE_TENANTS, api.getSubscriptionAvailableTenants());

            artifact.setAttribute(APIConstants.API_OVERVIEW_DESTINATION_BASED_STATS_ENABLED, api.getDestinationStatsEnabled());

			artifact.setAttribute(APIConstants.PROTOTYPE_OVERVIEW_IMPLEMENTATION, api.getImplementation());

            // This is to support the pluggable version strategy.
            artifact.setAttribute(APIConstants.API_OVERVIEW_CONTEXT_TEMPLATE, api.getContextTemplate());
            artifact.setAttribute(APIConstants.API_OVERVIEW_VERSION_TYPE, "context"); // TODO: check whether this is
            // correct

            String tiers = "";
            for (Tier tier : api.getAvailableTiers()) {
                tiers += tier.getName() + "||";
            }
            if (!"".equals(tiers)) {
                tiers = tiers.substring(0, tiers.length() - 2);
                artifact.setAttribute(APIConstants.API_OVERVIEW_TIER, tiers);
            }
            if (APIConstants.PUBLISHED.equals(apiStatus)) {
                artifact.setAttribute(APIConstants.API_OVERVIEW_IS_LATEST, "true");
            }
            String[] keys = artifact.getAttributeKeys();
            for (String key : keys) {
                if (key.contains("URITemplate")) {
                    artifact.removeAttribute(key);
                }
            }

            Set<URITemplate> uriTemplateSet = api.getUriTemplates();
            int i = 0;
            for (URITemplate uriTemplate : uriTemplateSet) {
                artifact.addAttribute(APIConstants.API_URI_PATTERN + i,
                        uriTemplate.getUriTemplate());
                artifact.addAttribute(APIConstants.API_URI_HTTP_METHOD + i,
                        uriTemplate.getHTTPVerb());
                artifact.addAttribute(APIConstants.API_URI_AUTH_TYPE + i,
                        uriTemplate.getAuthType());
//                artifact.addAttribute(APIConstants.API_URI_MEDIATION_SCRIPT + i,
//                        uriTemplate.getMediationScript());
                i++;

            }
            artifact.setAttribute(APIConstants.API_OVERVIEW_ENVIRONMENTS, writeEnvironmentsToArtifact(api));

        } catch (GovernanceException e) {
            String msg = "Failed to create API for : " + api.getId().getApiName();
            log.error(msg, e);
            throw new APIManagementException(msg, e);
        }
        return artifact;
    }

    /**
     * Create the Documentation from artifact
     *
     * @param artifact Documentation artifact
     * @return Documentation
     * @throws org.wso2.carbon.apimgt.api.APIManagementException if failed to create Documentation from artifact
     */
    public static Documentation getDocumentation(GenericArtifact artifact)
            throws APIManagementException {

        Documentation documentation;

        try {
            DocumentationType type;
            String docType = artifact.getAttribute(APIConstants.DOC_TYPE);

            if (docType.equalsIgnoreCase(DocumentationType.HOWTO.getType())) {
                type = DocumentationType.HOWTO;
            } else if (docType.equalsIgnoreCase(DocumentationType.PUBLIC_FORUM.getType())) {
                type = DocumentationType.PUBLIC_FORUM;
            } else if (docType.equalsIgnoreCase(DocumentationType.SUPPORT_FORUM.getType())) {
                type = DocumentationType.SUPPORT_FORUM;
            } else if (docType.equalsIgnoreCase(DocumentationType.API_MESSAGE_FORMAT.getType())) {
                type = DocumentationType.API_MESSAGE_FORMAT;
            } else if (docType.equalsIgnoreCase(DocumentationType.SAMPLES.getType())) {
                type = DocumentationType.SAMPLES;
            } else {
                type = DocumentationType.OTHER;
            }
            documentation = new Documentation(type, artifact.getAttribute(APIConstants.DOC_NAME));
            documentation.setSummary(artifact.getAttribute(APIConstants.DOC_SUMMARY));
            String visibilityAttr = artifact.getAttribute(APIConstants.DOC_VISIBILITY);
            Documentation.DocumentVisibility documentVisibility = Documentation.DocumentVisibility.API_LEVEL;
            if(visibilityAttr!=null){
            if (visibilityAttr.equals(Documentation.DocumentVisibility.API_LEVEL.name())) {
                documentVisibility= Documentation.DocumentVisibility.API_LEVEL;
            } else if (visibilityAttr.equals(Documentation.DocumentVisibility.PRIVATE.name())) {
                documentVisibility = Documentation.DocumentVisibility.PRIVATE;
            }else if (visibilityAttr.equals(Documentation.DocumentVisibility.OWNER_ONLY.name())) {
                documentVisibility = Documentation.DocumentVisibility.OWNER_ONLY;
            }
            }
            documentation.setVisibility(documentVisibility);

            Documentation.DocumentSourceType docSourceType = Documentation.DocumentSourceType.INLINE;
            String artifactAttribute = artifact.getAttribute(APIConstants.DOC_SOURCE_TYPE);

            if (artifactAttribute.equals(Documentation.DocumentSourceType.URL.name())) {
                docSourceType = Documentation.DocumentSourceType.URL;
            } else if (artifactAttribute.equals(Documentation.DocumentSourceType.FILE.name())) {
                docSourceType = Documentation.DocumentSourceType.FILE;
            }

            documentation.setSourceType(docSourceType);
            if (artifact.getAttribute(APIConstants.DOC_SOURCE_TYPE).equals("URL")) {
                documentation.setSourceUrl(artifact.getAttribute(APIConstants.DOC_SOURCE_URL));
            }

            if (docSourceType == Documentation.DocumentSourceType.FILE) {
                documentation.setFilePath(prependWebContextRoot(artifact.getAttribute(APIConstants.DOC_FILE_PATH)));
            }

            if(documentation.getType() == DocumentationType.OTHER){
                documentation.setOtherTypeName(artifact.getAttribute(APIConstants.DOC_OTHER_TYPE_NAME));
            }

        } catch (GovernanceException e) {
            throw new APIManagementException("Failed to get documentation from artifact", e);
        }
        return documentation;
    }

    /**
     * Create the Documentation from artifact
     *
     * @param artifact Documentation artifact
     * @return Documentation
     * @throws org.wso2.carbon.apimgt.api.APIManagementException if failed to create Documentation from artifact
     */
    public static Documentation getDocumentation(GenericArtifact artifact,String docCreatorName)
            throws APIManagementException {

        Documentation documentation;

        try {
            DocumentationType type;
            String docType = artifact.getAttribute(APIConstants.DOC_TYPE);

            if (docType.equalsIgnoreCase(DocumentationType.HOWTO.getType())) {
                type = DocumentationType.HOWTO;
            } else if (docType.equalsIgnoreCase(DocumentationType.PUBLIC_FORUM.getType())) {
                type = DocumentationType.PUBLIC_FORUM;
            } else if (docType.equalsIgnoreCase(DocumentationType.SUPPORT_FORUM.getType())) {
                type = DocumentationType.SUPPORT_FORUM;
            } else if (docType.equalsIgnoreCase(DocumentationType.API_MESSAGE_FORMAT.getType())) {
                type = DocumentationType.API_MESSAGE_FORMAT;
            } else if (docType.equalsIgnoreCase(DocumentationType.SAMPLES.getType())) {
                type = DocumentationType.SAMPLES;
            } else {
                type = DocumentationType.OTHER;
            }
            documentation = new Documentation(type, artifact.getAttribute(APIConstants.DOC_NAME));
            documentation.setSummary(artifact.getAttribute(APIConstants.DOC_SUMMARY));

            Documentation.DocumentSourceType docSourceType = Documentation.DocumentSourceType.INLINE;
            String artifactAttribute = artifact.getAttribute(APIConstants.DOC_SOURCE_TYPE);

            if (artifactAttribute.equals(Documentation.DocumentSourceType.URL.name())) {
                docSourceType = Documentation.DocumentSourceType.URL;
            } else if (artifactAttribute.equals(Documentation.DocumentSourceType.FILE.name())) {
                docSourceType = Documentation.DocumentSourceType.FILE;
            }

            documentation.setSourceType(docSourceType);
            if (artifact.getAttribute(APIConstants.DOC_SOURCE_TYPE).equals("URL")) {
                documentation.setSourceUrl(artifact.getAttribute(APIConstants.DOC_SOURCE_URL));
            }

            if (docSourceType == Documentation.DocumentSourceType.FILE) {
                String filePath=prependTenantPrefix(artifact.getAttribute(APIConstants.DOC_FILE_PATH),docCreatorName);
                documentation.setFilePath(prependWebContextRoot(filePath));
            }

            if(documentation.getType() == DocumentationType.OTHER){
                documentation.setOtherTypeName(artifact.getAttribute(APIConstants.DOC_OTHER_TYPE_NAME));
            }

        } catch (GovernanceException e) {
            throw new APIManagementException("Failed to get documentation from artifact", e);
        }
        return documentation;
    }

    public static APIStatus getApiStatus(String status) throws APIManagementException {
        APIStatus apiStatus = null;
        for (APIStatus aStatus : APIStatus.values()) {
            if (aStatus.getStatus().equals(status)) {
                apiStatus = aStatus;
            }
        }
        return apiStatus;

    }

    /**
     * Prepends the Tenant Prefix to a registry path. ex: /t/test1.com
     * @param postfixUrl path to be prepended.
     * @return Path prepended with he Tenant domain prefix.
     */
    public static String prependTenantPrefix(String postfixUrl, String username) {
    	String tenantDomain = MultitenantUtils.getTenantDomain(replaceEmailDomainBack(username));
    	if (!(tenantDomain.equals(MultitenantConstants.SUPER_TENANT_DOMAIN_NAME))) {
    		String tenantPrefix = "/t/";
            if (tenantDomain != null) {

                postfixUrl = tenantPrefix + tenantDomain + postfixUrl;
            }
        }

        return postfixUrl;
    }

    /**
     * Prepends the webcontextroot to a registry path.
     * @param postfixUrl path to be prepended.
     * @return Path prepended with he WebContext root.
     */
    public static String prependWebContextRoot(String postfixUrl) {
        String webContext = CarbonUtils.getServerConfiguration().getFirstProperty("WebContextRoot");
        if (webContext != null && !webContext.equals("/")) {

            postfixUrl = webContext + postfixUrl;
        }
        return postfixUrl;
    }

    /**
     * Utility method for creating storage path for an icon.
     *
     * @param identifier APIIdentifier
     * @return Icon storage path.
     */
    public static String getIconPath(APIIdentifier identifier) {
        String artifactPath = APIConstants.API_IMAGE_LOCATION + RegistryConstants.PATH_SEPARATOR +
                identifier.getProviderName() + RegistryConstants.PATH_SEPARATOR +
                identifier.getApiName() + RegistryConstants.PATH_SEPARATOR + identifier.getVersion();
        return artifactPath + RegistryConstants.PATH_SEPARATOR + APIConstants.API_ICON_IMAGE;
    }

    /**
     * Utility method to generate the path for a file.
     *
     * @param identifier APIIdentifier
     * @return Generated path.
     * @fileName File name.
     */
    public static String getDocumentationFilePath(APIIdentifier identifier, String fileName) {
        String contentPath = APIUtil.getAPIDocPath(identifier) + APIConstants.DOCUMENT_FILE_DIR +
                RegistryConstants.PATH_SEPARATOR + fileName;
        return contentPath;
    }

    public static String getAPIDefinitionFilePath(String apiName, String apiVersion,String apiProvider) {
    	String resourcePath = APIConstants.API_DOC_LOCATION + RegistryConstants.PATH_SEPARATOR +
		apiName +"-"  + apiVersion +"-"+apiProvider + RegistryConstants.PATH_SEPARATOR + APIConstants.API_DOC_RESOURCE_NAME;

    	return resourcePath;
    }

    public static String getSwagger12DefinitionFilePath(String apiName, String apiVersion, String apiProvider) {
    	String resourcePath = APIConstants.API_DOC_LOCATION + RegistryConstants.PATH_SEPARATOR +
    			apiName +"-"  + apiVersion + "-" + apiProvider + RegistryConstants.PATH_SEPARATOR + APIConstants.API_DOC_1_2_LOCATION;

    	return resourcePath;
    }

    /**
     * Utility method to get api path from APIIdentifier
     *
     * @param identifier APIIdentifier
     * @return API path
     */
    public static String getAPIPath(APIIdentifier identifier) {
        return APIConstants.API_ROOT_LOCATION + RegistryConstants.PATH_SEPARATOR +
                identifier.getProviderName() + RegistryConstants.PATH_SEPARATOR +
                identifier.getApiName() + RegistryConstants.PATH_SEPARATOR +
                identifier.getVersion() + APIConstants.API_RESOURCE_NAME;
    }

    /**
     * Utility method to get API provider path
     *
     * @param identifier APIIdentifier
     * @return API provider path
     */
    public static String getAPIProviderPath(APIIdentifier identifier) {
        return APIConstants.API_LOCATION + RegistryConstants.PATH_SEPARATOR
                + identifier.getProviderName();
    }

    /**
     * Utility method to get documentation path
     *
     * @param apiId APIIdentifier
     * @return Doc path
     */
    public static String getAPIDocPath(APIIdentifier apiId) {
        return APIConstants.API_LOCATION + RegistryConstants.PATH_SEPARATOR +
                apiId.getProviderName() + RegistryConstants.PATH_SEPARATOR +
                apiId.getApiName() + RegistryConstants.PATH_SEPARATOR +
                apiId.getVersion() + RegistryConstants.PATH_SEPARATOR +
                APIConstants.DOC_DIR + RegistryConstants.PATH_SEPARATOR;
    }

    /**
     * Utility method to get documentation content file path
     *
     * @param apiId APIIdentifier
     * @param documentationName String
     * @return Doc content path
     */
    public static String getAPIDocContentPath(APIIdentifier apiId, String documentationName) {
        return getAPIDocPath(apiId) + APIConstants.INLINE_DOCUMENT_CONTENT_DIR +
        		RegistryConstants.PATH_SEPARATOR + documentationName;
    }

    /**
     * This utility method used to create documentation artifact content
     *
     * @param artifact      GovernanceArtifact
     * @param apiId         APIIdentifier
     * @param documentation Documentation
     * @return GenericArtifact
     * @throws org.wso2.carbon.apimgt.api.APIManagementException if failed to get GovernanceArtifact from Documentation
     */
    public static GenericArtifact createDocArtifactContent(GenericArtifact artifact,
                                                           APIIdentifier apiId,
                                                           Documentation documentation)
            throws APIManagementException {
        try {
            artifact.setAttribute(APIConstants.DOC_NAME, documentation.getName());
            artifact.setAttribute(APIConstants.DOC_SUMMARY, documentation.getSummary());
            artifact.setAttribute(APIConstants.DOC_TYPE, documentation.getType().getType());
            artifact.setAttribute(APIConstants.DOC_VISIBILITY, documentation.getVisibility().name());

            Documentation.DocumentSourceType sourceType = documentation.getSourceType();

            switch (sourceType) {
                case INLINE:
                    sourceType = Documentation.DocumentSourceType.INLINE;
                    break;
                case URL:
                    sourceType = Documentation.DocumentSourceType.URL;
                    break;
                case FILE: {
                    sourceType = Documentation.DocumentSourceType.FILE;
                    setFilePermission(documentation.getFilePath());
                }
                break;
            }
            artifact.setAttribute(APIConstants.DOC_SOURCE_TYPE, sourceType.name());
            artifact.setAttribute(APIConstants.DOC_SOURCE_URL, documentation.getSourceUrl());
            artifact.setAttribute(APIConstants.DOC_FILE_PATH, documentation.getFilePath());
            artifact.setAttribute(APIConstants.DOC_OTHER_TYPE_NAME,documentation.getOtherTypeName());
            String basePath = apiId.getProviderName() + RegistryConstants.PATH_SEPARATOR +
                    apiId.getApiName() + RegistryConstants.PATH_SEPARATOR +
                    apiId.getVersion();
            artifact.setAttribute(APIConstants.DOC_API_BASE_PATH, basePath);
        } catch (GovernanceException e) {
            String msg = "Filed to create doc artifact content from :" + documentation.getName();
            log.error(msg, e);
            throw new APIManagementException(msg, e);
        }
        return artifact;
    }

    /**
     * this method used to initialized the ArtifactManager
     *
     * @param registry Registry
     * @param key      , key name of the key
     * @return GenericArtifactManager
     * @throws org.wso2.carbon.apimgt.api.APIManagementException if failed to initialized GenericArtifactManager
     */
    public static GenericArtifactManager getArtifactManager(Registry registry, String key)
            throws APIManagementException {
        GenericArtifactManager artifactManager = null;

        try {
            GovernanceUtils.loadGovernanceArtifacts((UserRegistry) registry);
            if(GovernanceUtils.findGovernanceArtifactConfiguration(key, registry)!=null){
            artifactManager = new GenericArtifactManager(registry, key);
            }
        } catch (RegistryException e) {
            String msg = "Failed to initialize GenericArtifactManager";
            log.error(msg, e);
            throw new APIManagementException(msg, e);
        }
        return artifactManager;
    }

    private static void handleException(String msg) throws APIManagementException {
        log.error(msg);
        throw new APIManagementException(msg);
    }

    public static void handleException(String msg, Throwable t) throws APIManagementException {
        log.error(msg, t);
        throw new APIManagementException(msg, t);
    }

    public static SubscriberKeyMgtClient getKeyManagementClient() throws APIManagementException {
        APIManagerConfiguration config = ServiceReferenceHolder.getInstance().
                getAPIManagerConfigurationService().getAPIManagerConfiguration();
        String url = config.getFirstProperty(APIConstants.API_KEY_MANAGER_URL);
        if (url == null) {
            handleException("API key manager URL unspecified");
        }

        String username = config.getFirstProperty(APIConstants.API_KEY_MANAGER_USERNAME);
        String password = config.getFirstProperty(APIConstants.API_KEY_MANAGER_PASSWORD);
        if (username == null || password == null) {
            handleException("Authentication credentials for API key manager unspecified");
        }

        try {
            return new SubscriberKeyMgtClient(url, username, password);
        } catch (Exception e) {
            handleException("Error while initializing the subscriber key management client", e);
            return null;
        }
    }
    /**
     * Crate an WSDL from given wsdl url. Reset the endpoint details to gateway node
     **
     * @param registry - Governance Registry space to save the WSDL
     * @param api -API instance
     * @return Path of the created resource
     * @throws org.wso2.carbon.apimgt.api.APIManagementException If an error occurs while adding the WSDL
     */

    public static String createWSDL(Registry registry, API api) throws RegistryException, APIManagementException {

    	try {
    		String wsdlResourcePath = APIConstants.API_WSDL_RESOURCE_LOCATION + api.getId().getProviderName() +
                    "--" + api.getId().getApiName() + api.getId().getVersion()+".wsdl";
			String absoluteWSDLResourcePath = RegistryUtils.getAbsolutePath(
                    RegistryContext.getBaseInstance(), APIUtil.getMountedPath(RegistryContext.getBaseInstance(), RegistryConstants.GOVERNANCE_REGISTRY_BASE_PATH)) +
                    wsdlResourcePath;

			APIMWSDLReader wsdlreader = new APIMWSDLReader(api.getWsdlUrl());
            OMElement wsdlContentEle = null;
            String wsdRegistryPath = null;

            String tenantDomain = PrivilegedCarbonContext.getThreadLocalCarbonContext().getTenantDomain();
            if(tenantDomain.equalsIgnoreCase(org.wso2.carbon.utils.multitenancy.MultitenantConstants.SUPER_TENANT_DOMAIN_NAME)){
                wsdRegistryPath = RegistryConstants.PATH_SEPARATOR + "registry"
                        + RegistryConstants.PATH_SEPARATOR + "resource"
                        + absoluteWSDLResourcePath;
            }
            else{
                wsdRegistryPath = "/t/"+tenantDomain+ RegistryConstants.PATH_SEPARATOR + "registry"
                        + RegistryConstants.PATH_SEPARATOR + "resource"
                        + absoluteWSDLResourcePath;
            }

            Resource wsdlResource = registry.newResource();
            if(!api.getWsdlUrl().matches(wsdRegistryPath)) {
                if (isWSDL2Document(api.getWsdlUrl())) {
                    wsdlContentEle = wsdlreader.readAndCleanWsdl2(api);
                    wsdlResource.setContent(wsdlContentEle.toString());
                } else {
                    wsdlContentEle = wsdlreader.readAndCleanWsdl(api);
                    wsdlResource.setContent(wsdlContentEle.toString());
                }

                registry.put(wsdlResourcePath, wsdlResource);
                //set the anonymous role for wsld resource to avoid basicauth security.
                setResourcePermissions(api.getId().getProviderName(), null, null, wsdlResourcePath);
            }

			//set the wsdl resource permlink as the wsdlURL.
			api.setWsdlUrl(getRegistryResourceHTTPPermlink(absoluteWSDLResourcePath));

            return wsdlResourcePath;

        } catch (RegistryException e) {
            String msg = "Failed to add WSDL " + api.getWsdlUrl() + " to the registry";
            log.error(msg, e);
            throw new RegistryException(msg, e);
        } catch (APIManagementException e) {
	        String msg = "Failed to process the WSDL : " + api.getWsdlUrl() ;
            log.error(msg, e);
            throw new APIManagementException(msg, e);
        }
    }

    /**
     * Given a URL, this method checks if the underlying document is a WSDL2
     * @param url
     * @return
     * @throws Exception
     */
    private static boolean isWSDL2Document(String url) throws APIManagementException{
        URL wsdl = null;
        boolean isWsdl2 = false;
        try {
            wsdl = new URL(url);
        } catch (MalformedURLException e) {
            throw new APIManagementException("Malformed URL encountered", e);
        }
        BufferedReader in = null;
        try {
            in = new BufferedReader(new InputStreamReader(wsdl.openStream()));

        String inputLine;
        StringBuilder urlContent = new StringBuilder();
        while ((inputLine = in.readLine()) != null) {
            String wsdl2NameSpace = "http://www.w3.org/ns/wsdl";
            urlContent.append(inputLine);
            isWsdl2 = urlContent.indexOf(wsdl2NameSpace) > 0;
        }
        in.close();
        if (isWsdl2) {
            WSDLReader wsdlReader20 = null;
            try {
                wsdlReader20 = WSDLFactory.newInstance().newWSDLReader();
                wsdlReader20.readWSDL(url);
            } catch (WSDLException e) {
                throw new APIManagementException("Error while reading WSDL Document from " + url, e);
            }
        }
        } catch (IOException e) {
            throw new APIManagementException("Error Reading Input from Stream from " + url, e);
        }
        return isWsdl2;
    }

    /**
     * Read the GateWay Endpoint from the APIConfiguration. If multiple Gateway
     * environments defined,
     * take only the production node's Endpoint.
     * Else, pick what is available as the gateway node.
     *
     * @return {@link String} - Gateway URL
     */

    public static String getGatewayendpoint(String transports) {

        String gatewayURLs = null;
        String gatewayURL = null;

        Map<String, Environment> gatewayEnvironments = ServiceReferenceHolder.getInstance()
                .getAPIManagerConfigurationService()
                .getAPIManagerConfiguration()
                .getApiGatewayEnvironments();
        if (gatewayEnvironments.size() > 1) {
            for (Environment environment : gatewayEnvironments.values()) {
                if (APIConstants.GATEWAY_ENV_TYPE_PRODUCTION.equals(environment.getType())) {
                    gatewayURLs = environment.getApiGatewayEndpoint(); // This might have http,https
                    // endpoints
                    gatewayURL = APIUtil.extractHTTPSEndpoint(gatewayURLs, transports);
                    break;
                }
            }
        } else {
            gatewayURLs = ((Environment) gatewayEnvironments.values().toArray()[0]).getApiGatewayEndpoint();
            gatewayURL = extractHTTPSEndpoint(gatewayURLs, transports);
        }

        return gatewayURL;
    }

    /**
     * Gateway endpoint  has HTTP and HTTPS endpoints.
     * If both are defined pick HTTPS only. Else, pick whatever available.
     * eg: <GatewayEndpoint>http://${carbon.local.ip}:${http.nio.port},
     * 		https://${carbon.local.ip}:${https.nio.port}</GatewayEndpoint>
     *
     * @param gatewayURLs - String contains comma separated gateway urls.
     * @return {@link String} - Returns HTTPS gateway endpoint
     */

    private static String extractHTTPSEndpoint(String gatewayURLs, String transports) {
        String gatewayURL = null;
        String gatewayHTTPURL = null;
        String gatewayHTTPSURL = null;
        boolean httpsEnabled = false;
        String[] gatewayURLsArray = gatewayURLs.split(",");
        String[] transportsArray = transports.split(",");
        for (int j = 0; j < transportsArray.length; j++) {
            if (transportsArray[j].toString().startsWith("https")) {
                httpsEnabled = true;
            }
        }
        if (gatewayURLsArray.length > 1) {
            for (int j = 0; j < gatewayURLsArray.length; j++) {
                if (gatewayURLsArray[j].toString().startsWith("https:")) {
                    gatewayHTTPSURL = gatewayURLsArray[j].toString();
                }else {
                	gatewayHTTPURL = gatewayURLsArray[j].toString();
                }
            }
            if (httpsEnabled) {
                gatewayURL = gatewayHTTPSURL;
            } else {
                gatewayURL = gatewayHTTPURL;
            }
        } else {
            gatewayURL = gatewayURLs;
        }
        return gatewayURL;
    }

    /**
     * Create an Endpoint
     *
     * @param endpointUrl Endpoint url
     * @param registry    Registry space to save the endpoint
     * @return Path of the created resource
     * @throws org.wso2.carbon.apimgt.api.APIManagementException If an error occurs while adding the endpoint
     */
    public static String createEndpoint(String endpointUrl, Registry registry) throws APIManagementException {
        try {
            EndpointManager endpointManager = new EndpointManager(registry);
            Endpoint endpoint = endpointManager.newEndpoint(endpointUrl);
            endpointManager.addEndpoint(endpoint);
            return GovernanceUtils.getArtifactPath(registry, endpoint.getId());
        } catch (RegistryException e) {
            String msg = "Failed to import endpoint " + endpointUrl + " to registry ";
            log.error(msg, e);
            throw new APIManagementException(msg, e);
        }
    }

    /**
     * Returns a map of API availability tiers as defined in the underlying governance
     * registry.
     *
     * @return a Map of tier names and Tier objects - possibly empty
     * @throws org.wso2.carbon.apimgt.api.APIManagementException if an error occurs when loading tiers from the registry
     */
    public static Map<String, Tier> getTiers() throws APIManagementException {
        Map<String, Tier> tiers = new TreeMap<String, Tier>();
        try {
            Registry registry = ServiceReferenceHolder.getInstance().getRegistryService().
                    getGovernanceSystemRegistry();
            if (registry.resourceExists(APIConstants.API_TIER_LOCATION)) {
                Resource resource = registry.get(APIConstants.API_TIER_LOCATION);
                String content = new String((byte[]) resource.getContent());
                OMElement element = AXIOMUtil.stringToOM(content);
                OMElement assertion = element.getFirstChildWithName(APIConstants.ASSERTION_ELEMENT);
                Iterator policies = assertion.getChildrenWithName(APIConstants.POLICY_ELEMENT);

                while (policies.hasNext()) {
                    OMElement policy = (OMElement) policies.next();
                    OMElement id = policy.getFirstChildWithName(APIConstants.THROTTLE_ID_ELEMENT);
                    String displayName=null;
                    if(id.getAttribute(APIConstants.THROTTLE_ID_DISPLAY_NAME_ELEMENT)!=null){
                    displayName=id.getAttributeValue(APIConstants.THROTTLE_ID_DISPLAY_NAME_ELEMENT);
                    }
                    if(displayName==null){
                    displayName=id.getText();
                    }
                    Tier tier = new Tier(id.getText());
                    tier.setPolicyContent(policy.toString().getBytes());
                    tier.setDisplayName(displayName);
                    // String desc = resource.getProperty(APIConstants.TIER_DESCRIPTION_PREFIX + id.getText());
                    String desc;
                    try {
                        desc = APIDescriptionGenUtil.generateDescriptionFromPolicy(policy);
                    } catch (APIManagementException ex) {
                        desc = APIConstants.TIER_DESC_NOT_AVAILABLE;
                    }
                    Map<String,Object> tierAttributes=APIDescriptionGenUtil.getTierAttributes(policy);
                    if(tierAttributes!=null && tierAttributes.size()!=0){
                    tier.setTierAttributes(APIDescriptionGenUtil.getTierAttributes(policy));
                    }
                    tier.setDescription(desc);
                    if (!tier.getName().equalsIgnoreCase("Unauthenticated")) {
                        tiers.put(tier.getName(), tier);
                    }
                }
            }

            APIManagerConfiguration config = ServiceReferenceHolder.getInstance().
                    getAPIManagerConfigurationService().getAPIManagerConfiguration();
            if (Boolean.parseBoolean(config.getFirstProperty(APIConstants.ENABLE_UNLIMITED_TIER))) {
                Tier tier = new Tier(APIConstants.UNLIMITED_TIER);
                tier.setDescription(APIConstants.UNLIMITED_TIER_DESC);
                tier.setDisplayName(APIConstants.UNLIMITED_TIER);
                tiers.put(tier.getName(), tier);
            }
        } catch (RegistryException e) {
            String msg = "Error while retrieving API tiers from registry";
            log.error(msg, e);
            throw new APIManagementException(msg, e);
        } catch (XMLStreamException e) {
            String msg = "Malformed XML found in the API tier policy resource";
            log.error(msg, e);
            throw new APIManagementException(msg, e);
        }
        return tiers;
    }

    /**
     * Returns a set of External API Stores as defined in the underlying governance
     * registry.
     *
     * @return a Map of tier names and Tier objects - possibly empty
     * @throws org.wso2.carbon.apimgt.api.APIManagementException if an error occurs when loading tiers from the registry
     */
    public static Set<APIStore> getExternalStores(int tenantId) throws APIManagementException {
        // First checking if ExternalStores are defined in api-manager.xml
        Set<APIStore> externalAPIStores = ServiceReferenceHolder.getInstance().getAPIManagerConfigurationService()
                .getAPIManagerConfiguration().getExternalAPIStores();
        // If defined, return Store Config provided there.
        if (externalAPIStores != null && !externalAPIStores.isEmpty()) {
            return externalAPIStores;
        }
        // Else Read the config from Tenant's Registry.
        externalAPIStores = new HashSet<APIStore>();
        try {
    		UserRegistry registry = ServiceReferenceHolder.getInstance().getRegistryService()
                    .getGovernanceSystemRegistry(tenantId);
            if (registry.resourceExists(APIConstants.EXTERNAL_API_STORES_LOCATION)) {
                Resource resource = registry.get(APIConstants.EXTERNAL_API_STORES_LOCATION);
                String content = new String((byte[]) resource.getContent());
                OMElement element = AXIOMUtil.stringToOM(content);
                Iterator apistoreIterator = element.getChildrenWithLocalName("ExternalAPIStore");

                while(apistoreIterator.hasNext()){
                    APIStore store=new APIStore();
                    OMElement storeElem = (OMElement)apistoreIterator.next();
                    String type=storeElem.getAttributeValue(new QName(APIConstants.EXTERNAL_API_STORE_TYPE));
                    store.setType(type); //Set Store type [eg:wso2]
                    String name=storeElem.getAttributeValue(new QName(APIConstants.EXTERNAL_API_STORE_ID));
                    if (name == null) {
                        try {
                            throw new APIManagementException("The ExternalAPIStore name attribute is not defined in api-manager.xml.");
                        } catch (APIManagementException e) {
                            //ignore
                        }
                    }
                    store.setName(name); //Set store name
                    OMElement configDisplayName = storeElem.getFirstChildWithName(new QName(APIConstants.EXTERNAL_API_STORE_DISPLAY_NAME));
                    String displayName = (configDisplayName != null) ? replaceSystemProperty(
                            configDisplayName.getText()) : name;
                    store.setDisplayName(displayName);//Set store display name
                    store.setEndpoint(replaceSystemProperty(
                            storeElem.getFirstChildWithName(new QName(
                                    APIConstants.EXTERNAL_API_STORE_ENDPOINT)).getText())); //Set store endpoint,which is used to publish APIs
                    store.setPublished(false);
                    if (APIConstants.WSO2_API_STORE_TYPE.equals(type)) {
                        OMElement password = storeElem.getFirstChildWithName(new QName(
                                APIConstants.EXTERNAL_API_STORE_PASSWORD));
                        if (password != null) {
                            String key = APIConstants.EXTERNAL_API_STORES + "." + APIConstants.EXTERNAL_API_STORE + "." + APIConstants.EXTERNAL_API_STORE_PASSWORD + '_' + name;//Set store login password [optional]
                            String value = password.getText();

                    store.setPassword(replaceSystemProperty(value));
                    store.setUsername(replaceSystemProperty(
                            storeElem.getFirstChildWithName(new QName(
                                    APIConstants.EXTERNAL_API_STORE_USERNAME)).getText())); //Set store login username [optional]
                    }else{
                        try {
                            throw new APIManagementException("The user-credentials of API Publisher is not defined in the <ExternalAPIStore> config of api-manager.xml.");
                        } catch (APIManagementException e) {
                            //ignore
                        }
                    }
                    }
                    externalAPIStores.add(store);
                }

            }
        } catch (RegistryException e) {
            String msg = "Error while retrieving External Stores Configuration from registry";
            log.error(msg, e);
            throw new APIManagementException(msg, e);
        } catch (XMLStreamException e) {
            String msg = "Malformed XML found in the External Stores Configuration resource";
            log.error(msg, e);
            throw new APIManagementException(msg, e);
        }
        return externalAPIStores;
    }


    /**
     * Returns the External API Store Configuration with the given Store Name
     * @param apiStoreName
     * @return
     * @throws org.wso2.carbon.apimgt.api.APIManagementException
     */
    public static APIStore getExternalAPIStore(String apiStoreName, int tenantId) throws APIManagementException {
    	Set<APIStore> externalAPIStoresConfig = APIUtil.getExternalStores(tenantId);
        APIStore apiStore = null;
        for (APIStore apiStoreConfig : externalAPIStoresConfig) {
            if (apiStoreConfig.getName().equals(apiStoreName)) {
            	apiStore = apiStoreConfig;
            }
        }
        return apiStore;
    }

    /**
     * Returns a map of API availability tiers of the tenant as defined in the underlying governance
     * registry.
     *
     * @return a Map of tier names and Tier objects - possibly empty
     * @throws org.wso2.carbon.apimgt.api.APIManagementException if an error occurs when loading tiers from the registry
     */
    public static Map<String, Tier> getTiers(int tenantId) throws APIManagementException {
        Map<String, Tier> tiers = new TreeMap<String, Tier>();
        try {
            Registry registry = ServiceReferenceHolder.getInstance().getRegistryService().
                    getGovernanceSystemRegistry(tenantId);
            if (registry.resourceExists(APIConstants.API_TIER_LOCATION)) {
                Resource resource = registry.get(APIConstants.API_TIER_LOCATION);
                String content = new String((byte[]) resource.getContent());
                OMElement element = AXIOMUtil.stringToOM(content);
                OMElement assertion = element.getFirstChildWithName(APIConstants.ASSERTION_ELEMENT);
                Iterator policies = assertion.getChildrenWithName(APIConstants.POLICY_ELEMENT);
                while (policies.hasNext()) {
                    OMElement policy = (OMElement) policies.next();
                    OMElement id = policy.getFirstChildWithName(APIConstants.THROTTLE_ID_ELEMENT);
                    String displayName=null;
                    if(id.getAttribute(APIConstants.THROTTLE_ID_DISPLAY_NAME_ELEMENT)!=null){
                    displayName=id.getAttributeValue(APIConstants.THROTTLE_ID_DISPLAY_NAME_ELEMENT);
                    }
                    if(displayName==null){
                    displayName=id.getText();
                    }
                    Tier tier = new Tier(id.getText());
                    tier.setPolicyContent(policy.toString().getBytes());
                    tier.setDisplayName(displayName);
                    // String desc = resource.getProperty(APIConstants.TIER_DESCRIPTION_PREFIX + id.getText());
                    String desc;
                    try {
                        desc = APIDescriptionGenUtil.generateDescriptionFromPolicy(policy);
                    } catch (APIManagementException ex) {
                        desc = APIConstants.TIER_DESC_NOT_AVAILABLE;
                    }
                    Map<String,Object> tierAttributes=APIDescriptionGenUtil.getTierAttributes(policy);
                    if(tierAttributes!=null && tierAttributes.size()!=0){
                    tier.setTierAttributes(APIDescriptionGenUtil.getTierAttributes(policy));
                    }
                    tier.setDescription(desc);
                    if (!tier.getName().equalsIgnoreCase("Unauthenticated")) {
                        tiers.put(tier.getName(), tier);
                    }
                }
            }

            APIManagerConfiguration config = ServiceReferenceHolder.getInstance().
                    getAPIManagerConfigurationService().getAPIManagerConfiguration();
            if (Boolean.parseBoolean(config.getFirstProperty(APIConstants.ENABLE_UNLIMITED_TIER))) {
                Tier tier = new Tier(APIConstants.UNLIMITED_TIER);
                tier.setDescription(APIConstants.UNLIMITED_TIER_DESC);
                tier.setDisplayName(APIConstants.UNLIMITED_TIER);
                tiers.put(tier.getName(), tier);
            }
        } catch (RegistryException e) {
            String msg = "Error while retrieving API tiers from registry";
            log.error(msg, e);
            throw new APIManagementException(msg, e);
        } catch (XMLStreamException e) {
            String msg = "Malformed XML found in the API tier policy resource";
            log.error(msg, e);
            throw new APIManagementException(msg, e);
        }
        return tiers;
    }

    /**
     * Returns the tier display name for a particular tier
     *
     * @return the relevant tier display name
     * @throws org.wso2.carbon.apimgt.api.APIManagementException if an error occurs when loading tiers from the registry
     */
    public static String getTierDisplayName(int tenantId,String tierName) throws APIManagementException {
        String displayName = null;
        try {
            Registry registry = ServiceReferenceHolder.getInstance().getRegistryService().
                    getGovernanceSystemRegistry(tenantId);
            if (registry.resourceExists(APIConstants.API_TIER_LOCATION)) {
                Resource resource = registry.get(APIConstants.API_TIER_LOCATION);
                String content = new String((byte[]) resource.getContent());
                OMElement element = AXIOMUtil.stringToOM(content);
                OMElement assertion = element.getFirstChildWithName(APIConstants.ASSERTION_ELEMENT);
                Iterator policies = assertion.getChildrenWithName(APIConstants.POLICY_ELEMENT);

                while (policies.hasNext()) {
                    OMElement policy = (OMElement) policies.next();
                    OMElement id = policy.getFirstChildWithName(APIConstants.THROTTLE_ID_ELEMENT);
                    if(id.getText().equals(tierName)) {
                    	if(id.getAttribute(APIConstants.THROTTLE_ID_DISPLAY_NAME_ELEMENT) != null) {
                    		displayName = id.getAttributeValue(APIConstants.THROTTLE_ID_DISPLAY_NAME_ELEMENT);
                    	} else if(displayName==null) {
                            displayName = id.getText();
                        }
                    } else if(APIConstants.UNLIMITED_TIER.equals(tierName)){
                    	displayName=APIConstants.UNLIMITED_TIER;
                    }
                }

        } }catch (RegistryException e) {
            String msg = "Error while retrieving API tiers from registry";
            log.error(msg, e);
            throw new APIManagementException(msg, e);
        } catch (XMLStreamException e) {
            String msg = "Malformed XML found in the API tier policy resource";
            log.error(msg, e);
            throw new APIManagementException(msg, e);
        }
        return displayName;
    }

    /**
     * Checks whether the specified user has the specified permission.
     *
     * @param username   A username
     * @param permission A valid Carbon permission
     * @throws org.wso2.carbon.apimgt.api.APIManagementException If the user does not have the specified permission or if an error occurs
     */
    public static void checkPermission(String username, String permission)
            throws APIManagementException {
        if (username == null) {
            throw new APIManagementException("Attempt to execute privileged operation as" +
                                             " the anonymous user");
        }
        String tenantDomain = MultitenantUtils.getTenantDomain(username);
        PrivilegedCarbonContext.startTenantFlow();
        PrivilegedCarbonContext.getThreadLocalCarbonContext().setTenantDomain(tenantDomain, true);
        boolean authorized;
        try {
            if (!tenantDomain.equals(org.wso2.carbon.utils.multitenancy.MultitenantConstants.SUPER_TENANT_DOMAIN_NAME)) {
                int tenantId = ServiceReferenceHolder.getInstance().getRealmService().getTenantManager().getTenantId(tenantDomain);
                AuthorizationManager manager = ServiceReferenceHolder.getInstance().
                        getRealmService().getTenantUserRealm(tenantId).
                        getAuthorizationManager();
                authorized = manager.isUserAuthorized(MultitenantUtils.getTenantAwareUsername(username), permission,
                                                      CarbonConstants.UI_PERMISSION_ACTION);
            } else {
                RemoteAuthorizationManager authorizationManager = RemoteAuthorizationManager.getInstance();
                authorized = authorizationManager.isUserAuthorized(MultitenantUtils.getTenantAwareUsername(username), permission);
            }
            if (!authorized) {
                throw new APIManagementException("User '" + username + "' does not have the " +
                                                 "required permission: " + permission);
            }
        } catch (UserStoreException e) {
            throw new APIManagementException("Error while checking the user:"+username+ " authorized or not",e);
        } finally {
            PrivilegedCarbonContext.endTenantFlow();
        }
    }
    /**
     * Checks whether the specified user has the specified permission without throwing
     * any exceptions.
     *
     * @param username   A username
     * @param permission A valid Carbon permission
     * @return true if the user has the specified permission and false otherwise
     */
    public static boolean checkPermissionQuietly(String username, String permission) {
        try {
            checkPermission(username, permission);
            return true;
        } catch (APIManagementException e) {
            return false;
        }
    }

    /**
     * Gets the information of the logged in User.
     *
     * @param cookie Cookie of the previously logged in session.
     * @param serviceUrl Url of the authentication service.
     * @return LoggedUserInfo object containing details of the logged in user.
     */
    public static LoggedUserInfo getLoggedInUserInfo(String cookie,String serviceUrl) throws RemoteException, ExceptionException {
        LoggedUserInfoAdminStub stub = new LoggedUserInfoAdminStub(null,
                serviceUrl + "LoggedUserInfoAdmin");
        ServiceClient client = stub._getServiceClient();
        Options options = client.getOptions();
        options.setManageSession(true);
        options.setProperty(HTTPConstants.COOKIE_STRING, cookie);
        LoggedUserInfo userInfo = stub.getUserInfo();
        return userInfo;
    }

    /**
     * Retrieves the role list of a user
     *
     * @param username   A username
     * @throws org.wso2.carbon.apimgt.api.APIManagementException If an error occurs
     */
    public static String[] getListOfRoles(String username) throws APIManagementException {
        if (username == null) {
            throw new APIManagementException("Attempt to execute privileged operation as" +
                    " the anonymous user");
        }

        RemoteAuthorizationManager authorizationManager = RemoteAuthorizationManager.getInstance();
        return authorizationManager.getRolesOfUser(username);
    }

    /**
     * Retrieves the list of user roles without throwing any exceptions.
     *
     * @param username   A username
     * @return the list of roles to which the user belongs to.
     */
    public static String[] getListOfRolesQuietly(String username) {
        try {
            return getListOfRoles(username);
        } catch (APIManagementException e) {
            return new String[0];
        }
    }

    /**
     * Sets permission for uploaded file resource.
     *
     * @param filePath Registry path for the uploaded file
     * @throws org.wso2.carbon.apimgt.api.APIManagementException
     */

    private static void setFilePermission(String filePath) throws APIManagementException {
        try {
            filePath = filePath.replaceFirst("/registry/resource/", "");
            AuthorizationManager accessControlAdmin = ServiceReferenceHolder.getInstance().
                    getRealmService().getTenantUserRealm(MultitenantConstants.SUPER_TENANT_ID).
                    getAuthorizationManager();
            if (!accessControlAdmin.isRoleAuthorized(CarbonConstants.REGISTRY_ANONNYMOUS_ROLE_NAME,
                    filePath, ActionConstants.GET)) {
                accessControlAdmin.authorizeRole(CarbonConstants.REGISTRY_ANONNYMOUS_ROLE_NAME,
                        filePath, ActionConstants.GET);
            }
        } catch (UserStoreException e) {
            throw new APIManagementException("Error while setting up permissions for file location", e);
        }
    }

      /**
        * This method used to get API from governance artifact specific to copyAPI
        *
        * @param artifact API artifact
        * @param registry Registry
        * @return API
        * @throws org.wso2.carbon.apimgt.api.APIManagementException if failed to get API from artifact
        */
       public static API getAPI(GovernanceArtifact artifact, Registry registry,APIIdentifier oldId)
               throws APIManagementException {

           API api;
           try {
               String providerName = artifact.getAttribute(APIConstants.API_OVERVIEW_PROVIDER);
               String apiName = artifact.getAttribute(APIConstants.API_OVERVIEW_NAME);
               String apiVersion = artifact.getAttribute(APIConstants.API_OVERVIEW_VERSION);
               api = new API(new APIIdentifier(providerName, apiName, apiVersion));
               // set rating
               String artifactPath = GovernanceUtils.getArtifactPath(registry, artifact.getId());
               BigDecimal bigDecimal = new BigDecimal(registry.getAverageRating(artifactPath));
               BigDecimal res = bigDecimal.setScale(1, RoundingMode.HALF_UP);
               api.setRating(res.floatValue());
               //set description
               api.setDescription(artifact.getAttribute(APIConstants.API_OVERVIEW_DESCRIPTION));
               //set last access time
               api.setLastUpdated(registry.get(artifactPath).getLastModified());
               // set url
               api.setUrl(artifact.getAttribute(APIConstants.API_OVERVIEW_ENDPOINT_URL));
               api.setSandboxUrl(artifact.getAttribute(APIConstants.API_OVERVIEW_SANDBOX_URL));
               api.setStatus(getApiStatus(artifact.getAttribute(APIConstants.API_OVERVIEW_STATUS)));
               api.setThumbnailUrl(artifact.getAttribute(APIConstants.API_OVERVIEW_THUMBNAIL_URL));
               api.setWsdlUrl(artifact.getAttribute(APIConstants.API_OVERVIEW_WSDL));
               api.setWadlUrl(artifact.getAttribute(APIConstants.API_OVERVIEW_WADL));
               api.setTechnicalOwner(artifact.getAttribute(APIConstants.API_OVERVIEW_TEC_OWNER));
               api.setTechnicalOwnerEmail(artifact.getAttribute(APIConstants.API_OVERVIEW_TEC_OWNER_EMAIL));
               api.setBusinessOwner(artifact.getAttribute(APIConstants.API_OVERVIEW_BUSS_OWNER));
               api.setBusinessOwnerEmail(artifact.getAttribute(APIConstants.API_OVERVIEW_BUSS_OWNER_EMAIL));
               api.setEndpointSecured(Boolean.parseBoolean(artifact.getAttribute(APIConstants.API_OVERVIEW_ENDPOINT_SECURED)));
               api.setEndpointUTUsername(artifact.getAttribute(APIConstants.API_OVERVIEW_ENDPOINT_USERNAME));
               api.setEndpointUTPassword(artifact.getAttribute(APIConstants.API_OVERVIEW_ENDPOINT_PASSWORD));
               api.setTransports(artifact.getAttribute(APIConstants.API_OVERVIEW_TRANSPORTS));

               api.setEndpointConfig(artifact.getAttribute(APIConstants.API_OVERVIEW_ENDPOINT_CONFIG));

               api.setRedirectURL(artifact.getAttribute(APIConstants.API_OVERVIEW_REDIRECT_URL));
               api.setApiOwner(artifact.getAttribute(APIConstants.API_OVERVIEW_OWNER));
               api.setAdvertiseOnly(Boolean.parseBoolean(artifact.getAttribute(APIConstants.API_OVERVIEW_ADVERTISE_ONLY)));

               api.setSubscriptionAvailability(artifact.getAttribute(APIConstants.API_OVERVIEW_SUBSCRIPTION_AVAILABILITY));
               api.setSubscriptionAvailableTenants(artifact.getAttribute(APIConstants.API_OVERVIEW_SUBSCRIPTION_AVAILABLE_TENANTS));

               api.setResponseCache(artifact.getAttribute(APIConstants.API_OVERVIEW_RESPONSE_CACHING));
               api.setImplementation(artifact.getAttribute(APIConstants.PROTOTYPE_OVERVIEW_IMPLEMENTATION));
               api.setVisibility(artifact.getAttribute(APIConstants.API_OVERVIEW_VISIBILITY));
               int cacheTimeout = APIConstants.API_RESPONSE_CACHE_TIMEOUT;
               try {
               	cacheTimeout = Integer.parseInt(artifact.getAttribute(APIConstants.API_OVERVIEW_CACHE_TIMEOUT));
               } catch(NumberFormatException e) {
               	//ignore
               }

               api.setDestinationStatsEnabled(artifact.getAttribute(APIConstants.API_OVERVIEW_DESTINATION_BASED_STATS_ENABLED));

               String tenantDomainName = MultitenantUtils.getTenantDomain(replaceEmailDomainBack(providerName));
               int tenantId = ServiceReferenceHolder.getInstance().getRealmService().getTenantManager()
                                .getTenantId(tenantDomainName);

               Set<Tier> availableTier = new HashSet<Tier>();
               String tiers = artifact.getAttribute(APIConstants.API_OVERVIEW_TIER);
               Map<String, Tier> definedTiers = getTiers(tenantId);
               if (tiers != null && !"".equals(tiers)) {
                   String[] tierNames = tiers.split("\\|\\|");
                   for (String tierName : tierNames) {
                       Tier definedTier = definedTiers.get(tierName);
                       if (definedTier != null) {
                           availableTier.add(definedTier);
                       } else {
                           log.warn("Unknown tier: " + tierName + " found on API: " + apiName);
                       }
                   }
               }
               api.addAvailableTiers(availableTier);
               api.setContext(artifact.getAttribute(APIConstants.API_OVERVIEW_CONTEXT));
               api.setLatest(Boolean.valueOf(artifact.getAttribute(APIConstants.API_OVERVIEW_IS_LATEST)));
               ArrayList<URITemplate> urlPatternsList;

               urlPatternsList = ApiMgtDAO.getAllURITemplates(api.getContext(), oldId.getVersion());
               Set<URITemplate> uriTemplates = new HashSet<URITemplate>(urlPatternsList);

               for (URITemplate uriTemplate : uriTemplates) {
                   uriTemplate.setResourceURI(api.getUrl());
                   uriTemplate.setResourceSandboxURI(api.getSandboxUrl());

               }
               api.setUriTemplates(uriTemplates);

               Set<String> tags = new HashSet<String>();
               Tag[] tag = registry.getTags(artifactPath);
               for (Tag tag1 : tag) {
                   tags.add(tag1.getTagName());
               }
               api.addTags(tags);
               api.setLastUpdated(registry.get(artifactPath).getLastModified());
               api.setAsDefaultVersion(Boolean.valueOf(artifact.getAttribute(APIConstants.API_OVERVIEW_IS_DEFAULT_VERSION)));

               String environments = artifact.getAttribute(APIConstants.API_OVERVIEW_ENVIRONMENTS);
               api.setEnvironments(extractEnvironmentsForAPI(environments));

           } catch (GovernanceException e) {
               String msg = "Failed to get API fro artifact ";
               throw new APIManagementException(msg, e);
           } catch (RegistryException e) {
               String msg = "Failed to get LastAccess time or Rating";
               throw new APIManagementException(msg, e);
           } catch (UserStoreException e){
               String msg = "Failed to get User Realm of API Provider";
               throw new APIManagementException(msg, e);
           }
           return api;
       }

    public static boolean checkAccessTokenPartitioningEnabled() {
        return OAuthServerConfiguration.getInstance().isAccessTokenPartitioningEnabled();
    }

    public static boolean checkUserNameAssertionEnabled() {
        return OAuthServerConfiguration.getInstance().isUserNameAssertionEnabled();
    }

    public static String[] getAvailableKeyStoreTables() throws APIManagementException {
        String[] keyStoreTables = new String[0];
        Map<String, String>  domainMappings = getAvailableUserStoreDomainMappings();
        if (domainMappings != null) {
            keyStoreTables = new String[domainMappings.size()];
            int i = 0;
            for (Entry<String, String> e : domainMappings.entrySet()) {
                String value = e.getValue();
                keyStoreTables[i] = APIConstants.ACCESS_TOKEN_STORE_TABLE + "_" + value.trim();
                i++;
            }
        }
        return keyStoreTables;
    }

    public static Map<String, String> getAvailableUserStoreDomainMappings() throws
            APIManagementException {
        Map<String, String> userStoreDomainMap = new HashMap<String, String>();
        String domainsStr = OAuthServerConfiguration.getInstance().getAccessTokenPartitioningDomains();
        if (domainsStr != null) {
            String[] userStoreDomainsArr = domainsStr.split(",");
            for (String anUserStoreDomainsArr : userStoreDomainsArr) {
                String[] mapping = anUserStoreDomainsArr.trim().split(":"); //A:foo.com , B:bar.com
                if (mapping.length < 2) {
                    throw new APIManagementException("Domain mapping has not defined");
                }
                userStoreDomainMap.put(mapping[1].trim(), mapping[0].trim()); //key=domain & value=mapping
            }
        }
        return userStoreDomainMap;
    }

    public static String getAccessTokenStoreTableFromUserId(String userId)
            throws APIManagementException {
        String accessTokenStoreTable = APIConstants.ACCESS_TOKEN_STORE_TABLE;
        String userStore;
         if(userId != null) {
            String[] strArr = userId.split("/");
            if (strArr != null && strArr.length > 1) {
                userStore = strArr[0];
                Map<String, String> availableDomainMappings = getAvailableUserStoreDomainMappings();
                if (availableDomainMappings != null &&
                        availableDomainMappings.containsKey(userStore)) {
                    accessTokenStoreTable = accessTokenStoreTable + "_" +
                            availableDomainMappings.get(userStore);
                }
            }
         }
        return accessTokenStoreTable;
    }

    public static String getAccessTokenStoreTableFromAccessToken(String apiKey)
            throws APIManagementException {
        String userId = getUserIdFromAccessToken(apiKey); //i.e: 'foo.com/admin' or 'admin'
        return getAccessTokenStoreTableFromUserId(userId);
    }

    public static String getUserIdFromAccessToken(String apiKey) {
        String userId = null;
        String decodedKey = new String(Base64.decodeBase64(apiKey.getBytes()));
        String[] tmpArr = decodedKey.split(":");
        if (tmpArr != null && tmpArr.length == 2) { //tmpArr[0]= userStoreDomain & tmpArr[1] = userId
            userId = tmpArr[1];
        }
        return userId;
    }

    /**
     * validates if an accessToken has expired or not
     * @param accessTokenDO
     * @return true if token has expired else false
     */
    public static boolean isAccessTokenExpired(APIKeyValidationInfoDTO accessTokenDO) {
        long validityPeriod = accessTokenDO.getValidityPeriod();
        long issuedTime = accessTokenDO.getIssuedTime();
        long timestampSkew = OAuthServerConfiguration.getInstance().getTimeStampSkewInSeconds() * 1000;
        long currentTime = System.currentTimeMillis();

        //If the validity period is not an never expiring value
        if (validityPeriod != Long.MAX_VALUE) {
            //check the validity of cached OAuth2AccessToken Response

            if ((currentTime - timestampSkew) > (issuedTime + validityPeriod)) {
                accessTokenDO.setValidationStatus(
                        APIConstants.KeyValidationStatus.API_AUTH_ACCESS_TOKEN_EXPIRED);
                if (accessTokenDO.getEndUserToken() != null) {
                    log.info("Token " + accessTokenDO.getEndUserToken() + " expired.");
                }
                return true;
            }
        }

        return false;
    }

    /**
     *  When an input is having '@',replace it with '-AT-' [This is required to persist API data in registry,as registry paths don't allow '@' sign.]
     * @param input inputString
     * @return String modifiedString
     */
    public static String replaceEmailDomain(String input){
        if(input!=null&& input.contains(APIConstants.EMAIL_DOMAIN_SEPARATOR) ){
            input=input.replace(APIConstants.EMAIL_DOMAIN_SEPARATOR,APIConstants.EMAIL_DOMAIN_SEPARATOR_REPLACEMENT);
        }
        return input;
    }

    /**
     * When an input is having '-AT-',replace it with @ [This is required to persist API data between registry and database]
     * @param input inputString
     * @return String modifiedString
     */
    public static String replaceEmailDomainBack(String input) {
        if (input!=null && input.contains(APIConstants.EMAIL_DOMAIN_SEPARATOR_REPLACEMENT)) {
            input = input.replace(APIConstants.EMAIL_DOMAIN_SEPARATOR_REPLACEMENT,
                                  APIConstants.EMAIL_DOMAIN_SEPARATOR);
        }
        return input;
    }

    public static void copyResourcePermissions(String username, String sourceArtifactPath, String targetArtifactPath)
            throws APIManagementException {
        String sourceResourcePath = RegistryUtils.getAbsolutePath(RegistryContext.getBaseInstance(),
                APIUtil.getMountedPath(RegistryContext.getBaseInstance(), RegistryConstants.GOVERNANCE_REGISTRY_BASE_PATH)
                        + sourceArtifactPath);

        String targetResourcePath = RegistryUtils.getAbsolutePath(RegistryContext.getBaseInstance(),
                APIUtil.getMountedPath(RegistryContext.getBaseInstance(), RegistryConstants.GOVERNANCE_REGISTRY_BASE_PATH)
                        + targetArtifactPath);

        String tenantDomain = MultitenantUtils.getTenantDomain(APIUtil.replaceEmailDomainBack(username));

        try {
            int tenantId = ServiceReferenceHolder.getInstance().getRealmService().getTenantManager().getTenantId(tenantDomain);
            AuthorizationManager authManager = ServiceReferenceHolder.getInstance().getRealmService().
                    getTenantUserRealm(tenantId).getAuthorizationManager();
            String[] allowedRoles = authManager.getAllowedRolesForResource(sourceResourcePath, ActionConstants.GET);

            if (allowedRoles != null) {

                for (String allowedRole : allowedRoles) {
                    authManager.authorizeRole(allowedRole, targetResourcePath, ActionConstants.GET);
                }
            }

        } catch (UserStoreException e) {
            throw new APIManagementException("Error while adding role permissions to API", e);
        }
    }


    /**
     * This function is to set resource permissions based on its visibility
     *
     * @param visibility   API visibility
     * @param roles        Authorized roles
     * @param artifactPath API resource path
     * @throws org.wso2.carbon.apimgt.api.APIManagementException Throwing exception
     */
    public static void setResourcePermissions(String username, String visibility, String[] roles, String artifactPath)
            throws APIManagementException {
        try {
        	String resourcePath = RegistryUtils.getAbsolutePath(RegistryContext.getBaseInstance(),
        	        APIUtil.getMountedPath(RegistryContext.getBaseInstance(), RegistryConstants.GOVERNANCE_REGISTRY_BASE_PATH)
                    + artifactPath);

        	String tenantDomain = MultitenantUtils.getTenantDomain(APIUtil.replaceEmailDomainBack(username));
        	if (!tenantDomain.equals(org.wso2.carbon.utils.multitenancy.
        			MultitenantConstants.SUPER_TENANT_DOMAIN_NAME)) {
        		int tenantId = ServiceReferenceHolder.getInstance().getRealmService().
        				getTenantManager().getTenantId(tenantDomain);
                // calculate resource path
                RegistryAuthorizationManager authorizationManager = new RegistryAuthorizationManager
                        (ServiceReferenceHolder.getUserRealm());
                resourcePath = authorizationManager.computePathOnMount(resourcePath);
        		AuthorizationManager authManager = ServiceReferenceHolder.getInstance().getRealmService().
        				getTenantUserRealm(tenantId).getAuthorizationManager();
        		if (visibility != null && visibility.equalsIgnoreCase(APIConstants.API_RESTRICTED_VISIBILITY)) {
        			boolean isRoleEveryOne = false;
                    /*If no roles have defined, authorize for everyone role */
        			if (roles != null && roles.length == 1 && roles[0].equals("")) {
                    	authManager.authorizeRole(APIConstants.EVERYONE_ROLE, resourcePath,
                                ActionConstants.GET);
                    	isRoleEveryOne = true;
                    } else {
                    	for (String role : roles) {
                            if (role.equalsIgnoreCase(APIConstants.EVERYONE_ROLE)) {
                                isRoleEveryOne = true;
                            }
                            authManager.authorizeRole(role, resourcePath, ActionConstants.GET);

                        }
                    }
                    if (!isRoleEveryOne) {
                    	authManager.denyRole(APIConstants.EVERYONE_ROLE, resourcePath, ActionConstants.GET);
                    }
                    authManager.denyRole(APIConstants.ANONYMOUS_ROLE, resourcePath, ActionConstants.GET);
        		} else if (visibility != null && visibility.equalsIgnoreCase(APIConstants.API_PRIVATE_VISIBILITY)) {
                    authManager.authorizeRole(APIConstants.EVERYONE_ROLE, resourcePath, ActionConstants.GET);
                    authManager.denyRole(APIConstants.ANONYMOUS_ROLE, resourcePath, ActionConstants.GET);
                } else if (visibility != null && visibility.equalsIgnoreCase(APIConstants.DOC_OWNER_VISIBILITY)) {

                    /*If no roles have defined, deny access for everyone & anonymous role */
                    if (roles == null) {
                        authManager.denyRole(APIConstants.EVERYONE_ROLE, resourcePath, ActionConstants.GET);
                        authManager.denyRole(APIConstants.ANONYMOUS_ROLE, resourcePath, ActionConstants.GET);
                    } else {
                        for (String role : roles) {
                         authManager.denyRole(role, resourcePath, ActionConstants.GET);

                        }
                    }
                } else {
                	authManager.authorizeRole(APIConstants.EVERYONE_ROLE, resourcePath,
                                                       ActionConstants.GET);
                	authManager.authorizeRole(APIConstants.ANONYMOUS_ROLE, resourcePath,
                                                       ActionConstants.GET);
                }
        	} else {
        		RegistryAuthorizationManager authorizationManager = new RegistryAuthorizationManager
                        (ServiceReferenceHolder.getUserRealm());

                if (visibility != null && visibility.equalsIgnoreCase(APIConstants.API_RESTRICTED_VISIBILITY)) {
                    boolean isRoleEveryOne = false;
                    for (String role : roles) {
                        if (role.equalsIgnoreCase(APIConstants.EVERYONE_ROLE)) {
                            isRoleEveryOne = true;
                        }
                        authorizationManager.authorizeRole(role, resourcePath, ActionConstants.GET);

                    }
                    if (!isRoleEveryOne) {
                        authorizationManager.denyRole(APIConstants.EVERYONE_ROLE, resourcePath, ActionConstants.GET);
                    }
                    authorizationManager.denyRole(APIConstants.ANONYMOUS_ROLE, resourcePath, ActionConstants.GET);

                } else if (visibility != null && visibility.equalsIgnoreCase(APIConstants.API_PRIVATE_VISIBILITY)) {
                    authorizationManager.authorizeRole(APIConstants.EVERYONE_ROLE, resourcePath, ActionConstants.GET);
                    authorizationManager.denyRole(APIConstants.ANONYMOUS_ROLE, resourcePath, ActionConstants.GET);
                } else if (visibility != null && visibility.equalsIgnoreCase(APIConstants.DOC_OWNER_VISIBILITY)) {
                     /*If no roles have defined, deny access for everyone & anonymous role */
                    if (roles == null ) {
                        authorizationManager.denyRole(APIConstants.EVERYONE_ROLE, resourcePath, ActionConstants.GET);
                        authorizationManager.denyRole(APIConstants.ANONYMOUS_ROLE, resourcePath, ActionConstants.GET);
                    } else {
                        for (String role : roles) {
                        authorizationManager.denyRole(role, resourcePath, ActionConstants.GET);

                        }
                    }
                } else {
                    authorizationManager.authorizeRole(APIConstants.EVERYONE_ROLE, resourcePath,
                                                       ActionConstants.GET);
                    authorizationManager.authorizeRole(APIConstants.ANONYMOUS_ROLE, resourcePath,
                                                       ActionConstants.GET);
                }
        	}


        } catch (UserStoreException e) {
        	throw new APIManagementException("Error while adding role permissions to API", e);
        }
    }

	/**
	 * Load the throttling policy  to the registry for tenants
	 *
	 * @param tenant
	 * @param tenantID
	 * @throws org.wso2.carbon.apimgt.api.APIManagementException
	 */

	public static void loadTenantAPIPolicy(String tenant, int tenantID)
	                                                                   throws APIManagementException {
		try {
			RegistryService registryService =
			                                  ServiceReferenceHolder.getInstance()
			                                                        .getRegistryService();
			//UserRegistry govRegistry = registryService.getGovernanceUserRegistry(tenant, tenantID);
            UserRegistry govRegistry = registryService.getGovernanceSystemRegistry(tenantID);

			if (govRegistry.resourceExists(APIConstants.API_TIER_LOCATION)) {
				if (log.isDebugEnabled()) {
					log.debug("Tier policies already uploaded to the tenant's registry space");
				}
				return;
			}
			if (log.isDebugEnabled()) {
				log.debug("Adding API tier policies to the tenant's registry");
			}
			InputStream inputStream =
			                          APIManagerComponent.class.getResourceAsStream("/tiers/default-tiers.xml");
			byte[] data = IOUtils.toByteArray(inputStream);
			Resource resource = govRegistry.newResource();
			resource.setContent(data);
			govRegistry.put(APIConstants.API_TIER_LOCATION, resource);

		} catch (RegistryException e) {
			throw new APIManagementException(
			                                 "Error while saving policy information to the registry",
			                                 e);
		} catch (IOException e) {
			throw new APIManagementException("Error while reading policy file content", e);
		}
    }

	/**
	 * Load the External API Store Configuration  to the registry
	 *
	 * @param tenant
	 * @param tenantID
	 * @throws org.wso2.carbon.apimgt.api.APIManagementException
	 */

	public static void loadTenantExternalStoreConfig(int tenantID)
	                                                                   throws APIManagementException {
		try {
			RegistryService registryService =
			                                  ServiceReferenceHolder.getInstance()
			                                                        .getRegistryService();
			//UserRegistry govRegistry = registryService.getGovernanceUserRegistry(tenant, tenantID);
            UserRegistry govRegistry = registryService.getGovernanceSystemRegistry(tenantID);

            if (govRegistry.resourceExists(APIConstants.EXTERNAL_API_STORES_LOCATION)) {
                log.debug("External Stores configuration already uploaded to the registry");
                return;
            }
			if (log.isDebugEnabled()) {
				log.debug("Adding External Stores configuration to the tenant's registry");
			}
			InputStream inputStream =
			                          APIManagerComponent.class.getResourceAsStream("/externalstores/default-external-api-stores.xml");
			byte[] data = IOUtils.toByteArray(inputStream);
			Resource resource = govRegistry.newResource();
			resource.setContent(data);
			govRegistry.put(APIConstants.EXTERNAL_API_STORES_LOCATION, resource);

			/*set resource permission*/
            AuthorizationManager authManager = ServiceReferenceHolder.getInstance().getRealmService().
    				getTenantUserRealm(tenantID).getAuthorizationManager();
            String resourcePath = RegistryUtils.getAbsolutePath(RegistryContext.getBaseInstance(),
                    APIUtil.getMountedPath(RegistryContext.getBaseInstance(), RegistryConstants.GOVERNANCE_REGISTRY_BASE_PATH)
                    + APIConstants.EXTERNAL_API_STORES_LOCATION);
            authManager.denyRole(APIConstants.EVERYONE_ROLE, resourcePath, ActionConstants.GET);

		} catch (RegistryException e) {
            throw new APIManagementException("Error while saving External Stores configuration information to the registry", e);
        } catch (IOException e) {
            throw new APIManagementException("Error while reading External Stores configuration file content", e);
        } catch (UserStoreException e) {
        	throw new APIManagementException("Error while setting permission to External Stores configuration file", e);
		}
    }

	/**
	 * Load the Google Analytics Configuration  to the registry
	 *
	 * @param tenantID
	 * @throws org.wso2.carbon.apimgt.api.APIManagementException
	 */

	public static void loadTenantGAConfig(int tenantID) throws APIManagementException {
		try {
			RegistryService registryService =
			                                  ServiceReferenceHolder.getInstance()
			                                                        .getRegistryService();
			//UserRegistry govRegistry = registryService.getGovernanceUserRegistry(tenant, tenantID);
            UserRegistry govRegistry = registryService.getGovernanceSystemRegistry(tenantID);

            if (govRegistry.resourceExists(APIConstants.GA_CONFIGURATION_LOCATION)) {
                log.debug("Google Analytics configuration already uploaded to the registry");
                return;
            }
			if (log.isDebugEnabled()) {
				log.debug("Adding Google Analytics configuration to the tenant's registry");
			}
			InputStream inputStream =
			                          APIManagerComponent.class.getResourceAsStream("/statistics/default-ga-config.xml");
			byte[] data = IOUtils.toByteArray(inputStream);
			Resource resource = govRegistry.newResource();
			resource.setContent(data);
			govRegistry.put(APIConstants.GA_CONFIGURATION_LOCATION, resource);

			/*set resource permission*/
            AuthorizationManager authManager = ServiceReferenceHolder.getInstance().getRealmService().
    				getTenantUserRealm(tenantID).getAuthorizationManager();
            String resourcePath = RegistryUtils.getAbsolutePath(RegistryContext.getBaseInstance(),
                    APIUtil.getMountedPath(RegistryContext.getBaseInstance(), RegistryConstants.GOVERNANCE_REGISTRY_BASE_PATH)
                    + APIConstants.GA_CONFIGURATION_LOCATION);
            authManager.denyRole(APIConstants.EVERYONE_ROLE, resourcePath, ActionConstants.GET);

		} catch (RegistryException e) {
            throw new APIManagementException("Error while saving Google Analytics configuration information to the registry", e);
        } catch (IOException e) {
            throw new APIManagementException("Error while reading Google Analytics configuration file content", e);
        } catch (UserStoreException e) {
        	throw new APIManagementException("Error while setting permission to Google Analytics configuration file", e);
		}
    }

    public static void loadTenantWorkFlowExtensions(int tenantID)
            throws APIManagementException {
        // TODO: Merge different resource loading methods and create a single method.
        try {
            RegistryService registryService =
                    ServiceReferenceHolder.getInstance()
                            .getRegistryService();
            //UserRegistry govRegistry = registryService.getGovernanceUserRegistry(tenant, tenantID);
            UserRegistry govRegistry = registryService.getGovernanceSystemRegistry(tenantID);

            if (govRegistry.resourceExists(APIConstants.WORKFLOW_EXECUTOR_LOCATION)) {
                log.debug("External Stores configuration already uploaded to the registry");
                return;
            }
            if (log.isDebugEnabled()) {
                log.debug("Adding External Stores configuration to the tenant's registry");
            }
            InputStream inputStream =
                    APIManagerComponent.class.getResourceAsStream("/workflowextensions/default-workflow-extensions.xml");
            byte[] data = IOUtils.toByteArray(inputStream);
            Resource resource = govRegistry.newResource();
            resource.setContent(data);
            resource.setMediaType(APIConstants.WORKFLOW_MEDIA_TYPE);
            govRegistry.put(APIConstants.WORKFLOW_EXECUTOR_LOCATION, resource);

        } catch (RegistryException e) {
            throw new APIManagementException("Error while saving External Stores configuration information to the registry", e);
        } catch (IOException e) {
            throw new APIManagementException("Error while reading External Stores configuration file content", e);
        }
    }

    /**
     *
     * @param tenantId
     * @throws org.wso2.carbon.apimgt.api.APIManagementException
     */
    public static void loadTenantSelfSignUpConfigurations(int tenantId)
    		throws APIManagementException {
    	try {
            RegistryService registryService =
                    ServiceReferenceHolder.getInstance()
                            .getRegistryService();
            UserRegistry govRegistry = registryService.getGovernanceSystemRegistry(tenantId);

            if (govRegistry.resourceExists(APIConstants.SELF_SIGN_UP_CONFIG_LOCATION)) {
                log.debug("Self signup configuration already uploaded to the registry");
                return;
            }
            if (log.isDebugEnabled()) {
                log.debug("Adding Self signup configuration to the tenant's registry");
            }
            InputStream inputStream;
            if(tenantId==org.wso2.carbon.utils.multitenancy.MultitenantConstants.SUPER_TENANT_ID){
            inputStream=
                    APIManagerComponent.class.getResourceAsStream("/signupconfigurations/default-sign-up-config.xml");
            }else{
            inputStream=
                        APIManagerComponent.class.getResourceAsStream("/signupconfigurations/tenant-sign-up-config.xml");
            }
            byte[] data = IOUtils.toByteArray(inputStream);
            Resource resource = govRegistry.newResource();
            resource.setContent(data);
            resource.setMediaType(APIConstants.SELF_SIGN_UP_CONFIG_MEDIA_TYPE);
            govRegistry.put(APIConstants.SELF_SIGN_UP_CONFIG_LOCATION, resource);

        } catch (RegistryException e) {
            throw new APIManagementException("Error while saving Self signup configuration information to the registry", e);
        } catch (IOException e) {
            throw new APIManagementException("Error while reading Self signup configuration file content", e);
        }
    }

    /**
     *
     * @param tenantId
     * @throws org.wso2.carbon.apimgt.api.APIManagementException
     */
    public static void createSelfSignUpRoles(int tenantId)
    		throws APIManagementException {
    	try {
            RegistryService registryService =
                    ServiceReferenceHolder.getInstance()
                            .getRegistryService();
            UserRegistry govRegistry = registryService.getGovernanceSystemRegistry(tenantId);
            if (govRegistry.resourceExists(APIConstants.SELF_SIGN_UP_CONFIG_LOCATION)) {
                Resource resource = govRegistry.get(APIConstants.SELF_SIGN_UP_CONFIG_LOCATION);
                InputStream content=resource.getContentStream();
                DocumentBuilderFactory factory
                        = DocumentBuilderFactory.newInstance();
                DocumentBuilder parser = factory.newDocumentBuilder();
                Document dc= parser.parse(content);
                boolean enableSignup=Boolean.parseBoolean(dc.getElementsByTagName(APIConstants.SELF_SIGN_UP_REG_ENABLED).item(0).getFirstChild().getNodeValue());
                String signUpDomain=dc.getElementsByTagName(APIConstants.SELF_SIGN_UP_REG_DOMAIN_ELEM).item(0).getFirstChild().getNodeValue();
                if(enableSignup){
                int roleLength=dc.getElementsByTagName(APIConstants.SELF_SIGN_UP_REG_ROLE_NAME_ELEMENT).getLength();
                for(int i=0;i<roleLength;i++){
                String roleName=dc.getElementsByTagName(APIConstants.SELF_SIGN_UP_REG_ROLE_NAME_ELEMENT).item(i).getFirstChild().getNodeValue();
                boolean isExternalRole=Boolean.parseBoolean(dc.getElementsByTagName(APIConstants.SELF_SIGN_UP_REG_ROLE_IS_EXTERNAL).item(i).getFirstChild().getNodeValue());
                if(roleName!=null){
                // If isExternalRole==false ;create the subscriber role as an internal role
                if(isExternalRole && signUpDomain!=null){
                roleName=signUpDomain.toUpperCase()+CarbonConstants.DOMAIN_SEPARATOR+roleName;
                }else{
                roleName= UserCoreConstants.INTERNAL_DOMAIN + CarbonConstants.DOMAIN_SEPARATOR+roleName;
                }
                createSubscriberRole(roleName,tenantId);
                }
                }
                }
            }
            if (log.isDebugEnabled()) {
                log.debug("Adding Self signup configuration to the tenant's registry");
            }



        } catch (RegistryException e) {
            throw new APIManagementException("Error while getting Self signup role information from the registry", e);
        } catch (ParserConfigurationException e) {
            throw new APIManagementException("Error while getting Self signup role information from the registry", e);
        } catch (SAXException e) {
            throw new APIManagementException("Error while getting Self signup role information from the registry", e);
        } catch (IOException e) {
            throw new APIManagementException("Error while getting Self signup role information from the registry", e);
        }
    }

	 /**
     * Add BAM Server Profile Configuration which is used for southbound statistics
     * publishing
     * @throws org.wso2.carbon.apimgt.api.APIManagementException
     */
    public static void addBamServerProfile(String bamServerURL, String bamServerUser,
    		String bamServerPassword, String bamServerThriftPort, int tenantId) throws APIManagementException {
    	RegistryService registryService = ServiceReferenceHolder.getInstance().getRegistryService();
        try {
            UserRegistry registry = registryService.getConfigSystemRegistry(tenantId);
            log.debug("Adding Bam Server Profile to the registry");
            InputStream inputStream = APIManagerComponent.class.getResourceAsStream("/bam/profile/bam-profile.xml");
            String bamProfile = IOUtils.toString(inputStream);

            int strIndex = bamServerURL.indexOf("://");
            int endIndex = bamServerURL.lastIndexOf(":");

            bamServerURL = bamServerURL.substring(strIndex + 3, endIndex);
            bamServerPassword = encryptPassword(bamServerPassword);
            int bamServerThriftPortVal = Integer.parseInt(bamServerThriftPort);
            String bamServerThriftAuthPort = String.valueOf(bamServerThriftPortVal + 100);

            String bamProfileConfig = bamProfile.replaceAll("\\[1\\]", bamServerURL).
            		replaceAll("\\[2\\]", bamServerThriftAuthPort).
            		replaceAll("\\[3\\]", bamServerThriftPort).
            		replaceAll("\\[4\\]", bamServerUser).
            		replaceAll("\\[5\\]", bamServerPassword);


            Resource resource = registry.newResource();
            resource.setContent(bamProfileConfig);
            registry.put(APIConstants.BAM_SERVER_PROFILE_LOCATION, resource);

        } catch(RegistryException e) {
        	throw new APIManagementException("Error while adding BAM Server Profile configuration " +
        			"information to the registry", e);
        } catch (IOException e) {
        	throw new APIManagementException("Error while reading BAM Server Profile configuration " +
        			"configuration file content", e);
		}
	}

    public static void writeDefinedSequencesToTenantRegistry(int tenantID)
            throws APIManagementException {
        try {
            RegistryService registryService =
                    ServiceReferenceHolder.getInstance()
                            .getRegistryService();
            UserRegistry govRegistry = registryService.getGovernanceSystemRegistry(tenantID);

            if (govRegistry.resourceExists(APIConstants.API_CUSTOM_INSEQUENCE_LOCATION)) {
                if(log.isDebugEnabled()){
                    log.debug("Defined sequences have already been added to the tenant's registry");
                }
                //No need to add to add in sequences or out sequences. Do not return yet until we check for fault
                // sequences as well. (Designed to support migrations).
                //return;
            }
            else{
                if(log.isDebugEnabled()){
                    log.debug("Adding defined sequences to the tenant's registry.");
                }

                InputStream inSeqStream =
                        APIManagerComponent.class.getResourceAsStream("/definedsequences/in/log_in_message.xml");
                byte[] inSeqData = IOUtils.toByteArray(inSeqStream);
                Resource inSeqResource = govRegistry.newResource();
                inSeqResource.setContent(inSeqData);

                govRegistry.put(APIConstants.API_CUSTOM_INSEQUENCE_LOCATION + "log_in_message.xml", inSeqResource);

                InputStream outSeqStream =
                        APIManagerComponent.class.getResourceAsStream("/definedsequences/out/log_out_message.xml");
                byte[] outSeqData = IOUtils.toByteArray(outSeqStream);
                Resource outSeqResource = govRegistry.newResource();
                outSeqResource.setContent(outSeqData);

                govRegistry.put(APIConstants.API_CUSTOM_OUTSEQUENCE_LOCATION + "log_out_message.xml", outSeqResource);
            }
            if (govRegistry.resourceExists(APIConstants.API_CUSTOM_FAULTSEQUENCE_LOCATION)) {
                if(log.isDebugEnabled()){
                    log.debug("Defined fault sequences have already been added to the tenant's registry");
                }
                //Fault sequences have already been added. Nothing to do beyond this. Return.
                return;
            }

            InputStream faultSeqStream =
                    APIManagerComponent.class.getResourceAsStream("/definedsequences/fault/json_fault.xml");
            byte[] faultSeqData = IOUtils.toByteArray(faultSeqStream);
            Resource faultSeqResource = govRegistry.newResource();
            faultSeqResource.setContent(faultSeqData);

            govRegistry.put(APIConstants.API_CUSTOM_FAULTSEQUENCE_LOCATION + "json_fault.xml", faultSeqResource);

        } catch (RegistryException e) {
            throw new APIManagementException("Error while saving defined sequences to the tenant's registry ", e);
        } catch (IOException e) {
            throw new APIManagementException("Error while reading defined sequence ", e);
        }
	}

	/**
	 * Load the  API RXT to the registry for tenants
	 *
	 * @param tenant
	 * @param tenantID
	 * @throws org.wso2.carbon.apimgt.api.APIManagementException
	 */

	public static void loadloadTenantAPIRXT(String tenant, int tenantID)
	                                                                    throws APIManagementException {
		RegistryService registryService = ServiceReferenceHolder.getInstance().getRegistryService();
		UserRegistry registry = null;
		try {
			//registry = registryService.getRegistry(tenant, tenantID);
            registry = registryService.getGovernanceSystemRegistry(tenantID);
		} catch (RegistryException e) {
			throw new APIManagementException("Error when create registry instance ", e);
		}

		String rxtDir =
		                CarbonUtils.getCarbonHome() + File.separator + "repository" +
		                        File.separator + "resources" + File.separator + "rxts";
		File file = new File(rxtDir);
		FilenameFilter filenameFilter = new FilenameFilter() {
			public boolean accept(File dir, String name) {
				// if the file extension is .rxt return true, else false
				return name.endsWith(".rxt");
			}
		};
		String[] rxtFilePaths = file.list(filenameFilter);
		for (String rxtPath : rxtFilePaths) {
			String resourcePath =
			                      GovernanceConstants.RXT_CONFIGS_PATH +
			                              RegistryConstants.PATH_SEPARATOR + rxtPath;

            //This is  "registry" is a governance registry instance, therefore calculate the relative path to governance.
            String govRelativePath =   RegistryUtils.getRelativePathToOriginal(resourcePath,
                        APIUtil.getMountedPath(RegistryContext.getBaseInstance(), RegistryConstants.GOVERNANCE_REGISTRY_BASE_PATH));
			             try {
                // calculate resource path
                RegistryAuthorizationManager authorizationManager = new RegistryAuthorizationManager
                        (ServiceReferenceHolder.getUserRealm());
                resourcePath = authorizationManager.computePathOnMount(resourcePath);

                AuthorizationManager authManager = ServiceReferenceHolder.getInstance().getRealmService().
                        getTenantUserRealm(tenantID).getAuthorizationManager();

                 if (registry.resourceExists(govRelativePath)) {
                    // set anonymous user permission to RXTs
                    authManager.authorizeRole(APIConstants.ANONYMOUS_ROLE, resourcePath, ActionConstants.GET);
                     continue;
                 }

                 String rxt = FileUtil.readFileToString(rxtDir + File.separator + rxtPath);
                 Resource resource = registry.newResource();
                 resource.setContent(rxt.getBytes());
                 resource.setMediaType(APIConstants.RXT_MEDIA_TYPE);
                 registry.put(govRelativePath, resource);


                authManager.authorizeRole(APIConstants.ANONYMOUS_ROLE, resourcePath, ActionConstants.GET);

            } catch (UserStoreException e) {
                throw new APIManagementException("Error while adding role permissions to API", e);
            } catch (IOException e) {
                 String msg = "Failed to read rxt files";
                 throw new APIManagementException(msg, e);
             } catch (RegistryException e) {
				String msg = "Failed to add rxt to registry ";
				throw new APIManagementException(msg, e);
			}
		}

	}

    /**
     * Converting the user store domain name to uppercase.
     *
     * @param username Username to be modified
     * @return Username with domain name set to uppercase.
     */
    public static String setDomainNameToUppercase(String username) {
        if (username != null) {
            String[] nameParts = username.split(CarbonConstants.DOMAIN_SEPARATOR);
            if (nameParts.length > 1) {
                username = nameParts[0].toUpperCase() + CarbonConstants.DOMAIN_SEPARATOR + nameParts[1];
            }
        }

        return username;
    }

    public static void createSubscriberRole(String roleName,int tenantId) throws APIManagementException {

        String[] permissions = new String[]{
                "/permission/admin/login",
                APIConstants.Permissions.API_SUBSCRIBE
        };
        try {
            RealmService realmService = ServiceReferenceHolder.getInstance().getRealmService();
            UserRealm realm;
            org.wso2.carbon.user.api.UserRealm tenantRealm;
            UserStoreManager manager;

            if (tenantId < 0) {
                realm = realmService.getBootstrapRealm();
                manager = realm.getUserStoreManager();
            } else {
                tenantRealm = realmService.getTenantUserRealm(tenantId);
                manager = tenantRealm.getUserStoreManager();
            }
            if (!manager.isExistingRole(roleName)) {
                if (log.isDebugEnabled()) {
                    log.debug("Creating subscriber role: " + roleName);
                }
                Permission[] subscriberPermissions = new Permission[]{new Permission("/permission/admin/login", UserMgtConstants.EXECUTE_ACTION),
                        new Permission(APIConstants.Permissions.API_SUBSCRIBE, UserMgtConstants.EXECUTE_ACTION)};
                String tenantAdminName = ServiceReferenceHolder.getInstance()
                        .getRealmService().getTenantUserRealm(tenantId).
                                getRealmConfiguration().getAdminUserName();
                String[] userList = new String[]{tenantAdminName};
                manager.addRole(roleName, userList, subscriberPermissions);
            }
        } catch (UserStoreException e) {
            throw new APIManagementException("Error while creating subscriber role: " + roleName+ " - " +
                    "Self registration might not function properly.", e);
        }
    }

    public void setupSelfRegistration(APIManagerConfiguration config,int tenantId)
            throws APIManagementException {
        boolean enabled = Boolean.parseBoolean(config.getFirstProperty(APIConstants.SELF_SIGN_UP_ENABLED));
        if (!enabled) {
            return;
        }
        //Create the subscriber role as an internal role
        String role = UserCoreConstants.INTERNAL_DOMAIN + CarbonConstants.DOMAIN_SEPARATOR+config.getFirstProperty(APIConstants.SELF_SIGN_UP_ROLE);
        if (role.equals(UserCoreConstants.INTERNAL_DOMAIN + CarbonConstants.DOMAIN_SEPARATOR)) {
            // Required parameter missing - Throw an exception and interrupt startup
            throw new APIManagementException("Required subscriber role parameter missing " +
                                             "in the self sign up configuration");
        }
        String[] permissions = new String[]{
                "/permission/admin/login",
                APIConstants.Permissions.API_SUBSCRIBE
        };
        try {
            RealmService realmService = ServiceReferenceHolder.getInstance().getRealmService();
            UserRealm realm;
            org.wso2.carbon.user.api.UserRealm tenantRealm;
            UserStoreManager manager;

            if (tenantId < 0) {
                realm = realmService.getBootstrapRealm();
                manager = realm.getUserStoreManager();
            } else {
                tenantRealm = realmService.getTenantUserRealm(tenantId);
                manager = tenantRealm.getUserStoreManager();
            }
            if (!manager.isExistingRole(role)) {
                if (log.isDebugEnabled()) {
                    log.debug("Creating subscriber role: " + role);
                }
                Permission[] subscriberPermissions = new Permission[]{new Permission("/permission/admin/login", UserMgtConstants.EXECUTE_ACTION),
                        new Permission(APIConstants.Permissions.API_SUBSCRIBE, UserMgtConstants.EXECUTE_ACTION)};
                String tenantAdminName = ServiceReferenceHolder.getInstance()
                        .getRealmService().getTenantUserRealm(tenantId).
                                getRealmConfiguration().getAdminUserName();
                String[] userList = new String[]{tenantAdminName};
                manager.addRole(role, userList, subscriberPermissions);
            }
        } catch (UserStoreException e) {
            throw new APIManagementException("Error while creating subscriber role: " + role + " - " +
                    "Self registration might not function properly.", e);
        }
    }

    public static String removeAnySymbolFromUriTempate(String uriTemplate) {
    	if (uriTemplate != null) {
    		int anySymbolIndex = uriTemplate.indexOf("/*");
    		if (anySymbolIndex != -1) {
    			return uriTemplate.substring(0, anySymbolIndex);
    		}
    	}
    	return uriTemplate;
    }

    public static float getAverageRating(APIIdentifier apiId) throws APIManagementException {
        return ApiMgtDAO.getAverageRating(apiId);
    }

    public static List<Tenant> getAllTenantsWithSuperTenant() throws UserStoreException {
        Tenant[] tenants = ServiceReferenceHolder.getInstance().getRealmService().getTenantManager().getAllTenants();
        ArrayList<Tenant> tenantArrayList=new ArrayList<Tenant>();
        for(Tenant t:tenants){
            tenantArrayList.add(t);
        }
        Tenant superAdminTenant=new Tenant();
        superAdminTenant.setDomain(MultitenantConstants.SUPER_TENANT_DOMAIN_NAME);
        superAdminTenant.setId(org.wso2.carbon.utils.multitenancy.MultitenantConstants.SUPER_TENANT_ID);
        superAdminTenant.setAdminName(CarbonConstants.REGISTRY_ANONNYMOUS_USERNAME);
        tenantArrayList.add(superAdminTenant);
        return tenantArrayList;
    }

    /**
     * In multi tenant environment, publishers should allow only to revoke the tokens generated within his domain.
     * Super tenant should not see the tenant created tokens and vise versa. This method is used to check the logged in
     * user have permissions to revoke a given users tokens.
     * @param loggedInUser current logged in user to publisher
     * @param authorizedUser access token owner
     * @return
     */
    public static boolean isLoggedInUserAuthorizedToRevokeToken(String loggedInUser, String authorizedUser) {
        String loggedUserTenantDomain = MultitenantUtils.getTenantDomain(loggedInUser);
        String authorizedUserTenantDomain = MultitenantUtils.getTenantDomain(authorizedUser);

        if (loggedUserTenantDomain.equals(MultitenantConstants.SUPER_TENANT_DOMAIN_NAME) &&
                authorizedUserTenantDomain.equals(MultitenantConstants.SUPER_TENANT_DOMAIN_NAME)) {
            return true;
        } else if (loggedUserTenantDomain.equals(authorizedUserTenantDomain)) {
            return true;
        }

        return false;
    }
    public static int getApplicationId(String appName,String userId) throws APIManagementException {
        return new ApiMgtDAO().getApplicationId(appName,userId);
    }

    public static boolean isAPIManagementEnabled() {
        return Boolean.parseBoolean(CarbonUtils.getServerConfiguration().getFirstProperty("APIManagement.Enabled"));
    }

    public static boolean isLoadAPIContextsAtStartup() {
        return Boolean.parseBoolean(CarbonUtils.getServerConfiguration().getFirstProperty("APIManagement.LoadAPIContextsInServerStartup"));
    }

    public static Set<APIStore> getExternalAPIStores(int tenantId) throws APIManagementException {
        SortedSet<APIStore> apistoreSet=new TreeSet<APIStore>(new APIStoreNameComparator());
        apistoreSet.addAll(getExternalStores(tenantId));
        if (apistoreSet.size() != 0) {
            return apistoreSet;
        } else {
            return null;
        }

    }

    public static boolean isAllowDisplayAPIsWithMultipleStatus() {
        APIManagerConfiguration config = ServiceReferenceHolder.getInstance().
                getAPIManagerConfigurationService().getAPIManagerConfiguration();
        String displayAllAPIs = config.getFirstProperty(APIConstants.API_STORE_DISPLAY_ALL_APIS);
        if (displayAllAPIs == null) {
            log.warn("The configurations related to show deprecated APIs in APIStore " +
                    "are missing in api-manager.xml.");
            return false;
        }
        return Boolean.parseBoolean(displayAllAPIs);
    }

    public static boolean isAllowDisplayMultipleVersions() {
        APIManagerConfiguration config = ServiceReferenceHolder.getInstance().
                getAPIManagerConfigurationService().getAPIManagerConfiguration();

        String displayMultiVersions = config.getFirstProperty(APIConstants.API_STORE_DISPLAY_MULTIPLE_VERSIONS);
        if (displayMultiVersions == null) {
            log.warn("The configurations related to show multiple versions of API in APIStore " +
                    "are missing in api-manager.xml.");
            return false;
        }
        return Boolean.parseBoolean(displayMultiVersions);
    }

    public static Set<APIStore> getExternalAPIStores(Set<APIStore> inputStores, int tenantId)
            throws APIManagementException {
        SortedSet<APIStore> apiStores = new TreeSet<APIStore>(new APIStoreNameComparator());
        apiStores.addAll(getExternalStores(tenantId));
        boolean exists = false;
        if (apiStores.size() != 0) {
            for (APIStore store : apiStores) {
                for (APIStore inputStore : inputStores) {
                    if (inputStore.getName().equals(store.getName())) { //If the configured apistore already stored in db,ignore adding it again
                        exists = true;
                    }
                }
                if (!exists) {
                    inputStores.add(store);
                }
                exists=false;
            }

        }
        return inputStores;


    }

    public static boolean isAPIsPublishToExternalAPIStores(int tenantId)
            throws APIManagementException {

        return getExternalStores(tenantId).size() != 0;


    }

    public static boolean isAPIGatewayKeyCacheEnabled() {
        try {
            APIManagerConfiguration config = ServiceReferenceHolder.getInstance().getAPIManagerConfigurationService().getAPIManagerConfiguration();
            String serviceURL = config.getFirstProperty(APIConstants.API_GATEWAY_KEY_CACHE_ENABLED);
            return Boolean.parseBoolean(serviceURL);
        } catch (Exception e) {
            log.error("Did not found valid API Validation Information cache configuration. Use default configuration" + e);
        }
        return true;
    }


    public static Cache getAPIContextCache() {
        CacheManager contextCacheManager = Caching.getCacheManager(APIConstants.API_CONTEXT_CACHE_MANAGER).
                getCache(APIConstants.API_CONTEXT_CACHE).getCacheManager();
        if (!isContextCacheInitialized) {
            isContextCacheInitialized = true;
            return contextCacheManager.<String, Boolean>createCacheBuilder(APIConstants.API_CONTEXT_CACHE_MANAGER).
                    setExpiry(CacheConfiguration.ExpiryType.MODIFIED, new CacheConfiguration.Duration(TimeUnit.DAYS,
                            APIConstants.API_CONTEXT_CACHE_EXPIRY_TIME_IN_DAYS)).setStoreByValue(false).build();
        } else {
            return Caching.getCacheManager(APIConstants.API_CONTEXT_CACHE_MANAGER).getCache(APIConstants.API_CONTEXT_CACHE);
        }
    }

    /**
     * Get active tenant domains
     *
     * @return
     * @throws org.wso2.carbon.user.api.UserStoreException
     */
    public static Set<String> getActiveTenantDomains() throws UserStoreException {
        Set<String> tenantDomains = null;
        Tenant[] tenants = ServiceReferenceHolder.getInstance().getRealmService().getTenantManager().getAllTenants();
        if (tenants == null || tenants.length == 0) {
            return tenantDomains;
        } else {
            tenantDomains = new HashSet<String>();
            for (Tenant tenant : tenants) {
                if (tenant.isActive()) {
                    tenantDomains.add(tenant.getDomain());
                }
            }
            if (tenantDomains.size() > 0) {
                tenantDomains.add(MultitenantConstants.SUPER_TENANT_DOMAIN_NAME);
            }
            return tenantDomains;
        }

    }


    /**
     * Retrieves the role list of system

     * @throws org.wso2.carbon.apimgt.api.APIManagementException If an error occurs
     */
    public static String[] getRoleNames(String username) throws APIManagementException {

        String tenantDomain = MultitenantUtils.getTenantDomain(username);
        try {
            if (!tenantDomain.equals(org.wso2.carbon.utils.multitenancy.MultitenantConstants.SUPER_TENANT_DOMAIN_NAME)) {
                int tenantId = ServiceReferenceHolder.getInstance().getRealmService().getTenantManager().getTenantId(tenantDomain);
                UserStoreManager manager = ServiceReferenceHolder.getInstance().
                        getRealmService().getTenantUserRealm(tenantId).getUserStoreManager();

                return manager.getRoleNames();
            } else {
                RemoteAuthorizationManager authorizationManager = RemoteAuthorizationManager.getInstance();
                return authorizationManager.getRoleNames();
            }
        } catch (UserStoreException e) {
            log.error("Error while getting all the roles", e);
            return null;

        }

    }

    /**
     * Create API Definition in JSON
     *
     * @param api API
     * @throws org.wso2.carbon.apimgt.api.APIManagementException
     *          if failed to generate the content and save
     * @throws org.json.simple.parser.ParseException
     */
    public static String createSwagger12JSONContent(API api) throws APIManagementException {

    	JSONParser parser = new JSONParser();
		String pathJsonTemplate = "{\n    \"path\": \"\",\n    \"operations\": []\n}";
		String operationJsonTemplate = "{\n    \"method\": \"\",\n    \"parameters\": []\n}";
		String apiJsonTemplate = "{\n    \"apiVersion\": \"\",\n    \"swaggerVersion\": \"1.2\",\n    \"apis\": [],\n    \"info\": {\n        \"title\": \"\",\n        \"description\": \"\",\n        \"termsOfServiceUrl\": \"\",\n        \"contact\": \"\",\n        \"license\": \"\",\n        \"licenseUrl\": \"\"\n    },\n    \"authorizations\": {\n        \"oauth2\": {\n            \"type\": \"oauth2\",\n            \"scopes\": []\n        }\n    }\n}";
		String apiResourceJsontemplate = "{\n    \"apiVersion\": \"\",\n    \"swaggerVersion\": \"1.2\",\n    \"resourcePath\":\"\",\n    \"apis\": [],\n    \"info\": {\n        \"title\": \"\",\n        \"description\": \"\",\n        \"termsOfServiceUrl\": \"\",\n        \"contact\": \"\",\n        \"license\": \"\",\n        \"licenseUrl\": \"\"\n    },\n    \"authorizations\": {\n        \"oauth2\": {\n            \"type\": \"oauth2\",\n            \"scopes\": []\n        }\n    }\n}";


    	APIIdentifier identifier = api.getId();

		APIManagerConfiguration config = ServiceReferenceHolder.getInstance().
                getAPIManagerConfigurationService().getAPIManagerConfiguration();

        Environment environment = (Environment) config.getApiGatewayEnvironments().values().toArray()[0];
        String endpoints = environment.getApiGatewayEndpoint();
        String[] endpointsSet = endpoints.split(",");
        String apiContext = api.getContext();
        String version = identifier.getVersion();
        Set<URITemplate> uriTemplates = api.getUriTemplates();
        String description = api.getDescription();

        if (endpointsSet.length < 1) {
        	throw new APIManagementException("Error in creating JSON representation of the API" + identifier.getApiName());
        }
    	if (description == null || description.equals("")) {
    		description = "";
    	} else {
    		description = description.trim();
    	}


    	Map<String, List<String>> resourceNamepaths = new HashMap<String, List<String>>();

    	Map<String, JSONObject> resourceNameJSONs = new HashMap<String, JSONObject>();

    	Map<String, List<JSONObject>> resourcePathJSONs = new HashMap<String, List<JSONObject>>();

    	List<APIResource> apis = new ArrayList<APIResource>();

    	JSONObject mainAPIJson = null;

    	try {
    		mainAPIJson = (JSONObject) parser.parse(apiJsonTemplate);

	    	for (URITemplate template : uriTemplates) {
	    		List<Operation> ops;
	    		List<Parameter> parameters = null;

	    		String path = template.getUriTemplate();

	    		if (path != null && (path.equals("/*") || (path.equals("/")))) {
	        		path = "/*";
	        	}
	    		List<String> resourcePaths;
	    		int resourceNameEndIndex = path.indexOf("/", 1);
	    		String resourceName = "/default";
	    		if(resourceNameEndIndex != -1) {
	    			resourceName = path.substring(1, resourceNameEndIndex);
	    		}

	    		if(!resourceName.startsWith("/")) {
	    			resourceName = "/" + resourceName;
	    		}

	    		if(resourceNamepaths.get(resourceName) != null) {
	    			resourcePaths = resourceNamepaths.get(resourceName);
	    			if (!resourcePaths.contains(path)) {
	    				resourcePaths.add(path);
	    			}
	    			String httpVerbsStrng = template.getMethodsAsString();
	    			String[] httpVerbs = httpVerbsStrng.split(" ");
	    			for (String httpVerb : httpVerbs) {
	    				final JSONObject operationJson = (JSONObject) parser.parse(operationJsonTemplate);
		    			operationJson.put("method", httpVerb);
		    			operationJson.put("auth_type", template.getAuthType());
		    			operationJson.put("throttling_tier", template.getThrottlingTier());

		    			if(resourcePathJSONs.get(path) != null) {
		    				resourcePathJSONs.get(path).add(operationJson);

		    			} else {
		    				resourcePathJSONs.put(path, new ArrayList<JSONObject>() {{
		    					add(operationJson);
		    				}});
		    			}
					}
	    			resourceNamepaths.put(resourceName, resourcePaths);
	    		} else {
	    			JSONObject resourcePathJson = (JSONObject) parser.parse(apiResourceJsontemplate);

	    			resourcePathJson.put("apiVersion", version);
	    			resourcePathJson.put("resourcePath", resourceName);
	    			resourceNameJSONs.put(resourceName, resourcePathJson);

	    			resourcePaths = new ArrayList<String>();
	    			resourcePaths.add(path);

	    			String httpVerbsStrng = template.getMethodsAsString();
	    			String[] httpVerbs = httpVerbsStrng.split(" ");
	    			for (String httpVerb : httpVerbs) {
	    				final JSONObject operationJson = (JSONObject) parser.parse(operationJsonTemplate);
		    			operationJson.put("method", httpVerb);
		    			operationJson.put("auth_type", template.getAuthType());
		    			operationJson.put("throttling_tier", template.getThrottlingTier());

		    			if(resourcePathJSONs.get(path) != null) {
		    				resourcePathJSONs.get(path).add(operationJson);

		    			} else {
		    				resourcePathJSONs.put(path, new ArrayList<JSONObject>() {{
		    					add(operationJson);
		    				}});
		    			}
					}
	    			resourceNamepaths.put(resourceName, resourcePaths);
	    		}
	    	}

	    	for (Entry<String, List<String>> entry : resourceNamepaths.entrySet()) {
				String resourcePath = entry.getKey();
				JSONObject jsonOb = resourceNameJSONs.get(resourcePath);
			    List<String> pathItems = entry.getValue();
			    for (String pathItem : pathItems) {
			    	JSONObject pathJson = (JSONObject) parser.parse(pathJsonTemplate);
			    	pathJson.put("path", pathItem);
			    	List<JSONObject> methodJsons = resourcePathJSONs.get(pathItem);
			    	for (JSONObject methodJson : methodJsons) {
			    		JSONArray operations = (JSONArray) pathJson.get("operations");
			    		operations.add(methodJson);
			    	}
			    	JSONArray apis1 = (JSONArray) jsonOb.get("apis");
			    	apis1.add(pathJson);
			    }
			}

	    	mainAPIJson.put("apiVersion", version);
	    	((JSONObject)mainAPIJson.get("info")).put("description", description);
	    	for (Entry<String, List<String>> entry : resourceNamepaths.entrySet()) {
	    		String resourcePath = entry.getKey();
				JSONObject jsonOb = resourceNameJSONs.get(resourcePath);
				JSONArray apis1 = (JSONArray) mainAPIJson.get("apis");
				JSONObject pathjob = new JSONObject();
				pathjob.put("path",resourcePath);
				pathjob.put("description","");
				pathjob.put("file",jsonOb);
				apis1.add(pathjob);

			}
    	} catch(ParseException e) {
    		throw new APIManagementException("Error while generating swagger 1.2 resource for api " + api.getId().getProviderName()
    				+ "-" + api.getId().getApiName()
    				+ "-" + api.getId().getVersion(), e);
    	}


    	return mainAPIJson.toJSONString();
     }

    /**
     * Create API Definition in JSON
     *
     * @param api API
     * @throws org.wso2.carbon.apimgt.api.APIManagementException
     *          if failed to generate the content and save
     */
    public static String createSwaggerJSONContent(API api) throws APIManagementException {
    	APIIdentifier identifier = api.getId();

		APIManagerConfiguration config = ServiceReferenceHolder.getInstance().
                getAPIManagerConfigurationService().getAPIManagerConfiguration();

        Environment environment = (Environment) config.getApiGatewayEnvironments().values().toArray()[0];
        String endpoints = environment.getApiGatewayEndpoint();
        String[] endpointsSet = endpoints.split(",");
        String apiContext = api.getContext();
        String version = identifier.getVersion();
        Set<URITemplate> uriTemplates = api.getUriTemplates();
        String description = api.getDescription();
<<<<<<< HEAD

        // With the new context version strategy, the URL prefix is the apiContext. the verison will be embedded in
        // the apiContext.
        String urlPrefix = apiContext;
//        String urlPrefix = apiContext + "/" +version;
=======
        String urlPrefix = apiContext + "/" +version;
>>>>>>> bd3811a3

        if (endpointsSet.length < 1) {
        	throw new APIManagementException("Error in creating JSON representation of the API" + identifier.getApiName());
        }
    	if (description == null || description.equals("")) {
    		description = "";
    	} else {
    		description = description.trim();
    	}

    	Map<String, List<Operation>> uriTemplateDefinitions = new HashMap<String, List<Operation>>();
    	List<APIResource> apis = new ArrayList<APIResource>();
    	for (URITemplate template : uriTemplates) {
    		List<Operation> ops;
    		List<Parameter> parameters = null;
    		String path = urlPrefix +
    				APIUtil.removeAnySymbolFromUriTempate(template.getUriTemplate());
    		/* path exists in uriTemplateDefinitions */
    		if (uriTemplateDefinitions.get(path) != null) {
    			ops = uriTemplateDefinitions.get(path);
    			parameters = new ArrayList<Parameter>();

    			String httpVerb = template.getHTTPVerb();
    			/* For GET and DELETE Parameter name - Query Parameters*/
    			if (httpVerb.equals(Constants.Configuration.HTTP_METHOD_GET) ||
    					httpVerb.equals(Constants.Configuration.HTTP_METHOD_DELETE)) {
    				Parameter queryParam = new Parameter(APIConstants.OperationParameter.QUERY_PARAM_NAME,
    						APIConstants.OperationParameter.QUERY_PARAM_DESCRIPTION, APIConstants.OperationParameter.PAYLOAD_PARAM_TYPE, false, false, "String");
    				parameters.add(queryParam);
    			} else {/* For POST and PUT Parameter name - Payload*/
    				Parameter payLoadParam = new Parameter(APIConstants.OperationParameter.PAYLOAD_PARAM_NAME,
    						APIConstants.OperationParameter.PAYLOAD_PARAM_DESCRIPTION, APIConstants.OperationParameter.PAYLOAD_PARAM_TYPE, false, false, "String");
    				parameters.add(payLoadParam);
    			}

    			Parameter authParam = new Parameter(APIConstants.OperationParameter.AUTH_PARAM_NAME,
						APIConstants.OperationParameter.AUTH_PARAM_DESCRIPTION, APIConstants.OperationParameter.AUTH_PARAM_TYPE, false, false, "String");
    			parameters.add(authParam);
    			if (!httpVerb.equals("OPTIONS")) {
    				Operation op = new Operation(httpVerb, description, description, parameters);
    				ops.add(op);
    			}
    		} else {/* path not exists in uriTemplateDefinitions */
    			ops = new ArrayList<Operation>();
    			parameters = new ArrayList<Parameter>();

				String httpVerb = template.getHTTPVerb();
				/* For GET and DELETE Parameter name - Query Parameters*/
    			if (httpVerb.equals(Constants.Configuration.HTTP_METHOD_GET) ||
    					httpVerb.equals(Constants.Configuration.HTTP_METHOD_DELETE)) {
    				Parameter queryParam = new Parameter(APIConstants.OperationParameter.QUERY_PARAM_NAME,
    						APIConstants.OperationParameter.QUERY_PARAM_DESCRIPTION, APIConstants.OperationParameter.PAYLOAD_PARAM_TYPE, false, false, "String");
    				parameters.add(queryParam);
    			} else {/* For POST and PUT Parameter name - Payload*/
    				Parameter payLoadParam = new Parameter(APIConstants.OperationParameter.PAYLOAD_PARAM_NAME,
    						APIConstants.OperationParameter.PAYLOAD_PARAM_DESCRIPTION, APIConstants.OperationParameter.PAYLOAD_PARAM_TYPE, false, false, "String");
    				parameters.add(payLoadParam);
    			}
    			Parameter authParam = new Parameter(APIConstants.OperationParameter.AUTH_PARAM_NAME,
						APIConstants.OperationParameter.AUTH_PARAM_DESCRIPTION, APIConstants.OperationParameter.AUTH_PARAM_TYPE, false, false, "String");
    			parameters.add(authParam);
    			if (!httpVerb.equals("OPTIONS")) {
    				Operation op = new Operation(httpVerb, description, description, parameters);
    				ops.add(op);
    			}
    			uriTemplateDefinitions.put(path, ops);
    		}
    	}

    	Set<String> resPaths = uriTemplateDefinitions.keySet();

		for (String resPath: resPaths) {
			APIResource apiResource = new APIResource(resPath, description, uriTemplateDefinitions.get(resPath));
			apis.add(apiResource);
    	}

		APIDefinition apidefinition = new APIDefinition(version, APIConstants.SWAGGER_VERSION, endpointsSet[0], apiContext, apis);

    	Gson gson = new Gson();
    	return gson.toJson(apidefinition);
     }

    /**
     * Helper method to get tenantId from userName
     *
     * @param userName
     * @return tenantId
     * @throws org.wso2.carbon.apimgt.api.APIManagementException
     */
    public static int getTenantId(String userName){
        //get tenant domain from user name
        String tenantDomain = MultitenantUtils.getTenantDomain(userName);
        RealmService realmService = ServiceReferenceHolder.getInstance().getRealmService();

        if(realmService == null){
            return MultitenantConstants.SUPER_TENANT_ID;
        }

        try {
            int tenantId = realmService.getTenantManager().getTenantId(tenantDomain);
            return tenantId;
        } catch (UserStoreException e) {

            log.error(e);
        }

        return -1;
    }

    /**
     * Helper method to get username with tenant domain.
     *
     * @param userName
     * @return  userName with tenant domain
     */
    public static String getUserNameWithTenantSuffix(String userName) {
        String userNameWithTenantPrefix = userName;
        String tenantDomain = MultitenantUtils.getTenantDomain(userName);
        if (userName != null && !userName.contains("@")
                  && MultitenantConstants.SUPER_TENANT_DOMAIN_NAME.equals(tenantDomain)) {
              userNameWithTenantPrefix = userName + "@" + tenantDomain;
        }

        return userNameWithTenantPrefix;

    }

    /**
     * Build OMElement from inputstream
     * @param inputStream
     * @return  OMElement
     * @throws Exception
     * @return
     */
    public static OMElement buildOMElement(InputStream inputStream) throws Exception {
        XMLStreamReader parser;
        StAXOMBuilder builder;
        try {
            parser = XMLInputFactory.newInstance().createXMLStreamReader(inputStream);
             builder = new StAXOMBuilder(parser);
        }
        catch (XMLStreamException e) {
            String msg = "Error in initializing the parser.";
            log.error(msg, e);
            throw new Exception(msg, e);
        }

        return builder.getDocumentElement();
    }


	/**
	 * Get stored in sequences, out sequences and fault sequences from the governanceSystem registry
	 *
	 * @param sequenceName
	 *            -The sequence to be retrieved
	 * @param tenantId
	 * @param direction
	 *            - Direction indicates which sequences to fetch. Values would be
	 *             "in", "out" or "fault"
	 * @return
	 * @throws org.wso2.carbon.apimgt.api.APIManagementException
	 */
	public static OMElement getCustomSequence(String sequenceName, int tenantId,
	                                                 String direction)
	                                                                  throws APIManagementException {
		org.wso2.carbon.registry.api.Collection seqCollection = null;

		try {
			UserRegistry registry = ServiceReferenceHolder.getInstance().getRegistryService()
			                                              .getGovernanceSystemRegistry(tenantId);
			if ("in".equals(direction)) {
				seqCollection = (org.wso2.carbon.registry.api.Collection) registry.get(APIConstants.API_CUSTOM_INSEQUENCE_LOCATION);
			}
			else if ("out".equals(direction)) {
				seqCollection = (org.wso2.carbon.registry.api.Collection) registry.get(APIConstants.API_CUSTOM_OUTSEQUENCE_LOCATION);
			}
            else if("fault".equals(direction)) {
                seqCollection = (org.wso2.carbon.registry.api.Collection) registry.get(APIConstants.API_CUSTOM_FAULTSEQUENCE_LOCATION);
            }

			if (seqCollection != null) {
				String[] childPaths = seqCollection.getChildren();

				for (int i = 0; i < childPaths.length; i++) {
					Resource sequence = registry.get(childPaths[i]);
					OMElement seqElment = APIUtil.buildOMElement(sequence.getContentStream());
					if (sequenceName.equals(seqElment.getAttributeValue(new QName("name")))) {
						return seqElment;
					}
				}
			}

		} catch (Exception e) {
			String msg = "Issue is in accessing the Registry";
			log.error(msg);
			throw new APIManagementException(msg, e);
		}
		return null;
	}

	/**
	 * Return the sequence extension name.
	 * eg: admin--testAPi--v1.00
	 *
	 * @param api
	 * @return
	 */
	public static String getSequenceExtensionName(API api) {

		String seqExt = api.getId().getProviderName() + "--" + api.getId().getApiName() + ":v" +
		                        api.getId().getVersion();

		return seqExt;

	}

    /**
     *
     * @param token
     * @return
     */
    public static String decryptToken(String token) throws CryptoException {
        APIManagerConfiguration config = ServiceReferenceHolder.getInstance().
                getAPIManagerConfigurationService().getAPIManagerConfiguration();

        if(Boolean.parseBoolean(config.getFirstProperty(APIConstants.API_KEY_MANAGER_ENCRYPT_TOKENS))){
            return new String(CryptoUtil.getDefaultCryptoUtil().base64DecodeAndDecrypt(token));
        }
        return token;
    }

    /**
     *
     * @param token
     * @return
     */
    public static String encryptToken(String token) throws CryptoException{
        APIManagerConfiguration config = ServiceReferenceHolder.getInstance().
                getAPIManagerConfigurationService().getAPIManagerConfiguration();

        if(Boolean.parseBoolean(config.getFirstProperty(APIConstants.API_KEY_MANAGER_ENCRYPT_TOKENS))){
            return CryptoUtil.getDefaultCryptoUtil().encryptAndBase64Encode(token.getBytes());
        }
        return token;
    }

    public static void loadTenantRegistry(int tenantId){
        TenantRegistryLoader tenantRegistryLoader = APIManagerComponent.getTenantRegistryLoader();
        ServiceReferenceHolder.getInstance().getIndexLoaderService().loadTenantIndex(tenantId);
        tenantRegistryLoader.loadTenantRegistry(tenantId);
     }

    /**
     * This is to get the registry resource's HTTP permlink path.
     * Once this issue is fixed (https://wso2.org/jira/browse/REGISTRY-2110),
     * we can remove this method, and get permlink from the resource.
     * @param path - Registry resource path
     * @return {@link String} -HTTP permlink
     */
    public static String getRegistryResourceHTTPPermlink(String path){
        String schemeHttp = "http";
        String schemeHttps = "https";

        ConfigurationContextService contetxservice = ServiceReferenceHolder.getContextService();
        //First we will try to generate http permalink and if its disabled then only we will consider https
        int port = CarbonUtils.getTransportProxyPort(contetxservice.getServerConfigContext(), schemeHttp);
        if (port == -1) {
            port = CarbonUtils.getTransportPort(contetxservice.getServerConfigContext(), schemeHttp);
        }
        //getting https parameters if http is disabled. If proxy port is not present we will go for default port
        if (port == -1) {
            port = CarbonUtils.getTransportProxyPort(contetxservice.getServerConfigContext(), schemeHttps);
        }
        if (port == -1) {
            port = CarbonUtils.getTransportPort(contetxservice.getServerConfigContext(), schemeHttps);
        }

        String webContext = ServerConfiguration.getInstance().getFirstProperty("WebContextRoot");

        if (webContext == null || webContext.equals("/")) {
            webContext = "";
        }
        RegistryService registryService =ServiceReferenceHolder.getInstance().getRegistryService();
        String version = "";
        if (registryService == null) {
            log.error("Registry Service has not been set.");
        } else if (path != null) {
            try {
                String[] versions = registryService.getRegistry(
                        CarbonConstants.REGISTRY_SYSTEM_USERNAME,
                        CarbonContext.getThreadLocalCarbonContext().getTenantId()).getVersions(path);
                if (versions != null && versions.length > 0) {
                    version = versions[0].substring(versions[0].lastIndexOf(";version:"));
                }
            } catch (RegistryException e) {
                log.error("An error occurred while determining the latest version of the " +
                        "resource at the given path: " + path, e);
            }
        }
        if (port != -1 && path != null) {
            String tenantDomain =
                    PrivilegedCarbonContext.getCurrentContext().getTenantDomain(true);
            return webContext +
            		( (tenantDomain != null &&
            		!MultitenantConstants.SUPER_TENANT_DOMAIN_NAME.equals(tenantDomain)) ?
            			"/" + MultitenantConstants.TENANT_AWARE_URL_PREFIX + "/" + tenantDomain :
            			"") +
                    "/registry/resource" +
                    org.wso2.carbon.registry.app.Utils.encodeRegistryPath(path) + version;
        }
        return null;
    }


    public static boolean isSandboxEndpointsExists(API api){
        JSONParser parser = new JSONParser();
        JSONObject config = null;
        try {
            config = (JSONObject) parser.parse(api.getEndpointConfig());

            if(config.containsKey("sandbox_endpoints")){
                return true;
            }
        } catch (ParseException e) {
            log.error("Unable to parse endpoint config JSON", e);
        } catch (ClassCastException e){
            log.error("Unable to parse endpoint config JSON", e);
        }
        return false;
    }

    public static boolean isProductionEndpointsExists(API api){
        JSONParser parser = new JSONParser();
        JSONObject config = null;
        try {
            config = (JSONObject) parser.parse(api.getEndpointConfig());

            if(config.containsKey("production_endpoints")){
                return true;
            }
        } catch (ParseException e) {
            log.error("Unable to parse endpoint config JSON", e);
        } catch (ClassCastException e){
            log.error("Unable to parse endpoint config JSON", e);
        }
        return false;
    }

     /**
       * This method used to get API minimum information from governance artifact
       *
       * @param artifact API artifact
       * @param registry Registry
       * @return API
       * @throws org.wso2.carbon.apimgt.api.APIManagementException if failed to get API from artifact
     */
     public static API getAPIInformation(GovernanceArtifact artifact, Registry registry)
                                        throws APIManagementException {
        API api;
        try {
        String providerName = artifact.getAttribute(APIConstants.API_OVERVIEW_PROVIDER);
        String apiName = artifact.getAttribute(APIConstants.API_OVERVIEW_NAME);
        String apiVersion = artifact.getAttribute(APIConstants.API_OVERVIEW_VERSION);
        api = new API(new APIIdentifier(providerName, apiName, apiVersion));
        api.setThumbnailUrl(artifact.getAttribute(APIConstants.API_OVERVIEW_THUMBNAIL_URL));
        api.setStatus(getApiStatus(artifact.getAttribute(APIConstants.API_OVERVIEW_STATUS)));
        api.setContext(artifact.getAttribute(APIConstants.API_OVERVIEW_CONTEXT));
        api.setVisibility(artifact.getAttribute(APIConstants.API_OVERVIEW_VISIBILITY));
        api.setVisibleRoles(artifact.getAttribute(APIConstants.API_OVERVIEW_VISIBLE_ROLES));
        api.setVisibleTenants(artifact.getAttribute(APIConstants.API_OVERVIEW_VISIBLE_TENANTS));
        api.setTransports(artifact.getAttribute(APIConstants.API_OVERVIEW_TRANSPORTS));
        api.setInSequence(artifact.getAttribute(APIConstants.API_OVERVIEW_INSEQUENCE));
        api.setOutSequence(artifact.getAttribute(APIConstants.API_OVERVIEW_OUTSEQUENCE));
        api.setFaultSequence(artifact.getAttribute(APIConstants.API_OVERVIEW_FAULTSEQUENCE));
        api.setDescription(artifact.getAttribute(APIConstants.API_OVERVIEW_DESCRIPTION));
        api.setRedirectURL(artifact.getAttribute(APIConstants.API_OVERVIEW_REDIRECT_URL));
        api.setApiOwner(artifact.getAttribute(APIConstants.API_OVERVIEW_OWNER));
        api.setAdvertiseOnly(Boolean.parseBoolean(artifact.getAttribute(APIConstants.API_OVERVIEW_ADVERTISE_ONLY)));
        } catch (GovernanceException e) {
        String msg = "Failed to get API fro artifact ";
        throw new APIManagementException(msg, e);
        }
        return api;
     }
    /**
     * Get the cache key of the ResourceInfoDTO
     * @param apiContext - Context of the API
     * @param apiVersion - API Version
     * @param resourceUri - The resource uri Ex: /name/version
     * @param httpMethod - The http method. Ex: GET, POST
     * @return - The cache key
     */
    public static String getResourceInfoDTOCacheKey(String apiContext, String apiVersion,
                                                    String resourceUri, String httpMethod){
        return apiContext + "/" + apiVersion + resourceUri + ":" + httpMethod;
    }


    /**
     * Get the key of the Resource ( used in scopes)
     * @param api - API
     * @param template - URI Template
     * @return - The resource key
     */
    public static String getResourceKey(API api, URITemplate template){
        return APIUtil.getResourceKey(api.getContext(),api.getId().getVersion(),template.getUriTemplate(),template.getHTTPVerb());
    }

    /**
     * Get the key of the Resource ( used in scopes)
     * @param apiContext - Context of the API
     * @param apiVersion - API Version
     * @param resourceUri - The resource uri Ex: /name/version
     * @param httpMethod - The http method. Ex: GET, POST
     * @return - The resource key
     */
    public static String getResourceKey(String apiContext, String apiVersion,
                                                    String resourceUri, String httpMethod){
        return apiContext + "/" + apiVersion + resourceUri + ":" + httpMethod;
    }

    /**
     * Find scope object in a set based on the key
     * @param scopes - Set of scopes
     * @param key - Key to search with
     * @return Scope - scope object
     */
    public static Scope findScopeByKey(Set<Scope> scopes,String key){
        for(Scope scope:scopes){
            if(scope.getKey().equals(key)){
                return scope;
            }
        }
        return null;
    }

    /**
     * Get the cache key of the APIInfoDTO
     * @param apiContext - Context of the API
     * @param apiVersion - API Version
     * @return - The cache key of the APIInfoDTO
     */
    public static String getAPIInfoDTOCacheKey(String apiContext, String apiVersion){
        return apiContext + "/" + apiVersion;
    }

    /**
     * Get the cache key of the Access Token
     * @param accessToken - The access token which is cached
     * @param apiContext - The context of the API
     * @param apiVersion - The version of the API
     * @param resourceUri - The value of the resource url
     * @param httpVerb - The http method. Ex: GET, POST
     * @param authLevel - Required Authentication level. Ex: Application/Application User
     * @return - The Key which will be used to cache the access token
     */
    public static String getAccessTokenCacheKey(String accessToken, String apiContext, String apiVersion,
                                                String resourceUri, String httpVerb, String authLevel){
        return accessToken + ":" + apiContext + "/" + apiVersion + resourceUri + ":" + httpVerb + ":" + authLevel;
    }

    private static String replaceSystemProperty(String text) {
        int indexOfStartingChars = -1;
        int indexOfClosingBrace;

        // The following condition deals with properties.
        // Properties are specified as ${system.property},
        // and are assumed to be System properties
        while (indexOfStartingChars < text.indexOf("${")
                && (indexOfStartingChars = text.indexOf("${")) != -1
                && (indexOfClosingBrace = text.indexOf('}')) != -1) { // Is a
            // property
            // used?
            String sysProp = text.substring(indexOfStartingChars + 2,
                    indexOfClosingBrace);
            String propValue = System.getProperty(sysProp);
            if (propValue != null) {
                text = text.substring(0, indexOfStartingChars) + propValue
                        + text.substring(indexOfClosingBrace + 1);
            }
            if (sysProp.equals("carbon.home") && propValue != null
                    && propValue.equals(".")) {

                text = new File(".").getAbsolutePath() + File.separator + text;

            }
        }
        return text;
    }

    public static String encryptPassword(String plainTextPassword) throws APIManagementException {
        try {
            return CryptoUtil.getDefaultCryptoUtil().encryptAndBase64Encode(plainTextPassword.getBytes());
        } catch (CryptoException e) {
            String errorMsg = "Error while encrypting the password. " + e.getMessage();
            throw new APIManagementException(errorMsg, e);
        }
    }

    public static Map<Documentation, API> searchAPIsByDoc(Registry registry, int tenantID, String username, String searchTerm, String searchType) throws APIManagementException {
    	List<API> apiSortedList = new ArrayList<API>();

    	Map<Documentation, API> apiDocMap = new HashMap<Documentation, API>();

    	try {
	    	GenericArtifactManager artifactManager = APIUtil.getArtifactManager(registry,
	                APIConstants.API_KEY);
	    	GenericArtifactManager docArtifactManager = APIUtil.getArtifactManager(registry,
	                APIConstants.DOCUMENTATION_KEY);
			SolrClient client =  SolrClient.getInstance();
	    	Map<String, String> fields = new HashMap<String, String>();
			fields.put(APIConstants.DOCUMENTATION_SEARCH_PATH_FIELD, "*" + APIConstants.API_ROOT_LOCATION + "*");
			fields.put(APIConstants.DOCUMENTATION_SEARCH_MEDIA_TYPE_FIELD, "*");

			//PaginationContext.init(0, 10000, "ASC", APIConstants.DOCUMENTATION_SEARCH_PATH_FIELD, Integer.MAX_VALUE);

			SolrDocumentList documentList = client.query(searchTerm, tenantID, fields);

			AuthorizationManager manager = ServiceReferenceHolder.getInstance().
                    getRealmService().getTenantUserRealm(tenantID).
                    getAuthorizationManager();

			username = MultitenantUtils.getTenantAwareUsername(username);

			for (SolrDocument document : documentList) {
	    		String filePath= (String) document.getFieldValue("path_s");
	    		int index = filePath.indexOf(APIConstants.APIMGT_REGISTRY_LOCATION);
	    		filePath = filePath.substring(index);
	    		Association[] associations = registry.getAllAssociations(filePath);
	    		API api = null;
	    		Documentation doc = null;
	    		for (Association association : associations) {
	    			boolean isAuthorized = false;
	    			String documentationPath = association.getSourcePath();
		    		String path = RegistryUtils.getAbsolutePath(RegistryContext.getBaseInstance(),
		    		APIUtil.getMountedPath(RegistryContext.getBaseInstance(), RegistryConstants.GOVERNANCE_REGISTRY_BASE_PATH) + documentationPath);
		    		if (CarbonConstants.REGISTRY_ANONNYMOUS_USERNAME.equalsIgnoreCase(username)) {
		    			isAuthorized = manager.isRoleAuthorized(APIConstants.ANONYMOUS_ROLE, path, ActionConstants.GET);
		    		} else {
		    			isAuthorized = manager.isUserAuthorized(username, path, ActionConstants.GET);
		    		}

		    		if(isAuthorized) {
		    			Resource docResource = registry.get(documentationPath);
			    		String docArtifactId = docResource.getUUID();
			    		if (docArtifactId != null) {
			    			GenericArtifact docArtifact = docArtifactManager.getGenericArtifact(docArtifactId);
			    			doc = APIUtil.getDocumentation(docArtifact);
			    		}

			    		Association[] docAssociations = registry.getAssociations(documentationPath, APIConstants.DOCUMENTATION_ASSOCIATION);
			    		/* There will be only one document association, for a document path which is by its owner API*/
			    		if (docAssociations.length > 0) {
			    			isAuthorized = false;
			    			String apiPath = docAssociations[0].getSourcePath();
			    			path = RegistryUtils.getAbsolutePath(RegistryContext.getBaseInstance(),
			    			       APIUtil.getMountedPath(RegistryContext.getBaseInstance(), RegistryConstants.GOVERNANCE_REGISTRY_BASE_PATH) + apiPath);
				    		if (CarbonConstants.REGISTRY_ANONNYMOUS_USERNAME.equalsIgnoreCase(username)) {
				    			isAuthorized = manager.isRoleAuthorized(APIConstants.ANONYMOUS_ROLE, path, ActionConstants.GET);
				    		} else {
				    			isAuthorized = manager.isUserAuthorized(username, path, ActionConstants.GET);
				    		}

				    		if (isAuthorized) {
				                   Resource resource = registry.get(apiPath);
				                   String apiArtifactId = resource.getUUID();
				                   if (apiArtifactId != null) {
				                       GenericArtifact apiArtifact = artifactManager.getGenericArtifact(apiArtifactId);
				                       api = APIUtil.getAPI(apiArtifact, registry);
				                       apiSortedList.add(api);
				                   } else {
				                       throw new GovernanceException("artifact id is null of " + apiPath);
				                   }
				    		}
			    		}
		    		}

	    			if (doc != null && api != null) {
	    				apiDocMap.put(doc, api);
	    			}
	    		}
	    	}
    	} catch(IndexerException e) {
    		handleException("Failed to search APIs with type Doc", e);
    	} catch (RegistryException e) {
			handleException("Failed to search APIs with type Doc", e);
		} catch (UserStoreException e) {
			handleException("Failed to search APIs with type Doc", e);
		}
    	return apiDocMap;
    }


    public static Map<String,Object>  searchAPIsByURLPattern(Registry registry,String searchTerm,int start,int end) throws APIManagementException {
        SortedSet<API> apiSet = new TreeSet<API>(new APINameComparator());
        List<API> apiList = new ArrayList<API>();
        final String searchValue=searchTerm.trim();
        Map<String,Object> result=new HashMap<String, Object>();
        int totalLength=0;
        String criteria;
        Map<String, List<String>> listMap = new HashMap<String, List<String>>();
        GenericArtifact[] genericArtifacts = new GenericArtifact[0];
        GenericArtifactManager artifactManager = null;
        try {
        artifactManager = APIUtil.getArtifactManager(registry, APIConstants.API_KEY);
        PaginationContext.init(0, 10000, "ASC", APIConstants.API_OVERVIEW_NAME, Integer.MAX_VALUE);
        if (artifactManager != null) {
        for(int i=0;i<20;i++){ //This need to fix in future.We don't have a way to get max value of "url_template" entry stores in registry,unless we search in each API
            criteria=APIConstants.API_URI_PATTERN+i;
            listMap.put(criteria, new ArrayList<String>() {{
                add(searchValue);
            }});
            genericArtifacts = (GenericArtifact[]) ArrayUtils.addAll(genericArtifacts, artifactManager.findGenericArtifacts(listMap));

        }

        if (genericArtifacts == null || genericArtifacts.length == 0) {

            result.put("apis",apiSet);
            result.put("length",0);
            return result;
        }
        totalLength = genericArtifacts.length;
        StringBuilder apiNames=new StringBuilder();
        for (GenericArtifact artifact : genericArtifacts) {
            if(apiNames.indexOf(artifact.getAttribute(APIConstants.API_OVERVIEW_NAME))<0){
            String status = artifact.getAttribute(APIConstants.API_OVERVIEW_STATUS);
            if (isAllowDisplayAPIsWithMultipleStatus()) {
                if (status.equals(APIConstants.PUBLISHED) || status.equals(APIConstants.DEPRECATED)) {
                    API api=APIUtil.getAPI(artifact, registry);
                    apiList.add(api);
                    apiNames.append(api.getId().getApiName());
                }
            } else {
                if (status.equals(APIConstants.PUBLISHED)) {
                    API api=APIUtil.getAPI(artifact, registry);
                    apiList.add(api);
                    apiNames.append(api.getId().getApiName());
                }
            }
            }
            totalLength=apiList.size();

        }
        if(totalLength<=((start+end)-1)){
            end=totalLength;
        }
        for(int i=start;i<end;i++){
            apiSet.add(apiList.get(i));


        }

        }
        } catch (APIManagementException e) {
            handleException("Failed to search APIs with input url-pattern", e);
        } catch (GovernanceException e) {
            handleException("Failed to search APIs with input url-pattern", e);
        }
        result.put("apis",apiSet);
        result.put("length",totalLength);
        return result;

    }



    /**
     * This method will check the validity of given url. WSDL url should be
     * contain http, https or file system patch
     * otherwise we will mark it as invalid wsdl url. How ever here we do not
     * validate wsdl content.
     * 
     * @param wsdlURL
     *            wsdl url tobe tested
     * @return true if its valid url else fale
     */
    public static boolean isValidWSDLURL(String wsdlURL, boolean required) {
        if ((wsdlURL != null && !"".equals(wsdlURL))) {
            if ((wsdlURL.contains("http:") | wsdlURL.contains("https:") | wsdlURL.contains("file:"))) {
                return true;
            }
        } else if (!required) {
            // If the WSDL in not required and URL is empty, then we don't need
            // to add debug log.
            // Hence returning.
            return false;
        }

        if (log.isDebugEnabled()) {
            log.debug("WSDL url validation failed. Provided wsdl url is not valid url: " + wsdlURL);
        }
        return false;

    }

    /**
     * load tenant axis configurations.
     * @param tenantDomain
     */
	public static void loadTenantConfig(String tenantDomain) {

		try {
			ConfigurationContext ctx = ServiceReferenceHolder.getContextService().getServerConfigContext();
			TenantAxisUtils.getTenantAxisConfiguration(tenantDomain, ctx);
		} catch (Exception e) {
			log.error("Error while creating axis configuration for tenant " + tenantDomain, e);
		}

	}

    public static void checkClientDomainAuthorized(APIKeyValidationInfoDTO apiKeyValidationInfoDTO, String clientDomain)
            throws APIManagementException {
        if (clientDomain != null) {
            clientDomain = clientDomain.trim();
        }
        List<String> authorizedDomains = apiKeyValidationInfoDTO.getAuthorizedDomains();
        if (!(authorizedDomains.contains("ALL") || authorizedDomains.contains(clientDomain))) {
            log.error("Unauthorized client domain :" + clientDomain +
                    ". Only \"" + authorizedDomains + "\" domains are authorized to access the API.");
            throw new APIManagementException("Unauthorized client domain :" + clientDomain +
                    ". Only \"" + authorizedDomains + "\" domains are authorized to access the API.");
        }

    }

    /**
     * This method will return mounted path of the path if the path
     * is mounted. Else path will be returned.
     *
     * @param registryContext
     *            Registry Context instance which holds path mappings
     * @param path
     *            default path of the registry
     * @return mounted path or path
     */
    public static String getMountedPath(RegistryContext registryContext, String path) {
        if (registryContext != null && path != null) {
            List<Mount> mounts = registryContext.getMounts();
            if (mounts != null) {
                for (Mount mount : mounts) {
                    if (path.equals(mount.getPath()))
                        return mount.getTargetPath();
                }
            }
        }
        return path;
    }

    /**
     * Returns a map of gateway domains for the tenant
     *
     * @return a Map of domain names for tenant
     * @throws org.wso2.carbon.apimgt.api.APIManagementException if an error occurs when loading tiers from the registry
     */
    public static Map<String, String> getDomainMappings(int tenantId) throws APIManagementException {
        Map<String, String> domains = new HashMap<String, String>();
        try {
            Registry registry = ServiceReferenceHolder.getInstance().getRegistryService().
                    getGovernanceSystemRegistry(tenantId);
            if (registry.resourceExists(APIConstants.API_DOMAIN_MAPPINGS)) {
                Resource resource = registry.get(APIConstants.API_DOMAIN_MAPPINGS);
                String content = new String((byte[]) resource.getContent());
                JSONParser parser = new JSONParser();
                JSONObject mappings = (JSONObject) parser.parse(content);
                Iterator entries = mappings.entrySet().iterator();
                while (entries.hasNext()) {
                    Entry thisEntry = (Entry) entries.next();
                    String key = (String) thisEntry.getKey();
                    String value = (String) thisEntry.getValue();
                    domains.put(key,value);
                }
            }
        } catch (RegistryException e) {
            String msg = "Error while retrieving API tiers from registry";
            log.error(msg, e);
            throw new APIManagementException(msg, e);
        } catch (ClassCastException e) {
            String msg = "Invalid JSON found in the tenant domain mappings";
            log.error(msg, e);
            throw new APIManagementException(msg, e);
        } catch (ParseException e) {
            String msg = "Malformed JSON found in the tenant domain mappings";
            log.error(msg, e);
            throw new APIManagementException(msg, e);
        }
        return domains;
    }

    /**
     * This method used to Downloaded Uploaded Documents from publisher
     *
     * @param userName     logged in username
     * @param resourceUrl  resource want to download
     * @param tenantDomain loggedUserTenantDomain
     * @return map that contains Data of the resource
     * @throws APIManagementException
     */

    public static Map<String, Object> getDocument(String userName, String resourceUrl,
                                                  String tenantDomain)
            throws APIManagementException {
        Map<String, Object> documentMap = new HashMap<String, Object>();

        InputStream inStream = null;
        String[] resourceSplitPath =
                resourceUrl.split(RegistryConstants.GOVERNANCE_REGISTRY_BASE_PATH);
        if (resourceSplitPath.length == 2) {
            resourceUrl = resourceSplitPath[1];
        } else {
            handleException("Invalid resource Path " + resourceUrl);
        }
        Resource apiDocResource;
        Registry registryType = null;
        int tenantId = MultitenantConstants.SUPER_TENANT_ID;
        try {
            if (tenantDomain != null && !"null".equals(tenantDomain)) {
                tenantId = ServiceReferenceHolder
                        .getInstance().getRealmService().getTenantManager()
                        .getTenantId(tenantDomain);
            }
            if (tenantId != MultitenantConstants.SUPER_TENANT_ID) {
                userName = userName.split("@" + tenantDomain)[0];
            }
            registryType = ServiceReferenceHolder
                    .getInstance().
                            getRegistryService().getGovernanceUserRegistry(userName, tenantId);
            if (registryType.resourceExists(resourceUrl)) {
                apiDocResource = registryType.get(resourceUrl);
                inStream = apiDocResource.getContentStream();
                documentMap.put("Data", inStream);
                documentMap.put("contentType", apiDocResource.getMediaType());
                String[] content = apiDocResource.getPath().split("/");
                documentMap.put("name", content[content.length - 1]);
            }
        } catch (org.wso2.carbon.user.api.UserStoreException e) {
            log.error("Couldn't retrieve Tenant Domain for User " + userName, e);
            handleException("Couldn't retrieve Tenant Domain for User " + userName, e);

        } catch (RegistryException e) {
            log.error("Couldn't retrieve registry for User " + userName + " Tenant " + tenantDomain,
                      e);
            handleException(
                    "Couldn't retrieve registry for User " + userName + " Tenant " + tenantDomain,
                    e);
        }
        return documentMap;
    }

    /**
     * this method used to set environments values to api object.
     *
     * @param environments environments values in json format
     * @return set of environments that Published
     */
    public static Set<String> extractEnvironmentsForAPI(String environments) {
        Set<String> environmentStringSet = null;
        if (environments == null) {
            environmentStringSet = new HashSet<String>(
                    ServiceReferenceHolder.getInstance().getAPIManagerConfigurationService()
                                          .getAPIManagerConfiguration().getApiGatewayEnvironments().keySet());
        } else {
            //handle not to publish to any of the gateways
            if ("none".equals(environments)) {
                environmentStringSet = new HashSet<String>();
            }
            //handle to set published gateways nto api object
            else if (!"".equals(environments)) {
                String[] publishEnvironmentArray = environments.split(",");
                environmentStringSet = new HashSet<String>(Arrays.asList(publishEnvironmentArray));
                environmentStringSet.remove("none");
            }
            //handle to publish to any of the gateways when api creating stage
            else if ("".equals(environments)) {
                environmentStringSet = new HashSet<String>(
                        ServiceReferenceHolder.getInstance().getAPIManagerConfigurationService()
                                              .getAPIManagerConfiguration().getApiGatewayEnvironments().keySet());
            }
        }
        return environmentStringSet;
    }

    /**
     * This method used to set environment values to governance artifact of API .
     *
     * @param api      API object with the attributes value
     * @throws GovernanceException
     */
    public static String writeEnvironmentsToArtifact( API api){
        StringBuilder publishedEnvironments = new StringBuilder();
        Set<String> apiEnvironments = api.getEnvironments();
        if (apiEnvironments != null) {

            if (apiEnvironments != null) {
                for (String environmentName : apiEnvironments) {
                    publishedEnvironments.append(environmentName + ",");
                }
                if(apiEnvironments.isEmpty()) {
                    publishedEnvironments.append("none,");
                }
            }
            if (!publishedEnvironments.toString().isEmpty()) {
                publishedEnvironments.deleteCharAt(publishedEnvironments.length() - 1);
            }
        }
        return publishedEnvironments.toString();
    }
}<|MERGE_RESOLUTION|>--- conflicted
+++ resolved
@@ -3021,15 +3021,11 @@
         String version = identifier.getVersion();
         Set<URITemplate> uriTemplates = api.getUriTemplates();
         String description = api.getDescription();
-<<<<<<< HEAD
 
         // With the new context version strategy, the URL prefix is the apiContext. the verison will be embedded in
         // the apiContext.
         String urlPrefix = apiContext;
 //        String urlPrefix = apiContext + "/" +version;
-=======
-        String urlPrefix = apiContext + "/" +version;
->>>>>>> bd3811a3
 
         if (endpointsSet.length < 1) {
         	throw new APIManagementException("Error in creating JSON representation of the API" + identifier.getApiName());
