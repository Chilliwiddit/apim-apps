--- conflicted
+++ resolved
@@ -40,20 +40,11 @@
 import org.apache.woden.WSDLException;
 import org.apache.woden.WSDLFactory;
 import org.apache.woden.WSDLReader;
-<<<<<<< HEAD
-import org.json.simple.JSONArray;
-import org.json.simple.JSONObject;
-import org.json.simple.JSONValue;
-=======
->>>>>>> ce9103d2
 import org.json.simple.parser.JSONParser;
 import org.json.simple.parser.ParseException;
-import org.mozilla.javascript.NativeArray;
-import org.mozilla.javascript.NativeObject;
 import org.w3c.dom.Document;
 import org.wso2.carbon.CarbonConstants;
 import org.wso2.carbon.apimgt.api.APIManagementException;
-import org.wso2.carbon.apimgt.api.APIProvider;
 import org.wso2.carbon.apimgt.api.doc.model.APIDefinition;
 import org.wso2.carbon.apimgt.api.doc.model.APIResource;
 import org.wso2.carbon.apimgt.api.doc.model.Operation;
@@ -121,7 +112,6 @@
 import javax.cache.CacheConfiguration;
 import javax.cache.CacheManager;
 import javax.cache.Caching;
-import javax.script.ScriptException;
 import javax.xml.namespace.QName;
 import javax.xml.parsers.DocumentBuilder;
 import javax.xml.parsers.DocumentBuilderFactory;
@@ -3020,176 +3010,6 @@
      * @param api API
      * @throws org.wso2.carbon.apimgt.api.APIManagementException
      *          if failed to generate the content and save
-<<<<<<< HEAD
-     * @throws org.json.simple.parser.ParseException
-     */
-    public static JSONObject createSwagger12JSONContent(API api) throws APIManagementException {
-
-    	JSONParser parser = new JSONParser();
-		String pathJsonTemplate = "{\n    \"path\": \"\",\n    \"operations\": []\n}";
-		String operationJsonTemplate = "{\n    \"method\": \"\",\n    \"parameters\": []\n}";
-		String apiJsonTemplate = "{\n    \"apiVersion\": \"\",\n    \"swaggerVersion\": \"1.2\",\n    \"apis\": [],\n    \"info\": {\n        \"title\": \"\",\n        \"description\": \"\",\n        \"termsOfServiceUrl\": \"\",\n        \"contact\": \"\",\n        \"license\": \"\",\n        \"licenseUrl\": \"\"\n    },\n    \"authorizations\": {\n        \"oauth2\": {\n            \"type\": \"oauth2\",\n            \"scopes\": []\n        }\n    }\n}";
-		String apiResourceJsontemplate = "{\n    \"apiVersion\": \"\",\n    \"swaggerVersion\": \"1.2\",\n    \"resourcePath\":\"\",\n    \"apis\": [],\n    \"info\": {\n        \"title\": \"\",\n        \"description\": \"\",\n        \"termsOfServiceUrl\": \"\",\n        \"contact\": \"\",\n        \"license\": \"\",\n        \"licenseUrl\": \"\"\n    },\n    \"authorizations\": {\n        \"oauth2\": {\n            \"type\": \"oauth2\",\n            \"scopes\": []\n        }\n    }\n}";
-
-
-    	APIIdentifier identifier = api.getId();
-
-		APIManagerConfiguration config = ServiceReferenceHolder.getInstance().
-                getAPIManagerConfigurationService().getAPIManagerConfiguration();
-
-        Environment environment = (Environment) config.getApiGatewayEnvironments().values().toArray()[0];
-        String endpoints = environment.getApiGatewayEndpoint();
-        String[] endpointsSet = endpoints.split(",");
-        String apiContext = api.getContext();
-        String version = identifier.getVersion();
-        Set<URITemplate> uriTemplates = api.getUriTemplates();
-        String description = api.getDescription();
-
-        if (endpointsSet.length < 1) {
-        	throw new APIManagementException("Error in creating JSON representation of the API" + identifier.getApiName());
-        }
-    	if (description == null || description.equals("")) {
-    		description = "";
-    	} else {
-    		description = description.trim();
-    	}
-
-
-    	Map<String, List<String>> resourceNamepaths = new HashMap<String, List<String>>();
-
-    	Map<String, JSONObject> resourceNameJSONs = new HashMap<String, JSONObject>();
-
-    	Map<String, List<JSONObject>> resourcePathJSONs = new HashMap<String, List<JSONObject>>();
-
-    	List<APIResource> apis = new ArrayList<APIResource>();
-
-    	JSONObject mainAPIJson = null;
-
-    	try {
-    		mainAPIJson = (JSONObject) parser.parse(apiJsonTemplate);
-
-	    	for (URITemplate template : uriTemplates) {
-	    		List<Operation> ops;
-	    		List<Parameter> parameters = null;
-
-	    		String path = template.getUriTemplate();
-
-	    		if (path != null && (path.equals("/*") || (path.equals("/")))) {
-	        		path = "/*";
-	        	}
-	    		List<String> resourcePaths;
-	    		int resourceNameEndIndex = path.indexOf("/", 1);
-	    		String resourceName = "/default";
-	    		if(resourceNameEndIndex != -1) {
-	    			resourceName = path.substring(1, resourceNameEndIndex);
-	    		}
-
-	    		if(!resourceName.startsWith("/")) {
-	    			resourceName = "/" + resourceName;
-	    		}
-
-	    		if(resourceNamepaths.get(resourceName) != null) {
-	    			resourcePaths = resourceNamepaths.get(resourceName);
-	    			if (!resourcePaths.contains(path)) {
-	    				resourcePaths.add(path);
-	    			}
-	    			String httpVerbsStrng = template.getMethodsAsString();
-	    			String[] httpVerbs = httpVerbsStrng.split(" ");
-	    			for (String httpVerb : httpVerbs) {
-	    				final JSONObject operationJson = (JSONObject) parser.parse(operationJsonTemplate);
-		    			operationJson.put("method", httpVerb);
-		    			operationJson.put("auth_type", template.getAuthType());
-		    			operationJson.put("throttling_tier", template.getThrottlingTier());
-
-		    			if(resourcePathJSONs.get(path) != null) {
-		    				resourcePathJSONs.get(path).add(operationJson);
-
-		    			} else {
-		    				resourcePathJSONs.put(path, new ArrayList<JSONObject>() {{
-		    					add(operationJson);
-		    				}});
-		    			}
-					}
-	    			resourceNamepaths.put(resourceName, resourcePaths);
-	    		} else {
-	    			JSONObject resourcePathJson = (JSONObject) parser.parse(apiResourceJsontemplate);
-
-	    			resourcePathJson.put("apiVersion", version);
-	    			resourcePathJson.put("resourcePath", resourceName);
-	    			resourceNameJSONs.put(resourceName, resourcePathJson);
-
-	    			resourcePaths = new ArrayList<String>();
-	    			resourcePaths.add(path);
-
-	    			String httpVerbsStrng = template.getMethodsAsString();
-	    			String[] httpVerbs = httpVerbsStrng.split(" ");
-	    			for (String httpVerb : httpVerbs) {
-	    				final JSONObject operationJson = (JSONObject) parser.parse(operationJsonTemplate);
-		    			operationJson.put("method", httpVerb);
-		    			operationJson.put("auth_type", template.getAuthType());
-		    			operationJson.put("throttling_tier", template.getThrottlingTier());
-
-		    			if(resourcePathJSONs.get(path) != null) {
-		    				resourcePathJSONs.get(path).add(operationJson);
-
-		    			} else {
-		    				resourcePathJSONs.put(path, new ArrayList<JSONObject>() {{
-		    					add(operationJson);
-		    				}});
-		    			}
-					}
-	    			resourceNamepaths.put(resourceName, resourcePaths);
-	    		}
-	    	}
-
-	    	for (Entry<String, List<String>> entry : resourceNamepaths.entrySet()) {
-				String resourcePath = entry.getKey();
-				JSONObject jsonOb = resourceNameJSONs.get(resourcePath);
-			    List<String> pathItems = entry.getValue();
-			    for (String pathItem : pathItems) {
-			    	JSONObject pathJson = (JSONObject) parser.parse(pathJsonTemplate);
-			    	pathJson.put("path", pathItem);
-			    	List<JSONObject> methodJsons = resourcePathJSONs.get(pathItem);
-			    	for (JSONObject methodJson : methodJsons) {
-			    		JSONArray operations = (JSONArray) pathJson.get("operations");
-			    		operations.add(methodJson);
-			    	}
-			    	JSONArray apis1 = (JSONArray) jsonOb.get("apis");
-			    	apis1.add(pathJson);
-			    }
-			}
-
-	    	mainAPIJson.put("apiVersion", version);
-	    	((JSONObject)mainAPIJson.get("info")).put("description", description);
-	    	for (Entry<String, List<String>> entry : resourceNamepaths.entrySet()) {
-	    		String resourcePath = entry.getKey();
-				JSONObject jsonOb = resourceNameJSONs.get(resourcePath);
-				JSONArray apis1 = (JSONArray) mainAPIJson.get("apis");
-				JSONObject pathjob = new JSONObject();
-				pathjob.put("path",resourcePath);
-				pathjob.put("description","");
-				pathjob.put("file",jsonOb);
-				apis1.add(pathjob);
-
-			}
-    	} catch(ParseException e) {
-    		throw new APIManagementException("Error while generating swagger 1.2 resource for api " + api.getId().getProviderName()
-    				+ "-" + api.getId().getApiName()
-    				+ "-" + api.getId().getVersion(), e);
-    	}
-
-
-    	return mainAPIJson;
-     }
-
-    /**
-     * Create API Definition in JSON
-     *
-     * @param api API
-     * @throws org.wso2.carbon.apimgt.api.APIManagementException
-     *          if failed to generate the content and save
-=======
->>>>>>> ce9103d2
      */
     @Deprecated
     public static String createSwaggerJSONContent(API api) throws APIManagementException {
@@ -4222,7 +4042,6 @@
         PermissionUpdateUtil.updatePermissionTree(tenantId);
     }
 
-<<<<<<< HEAD
     // Start of APIProvider related methods.
 
     /**
@@ -4624,37 +4443,6 @@
         prodKeyScope = scopeBuilder.toString();
         prodKeyScope = prodKeyScope.substring(0, prodKeyScope.length() - 2);
         return prodKeyScope;
-    }
-
-    /**
-     * Returns all the HTTPs Gateway Endpoint URLs of all the Gateway Endpoints
-     *
-     * @return List of HTTPs Gateway Endpoint URLs
-     */
-    public static NativeArray getHTTPsGatewayEndpointURLs() {
-        NativeArray myn = new NativeArray(0);
-
-        APIManagerConfiguration config = ServiceReferenceHolder.getInstance().
-                getAPIManagerConfigurationService().getAPIManagerConfiguration();
-        Map<String, Environment> environments = config.getApiGatewayEnvironments();
-
-        int index = 0;
-        for (Environment environment : environments.values()) {
-            String apiGatewayEndpoints = environment.getApiGatewayEndpoint();
-
-            List<String> urlsList = new ArrayList<String>();
-            urlsList.addAll(Arrays.asList(apiGatewayEndpoints.split(",")));
-            ListIterator<String> it = urlsList.listIterator();
-
-            while (it.hasNext()) {
-                String url = it.next();
-                if (StringUtils.isNotBlank(url) && url.startsWith(APIConstants.PROTOCOL_HTTPS + ":")) {
-                    myn.put(index, myn, url);
-                    index++;
-                }
-            }
-        }
-        return myn;
     }
 
     /**
@@ -4803,6 +4591,5 @@
        return data;
    }
 
-=======
->>>>>>> ce9103d2
+
 }