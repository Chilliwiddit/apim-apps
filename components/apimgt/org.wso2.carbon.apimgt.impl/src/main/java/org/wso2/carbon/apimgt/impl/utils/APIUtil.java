/*
*  Copyright (c) 2005-2011, WSO2 Inc. (http://www.wso2.org) All Rights Reserved.
*
*  WSO2 Inc. licenses this file to you under the Apache License,
*  Version 2.0 (the "License"); you may not use this file except
*  in compliance with the License.
*  You may obtain a copy of the License at
*
*    http://www.apache.org/licenses/LICENSE-2.0
*
* Unless required by applicable law or agreed to in writing,
* software distributed under the License is distributed on an
* "AS IS" BASIS, WITHOUT WARRANTIES OR CONDITIONS OF ANY
* KIND, either express or implied.  See the License for the
* specific language governing permissions and limitations
* under the License.
*/

package org.wso2.carbon.apimgt.impl.utils;

import com.google.gson.Gson;
import org.apache.axiom.om.OMElement;
import org.apache.axiom.om.impl.builder.StAXOMBuilder;
import org.apache.axiom.om.util.AXIOMUtil;
import org.apache.axis2.AxisFault;
import org.apache.axis2.Constants;
import org.apache.axis2.client.Options;
import org.apache.axis2.client.ServiceClient;
import org.apache.axis2.context.ConfigurationContext;
import org.apache.axis2.engine.AxisConfiguration;
import org.apache.axis2.transport.http.HTTPConstants;
import org.apache.axis2.util.JavaUtils;
import org.apache.commons.codec.binary.Base64;
import org.apache.commons.io.FileUtils;
import org.apache.commons.io.IOUtils;
import org.apache.commons.lang.ArrayUtils;
import org.apache.commons.lang.StringUtils;
import org.apache.commons.logging.Log;
import org.apache.commons.logging.LogFactory;
import org.apache.http.HttpHeaders;
import org.apache.http.client.HttpClient;
import org.apache.http.conn.scheme.PlainSocketFactory;
import org.apache.http.conn.scheme.Scheme;
import org.apache.http.conn.scheme.SchemeRegistry;
import org.apache.http.conn.ssl.SSLSocketFactory;
import org.apache.http.conn.ssl.X509HostnameVerifier;
import org.apache.http.impl.client.DefaultHttpClient;
import org.apache.http.impl.conn.tsccm.ThreadSafeClientConnManager;
import org.apache.http.params.BasicHttpParams;
import org.apache.http.params.HttpParams;
import org.apache.solr.common.SolrDocument;
import org.apache.solr.common.SolrDocumentList;
import org.apache.woden.WSDLException;
import org.apache.woden.WSDLFactory;
import org.apache.woden.WSDLReader;
import org.apache.xerces.util.SecurityManager;
import org.json.simple.JSONArray;
import org.json.simple.JSONObject;
import org.json.simple.parser.JSONParser;
import org.json.simple.parser.ParseException;
import org.w3c.dom.Document;
import org.wso2.carbon.CarbonConstants;
import org.wso2.carbon.apimgt.api.APIManagementException;
import org.wso2.carbon.apimgt.api.doc.model.APIDefinition;
import org.wso2.carbon.apimgt.api.doc.model.APIResource;
import org.wso2.carbon.apimgt.api.doc.model.Operation;
import org.wso2.carbon.apimgt.api.doc.model.Parameter;
import org.wso2.carbon.apimgt.api.model.API;
import org.wso2.carbon.apimgt.api.model.APIIdentifier;
import org.wso2.carbon.apimgt.api.model.APIPublisher;
import org.wso2.carbon.apimgt.api.model.APIStatus;
import org.wso2.carbon.apimgt.api.model.APIStore;
import org.wso2.carbon.apimgt.api.model.Application;
import org.wso2.carbon.apimgt.api.model.CORSConfiguration;
import org.wso2.carbon.apimgt.api.model.Documentation;
import org.wso2.carbon.apimgt.api.model.DocumentationType;
import org.wso2.carbon.apimgt.api.model.KeyManagerConfiguration;
import org.wso2.carbon.apimgt.api.model.Provider;
import org.wso2.carbon.apimgt.api.model.Scope;
import org.wso2.carbon.apimgt.api.model.Tier;
import org.wso2.carbon.apimgt.api.model.URITemplate;
import org.wso2.carbon.apimgt.api.model.policy.APIPolicy;
import org.wso2.carbon.apimgt.api.model.policy.ApplicationPolicy;
import org.wso2.carbon.apimgt.api.model.policy.BandwidthLimit;
import org.wso2.carbon.apimgt.api.model.policy.GlobalPolicy;
import org.wso2.carbon.apimgt.api.model.policy.Limit;
import org.wso2.carbon.apimgt.api.model.policy.Pipeline;
import org.wso2.carbon.apimgt.api.model.policy.Policy;
import org.wso2.carbon.apimgt.api.model.policy.PolicyConstants;
import org.wso2.carbon.apimgt.api.model.policy.QuotaPolicy;
import org.wso2.carbon.apimgt.api.model.policy.RequestCountLimit;
import org.wso2.carbon.apimgt.api.model.policy.SubscriptionPolicy;
import org.wso2.carbon.apimgt.impl.APIConstants;
import org.wso2.carbon.apimgt.impl.APIMRegistryServiceImpl;
import org.wso2.carbon.apimgt.impl.APIManagerAnalyticsConfiguration;
import org.wso2.carbon.apimgt.impl.APIManagerConfiguration;
import org.wso2.carbon.apimgt.impl.ThrottlePolicyDeploymentManager;
import org.wso2.carbon.apimgt.impl.clients.ApplicationManagementServiceClient;
import org.wso2.carbon.apimgt.impl.clients.OAuthAdminClient;
import org.wso2.carbon.apimgt.impl.dao.ApiMgtDAO;
import org.wso2.carbon.apimgt.impl.dto.APIKeyValidationInfoDTO;
import org.wso2.carbon.apimgt.impl.dto.Environment;
import org.wso2.carbon.apimgt.impl.dto.ThrottleProperties;
import org.wso2.carbon.apimgt.impl.factory.KeyManagerHolder;
import org.wso2.carbon.apimgt.impl.internal.APIManagerComponent;
import org.wso2.carbon.apimgt.impl.internal.ServiceReferenceHolder;
import org.wso2.carbon.apimgt.impl.template.APITemplateException;
import org.wso2.carbon.apimgt.impl.template.ThrottlePolicyTemplateBuilder;
import org.wso2.carbon.apimgt.keymgt.client.SubscriberKeyMgtClient;
import org.wso2.carbon.base.MultitenantConstants;
import org.wso2.carbon.base.ServerConfiguration;
import org.wso2.carbon.context.CarbonContext;
import org.wso2.carbon.context.PrivilegedCarbonContext;
import org.wso2.carbon.core.commons.stub.loggeduserinfo.ExceptionException;
import org.wso2.carbon.core.commons.stub.loggeduserinfo.LoggedUserInfo;
import org.wso2.carbon.core.commons.stub.loggeduserinfo.LoggedUserInfoAdminStub;
import org.wso2.carbon.core.multitenancy.utils.TenantAxisUtils;
import org.wso2.carbon.core.util.CryptoException;
import org.wso2.carbon.core.util.CryptoUtil;
import org.wso2.carbon.core.util.PermissionUpdateUtil;
import org.wso2.carbon.governance.api.common.dataobjects.GovernanceArtifact;
import org.wso2.carbon.governance.api.endpoints.EndpointManager;
import org.wso2.carbon.governance.api.endpoints.dataobjects.Endpoint;
import org.wso2.carbon.governance.api.exception.GovernanceException;
import org.wso2.carbon.governance.api.generic.GenericArtifactManager;
import org.wso2.carbon.governance.api.generic.dataobjects.GenericArtifact;
import org.wso2.carbon.governance.api.util.GovernanceConstants;
import org.wso2.carbon.governance.api.util.GovernanceUtils;
import org.wso2.carbon.governance.lcm.util.CommonUtil;
import org.wso2.carbon.identity.oauth.config.OAuthServerConfiguration;
import org.wso2.carbon.identity.user.profile.stub.UserProfileMgtServiceStub;
import org.wso2.carbon.identity.user.profile.stub.UserProfileMgtServiceUserProfileExceptionException;
import org.wso2.carbon.identity.user.profile.stub.types.UserProfileDTO;
import org.wso2.carbon.registry.core.ActionConstants;
import org.wso2.carbon.registry.core.Association;
import org.wso2.carbon.registry.core.Registry;
import org.wso2.carbon.registry.core.RegistryConstants;
import org.wso2.carbon.registry.core.Resource;
import org.wso2.carbon.registry.core.Tag;
import org.wso2.carbon.registry.core.config.Mount;
import org.wso2.carbon.registry.core.config.RegistryContext;
import org.wso2.carbon.registry.core.exceptions.RegistryException;
import org.wso2.carbon.registry.core.jdbc.realm.RegistryAuthorizationManager;
import org.wso2.carbon.registry.core.pagination.PaginationContext;
import org.wso2.carbon.registry.core.service.RegistryService;
import org.wso2.carbon.registry.core.service.TenantRegistryLoader;
import org.wso2.carbon.registry.core.session.UserRegistry;
import org.wso2.carbon.registry.core.utils.RegistryUtils;
import org.wso2.carbon.registry.indexing.indexer.IndexerException;
import org.wso2.carbon.registry.indexing.solr.SolrClient;
import org.wso2.carbon.user.api.Permission;
import org.wso2.carbon.user.api.RealmConfiguration;
import org.wso2.carbon.user.api.Tenant;
import org.wso2.carbon.user.api.UserStoreException;
import org.wso2.carbon.user.api.UserStoreManager;
import org.wso2.carbon.user.core.UserCoreConstants;
import org.wso2.carbon.user.core.UserRealm;
import org.wso2.carbon.user.core.config.RealmConfigXMLProcessor;
import org.wso2.carbon.user.core.service.RealmService;
import org.wso2.carbon.user.mgt.UserMgtConstants;
import org.wso2.carbon.utils.CarbonUtils;
import org.wso2.carbon.utils.ConfigurationContextService;
import org.wso2.carbon.utils.FileUtil;
import org.wso2.carbon.utils.NetworkUtils;
import org.wso2.carbon.utils.multitenancy.MultitenantUtils;
import org.xml.sax.SAXException;

import javax.cache.Cache;
import javax.cache.CacheConfiguration;
import javax.cache.CacheManager;
import javax.cache.Caching;
import javax.xml.XMLConstants;
import javax.xml.namespace.QName;
import javax.xml.parsers.DocumentBuilder;
import javax.xml.parsers.DocumentBuilderFactory;
import javax.xml.parsers.ParserConfigurationException;
import javax.xml.stream.XMLInputFactory;
import javax.xml.stream.XMLStreamException;
import javax.xml.stream.XMLStreamReader;
import java.io.BufferedReader;
import java.io.File;
import java.io.FileInputStream;
import java.io.FilenameFilter;
import java.io.IOException;
import java.io.InputStream;
import java.io.InputStreamReader;
import java.io.UnsupportedEncodingException;
import java.math.BigDecimal;
import java.math.RoundingMode;
import java.net.Inet4Address;
import java.net.InetAddress;
import java.net.MalformedURLException;
import java.net.NetworkInterface;
import java.net.SocketException;
import java.net.URL;
import java.nio.charset.Charset;
import java.rmi.RemoteException;
import java.util.ArrayList;
import java.util.Arrays;
import java.util.Collections;
import java.util.Enumeration;
import java.util.HashMap;
import java.util.HashSet;
import java.util.Iterator;
import java.util.LinkedHashSet;
import java.util.List;
import java.util.Map;
import java.util.Map.Entry;
import java.util.Set;
import java.util.SortedSet;
import java.util.TreeMap;
import java.util.TreeSet;
import java.util.concurrent.TimeUnit;

/**
 * This class contains the utility methods used by the implementations of APIManager, APIProvider
 * and APIConsumer interfaces.
 */
public final class APIUtil {

    private static final Log log = LogFactory.getLog(APIUtil.class);

    private static final Log audit = CarbonConstants.AUDIT_LOG;

    private static boolean isContextCacheInitialized = false;

    private static final int ENTITY_EXPANSION_LIMIT = 0;

    private static final String DESCRIPTION = "Allows [1] request(s) per minute.";

    private static final int DEFAULT_TENANT_IDLE_MINS = 30;
    private static long tenantIdleTimeMillis;
    private static Set<String> currentLoadingTenants = new HashSet<String>();

    private static volatile Set<String> whiteListedScopes;

    //Need tenantIdleTime to check whether the tenant is in idle state in loadTenantConfig method
    static {
        tenantIdleTimeMillis =
                Long.parseLong(System.getProperty(
                        org.wso2.carbon.utils.multitenancy.MultitenantConstants.TENANT_IDLE_TIME,
                        String.valueOf(DEFAULT_TENANT_IDLE_MINS)))
                        * 60 * 1000;
    }

    private static String hostAddress = null;

    /**
     * This method used to get API from governance artifact
     *
     * @param artifact API artifact
     * @param registry Registry
     * @return API
     * @throws APIManagementException if failed to get API from artifact
     */
    public static API getAPI(GovernanceArtifact artifact, Registry registry)
            throws APIManagementException {

        API api;
        try {
            String providerName = artifact.getAttribute(APIConstants.API_OVERVIEW_PROVIDER);
            String apiName = artifact.getAttribute(APIConstants.API_OVERVIEW_NAME);
            String apiVersion = artifact.getAttribute(APIConstants.API_OVERVIEW_VERSION);
            APIIdentifier apiIdentifier = new APIIdentifier(providerName, apiName, apiVersion);
            int apiId = ApiMgtDAO.getInstance().getAPIID(apiIdentifier, null);

            if (apiId == -1) {
                return null;
            }
            api = new API(apiIdentifier);
            // set rating
            String artifactPath = GovernanceUtils.getArtifactPath(registry, artifact.getId());


            api.setRating(getAverageRating(apiId));
            //set description
            api.setDescription(artifact.getAttribute(APIConstants.API_OVERVIEW_DESCRIPTION));
            //set last access time
            api.setLastUpdated(registry.get(artifactPath).getLastModified());
            //set uuid
            api.setUUID(artifact.getId());
            // set url
            api.setStatus(getApiStatus(artifact.getAttribute(APIConstants.API_OVERVIEW_STATUS)));
            api.setThumbnailUrl(artifact.getAttribute(APIConstants.API_OVERVIEW_THUMBNAIL_URL));
            api.setWsdlUrl(artifact.getAttribute(APIConstants.API_OVERVIEW_WSDL));
            api.setWadlUrl(artifact.getAttribute(APIConstants.API_OVERVIEW_WADL));
            api.setTechnicalOwner(artifact.getAttribute(APIConstants.API_OVERVIEW_TEC_OWNER));
            api.setTechnicalOwnerEmail(artifact.getAttribute(APIConstants.API_OVERVIEW_TEC_OWNER_EMAIL));
            api.setBusinessOwner(artifact.getAttribute(APIConstants.API_OVERVIEW_BUSS_OWNER));
            api.setBusinessOwnerEmail(artifact.getAttribute(APIConstants.API_OVERVIEW_BUSS_OWNER_EMAIL));
            api.setVisibility(artifact.getAttribute(APIConstants.API_OVERVIEW_VISIBILITY));
            api.setVisibleRoles(artifact.getAttribute(APIConstants.API_OVERVIEW_VISIBLE_ROLES));
            api.setVisibleTenants(artifact.getAttribute(APIConstants.API_OVERVIEW_VISIBLE_TENANTS));
            api.setEndpointSecured(Boolean.parseBoolean(artifact.getAttribute(APIConstants.API_OVERVIEW_ENDPOINT_SECURED)));
            api.setEndpointAuthDigest(Boolean.parseBoolean(artifact.getAttribute(APIConstants.API_OVERVIEW_ENDPOINT_AUTH_DIGEST)));
            api.setEndpointUTUsername(artifact.getAttribute(APIConstants.API_OVERVIEW_ENDPOINT_USERNAME));
            api.setEndpointUTPassword(artifact.getAttribute(APIConstants.API_OVERVIEW_ENDPOINT_PASSWORD));
            api.setTransports(artifact.getAttribute(APIConstants.API_OVERVIEW_TRANSPORTS));
            api.setInSequence(artifact.getAttribute(APIConstants.API_OVERVIEW_INSEQUENCE));
            api.setOutSequence(artifact.getAttribute(APIConstants.API_OVERVIEW_OUTSEQUENCE));
            api.setFaultSequence(artifact.getAttribute(APIConstants.API_OVERVIEW_FAULTSEQUENCE));
            api.setResponseCache(artifact.getAttribute(APIConstants.API_OVERVIEW_RESPONSE_CACHING));
            api.setImplementation(artifact.getAttribute(APIConstants.PROTOTYPE_OVERVIEW_IMPLEMENTATION));
            api.setProductionMaxTps(artifact.getAttribute(APIConstants.API_PRODUCTION_THROTTLE_MAXTPS));

            int cacheTimeout = APIConstants.API_RESPONSE_CACHE_TIMEOUT;
            try {
                cacheTimeout = Integer.parseInt(artifact.getAttribute(APIConstants.API_OVERVIEW_CACHE_TIMEOUT));
            } catch (NumberFormatException e) {
                //ignore
            }

            api.setCacheTimeout(cacheTimeout);

            api.setEndpointConfig(artifact.getAttribute(APIConstants.API_OVERVIEW_ENDPOINT_CONFIG));

            api.setRedirectURL(artifact.getAttribute(APIConstants.API_OVERVIEW_REDIRECT_URL));
            api.setApiOwner(artifact.getAttribute(APIConstants.API_OVERVIEW_OWNER));
            api.setAdvertiseOnly(Boolean.parseBoolean(artifact.getAttribute(APIConstants.API_OVERVIEW_ADVERTISE_ONLY)));

            api.setSubscriptionAvailability(artifact.getAttribute(APIConstants.API_OVERVIEW_SUBSCRIPTION_AVAILABILITY));
            api.setSubscriptionAvailableTenants(artifact.getAttribute(APIConstants.API_OVERVIEW_SUBSCRIPTION_AVAILABLE_TENANTS));

            String tenantDomainName = MultitenantUtils.getTenantDomain(replaceEmailDomainBack(providerName));
            int tenantId = ServiceReferenceHolder.getInstance().getRealmService().getTenantManager()
                    .getTenantId(tenantDomainName);

            boolean isGlobalThrottlingEnabled = APIUtil.isAdvanceThrottlingEnabled();


            if (isGlobalThrottlingEnabled) {
                String apiLevelTier = ApiMgtDAO.getInstance().getAPILevelTier(apiId);
                api.setApiLevelPolicy(apiLevelTier);
            }

            String tiers = artifact.getAttribute(APIConstants.API_OVERVIEW_TIER);
            Map<String, Tier> definedTiers = getTiers(tenantId);
            Set<Tier> availableTier = getAvailableTiers(definedTiers, tiers, apiName);
            api.addAvailableTiers(availableTier);
            api.setMonetizationCategory(getAPIMonetizationCategory(availableTier, tenantDomainName));


            api.setContext(artifact.getAttribute(APIConstants.API_OVERVIEW_CONTEXT));
            // We set the context template here
            api.setContextTemplate(artifact.getAttribute(APIConstants.API_OVERVIEW_CONTEXT_TEMPLATE));
            api.setLatest(Boolean.parseBoolean(artifact.getAttribute(APIConstants.API_OVERVIEW_IS_LATEST)));


            Set<URITemplate> uriTemplates = new LinkedHashSet<URITemplate>();
            List<String> uriTemplateNames = new ArrayList<String>();

            Set<Scope> scopes = ApiMgtDAO.getInstance().getAPIScopes(api.getId());
            api.setScopes(scopes);

            HashMap<String, String> urlPatternsSet;
            urlPatternsSet = ApiMgtDAO.getInstance().getURITemplatesPerAPIAsString(api.getId());

            HashMap<String, String> resourceScopesMap;
            resourceScopesMap = ApiMgtDAO.getInstance().getResourceToScopeMapping(api.getId());

            Set<String> urlPatternsKeySet = urlPatternsSet.keySet();
            String resourceScopeKey;
            for (String urlPattern : urlPatternsKeySet) {
                URITemplate uriTemplate = new URITemplate();
                String[] urlPatternComponents = urlPattern.split("::");
                String uTemplate = (urlPatternComponents.length >= 1) ? urlPatternComponents[0] : null;
                String method = (urlPatternComponents.length >= 2) ? urlPatternComponents[1] : null;
                String authType = (urlPatternComponents.length >= 3) ? urlPatternComponents[2] : null;
                String throttlingTier = (urlPatternComponents.length >= 4) ? urlPatternComponents[3] : null;
                String mediationScript = (urlPatternComponents.length >= 5) ? urlPatternComponents[4] : null;
                uriTemplate.setHTTPVerb(method);
                uriTemplate.setAuthType(authType);
                uriTemplate.setThrottlingTier(throttlingTier);
                uriTemplate.setHttpVerbs(method);
                uriTemplate.setAuthTypes(authType);
                uriTemplate.setUriTemplate(uTemplate);
                uriTemplate.setResourceURI(api.getUrl());
                uriTemplate.setResourceSandboxURI(api.getSandboxUrl());
                uriTemplate.setThrottlingTiers(throttlingTier);
                uriTemplate.setMediationScript(mediationScript);
                resourceScopeKey = APIUtil.getResourceKey(api.getContext(), apiVersion, uTemplate, method);
                uriTemplate.setScopes(findScopeByKey(scopes, resourceScopesMap.get(resourceScopeKey)));
                //Checking for duplicate uri template names
                if (uriTemplateNames.contains(uTemplate)) {
                    for (URITemplate tmp : uriTemplates) {
                        if (uTemplate.equals(tmp.getUriTemplate())) {
                            tmp.setHttpVerbs(method);
                            tmp.setAuthTypes(authType);
                            tmp.setThrottlingTiers(throttlingTier);
                            resourceScopeKey = APIUtil.getResourceKey(api.getContext(), apiVersion, uTemplate, method);
                            tmp.setScopes(findScopeByKey(scopes, resourceScopesMap.get(resourceScopeKey)));
                            break;
                        }
                    }
                } else {
                    uriTemplates.add(uriTemplate);
                }
                uriTemplateNames.add(uTemplate);
            }
            api.setUriTemplates(uriTemplates);
            api.setAsDefaultVersion(Boolean.parseBoolean(artifact.getAttribute(APIConstants.API_OVERVIEW_IS_DEFAULT_VERSION)));
            Set<String> tags = new HashSet<String>();
            Tag[] tag = registry.getTags(artifactPath);
            for (Tag tag1 : tag) {
                tags.add(tag1.getTagName());
            }
            api.addTags(tags);
            api.setLastUpdated(registry.get(artifactPath).getLastModified());
            api.setImplementation(artifact.getAttribute(APIConstants.PROTOTYPE_OVERVIEW_IMPLEMENTATION));
            String environments = artifact.getAttribute(APIConstants.API_OVERVIEW_ENVIRONMENTS);
            api.setEnvironments(extractEnvironmentsForAPI(environments));
            api.setCorsConfiguration(getCorsConfigurationFromArtifact(artifact));

        } catch (GovernanceException e) {
            String msg = "Failed to get API for artifact ";
            throw new APIManagementException(msg, e);
        } catch (RegistryException e) {
            String msg = "Failed to get LastAccess time or Rating";
            throw new APIManagementException(msg, e);
        } catch (UserStoreException e) {
            String msg = "Failed to get User Realm of API Provider";
            throw new APIManagementException(msg, e);
        }
        return api;
    }

    /**
     * This Method is different from getAPI method, as this one returns
     * URLTemplates without aggregating duplicates. This is to be used for building synapse config.
     *
     * @param artifact
     * @param registry
     * @return API
     * @throws org.wso2.carbon.apimgt.api.APIManagementException
     */
    public static API getAPIForPublishing(GovernanceArtifact artifact, Registry registry)
            throws APIManagementException {

        API api;
        try {
            String providerName = artifact.getAttribute(APIConstants.API_OVERVIEW_PROVIDER);
            String apiName = artifact.getAttribute(APIConstants.API_OVERVIEW_NAME);
            String apiVersion = artifact.getAttribute(APIConstants.API_OVERVIEW_VERSION);
            APIIdentifier apiIdentifier = new APIIdentifier(providerName, apiName, apiVersion);
            int apiId = ApiMgtDAO.getInstance().getAPIID(apiIdentifier, null);

            if (apiId == -1) {
                return null;
            }

            api = new API(apiIdentifier);
            //set uuid
            api.setUUID(artifact.getId());
            // set rating
            String artifactPath = GovernanceUtils.getArtifactPath(registry, artifact.getId());

            api.setRating(getAverageRating(apiId));
            //set description
            api.setDescription(artifact.getAttribute(APIConstants.API_OVERVIEW_DESCRIPTION));
            //set last access time
            api.setLastUpdated(registry.get(artifactPath).getLastModified());
            // set url
            api.setStatus(getApiStatus(artifact.getAttribute(APIConstants.API_OVERVIEW_STATUS)));
            api.setThumbnailUrl(artifact.getAttribute(APIConstants.API_OVERVIEW_THUMBNAIL_URL));
            api.setWsdlUrl(artifact.getAttribute(APIConstants.API_OVERVIEW_WSDL));
            api.setWadlUrl(artifact.getAttribute(APIConstants.API_OVERVIEW_WADL));
            api.setTechnicalOwner(artifact.getAttribute(APIConstants.API_OVERVIEW_TEC_OWNER));
            api.setTechnicalOwnerEmail(artifact.getAttribute(APIConstants.API_OVERVIEW_TEC_OWNER_EMAIL));
            api.setBusinessOwner(artifact.getAttribute(APIConstants.API_OVERVIEW_BUSS_OWNER));
            api.setBusinessOwnerEmail(artifact.getAttribute(APIConstants.API_OVERVIEW_BUSS_OWNER_EMAIL));
            api.setVisibility(artifact.getAttribute(APIConstants.API_OVERVIEW_VISIBILITY));
            api.setVisibleRoles(artifact.getAttribute(APIConstants.API_OVERVIEW_VISIBLE_ROLES));
            api.setVisibleTenants(artifact.getAttribute(APIConstants.API_OVERVIEW_VISIBLE_TENANTS));
            api.setEndpointSecured(Boolean.parseBoolean(artifact.getAttribute(APIConstants.API_OVERVIEW_ENDPOINT_SECURED)));
            api.setEndpointAuthDigest(Boolean.parseBoolean(artifact.getAttribute(APIConstants.API_OVERVIEW_ENDPOINT_AUTH_DIGEST)));
            api.setEndpointUTUsername(artifact.getAttribute(APIConstants.API_OVERVIEW_ENDPOINT_USERNAME));
            api.setEndpointUTPassword(artifact.getAttribute(APIConstants.API_OVERVIEW_ENDPOINT_PASSWORD));
            api.setTransports(artifact.getAttribute(APIConstants.API_OVERVIEW_TRANSPORTS));
            api.setInSequence(artifact.getAttribute(APIConstants.API_OVERVIEW_INSEQUENCE));
            api.setOutSequence(artifact.getAttribute(APIConstants.API_OVERVIEW_OUTSEQUENCE));
            api.setFaultSequence(artifact.getAttribute(APIConstants.API_OVERVIEW_FAULTSEQUENCE));
            api.setResponseCache(artifact.getAttribute(APIConstants.API_OVERVIEW_RESPONSE_CACHING));
            api.setImplementation(artifact.getAttribute(APIConstants.PROTOTYPE_OVERVIEW_IMPLEMENTATION));
            api.setType(artifact.getAttribute(APIConstants.API_OVERVIEW_TYPE));
            api.setProductionMaxTps(artifact.getAttribute(APIConstants.API_PRODUCTION_THROTTLE_MAXTPS));
            api.setSandboxMaxTps(artifact.getAttribute(APIConstants.API_SANDBOX_THROTTLE_MAXTPS));

            int cacheTimeout = APIConstants.API_RESPONSE_CACHE_TIMEOUT;
            try {
                String strCacheTimeout = artifact.getAttribute(APIConstants.API_OVERVIEW_CACHE_TIMEOUT);
                if (strCacheTimeout != null && !strCacheTimeout.isEmpty()) {
                    cacheTimeout = Integer.parseInt(strCacheTimeout);
                }
            } catch (NumberFormatException e) {
                if (log.isWarnEnabled()) {
                    log.warn("Error while retrieving cache timeout from the registry for " + apiIdentifier);
                }
                // ignore the exception and use default cache timeout value
            }

            api.setCacheTimeout(cacheTimeout);

            api.setEndpointConfig(artifact.getAttribute(APIConstants.API_OVERVIEW_ENDPOINT_CONFIG));

            api.setRedirectURL(artifact.getAttribute(APIConstants.API_OVERVIEW_REDIRECT_URL));
            api.setApiOwner(artifact.getAttribute(APIConstants.API_OVERVIEW_OWNER));
            api.setAdvertiseOnly(Boolean.parseBoolean(artifact.getAttribute(APIConstants.API_OVERVIEW_ADVERTISE_ONLY)));
            api.setType(artifact.getAttribute(APIConstants.API_OVERVIEW_TYPE));
            api.setSubscriptionAvailability(artifact.getAttribute(APIConstants.API_OVERVIEW_SUBSCRIPTION_AVAILABILITY));
            api.setSubscriptionAvailableTenants(artifact.getAttribute(APIConstants.API_OVERVIEW_SUBSCRIPTION_AVAILABLE_TENANTS));

            String tenantDomainName = MultitenantUtils.getTenantDomain(replaceEmailDomainBack(providerName));
            int tenantId = ServiceReferenceHolder.getInstance().getRealmService().getTenantManager()
                    .getTenantId(tenantDomainName);

            APIManagerConfiguration config = ServiceReferenceHolder.getInstance().getAPIManagerConfigurationService()
                    .getAPIManagerConfiguration();
            boolean isGlobalThrottlingEnabled = APIUtil.isAdvanceThrottlingEnabled();

            if (isGlobalThrottlingEnabled) {
                String apiLevelTier = ApiMgtDAO.getInstance().getAPILevelTier(apiId);
                api.setApiLevelPolicy(apiLevelTier);
            }

            String tiers = artifact.getAttribute(APIConstants.API_OVERVIEW_TIER);
            Map<String, Tier> definedTiers = getTiers(tenantId);
            Set<Tier> availableTier = getAvailableTiers(definedTiers, tiers, apiName);
            api.addAvailableTiers(availableTier);

            // This contains the resolved context
            api.setContext(artifact.getAttribute(APIConstants.API_OVERVIEW_CONTEXT));
            // We set the context template here
            api.setContextTemplate(artifact.getAttribute(APIConstants.API_OVERVIEW_CONTEXT_TEMPLATE));
            api.setLatest(Boolean.parseBoolean(artifact.getAttribute(APIConstants.API_OVERVIEW_IS_LATEST)));


            Set<URITemplate> uriTemplates = new LinkedHashSet<URITemplate>();
            List<String> uriTemplateNames = new ArrayList<String>();

            Set<Scope> scopes = ApiMgtDAO.getInstance().getAPIScopes(api.getId());
            api.setScopes(scopes);

            HashMap<String, String> urlPatternsSet;
            urlPatternsSet = ApiMgtDAO.getInstance().getURITemplatesPerAPIAsString(api.getId());
            HashMap<String, String> resourceScopes;
            resourceScopes = ApiMgtDAO.getInstance().getResourceToScopeMapping(api.getId());

            Set<String> urlPatternsKeySet = urlPatternsSet.keySet();
            String resourceScopeKey;
            for (String urlPattern : urlPatternsKeySet) {
                URITemplate uriTemplate = new URITemplate();
                String[] urlPatternComponents = urlPattern.split("::");
                String uTemplate = (urlPatternComponents.length >= 1) ? urlPatternComponents[0] : null;
                String method = (urlPatternComponents.length >= 2) ? urlPatternComponents[1] : null;
                String authType = (urlPatternComponents.length >= 3) ? urlPatternComponents[2] : null;
                String throttlingTier = (urlPatternComponents.length >= 4) ? urlPatternComponents[3] : null;
                String mediationScript = (urlPatternComponents.length >= 5) ? urlPatternComponents[4] : null;
                uriTemplate.setHTTPVerb(method);
                uriTemplate.setAuthType(authType);
                uriTemplate.setThrottlingTier(throttlingTier);
                uriTemplate.setHttpVerbs(method);
                uriTemplate.setAuthTypes(authType);
                uriTemplate.setUriTemplate(uTemplate);
                uriTemplate.setResourceURI(api.getUrl());
                uriTemplate.setResourceSandboxURI(api.getSandboxUrl());
                uriTemplate.setThrottlingTiers(throttlingTier);
                uriTemplate.setMediationScript(mediationScript);
                uriTemplate.setMediationScripts(method, mediationScript);
                resourceScopeKey = APIUtil.getResourceKey(api.getContext(), apiVersion, uTemplate, method);
                uriTemplate.setScopes(findScopeByKey(scopes, resourceScopes.get(resourceScopeKey)));
                //Checking for duplicate uri template names

                if (uriTemplateNames.contains(uTemplate)) {
                    for (URITemplate tmp : uriTemplates) {
                        if (uTemplate.equals(tmp.getUriTemplate())) {
                            tmp.setHttpVerbs(method);
                            tmp.setAuthTypes(authType);
                            tmp.setThrottlingTiers(throttlingTier);
                            tmp.setMediationScripts(method, mediationScript);
                            resourceScopeKey = APIUtil.getResourceKey(api.getContext(), apiVersion, uTemplate, method);
                            tmp.setScopes(findScopeByKey(scopes, resourceScopes.get(resourceScopeKey)));
                            break;
                        }
                    }
                } else {
                    uriTemplates.add(uriTemplate);
                }
                uriTemplateNames.add(uTemplate);
            }

            if (APIConstants.IMPLEMENTATION_TYPE_INLINE.equalsIgnoreCase(api.getImplementation())) {
                for (URITemplate template : uriTemplates) {
                    template.setMediationScript(template.getAggregatedMediationScript());
                }
            }

            api.setUriTemplates(uriTemplates);
            api.setAsDefaultVersion(Boolean.parseBoolean(artifact.getAttribute(APIConstants.API_OVERVIEW_IS_DEFAULT_VERSION)));
            Set<String> tags = new HashSet<String>();
            Tag[] tag = registry.getTags(artifactPath);
            for (Tag tag1 : tag) {
                tags.add(tag1.getTagName());
            }
            api.addTags(tags);
            api.setLastUpdated(registry.get(artifactPath).getLastModified());
            api.setCreatedTime(String.valueOf(registry.get(artifactPath).getCreatedTime().getTime()));
            api.setImplementation(artifact.getAttribute(APIConstants.PROTOTYPE_OVERVIEW_IMPLEMENTATION));
            String environments = artifact.getAttribute(APIConstants.API_OVERVIEW_ENVIRONMENTS);
            api.setEnvironments(extractEnvironmentsForAPI(environments));
            api.setCorsConfiguration(getCorsConfigurationFromArtifact(artifact));

        } catch (GovernanceException e) {
            String msg = "Failed to get API for artifact ";
            throw new APIManagementException(msg, e);
        } catch (RegistryException e) {
            String msg = "Failed to get LastAccess time or Rating";
            throw new APIManagementException(msg, e);
        } catch (UserStoreException e) {
            String msg = "Failed to get User Realm of API Provider";
            throw new APIManagementException(msg, e);
        }
        return api;
    }


    public static API getAPI(GovernanceArtifact artifact)
            throws APIManagementException {

        API api;
        try {
            String providerName = artifact.getAttribute(APIConstants.API_OVERVIEW_PROVIDER);
            String apiName = artifact.getAttribute(APIConstants.API_OVERVIEW_NAME);
            String apiVersion = artifact.getAttribute(APIConstants.API_OVERVIEW_VERSION);
            APIIdentifier apiIdentifier = new APIIdentifier(providerName, apiName, apiVersion);
            api = new API(apiIdentifier);
            int apiId = ApiMgtDAO.getInstance().getAPIID(apiIdentifier, null);
            if (apiId == -1) {
                return null;
            }
            //set uuid
            api.setUUID(artifact.getId());
            api.setRating(getAverageRating(apiId));
            api.setThumbnailUrl(artifact.getAttribute(APIConstants.API_OVERVIEW_THUMBNAIL_URL));
            api.setStatus(getApiStatus(artifact.getAttribute(APIConstants.API_OVERVIEW_STATUS)));
            api.setContext(artifact.getAttribute(APIConstants.API_OVERVIEW_CONTEXT));
            api.setVisibility(artifact.getAttribute(APIConstants.API_OVERVIEW_VISIBILITY));
            api.setVisibleRoles(artifact.getAttribute(APIConstants.API_OVERVIEW_VISIBLE_ROLES));
            api.setVisibleTenants(artifact.getAttribute(APIConstants.API_OVERVIEW_VISIBLE_TENANTS));
            api.setTransports(artifact.getAttribute(APIConstants.API_OVERVIEW_TRANSPORTS));
            api.setInSequence(artifact.getAttribute(APIConstants.API_OVERVIEW_INSEQUENCE));
            api.setOutSequence(artifact.getAttribute(APIConstants.API_OVERVIEW_OUTSEQUENCE));
            api.setFaultSequence(artifact.getAttribute(APIConstants.API_OVERVIEW_FAULTSEQUENCE));
            api.setDescription(artifact.getAttribute(APIConstants.API_OVERVIEW_DESCRIPTION));
            api.setResponseCache(artifact.getAttribute(APIConstants.API_OVERVIEW_RESPONSE_CACHING));
            api.setType(artifact.getAttribute(APIConstants.API_OVERVIEW_TYPE));
            int cacheTimeout = APIConstants.API_RESPONSE_CACHE_TIMEOUT;
            try {
                cacheTimeout = Integer.parseInt(artifact.getAttribute(APIConstants.API_OVERVIEW_CACHE_TIMEOUT));
            } catch (NumberFormatException e) {
                //ignore
            }
            api.setCacheTimeout(cacheTimeout);

            boolean isGlobalThrottlingEnabled = APIUtil.isAdvanceThrottlingEnabled();

            if (isGlobalThrottlingEnabled) {
                String apiLevelTier = ApiMgtDAO.getInstance().getAPILevelTier(apiId);
                api.setApiLevelPolicy(apiLevelTier);

                Set<Tier> availablePolicy = new HashSet<Tier>();
                String[] subscriptionPolicy = ApiMgtDAO.getInstance().getPolicyNames(PolicyConstants.POLICY_LEVEL_SUB, replaceEmailDomainBack(providerName));
                List<String> definedPolicyNames = Arrays.asList(subscriptionPolicy);
                String policies = artifact.getAttribute(APIConstants.API_OVERVIEW_TIER);
                if (policies != null && !"".equals(policies)) {
                    String[] policyNames = policies.split("\\|\\|");
                    for (String policyName : policyNames) {
                        if (definedPolicyNames.contains(policyName) || APIConstants.UNLIMITED_TIER.equals(policyName)) {
                            Tier p = new Tier(policyName);
                            availablePolicy.add(p);
                        } else {
                            log.warn("Unknown policy: " + policyName + " found on API: " + apiName);
                        }
                    }
                }

                api.addAvailableTiers(availablePolicy);
                String tenantDomainName = MultitenantUtils.getTenantDomain(replaceEmailDomainBack(providerName));
                api.setMonetizationCategory(getAPIMonetizationCategory(availablePolicy, tenantDomainName));
            } else {
                //deprecated throttling method
                Set<Tier> availableTier = new HashSet<Tier>();
                String tiers = artifact.getAttribute(APIConstants.API_OVERVIEW_TIER);
                String tenantDomainName = MultitenantUtils.getTenantDomain(replaceEmailDomainBack(providerName));
                if (tiers != null) {
                    String[] tierNames = tiers.split("\\|\\|");
                    for (String tierName : tierNames) {
                        Tier tier = new Tier(tierName);
                        availableTier.add(tier);

                    }

                    api.addAvailableTiers(availableTier);                    
                    api.setMonetizationCategory(getAPIMonetizationCategory(availableTier, tenantDomainName));
                } else {
                    api.setMonetizationCategory(getAPIMonetizationCategory(availableTier, tenantDomainName));
                }
            }

            api.setRedirectURL(artifact.getAttribute(APIConstants.API_OVERVIEW_REDIRECT_URL));
            api.setApiOwner(artifact.getAttribute(APIConstants.API_OVERVIEW_OWNER));
            api.setAdvertiseOnly(Boolean.parseBoolean(artifact.getAttribute(APIConstants.API_OVERVIEW_ADVERTISE_ONLY)));

            api.setEndpointConfig(artifact.getAttribute(APIConstants.API_OVERVIEW_ENDPOINT_CONFIG));

            api.setSubscriptionAvailability(artifact.getAttribute(APIConstants.API_OVERVIEW_SUBSCRIPTION_AVAILABILITY));
            api.setSubscriptionAvailableTenants(artifact.getAttribute(APIConstants.API_OVERVIEW_SUBSCRIPTION_AVAILABLE_TENANTS));

            api.setAsDefaultVersion(Boolean.parseBoolean(artifact.getAttribute(APIConstants.API_OVERVIEW_IS_DEFAULT_VERSION)));
            api.setImplementation(artifact.getAttribute(APIConstants.PROTOTYPE_OVERVIEW_IMPLEMENTATION));
            api.setTechnicalOwner(artifact.getAttribute(APIConstants.API_OVERVIEW_TEC_OWNER));
            api.setTechnicalOwnerEmail(artifact.getAttribute(APIConstants.API_OVERVIEW_TEC_OWNER_EMAIL));
            api.setBusinessOwner(artifact.getAttribute(APIConstants.API_OVERVIEW_BUSS_OWNER));
            api.setBusinessOwnerEmail(artifact.getAttribute(APIConstants.API_OVERVIEW_BUSS_OWNER_EMAIL));

            ArrayList<URITemplate> urlPatternsList;
            urlPatternsList = ApiMgtDAO.getInstance().getAllURITemplates(api.getContext(), api.getId().getVersion());
            Set<URITemplate> uriTemplates = new HashSet<URITemplate>(urlPatternsList);

            for (URITemplate uriTemplate : uriTemplates) {
                uriTemplate.setResourceURI(api.getUrl());
                uriTemplate.setResourceSandboxURI(api.getSandboxUrl());

            }
            api.setUriTemplates(uriTemplates);
            String environments = artifact.getAttribute(APIConstants.API_OVERVIEW_ENVIRONMENTS);
            api.setEnvironments(extractEnvironmentsForAPI(environments));
            api.setCorsConfiguration(getCorsConfigurationFromArtifact(artifact));
        } catch (GovernanceException e) {
            String msg = "Failed to get API from artifact ";
            throw new APIManagementException(msg, e);
        }
        return api;
    }

    /**
     * This method used to get Provider from provider artifact
     *
     * @param artifact provider artifact
     * @return Provider
     * @throws APIManagementException if failed to get Provider from provider artifact.
     */
    public static Provider getProvider(GenericArtifact artifact) throws APIManagementException {
        Provider provider;
        try {
            provider = new Provider(artifact.getAttribute(APIConstants.PROVIDER_OVERVIEW_NAME));
            provider.setDescription(artifact.getAttribute(APIConstants.PROVIDER_OVERVIEW_DESCRIPTION));
            provider.setEmail(artifact.getAttribute(APIConstants.PROVIDER_OVERVIEW_EMAIL));

        } catch (GovernanceException e) {
            String msg = "Failed to get provider ";
            log.error(msg, e);
            throw new APIManagementException(msg, e);
        }
        return provider;
    }

    /**
     * Returns a list of scopes when passed the Provider Name and Scope Key
     *
     * @param scopeKey
     * @param provider
     * @return
     * @throws APIManagementException
     */
    public static Set<Scope> getScopeByScopeKey(String scopeKey, String provider) throws APIManagementException {
        Set<Scope> scopeSet = null;
        String tenantDomainName = MultitenantUtils.getTenantDomain(replaceEmailDomainBack(provider));
        try {
            int tenantId = ServiceReferenceHolder.getInstance().getRealmService().getTenantManager()
                    .getTenantId(tenantDomainName);
            scopeSet = ApiMgtDAO.getInstance().getAPIScopesByScopeKey(scopeKey, tenantId);
        } catch (UserStoreException e) {
            String msg = "Error while retrieving Scopes";
            log.error(msg, e);
            handleException(msg);
        }
        return scopeSet;
    }

    /**
     * Create Governance artifact from given attributes
     *
     * @param artifact initial governance artifact
     * @param api      API object with the attributes value
     * @return GenericArtifact
     * @throws org.wso2.carbon.apimgt.api.APIManagementException if failed to create API
     */
    public static GenericArtifact createAPIArtifactContent(GenericArtifact artifact, API api)
            throws APIManagementException {
        try {
            String apiStatus = api.getStatus().getStatus();
            artifact.setAttribute(APIConstants.API_OVERVIEW_NAME, api.getId().getApiName());
            artifact.setAttribute(APIConstants.API_OVERVIEW_VERSION, api.getId().getVersion());

            artifact.setAttribute(APIConstants.API_OVERVIEW_IS_DEFAULT_VERSION, String.valueOf(api.isDefaultVersion()));

            artifact.setAttribute(APIConstants.API_OVERVIEW_CONTEXT, api.getContext());
            artifact.setAttribute(APIConstants.API_OVERVIEW_PROVIDER, api.getId().getProviderName());
            artifact.setAttribute(APIConstants.API_OVERVIEW_DESCRIPTION, api.getDescription());
            artifact.setAttribute(APIConstants.API_OVERVIEW_WSDL, api.getWsdlUrl());
            artifact.setAttribute(APIConstants.API_OVERVIEW_WADL, api.getWadlUrl());
            artifact.setAttribute(APIConstants.API_OVERVIEW_THUMBNAIL_URL, api.getThumbnailUrl());
            artifact.setAttribute(APIConstants.API_OVERVIEW_STATUS, apiStatus);
            artifact.setAttribute(APIConstants.API_OVERVIEW_TEC_OWNER, api.getTechnicalOwner());
            artifact.setAttribute(APIConstants.API_OVERVIEW_TEC_OWNER_EMAIL, api.getTechnicalOwnerEmail());
            artifact.setAttribute(APIConstants.API_OVERVIEW_BUSS_OWNER, api.getBusinessOwner());
            artifact.setAttribute(APIConstants.API_OVERVIEW_BUSS_OWNER_EMAIL, api.getBusinessOwnerEmail());
            artifact.setAttribute(APIConstants.API_OVERVIEW_VISIBILITY, api.getVisibility());
            artifact.setAttribute(APIConstants.API_OVERVIEW_VISIBLE_ROLES, api.getVisibleRoles());
            artifact.setAttribute(APIConstants.API_OVERVIEW_VISIBLE_TENANTS, api.getVisibleTenants());
            artifact.setAttribute(APIConstants.API_OVERVIEW_ENDPOINT_SECURED, Boolean.toString(api.isEndpointSecured()));
            artifact.setAttribute(APIConstants.API_OVERVIEW_ENDPOINT_AUTH_DIGEST, Boolean.toString(api.isEndpointAuthDigest()));
            artifact.setAttribute(APIConstants.API_OVERVIEW_ENDPOINT_USERNAME, api.getEndpointUTUsername());
            artifact.setAttribute(APIConstants.API_OVERVIEW_ENDPOINT_PASSWORD, api.getEndpointUTPassword());
            artifact.setAttribute(APIConstants.API_OVERVIEW_TRANSPORTS, api.getTransports());
            artifact.setAttribute(APIConstants.API_OVERVIEW_INSEQUENCE, api.getInSequence());
            artifact.setAttribute(APIConstants.API_OVERVIEW_OUTSEQUENCE, api.getOutSequence());
            artifact.setAttribute(APIConstants.API_OVERVIEW_FAULTSEQUENCE, api.getFaultSequence());
            artifact.setAttribute(APIConstants.API_OVERVIEW_RESPONSE_CACHING, api.getResponseCache());
            artifact.setAttribute(APIConstants.API_OVERVIEW_CACHE_TIMEOUT, Integer.toString(api.getCacheTimeout()));

            artifact.setAttribute(APIConstants.API_OVERVIEW_REDIRECT_URL, api.getRedirectURL());
            artifact.setAttribute(APIConstants.API_OVERVIEW_OWNER, api.getApiOwner());
            artifact.setAttribute(APIConstants.API_OVERVIEW_ADVERTISE_ONLY, Boolean.toString(api.isAdvertiseOnly()));

            artifact.setAttribute(APIConstants.API_OVERVIEW_ENDPOINT_CONFIG, api.getEndpointConfig());

            artifact.setAttribute(APIConstants.API_OVERVIEW_SUBSCRIPTION_AVAILABILITY, api.getSubscriptionAvailability());
            artifact.setAttribute(APIConstants.API_OVERVIEW_SUBSCRIPTION_AVAILABLE_TENANTS, api.getSubscriptionAvailableTenants());

            artifact.setAttribute(APIConstants.PROTOTYPE_OVERVIEW_IMPLEMENTATION, api.getImplementation());

            artifact.setAttribute(APIConstants.API_PRODUCTION_THROTTLE_MAXTPS, api.getProductionMaxTps());
            artifact.setAttribute(APIConstants.API_SANDBOX_THROTTLE_MAXTPS, api.getSandboxMaxTps());

            //Validate if the API has an unsupported context before setting it in the artifact
            String invalidContext = "/" + APIConstants.VERSION_PLACEHOLDER;
            if (invalidContext.equals(api.getContextTemplate())) {
                throw new APIManagementException("API : " + api.getId() + " has an unsupported context : "
                        + api.getContextTemplate());
            }
            // This is to support the pluggable version strategy.
            artifact.setAttribute(APIConstants.API_OVERVIEW_CONTEXT_TEMPLATE, api.getContextTemplate());
            artifact.setAttribute(APIConstants.API_OVERVIEW_VERSION_TYPE, "context");
            artifact.setAttribute(APIConstants.API_OVERVIEW_TYPE, api.getType());
            APIManagerConfiguration config = ServiceReferenceHolder.getInstance().getAPIManagerConfigurationService()
                    .getAPIManagerConfiguration();

            StringBuilder policyBuilder = new StringBuilder();
            for (Tier tier : api.getAvailableTiers()) {
                policyBuilder.append(tier.getName());
                policyBuilder.append("||");
            }

            String policies = policyBuilder.toString();

            if (!"".equals(policies)) {
                policies = policies.substring(0, policies.length() - 2);
                artifact.setAttribute(APIConstants.API_OVERVIEW_TIER, policies);
            }

            StringBuilder tiersBuilder = new StringBuilder();
            for (Tier tier : api.getAvailableTiers()) {
                tiersBuilder.append(tier.getName());
                tiersBuilder.append("||");
            }

            String tiers = tiersBuilder.toString();

            if (!"".equals(tiers)) {
                tiers = tiers.substring(0, tiers.length() - 2);
                artifact.setAttribute(APIConstants.API_OVERVIEW_TIER, tiers);
            }

            if (APIConstants.PUBLISHED.equals(apiStatus)) {
                artifact.setAttribute(APIConstants.API_OVERVIEW_IS_LATEST, "true");
            }
            String[] keys = artifact.getAttributeKeys();
            for (String key : keys) {
                if (key.contains("URITemplate")) {
                    artifact.removeAttribute(key);
                }
            }

            Set<URITemplate> uriTemplateSet = api.getUriTemplates();
            int i = 0;
            for (URITemplate uriTemplate : uriTemplateSet) {
                artifact.addAttribute(APIConstants.API_URI_PATTERN + i, uriTemplate.getUriTemplate());
                artifact.addAttribute(APIConstants.API_URI_HTTP_METHOD + i, uriTemplate.getHTTPVerb());
                artifact.addAttribute(APIConstants.API_URI_AUTH_TYPE + i, uriTemplate.getAuthType());

                i++;

            }
            artifact.setAttribute(APIConstants.API_OVERVIEW_ENVIRONMENTS, writeEnvironmentsToArtifact(api));

            artifact.setAttribute(APIConstants.API_OVERVIEW_CORS_CONFIGURATION,
                    APIUtil.getCorsConfigurationJsonFromDto(api.getCorsConfiguration()));

        } catch (GovernanceException e) {
            String msg = "Failed to create API for : " + api.getId().getApiName();
            log.error(msg, e);
            throw new APIManagementException(msg, e);
        }
        return artifact;
    }

    /**
     * Create the Documentation from artifact
     *
     * @param artifact Documentation artifact
     * @return Documentation
     * @throws APIManagementException if failed to create Documentation from artifact
     */
    public static Documentation getDocumentation(GenericArtifact artifact) throws APIManagementException {

        Documentation documentation;

        try {
            DocumentationType type;
            String docType = artifact.getAttribute(APIConstants.DOC_TYPE);

            if (docType.equalsIgnoreCase(DocumentationType.HOWTO.getType())) {
                type = DocumentationType.HOWTO;
            } else if (docType.equalsIgnoreCase(DocumentationType.PUBLIC_FORUM.getType())) {
                type = DocumentationType.PUBLIC_FORUM;
            } else if (docType.equalsIgnoreCase(DocumentationType.SUPPORT_FORUM.getType())) {
                type = DocumentationType.SUPPORT_FORUM;
            } else if (docType.equalsIgnoreCase(DocumentationType.API_MESSAGE_FORMAT.getType())) {
                type = DocumentationType.API_MESSAGE_FORMAT;
            } else if (docType.equalsIgnoreCase(DocumentationType.SAMPLES.getType())) {
                type = DocumentationType.SAMPLES;
            } else {
                type = DocumentationType.OTHER;
            }
            documentation = new Documentation(type, artifact.getAttribute(APIConstants.DOC_NAME));
            documentation.setId(artifact.getId());
            documentation.setSummary(artifact.getAttribute(APIConstants.DOC_SUMMARY));
            String visibilityAttr = artifact.getAttribute(APIConstants.DOC_VISIBILITY);
            Documentation.DocumentVisibility documentVisibility = Documentation.DocumentVisibility.API_LEVEL;

            if (visibilityAttr != null) {
                if (visibilityAttr.equals(Documentation.DocumentVisibility.API_LEVEL.name())) {
                    documentVisibility = Documentation.DocumentVisibility.API_LEVEL;
                } else if (visibilityAttr.equals(Documentation.DocumentVisibility.PRIVATE.name())) {
                    documentVisibility = Documentation.DocumentVisibility.PRIVATE;
                } else if (visibilityAttr.equals(Documentation.DocumentVisibility.OWNER_ONLY.name())) {
                    documentVisibility = Documentation.DocumentVisibility.OWNER_ONLY;
                }
            }
            documentation.setVisibility(documentVisibility);

            Documentation.DocumentSourceType docSourceType = Documentation.DocumentSourceType.INLINE;
            String artifactAttribute = artifact.getAttribute(APIConstants.DOC_SOURCE_TYPE);

            if (artifactAttribute.equals(Documentation.DocumentSourceType.URL.name())) {
                docSourceType = Documentation.DocumentSourceType.URL;
            } else if (artifactAttribute.equals(Documentation.DocumentSourceType.FILE.name())) {
                docSourceType = Documentation.DocumentSourceType.FILE;
            }

            documentation.setSourceType(docSourceType);
            if ("URL".equals(artifact.getAttribute(APIConstants.DOC_SOURCE_TYPE))) {
                documentation.setSourceUrl(artifact.getAttribute(APIConstants.DOC_SOURCE_URL));
            }

            if (docSourceType == Documentation.DocumentSourceType.FILE) {
                documentation.setFilePath(prependWebContextRoot(artifact.getAttribute(APIConstants.DOC_FILE_PATH)));
            }

            if (documentation.getType() == DocumentationType.OTHER) {
                documentation.setOtherTypeName(artifact.getAttribute(APIConstants.DOC_OTHER_TYPE_NAME));
            }

        } catch (GovernanceException e) {
            throw new APIManagementException("Failed to get documentation from artifact", e);
        }
        return documentation;
    }

    /**
     * Create the Documentation from artifact
     *
     * @param artifact Documentation artifact
     * @return Documentation
     * @throws APIManagementException if failed to create Documentation from artifact
     */
    public static Documentation getDocumentation(GenericArtifact artifact, String docCreatorName)
            throws APIManagementException {

        Documentation documentation;

        try {
            DocumentationType type;
            String docType = artifact.getAttribute(APIConstants.DOC_TYPE);

            if (docType.equalsIgnoreCase(DocumentationType.HOWTO.getType())) {
                type = DocumentationType.HOWTO;
            } else if (docType.equalsIgnoreCase(DocumentationType.PUBLIC_FORUM.getType())) {
                type = DocumentationType.PUBLIC_FORUM;
            } else if (docType.equalsIgnoreCase(DocumentationType.SUPPORT_FORUM.getType())) {
                type = DocumentationType.SUPPORT_FORUM;
            } else if (docType.equalsIgnoreCase(DocumentationType.API_MESSAGE_FORMAT.getType())) {
                type = DocumentationType.API_MESSAGE_FORMAT;
            } else if (docType.equalsIgnoreCase(DocumentationType.SAMPLES.getType())) {
                type = DocumentationType.SAMPLES;
            } else {
                type = DocumentationType.OTHER;
            }
            documentation = new Documentation(type, artifact.getAttribute(APIConstants.DOC_NAME));
            documentation.setId(artifact.getId());
            documentation.setSummary(artifact.getAttribute(APIConstants.DOC_SUMMARY));

            Documentation.DocumentSourceType docSourceType = Documentation.DocumentSourceType.INLINE;
            String artifactAttribute = artifact.getAttribute(APIConstants.DOC_SOURCE_TYPE);

            if (artifactAttribute.equals(Documentation.DocumentSourceType.URL.name())) {
                docSourceType = Documentation.DocumentSourceType.URL;
            } else if (artifactAttribute.equals(Documentation.DocumentSourceType.FILE.name())) {
                docSourceType = Documentation.DocumentSourceType.FILE;
            }

            documentation.setSourceType(docSourceType);
            if ("URL".equals(artifact.getAttribute(APIConstants.DOC_SOURCE_TYPE))) {
                documentation.setSourceUrl(artifact.getAttribute(APIConstants.DOC_SOURCE_URL));
            }

            if (docSourceType == Documentation.DocumentSourceType.FILE) {
                String filePath = prependTenantPrefix(artifact.getAttribute(APIConstants.DOC_FILE_PATH), docCreatorName);
                documentation.setFilePath(prependWebContextRoot(filePath));
            }

            if (documentation.getType() == DocumentationType.OTHER) {
                documentation.setOtherTypeName(artifact.getAttribute(APIConstants.DOC_OTHER_TYPE_NAME));
            }

        } catch (GovernanceException e) {
            throw new APIManagementException("Failed to get documentation from artifact", e);
        }
        return documentation;
    }

    public static APIStatus getApiStatus(String status) throws APIManagementException {
        APIStatus apiStatus = null;
        for (APIStatus aStatus : APIStatus.values()) {
            if (aStatus.getStatus().equalsIgnoreCase(status)) {
                apiStatus = aStatus;
            }
        }
        return apiStatus;

    }


    /**
     * Prepends the Tenant Prefix to a registry path. ex: /t/test1.com
     *
     * @param postfixUrl path to be prepended.
     * @return Path prepended with he Tenant domain prefix.
     */
    public static String prependTenantPrefix(String postfixUrl, String username) {
        String tenantDomain = MultitenantUtils.getTenantDomain(replaceEmailDomainBack(username));
        if (!(MultitenantConstants.SUPER_TENANT_DOMAIN_NAME.equals(tenantDomain))) {
            String tenantPrefix = "/t/";
            postfixUrl = tenantPrefix + tenantDomain + postfixUrl;
        }

        return postfixUrl;
    }

    /**
     * Prepends the webcontextroot to a registry path.
     *
     * @param postfixUrl path to be prepended.
     * @return Path prepended with he WebContext root.
     */
    public static String prependWebContextRoot(String postfixUrl) {
        String webContext = CarbonUtils.getServerConfiguration().getFirstProperty("WebContextRoot");
        if (webContext != null && !"/".equals(webContext)) {
            postfixUrl = webContext + postfixUrl;
        }
        return postfixUrl;
    }

    /**
     * Utility method for creating storage path for an icon.
     *
     * @param identifier APIIdentifier
     * @return Icon storage path.
     */
    public static String getIconPath(APIIdentifier identifier) {
        String artifactPath = APIConstants.API_IMAGE_LOCATION + RegistryConstants.PATH_SEPARATOR +
                identifier.getProviderName() + RegistryConstants.PATH_SEPARATOR +
                identifier.getApiName() + RegistryConstants.PATH_SEPARATOR + identifier.getVersion();
        return artifactPath + RegistryConstants.PATH_SEPARATOR + APIConstants.API_ICON_IMAGE;
    }

    /**
     * Utility method to generate the path for a file.
     *
     * @param identifier APIIdentifier
     * @return Generated path.
     * @fileName File name.
     */
    public static String getDocumentationFilePath(APIIdentifier identifier, String fileName) {
        return APIUtil.getAPIDocPath(identifier) + APIConstants.DOCUMENT_FILE_DIR +
                RegistryConstants.PATH_SEPARATOR + fileName;
    }

    //remove getSwagger12DefinitionFilePath once getSwagger20DefinitionFilePath operates
    public static String getSwagger12DefinitionFilePath(String apiName, String apiVersion, String apiProvider) {
        return APIConstants.API_DOC_LOCATION + RegistryConstants.PATH_SEPARATOR +
                apiName + '-' + apiVersion + '-' + apiProvider + RegistryConstants.PATH_SEPARATOR +
                APIConstants.API_DOC_1_2_LOCATION;
    }

    public static String getSwagger20DefinitionFilePath(String apiName, String apiVersion, String apiProvider) {
        return APIConstants.API_ROOT_LOCATION + RegistryConstants.PATH_SEPARATOR + apiProvider + RegistryConstants.PATH_SEPARATOR +
                apiName + RegistryConstants.PATH_SEPARATOR + apiVersion + RegistryConstants.PATH_SEPARATOR;
    }

    /**
     * Utility method to get api path from APIIdentifier
     *
     * @param identifier APIIdentifier
     * @return API path
     */
    public static String getAPIPath(APIIdentifier identifier) {
        return APIConstants.API_ROOT_LOCATION + RegistryConstants.PATH_SEPARATOR +
                identifier.getProviderName() + RegistryConstants.PATH_SEPARATOR +
                identifier.getApiName() + RegistryConstants.PATH_SEPARATOR +
                identifier.getVersion() + APIConstants.API_RESOURCE_NAME;
    }

    /**
     * Utility method to get API provider path
     *
     * @param identifier APIIdentifier
     * @return API provider path
     */
    public static String getAPIProviderPath(APIIdentifier identifier) {
        return APIConstants.API_LOCATION + RegistryConstants.PATH_SEPARATOR + identifier.getProviderName();
    }

    /**
     * Utility method to get documentation path
     *
     * @param apiId APIIdentifier
     * @return Doc path
     */
    public static String getAPIDocPath(APIIdentifier apiId) {
        return APIConstants.API_LOCATION + RegistryConstants.PATH_SEPARATOR +
                apiId.getProviderName() + RegistryConstants.PATH_SEPARATOR +
                apiId.getApiName() + RegistryConstants.PATH_SEPARATOR +
                apiId.getVersion() + RegistryConstants.PATH_SEPARATOR +
                APIConstants.DOC_DIR + RegistryConstants.PATH_SEPARATOR;
    }

    /**
     * Utility method to get documentation content file path
     *
     * @param apiId             APIIdentifier
     * @param documentationName String
     * @return Doc content path
     */
    public static String getAPIDocContentPath(APIIdentifier apiId, String documentationName) {
        return getAPIDocPath(apiId) + RegistryConstants.PATH_SEPARATOR + documentationName;
    }

    /**
     * This utility method used to create documentation artifact content
     *
     * @param artifact      GovernanceArtifact
     * @param apiId         APIIdentifier
     * @param documentation Documentation
     * @return GenericArtifact
     * @throws APIManagementException if failed to get GovernanceArtifact from Documentation
     */
    public static GenericArtifact createDocArtifactContent(GenericArtifact artifact, APIIdentifier apiId,
                                                           Documentation documentation) throws APIManagementException {
        try {
            artifact.setAttribute(APIConstants.DOC_NAME, documentation.getName());
            artifact.setAttribute(APIConstants.DOC_SUMMARY, documentation.getSummary());
            artifact.setAttribute(APIConstants.DOC_TYPE, documentation.getType().getType());
            artifact.setAttribute(APIConstants.DOC_VISIBILITY, documentation.getVisibility().name());

            Documentation.DocumentSourceType sourceType = documentation.getSourceType();

            switch (sourceType) {
                case INLINE:
                    sourceType = Documentation.DocumentSourceType.INLINE;
                    break;
                case URL:
                    sourceType = Documentation.DocumentSourceType.URL;
                    break;
                case FILE: {
                    sourceType = Documentation.DocumentSourceType.FILE;
                }
                break;
                default:
                    throw new APIManagementException("Unknown sourceType " + sourceType + " provided for documentation");
            }
            //Documentation Source URL is a required field in the documentation.rxt for migrated setups
            //Therefore setting a default value if it is not set. 
            if (documentation.getSourceUrl() == null) {
                documentation.setSourceUrl(" ");
            }
            artifact.setAttribute(APIConstants.DOC_SOURCE_TYPE, sourceType.name());
            artifact.setAttribute(APIConstants.DOC_SOURCE_URL, documentation.getSourceUrl());
            artifact.setAttribute(APIConstants.DOC_FILE_PATH, documentation.getFilePath());
            artifact.setAttribute(APIConstants.DOC_OTHER_TYPE_NAME, documentation.getOtherTypeName());
            String basePath = apiId.getProviderName() + RegistryConstants.PATH_SEPARATOR +
                    apiId.getApiName() + RegistryConstants.PATH_SEPARATOR + apiId.getVersion();
            artifact.setAttribute(APIConstants.DOC_API_BASE_PATH, basePath);
        } catch (GovernanceException e) {
            String msg = "Filed to create doc artifact content from :" + documentation.getName();
            log.error(msg, e);
            throw new APIManagementException(msg, e);
        }
        return artifact;
    }

    /**
     * this method used to initialized the ArtifactManager
     *
     * @param registry Registry
     * @param key      , key name of the key
     * @return GenericArtifactManager
     * @throws APIManagementException if failed to initialized GenericArtifactManager
     */
    public static GenericArtifactManager getArtifactManager(Registry registry, String key) throws APIManagementException {
        GenericArtifactManager artifactManager = null;

        try {
            GovernanceUtils.loadGovernanceArtifacts((UserRegistry) registry);
            if (GovernanceUtils.findGovernanceArtifactConfiguration(key, registry) != null) {
                artifactManager = new GenericArtifactManager(registry, key);
            } else {
                log.warn("Couldn't find GovernanceArtifactConfiguration of RXT: " + key +
                        ". Tenant id set in registry : " + ((UserRegistry) registry).getTenantId() +
                        ", Tenant domain set in PrivilegedCarbonContext: " +
                        PrivilegedCarbonContext.getThreadLocalCarbonContext().getTenantId());
            }
        } catch (RegistryException e) {
            String msg = "Failed to initialize GenericArtifactManager";
            log.error(msg, e);
            throw new APIManagementException(msg, e);
        }
        return artifactManager;
    }

    private static void handleException(String msg) throws APIManagementException {
        log.error(msg);
        throw new APIManagementException(msg);
    }

    public static void handleException(String msg, Throwable t) throws APIManagementException {
        log.error(msg, t);
        throw new APIManagementException(msg, t);
    }

    public static SubscriberKeyMgtClient getKeyManagementClient() throws APIManagementException {

        KeyManagerConfiguration configuration = KeyManagerHolder.getKeyManagerInstance().getKeyManagerConfiguration();
        String serverURL = configuration.getParameter(APIConstants.AUTHSERVER_URL);
        String username = configuration.getParameter(APIConstants.KEY_MANAGER_USERNAME);
        String password = configuration.getParameter(APIConstants.KEY_MANAGER_PASSWORD);

        if (serverURL == null) {
            handleException("API key manager URL unspecified");
        }

        if (username == null || password == null) {
            handleException("Authentication credentials for API key manager unspecified");
        }

        try {
            return new SubscriberKeyMgtClient(serverURL, username, password);
        } catch (Exception e) {
            handleException("Error while initializing the subscriber key management client", e);
            return null;
        }
    }

    public static OAuthAdminClient getOauthAdminClient() throws APIManagementException {

        try {
            return new OAuthAdminClient();
        } catch (Exception e) {
            handleException("Error while initializing the OAuth admin client", e);
            return null;
        }
    }


    public static ApplicationManagementServiceClient getApplicationManagementServiceClient() throws APIManagementException {
        try {
            return new ApplicationManagementServiceClient();
        } catch (Exception e) {
            handleException("Error while initializing the Application Management Service client", e);
            return null;
        }
    }


    /**
     * Crate an WSDL from given wsdl url. Reset the endpoint details to gateway node
     * *
     *
     * @param registry - Governance Registry space to save the WSDL
     * @param api      -API instance
     * @return Path of the created resource
     * @throws APIManagementException If an error occurs while adding the WSDL
     */

    public static String createWSDL(Registry registry, API api) throws RegistryException, APIManagementException {

        try {
            String wsdlResourcePath = APIConstants.API_WSDL_RESOURCE_LOCATION + api.getId().getProviderName() +
                    "--" + api.getId().getApiName() + api.getId().getVersion() + ".wsdl";

            String absoluteWSDLResourcePath =
                    RegistryUtils.getAbsolutePath(RegistryContext.getBaseInstance(),
                            RegistryConstants.GOVERNANCE_REGISTRY_BASE_PATH) + wsdlResourcePath;

            APIMWSDLReader wsdlReader = new APIMWSDLReader(api.getWsdlUrl());
            OMElement wsdlContentEle;
            String wsdRegistryPath;

            String tenantDomain = PrivilegedCarbonContext.getThreadLocalCarbonContext().getTenantDomain();
            if (org.wso2.carbon.utils.multitenancy.MultitenantConstants.SUPER_TENANT_DOMAIN_NAME.equalsIgnoreCase
                    (tenantDomain)) {
                wsdRegistryPath = RegistryConstants.PATH_SEPARATOR + "registry"
                        + RegistryConstants.PATH_SEPARATOR + "resource"
                        + absoluteWSDLResourcePath;
            } else {
                wsdRegistryPath = "/t/" + tenantDomain + RegistryConstants.PATH_SEPARATOR + "registry"
                        + RegistryConstants.PATH_SEPARATOR + "resource"
                        + absoluteWSDLResourcePath;
            }

            Resource wsdlResource = registry.newResource();
            if (!api.getWsdlUrl().matches(wsdRegistryPath)) {
                if (isWSDL2Document(api.getWsdlUrl())) {
                    wsdlContentEle = wsdlReader.readAndCleanWsdl2(api);
                    wsdlResource.setContent(wsdlContentEle.toString());
                } else {
                    wsdlContentEle = wsdlReader.readAndCleanWsdl(api);
                    wsdlResource.setContent(wsdlContentEle.toString());
                }

                registry.put(wsdlResourcePath, wsdlResource);
                //set the anonymous role for wsld resource to avoid basicauth security.
                String[] visibleRoles = null;
                if (api.getVisibleRoles() != null) {
                    visibleRoles = api.getVisibleRoles().split(",");
                }
                setResourcePermissions(api.getId().getProviderName(), api.getVisibility(), visibleRoles, wsdlResourcePath);
            } else {
                byte[] wsdl = (byte[]) registry.get(wsdlResourcePath).getContent();
                if (isWSDL2Resource(wsdl)) {
                    wsdlContentEle = wsdlReader.updateWSDL2(wsdl, api);
                    wsdlResource.setContent(wsdlContentEle.toString());
                } else {
                    wsdlContentEle = wsdlReader.updateWSDL(wsdl, api);
                    wsdlResource.setContent(wsdlContentEle.toString());
                }

                registry.put(wsdlResourcePath, wsdlResource);
                //set the anonymous role for wsld resource to avoid basicauth security.
                String[] visibleRoles = null;
                if (api.getVisibleRoles() != null) {
                    visibleRoles = api.getVisibleRoles().split(",");
                }
                setResourcePermissions(api.getId().getProviderName(), api.getVisibility(), visibleRoles, wsdlResourcePath);
            }

            //set the wsdl resource permlink as the wsdlURL.
            api.setWsdlUrl(getRegistryResourceHTTPPermlink(absoluteWSDLResourcePath));

            return wsdlResourcePath;

        } catch (RegistryException e) {
            String msg = "Failed to add WSDL " + api.getWsdlUrl() + " to the registry";
            log.error(msg, e);
            throw new RegistryException(msg, e);
        } catch (APIManagementException e) {
            String msg = "Failed to process the WSDL : " + api.getWsdlUrl();
            log.error(msg, e);
            throw new APIManagementException(msg, e);
        }
    }

    /**
     * Given a URL, this method checks if the underlying document is a WSDL2
     *
     * @param url
     * @return
     * @throws Exception
     */
    public static boolean isWSDL2Document(String url) throws APIManagementException {
        URL wsdl = null;
        boolean isWsdl2 = false;
        try {
            wsdl = new URL(url);
        } catch (MalformedURLException e) {
            throw new APIManagementException("Malformed URL encountered", e);
        }
        BufferedReader in = null;
        try {
            in = new BufferedReader(new InputStreamReader(wsdl.openStream(), Charset.defaultCharset()));

            String inputLine;
            StringBuilder urlContent = new StringBuilder();
            while ((inputLine = in.readLine()) != null) {
                String wsdl2NameSpace = "http://www.w3.org/ns/wsdl";
                urlContent.append(inputLine);
                isWsdl2 = urlContent.indexOf(wsdl2NameSpace) > 0;
            }
            in.close();
            if (isWsdl2) {
                WSDLReader wsdlReader20 = null;
                wsdlReader20 = WSDLFactory.newInstance().newWSDLReader();
                wsdlReader20.readWSDL(url);
            }
        } catch (IOException e) {
            throw new APIManagementException("Error Reading Input from Stream from " + url, e);
        } catch (WSDLException e) {
            throw new APIManagementException("Error while reading WSDL Document from " + url, e);
        } finally {
            if (in != null) {
                try {
                    in.close();
                } catch (IOException e) {
                    log.error("Error when closing input stream", e);
                }
            }
        }
        return isWsdl2;
    }

    /**
     * Given a wsdl resource, this method checks if the underlying document is a WSDL2
     *
     * @param wsdl byte array of wsdl definition saved in registry
     * @return true if wsdl2 definition
     * @throws APIManagementException
     */
    private static boolean isWSDL2Resource(byte[] wsdl) throws APIManagementException {
        String wsdl2NameSpace = "http://www.w3.org/ns/wsdl";
        String wsdlContent = new String(wsdl);
        return wsdlContent.indexOf(wsdl2NameSpace) > 0;
    }

    /**
     * Read the GateWay Endpoint from the APIConfiguration. If multiple Gateway
     * environments defined,
     * take only the production node's Endpoint.
     * Else, pick what is available as the gateway node.
     *
     * @return {@link String} - Gateway URL
     */

    public static String getGatewayendpoint(String transports) {

        String gatewayURLs;
        String gatewayURL = null;

        Map<String, Environment> gatewayEnvironments = ServiceReferenceHolder.getInstance()
                .getAPIManagerConfigurationService()
                .getAPIManagerConfiguration()
                .getApiGatewayEnvironments();
        if (gatewayEnvironments.size() > 1) {
            for (Environment environment : gatewayEnvironments.values()) {
                if (APIConstants.GATEWAY_ENV_TYPE_PRODUCTION.equals(environment.getType())) {
                    gatewayURLs = environment.getApiGatewayEndpoint(); // This might have http,https
                    // endpoints
                    gatewayURL = APIUtil.extractHTTPSEndpoint(gatewayURLs, transports);
                    break;
                }
            }
        } else {
            gatewayURLs = ((Environment) gatewayEnvironments.values().toArray()[0]).getApiGatewayEndpoint();
            gatewayURL = extractHTTPSEndpoint(gatewayURLs, transports);
        }

        return gatewayURL;
    }

    /**
     * Gateway endpoint  has HTTP and HTTPS endpoints.
     * If both are defined pick HTTPS only. Else, pick whatever available.
     * eg: <GatewayEndpoint>http://${carbon.local.ip}:${http.nio.port},
     * https://${carbon.local.ip}:${https.nio.port}</GatewayEndpoint>
     *
     * @param gatewayURLs - String contains comma separated gateway urls.
     * @return {@link String} - Returns HTTPS gateway endpoint
     */

    private static String extractHTTPSEndpoint(String gatewayURLs, String transports) {
        String gatewayURL;
        String gatewayHTTPURL = null;
        String gatewayHTTPSURL = null;
        boolean httpsEnabled = false;
        String[] gatewayURLsArray = gatewayURLs.split(",");
        String[] transportsArray = transports.split(",");

        for (String transport : transportsArray) {
            if (transport.startsWith(APIConstants.HTTPS_PROTOCOL)) {
                httpsEnabled = true;
            }
        }
        if (gatewayURLsArray.length > 1) {
            for (String url : gatewayURLsArray) {
                if (url.startsWith("https:")) {
                    gatewayHTTPSURL = url;
                } else {
                    gatewayHTTPURL = url;
                }
            }

            if (httpsEnabled) {
                gatewayURL = gatewayHTTPSURL;
            } else {
                gatewayURL = gatewayHTTPURL;
            }
        } else {
            gatewayURL = gatewayURLs;
        }
        return gatewayURL;
    }

    /**
     * Create an Endpoint
     *
     * @param endpointUrl Endpoint url
     * @param registry    Registry space to save the endpoint
     * @return Path of the created resource
     * @throws APIManagementException If an error occurs while adding the endpoint
     */
    public static String createEndpoint(String endpointUrl, Registry registry) throws APIManagementException {
        try {
            EndpointManager endpointManager = new EndpointManager(registry);
            Endpoint endpoint = endpointManager.newEndpoint(endpointUrl);
            endpointManager.addEndpoint(endpoint);
            return GovernanceUtils.getArtifactPath(registry, endpoint.getId());
        } catch (RegistryException e) {
            String msg = "Failed to import endpoint " + endpointUrl + " to registry ";
            log.error(msg, e);
            throw new APIManagementException(msg, e);
        }
    }

    /**
     * Sorts the list of tiers according to the number of requests allowed per minute in each tier in descending order.
     *
     * @param tiers - The list of tiers to be sorted
     * @return - The sorted list.
     */
    public static List<Tier> sortTiers(Set<Tier> tiers) {
        List<Tier> tierList = new ArrayList<Tier>();
        tierList.addAll(tiers);
        Collections.sort(tierList);
        return tierList;
    }

    /**
     * Returns a set of External API Stores as defined in the underlying governance
     * registry.
     *
     * @return a Map of tier names and Tier objects - possibly empty
     * @throws APIManagementException if an error occurs when loading tiers from the registry
     */
    public static Set<APIStore> getExternalStores(int tenantId) throws APIManagementException {
        // First checking if ExternalStores are defined in api-manager.xml
        Set<APIStore> externalAPIStores = ServiceReferenceHolder.getInstance().getAPIManagerConfigurationService()
                .getAPIManagerConfiguration().getExternalAPIStores();
        // If defined, return Store Config provided there.
        if (externalAPIStores != null && !externalAPIStores.isEmpty()) {
            return externalAPIStores;
        }
        // Else Read the config from Tenant's Registry.
        externalAPIStores = new HashSet<APIStore>();
        try {
            UserRegistry registry = ServiceReferenceHolder.getInstance().getRegistryService()
                    .getGovernanceSystemRegistry(tenantId);
            if (registry.resourceExists(APIConstants.EXTERNAL_API_STORES_LOCATION)) {
                Resource resource = registry.get(APIConstants.EXTERNAL_API_STORES_LOCATION);
                String content = new String((byte[]) resource.getContent(), Charset.defaultCharset());
                OMElement element = AXIOMUtil.stringToOM(content);
                Iterator apistoreIterator = element.getChildrenWithLocalName("ExternalAPIStore");

                while (apistoreIterator.hasNext()) {
                    APIStore store = new APIStore();
                    OMElement storeElem = (OMElement) apistoreIterator.next();
                    String type = storeElem.getAttributeValue(new QName(APIConstants.EXTERNAL_API_STORE_TYPE));
                    String className =
                            storeElem.getAttributeValue(new QName(APIConstants.EXTERNAL_API_STORE_CLASS_NAME));
                    store.setPublisher((APIPublisher) getClassForName(className).newInstance());
                    store.setType(type); //Set Store type [eg:wso2]
                    String name = storeElem.getAttributeValue(new QName(APIConstants.EXTERNAL_API_STORE_ID));
                    if (name == null) {
                        log.error("The ExternalAPIStore name attribute is not defined in api-manager.xml.");
                    }
                    store.setName(name); //Set store name
                    OMElement configDisplayName = storeElem.getFirstChildWithName
                            (new QName(APIConstants.EXTERNAL_API_STORE_DISPLAY_NAME));
                    String displayName = (configDisplayName != null) ? replaceSystemProperty(
                            configDisplayName.getText()) : name;
                    store.setDisplayName(displayName);//Set store display name
                    store.setEndpoint(replaceSystemProperty(storeElem.getFirstChildWithName(
                            new QName(APIConstants.EXTERNAL_API_STORE_ENDPOINT)).getText()));
                    //Set store endpoint, which is used to publish APIs
                    store.setPublished(false);
                    if (APIConstants.WSO2_API_STORE_TYPE.equals(type)) {
                        OMElement password = storeElem.getFirstChildWithName(new QName(
                                APIConstants.EXTERNAL_API_STORE_PASSWORD));
                        if (password != null) {

                            String value = password.getText();

                            store.setPassword(replaceSystemProperty(value));
                            store.setUsername(replaceSystemProperty(storeElem.getFirstChildWithName(
                                    new QName(APIConstants.EXTERNAL_API_STORE_USERNAME)).getText()));
                            //Set store login username
                        } else {
                            log.error("The user-credentials of API Publisher is not defined in the <ExternalAPIStore> " +
                                    "config of api-manager.xml.");
                        }
                    }
                    externalAPIStores.add(store);
                }

            }
        } catch (RegistryException e) {
            String msg = "Error while retrieving External Stores Configuration from registry";
            log.error(msg, e);
            throw new APIManagementException(msg, e);
        } catch (XMLStreamException e) {
            String msg = "Malformed XML found in the External Stores Configuration resource";
            log.error(msg, e);
            throw new APIManagementException(msg, e);
        } catch (ClassNotFoundException e) {
            String msg = "One or more classes defined in APIConstants.EXTERNAL_API_STORE_CLASS_NAME cannot be found";
            log.error(msg, e);
            throw new APIManagementException(msg, e);
        } catch (InstantiationException e) {
            String msg = "One or more classes defined in APIConstants.EXTERNAL_API_STORE_CLASS_NAME cannot be load";
            log.error(msg, e);
            throw new APIManagementException(msg, e);
        } catch (IllegalAccessException e) {
            String msg = "One or more classes defined in APIConstants.EXTERNAL_API_STORE_CLASS_NAME cannot be access";
            log.error(msg, e);
            throw new APIManagementException(msg, e);
        }
        return externalAPIStores;
    }


    /**
     * Returns the External API Store Configuration with the given Store Name
     *
     * @param apiStoreName
     * @return
     * @throws APIManagementException
     */
    public static APIStore getExternalAPIStore(String apiStoreName, int tenantId) throws APIManagementException {
        Set<APIStore> externalAPIStoresConfig = APIUtil.getExternalStores(tenantId);
        for (APIStore apiStoreConfig : externalAPIStoresConfig) {
            if (apiStoreConfig.getName().equals(apiStoreName)) {
                return apiStoreConfig;
            }
        }
        return null;
    }

    /**
     * Returns an unfiltered map of API availability tiers as defined in the underlying governance
     * registry.
     *
     * @return Map<String, Tier> an unfiltered Map of tier names and Tier objects - possibly empty
     * @throws APIManagementException if an error occurs when loading tiers from the registry
     */
    public static Map<String, Tier> getAllTiers() throws APIManagementException {
        if (!APIUtil.isAdvanceThrottlingEnabled()) {
            try {
                Registry registry = ServiceReferenceHolder.getInstance().getRegistryService().
                        getGovernanceSystemRegistry();

                return getAllTiers(registry, APIConstants.API_TIER_LOCATION, MultitenantConstants.SUPER_TENANT_ID);
            } catch (RegistryException e) {
                log.error(APIConstants.MSG_TIER_RET_ERROR, e);
                throw new APIManagementException(APIConstants.MSG_TIER_RET_ERROR, e);
            } catch (XMLStreamException e) {
                log.error(APIConstants.MSG_MALFORMED_XML_ERROR, e);
                throw new APIManagementException(APIConstants.MSG_MALFORMED_XML_ERROR, e);
            }
        } else {
            return getTiersFromPolicies(PolicyConstants.POLICY_LEVEL_SUB, MultitenantConstants.SUPER_TENANT_ID);
        }
    }

    /**
     * Returns an unfiltered map of API availability tiers of the tenant as defined in the underlying governance
     * registry.
     *
     * @return Map<String, Tier> an unfiltered Map of tier names and Tier objects - possibly empty
     * @throws APIManagementException if an error occurs when loading tiers from the registry
     */
    public static Map<String, Tier> getAllTiers(int tenantId) throws APIManagementException {
        if (!APIUtil.isAdvanceThrottlingEnabled()) {
            try {
                Registry registry = ServiceReferenceHolder.getInstance().getRegistryService().
                        getGovernanceSystemRegistry(tenantId);

                return getAllTiers(registry, APIConstants.API_TIER_LOCATION, tenantId);
            } catch (RegistryException e) {
                log.error(APIConstants.MSG_TIER_RET_ERROR, e);
                throw new APIManagementException(APIConstants.MSG_TIER_RET_ERROR, e);
            } catch (XMLStreamException e) {
                log.error(APIConstants.MSG_MALFORMED_XML_ERROR, e);
                throw new APIManagementException(APIConstants.MSG_MALFORMED_XML_ERROR, e);
            }
        } else {
            return getTiersFromPolicies(PolicyConstants.POLICY_LEVEL_SUB, tenantId);
        }
    }

    /**
     * Returns a map of API availability tiers as defined in the underlying governance
     * registry.
     *
     * @return a Map of tier names and Tier objects - possibly empty
     * @throws APIManagementException if an error occurs when loading tiers from the registry
     */
    public static Map<String, Tier> getTiers() throws APIManagementException {
        if (!APIUtil.isAdvanceThrottlingEnabled()) {
            try {
                Registry registry = ServiceReferenceHolder.getInstance().getRegistryService().
                        getGovernanceSystemRegistry();
                    return getTiers(registry, APIConstants.API_TIER_LOCATION, MultitenantConstants.SUPER_TENANT_ID);
                } catch (RegistryException e) {
                    log.error(APIConstants.MSG_TIER_RET_ERROR, e);
                    throw new APIManagementException(APIConstants.MSG_TIER_RET_ERROR, e);
                }
            } else {
                return getTiersFromPolicies(PolicyConstants.POLICY_LEVEL_SUB, MultitenantConstants.SUPER_TENANT_ID);
            }
        }


    /**
     * Returns a map of API availability tiers as defined in the underlying governance
     * registry.
     *
     * @return a Map of tier names and Tier objects - possibly empty
     * @throws APIManagementException if an error occurs when loading tiers from the registry
     */
    public static Map<String, Tier> getAdvancedSubsriptionTiers() throws APIManagementException {
        return getAdvancedSubsriptionTiers(MultitenantConstants.SUPER_TENANT_ID);
    }

    /**
     * Returns a map of API subscription tiers of the tenant as defined in database
     * registry.
     *
     * @return a Map of tier names and Tier objects - possibly empty
     * @throws APIManagementException if an error occurs when loading tiers from the registry
     */
    public static Map<String, Tier> getAdvancedSubsriptionTiers(int tenantId) throws APIManagementException {
        return APIUtil.getTiersFromPolicies(PolicyConstants.POLICY_LEVEL_SUB, tenantId);
    }

    /**
     * Returns a map of API availability tiers of the tenant as defined in the underlying governance
     * registry.
     *
     * @return a Map of tier names and Tier objects - possibly empty
     * @throws APIManagementException if an error occurs when loading tiers from the registry
     */
    public static Map<String, Tier> getTiers(int tenantId) throws APIManagementException {
        if (!APIUtil.isAdvanceThrottlingEnabled()) {
            try {
                Registry registry = ServiceReferenceHolder.getInstance().getRegistryService().
                        getGovernanceSystemRegistry(tenantId);
                return getTiers(registry, APIConstants.API_TIER_LOCATION, tenantId);
            } catch (RegistryException e) {
                log.error(APIConstants.MSG_TIER_RET_ERROR, e);
                throw new APIManagementException(APIConstants.MSG_TIER_RET_ERROR, e);
            }
        } else {
            return getTiersFromPolicies(PolicyConstants.POLICY_LEVEL_SUB, tenantId);
        }
    }

    /**
     * Returns a map of API availability tiers of the tenant as defined in the underlying governance
     * registry.
     *
     * @return a Map of tier names and Tier objects - possibly empty
     * @throws APIManagementException if an error occurs when loading tiers from the registry
     */
    public static Map<String, Tier> getTiers(int tierType, String tenantDomain) throws APIManagementException {
        if (!APIUtil.isAdvanceThrottlingEnabled()) {
            boolean isTenantFlowStarted = false;
            try {
                PrivilegedCarbonContext.startTenantFlow();
                isTenantFlowStarted = true;

                PrivilegedCarbonContext.getThreadLocalCarbonContext().setTenantDomain(tenantDomain, true);
                int tenantId = PrivilegedCarbonContext.getThreadLocalCarbonContext().getTenantId();

                Registry registry = ServiceReferenceHolder.getInstance().getRegistryService().
                        getGovernanceSystemRegistry(tenantId);

                if (tierType == APIConstants.TIER_API_TYPE) {
                    return getTiers(registry, APIConstants.API_TIER_LOCATION, tenantId);
                } else if (tierType == APIConstants.TIER_RESOURCE_TYPE) {
                    return getTiers(registry, APIConstants.RES_TIER_LOCATION, tenantId);
                } else if (tierType == APIConstants.TIER_APPLICATION_TYPE) {
                    return getTiers(registry, APIConstants.APP_TIER_LOCATION, tenantId);
                } else {
                    throw new APIManagementException("No such a tier type : " + tierType);
                }
            } catch (RegistryException e) {
                log.error(APIConstants.MSG_TIER_RET_ERROR, e);
                throw new APIManagementException(APIConstants.MSG_TIER_RET_ERROR, e);
            } finally {
                if (isTenantFlowStarted) {
                    PrivilegedCarbonContext.endTenantFlow();
                }
            }
        } else {
            boolean isTenantFlowStarted = false;
            try {
                PrivilegedCarbonContext.startTenantFlow();
                isTenantFlowStarted = true;
                PrivilegedCarbonContext.getThreadLocalCarbonContext().setTenantDomain(tenantDomain, true);
                int tenantId = PrivilegedCarbonContext.getThreadLocalCarbonContext().getTenantId();
                if (tierType == APIConstants.TIER_API_TYPE) {
                    return getTiersFromPolicies(PolicyConstants.POLICY_LEVEL_SUB, tenantId);
                } else if (tierType == APIConstants.TIER_RESOURCE_TYPE) {
                    return getTiersFromPolicies(PolicyConstants.POLICY_LEVEL_API, tenantId);
                } else if (tierType == APIConstants.TIER_APPLICATION_TYPE) {
                    return getTiersFromPolicies(PolicyConstants.POLICY_LEVEL_APP, tenantId);
                } else {
                    throw new APIManagementException("No such a tier type : " + tierType);
                }
            } finally {
                if (isTenantFlowStarted) {
                    PrivilegedCarbonContext.endTenantFlow();
                }
            }
        }
    }


    /**
     * Retrieves unfiltered list of all available tiers from registry.
     * Result will contains all the tiers including unauthenticated tier which is
     * filtered out in   getTiers}
     *
     * @param registry     registry to access tiers config
     * @param tierLocation registry location of tiers config
     * @return Map<String, Tier> containing all available tiers
     * @throws RegistryException      when registry action fails
     * @throws XMLStreamException     when xml parsing fails
     * @throws APIManagementException when fails to retrieve tier attributes
     */
    private static Map<String, Tier> getAllTiers(Registry registry, String tierLocation, int tenantId)
            throws RegistryException, XMLStreamException, APIManagementException {
        // We use a treeMap here to keep the order
        Map<String, Tier> tiers = new TreeMap<String, Tier>();

        if (registry.resourceExists(tierLocation)) {
            Resource resource = registry.get(tierLocation);
            String content = new String((byte[]) resource.getContent(), Charset.defaultCharset());

            OMElement element = AXIOMUtil.stringToOM(content);
            OMElement assertion = element.getFirstChildWithName(APIConstants.ASSERTION_ELEMENT);
            Iterator policies = assertion.getChildrenWithName(APIConstants.POLICY_ELEMENT);

            while (policies.hasNext()) {
                OMElement policy = (OMElement) policies.next();
                OMElement id = policy.getFirstChildWithName(APIConstants.THROTTLE_ID_ELEMENT);

                String tierName = id.getText();

                // Constructing the tier object
                Tier tier = new Tier(tierName);
                tier.setPolicyContent(policy.toString().getBytes(Charset.defaultCharset()));

                if (id.getAttribute(APIConstants.THROTTLE_ID_DISPLAY_NAME_ELEMENT) != null) {
                    tier.setDisplayName(id.getAttributeValue(APIConstants.THROTTLE_ID_DISPLAY_NAME_ELEMENT));
                } else {
                    tier.setDisplayName(tierName);
                }
                String desc;
                try {
                    long requestPerMin = APIDescriptionGenUtil.getAllowedCountPerMinute(policy);
                    tier.setRequestsPerMin(requestPerMin);

                    long requestCount = APIDescriptionGenUtil.getAllowedRequestCount(policy);
                    tier.setRequestCount(requestCount);

                    long unitTime = APIDescriptionGenUtil.getTimeDuration(policy);
                    tier.setUnitTime(unitTime);

                    if (requestPerMin >= 1) {
                        desc = DESCRIPTION.replaceAll("\\[1\\]", Long.toString(requestPerMin));
                    } else {
                        desc = DESCRIPTION;
                    }
                    tier.setDescription(desc);

                } catch (APIManagementException ex) {
                    // If there is any issue in getting the request counts or the time duration, that means this tier
                    // information can not be used for throttling. Hence we log this exception and continue the flow
                    // to the next tier.
                    log.warn("Unable to get the request count/time duration information for : " + tier.getName() + ". "
                            + ex.getMessage());
                    continue;
                }


                // Get all the attributes of the tier.
                Map<String, Object> tierAttributes = APIDescriptionGenUtil.getTierAttributes(policy);
                if (!tierAttributes.isEmpty()) {
                    // The description, billing plan and the stop on quota reach properties are also stored as attributes
                    // of the tier attributes. Hence we extract them from the above attributes map.
                    Iterator<Entry<String, Object>> attributeIterator = tierAttributes.entrySet().iterator();
                    while (attributeIterator.hasNext()) {
                        Entry<String, Object> entry = attributeIterator.next();

                        if (APIConstants.THROTTLE_TIER_DESCRIPTION_ATTRIBUTE.equals(entry.getKey())
                                && entry.getValue() instanceof String) {

                            tier.setDescription((String) entry.getValue());

                            // We remove the attribute from the map
                            attributeIterator.remove();
                            continue;

                        }
                        if (APIConstants.THROTTLE_TIER_PLAN_ATTRIBUTE.equals(entry.getKey())
                                && entry.getValue() instanceof String) {

                            tier.setTierPlan((String) entry.getValue());

                            // We remove the attribute from the map
                            attributeIterator.remove();
                            continue;

                        }
                        if (APIConstants.THROTTLE_TIER_QUOTA_ACTION_ATTRIBUTE.equals(entry.getKey())
                                && entry.getValue() instanceof String) {

                            tier.setStopOnQuotaReached(Boolean.parseBoolean((String) entry.getValue()));

                            // We remove the attribute from the map
                            attributeIterator.remove();
                            // We do not need a continue since this is the last statement.

                        }
                    }
                    tier.setTierAttributes(tierAttributes);
                }
                tiers.put(tierName, tier);
            }
        }

        if (isEnabledUnlimitedTier()) {
            Tier tier = new Tier(APIConstants.UNLIMITED_TIER);
            tier.setDescription(APIConstants.UNLIMITED_TIER_DESC);
            tier.setDisplayName(APIConstants.UNLIMITED_TIER);
            tier.setRequestsPerMin(Long.MAX_VALUE);

            if (isUnlimitedTierPaid(getTenantDomainFromTenantId(tenantId))) {
            	tier.setTierPlan(APIConstants.COMMERCIAL_TIER_PLAN);
            } else {
            	tier.setTierPlan(APIConstants.BILLING_PLAN_FREE);
            }

            tiers.put(tier.getName(), tier);
        }

        return tiers;
    }

    /**
     * Retrieves filtered list of available tiers from registry. This method will not return Unauthenticated
     * tier in the list. Use  to retrieve all tiers without
     * any filtering.
     *
     * @param registry     registry to access tiers config
     * @param tierLocation registry location of tiers config
     * @return map containing available tiers
     * @throws APIManagementException when fails to retrieve tier attributes
     */
    private static Map<String, Tier> getTiers(Registry registry, String tierLocation, int tenantId) throws APIManagementException {
        Map<String, Tier> tiers = null;
        try {
            tiers = getAllTiers(registry, tierLocation, tenantId);
            tiers.remove(APIConstants.UNAUTHENTICATED_TIER);
        } catch (RegistryException e) {
            handleException(APIConstants.MSG_TIER_RET_ERROR, e);
        } catch (XMLStreamException e) {
            handleException(APIConstants.MSG_MALFORMED_XML_ERROR, e);
        } catch (APIManagementException e) {
            handleException("Unable to get tier attributes", e);
        } catch (Exception e) {

            // generic exception is caught to catch exceptions thrown from map remove method
            handleException("Unable to remove Unauthenticated tier from tiers list", e);
        }
        return tiers;
    }

    /**
     * This method deletes a given tier from tier xml file, for a given tenant
     *
     * @param tier     tier to be deleted
     * @param tenantId id of the tenant
     * @throws APIManagementException if error occurs while getting registry resource or processing XML
     */
    public static void deleteTier(Tier tier, int tenantId) throws APIManagementException {
        try {
            Registry registry = ServiceReferenceHolder.getInstance().getRegistryService().
                    getGovernanceSystemRegistry(tenantId);
            if (registry.resourceExists(APIConstants.API_TIER_LOCATION)) {
                Resource resource = registry.get(APIConstants.API_TIER_LOCATION);
                String content = new String((byte[]) resource.getContent(), Charset.defaultCharset());
                OMElement element = AXIOMUtil.stringToOM(content);
                OMElement assertion = element.getFirstChildWithName(APIConstants.ASSERTION_ELEMENT);
                Iterator policies = assertion.getChildrenWithName(APIConstants.POLICY_ELEMENT);
                boolean foundTier = false;

                String tierName = null;
                while (policies.hasNext()) {
                    OMElement policy = (OMElement) policies.next();
                    OMElement id = policy.getFirstChildWithName(APIConstants.THROTTLE_ID_ELEMENT);
                    tierName = tier.getName();
                    if (tierName != null && tierName.equalsIgnoreCase(id.getText())) {
                        foundTier = true;
                        policies.remove();
                        break;
                    }
                }
                if (!foundTier) {
                    log.error("Tier doesn't exist : " + tierName);
                    throw new APIManagementException("Tier doesn't exist : " + tierName);
                }
                resource.setContent(element.toString());
                registry.put(APIConstants.API_TIER_LOCATION, resource);
            }
        } catch (RegistryException e) {
            log.error(APIConstants.MSG_TIER_RET_ERROR, e);
            throw new APIManagementException(e.getMessage());
        } catch (XMLStreamException e) {
            log.error(APIConstants.MSG_MALFORMED_XML_ERROR, e);
            throw new APIManagementException(e.getMessage());
        }
    }

    /**
     * Returns the tier display name for a particular tier
     *
     * @return the relevant tier display name
     * @throws APIManagementException if an error occurs when loading tiers from the registry
     */
    public static String getTierDisplayName(int tenantId, String tierName) throws APIManagementException {
        String displayName = null;
        if (APIConstants.UNLIMITED_TIER.equals(tierName)) {
            return APIConstants.UNLIMITED_TIER;
        }
        try {
            Registry registry = ServiceReferenceHolder.getInstance().getRegistryService().
                    getGovernanceSystemRegistry(tenantId);
            if (registry.resourceExists(APIConstants.API_TIER_LOCATION)) {
                Resource resource = registry.get(APIConstants.API_TIER_LOCATION);
                String content = new String((byte[]) resource.getContent(), Charset.defaultCharset());
                OMElement element = AXIOMUtil.stringToOM(content);
                OMElement assertion = element.getFirstChildWithName(APIConstants.ASSERTION_ELEMENT);
                Iterator policies = assertion.getChildrenWithName(APIConstants.POLICY_ELEMENT);

                while (policies.hasNext()) {
                    OMElement policy = (OMElement) policies.next();
                    OMElement id = policy.getFirstChildWithName(APIConstants.THROTTLE_ID_ELEMENT);
                    if (id.getText().equals(tierName)) {
                        if (id.getAttribute(APIConstants.THROTTLE_ID_DISPLAY_NAME_ELEMENT) != null) {
                            displayName = id.getAttributeValue(APIConstants.THROTTLE_ID_DISPLAY_NAME_ELEMENT);
                        } else if (displayName == null) {
                            displayName = id.getText();
                        }
                    }
                }
            }
        } catch (RegistryException e) {
            log.error(APIConstants.MSG_TIER_RET_ERROR, e);
            throw new APIManagementException(APIConstants.MSG_TIER_RET_ERROR, e);
        } catch (XMLStreamException e) {
            log.error(APIConstants.MSG_MALFORMED_XML_ERROR, e);
            throw new APIManagementException(APIConstants.MSG_MALFORMED_XML_ERROR, e);
        }
        return displayName;
    }

    /**
     * Checks whether the specified user has the specified permission.
     *
     * @param username   A username
     * @param permission A valid Carbon permission
     * @throws APIManagementException If the user does not have the specified permission or if an error occurs
     */
    public static void checkPermission(String username, String permission)
            throws APIManagementException {
        if (username == null) {
            throw new APIManagementException("Attempt to execute privileged operation as" +
                    " the anonymous user");
        }

        if (isPermissionCheckDisabled()) {
            log.debug("Permission verification is disabled by APIStore configuration");
            return;
        }

        String tenantDomain = MultitenantUtils.getTenantDomain(username);
        PrivilegedCarbonContext.startTenantFlow();
        PrivilegedCarbonContext.getThreadLocalCarbonContext().setTenantDomain(tenantDomain, true);

        boolean authorized;
        try {
            int tenantId = ServiceReferenceHolder.getInstance().getRealmService().getTenantManager().
                    getTenantId(tenantDomain);

            if (!org.wso2.carbon.utils.multitenancy.MultitenantConstants.SUPER_TENANT_DOMAIN_NAME.equals(tenantDomain)) {
                org.wso2.carbon.user.api.AuthorizationManager manager =
                        ServiceReferenceHolder.getInstance()
                                .getRealmService()
                                .getTenantUserRealm(tenantId)
                                .getAuthorizationManager();
                authorized =
                        manager.isUserAuthorized(MultitenantUtils.getTenantAwareUsername(username), permission,
                                CarbonConstants.UI_PERMISSION_ACTION);
            } else {
                // On the first login attempt to publisher (without browsing the
                // store), the user realm will be null.
                if (ServiceReferenceHolder.getUserRealm() == null) {
                    ServiceReferenceHolder.setUserRealm((UserRealm) ServiceReferenceHolder.getInstance()
                            .getRealmService()
                            .getTenantUserRealm(tenantId));
                }
                authorized =
                        AuthorizationManager.getInstance()
                                .isUserAuthorized(MultitenantUtils.getTenantAwareUsername(username),
                                        permission);
            }
            if (!authorized) {
                throw new APIManagementException("User '" + username + "' does not have the " +
                        "required permission: " + permission);
            }
        } catch (UserStoreException e) {
            throw new APIManagementException("Error while checking the user:" + username + " authorized or not", e);
        } finally {
            PrivilegedCarbonContext.endTenantFlow();
        }
    }


    /**
     * Checks whether the specified user has the specified permission.
     *
     * @param userNameWithoutChange A username
     * @param permission            A valid Carbon permission
     * @throws APIManagementException If the user does not have the specified permission or if an error occurs
     */
    public static boolean hasPermission(String userNameWithoutChange, String permission) throws APIManagementException {
        boolean authorized = false;
        if (userNameWithoutChange == null) {
            throw new APIManagementException("Attempt to execute privileged operation as" +
                    " the anonymous user");
        }

        if (isPermissionCheckDisabled()) {
            log.debug("Permission verification is disabled by APIStore configuration");
            authorized = true;
            return authorized;
        }

        String tenantDomain = MultitenantUtils.getTenantDomain(userNameWithoutChange);
        PrivilegedCarbonContext.startTenantFlow();
        PrivilegedCarbonContext.getThreadLocalCarbonContext().setTenantDomain(tenantDomain, true);

        try {
            int tenantId = ServiceReferenceHolder.getInstance().getRealmService().getTenantManager().
                    getTenantId(tenantDomain);

            if (!org.wso2.carbon.utils.multitenancy.MultitenantConstants.SUPER_TENANT_DOMAIN_NAME.equals(tenantDomain)) {
                org.wso2.carbon.user.api.AuthorizationManager manager =
                        ServiceReferenceHolder.getInstance()
                                .getRealmService()
                                .getTenantUserRealm(tenantId)
                                .getAuthorizationManager();
                authorized =
                        manager.isUserAuthorized(MultitenantUtils.getTenantAwareUsername(userNameWithoutChange), permission,
                                CarbonConstants.UI_PERMISSION_ACTION);
            } else {
                // On the first login attempt to publisher (without browsing the
                // store), the user realm will be null.
                if (ServiceReferenceHolder.getUserRealm() == null) {
                    ServiceReferenceHolder.setUserRealm((UserRealm) ServiceReferenceHolder.getInstance()
                            .getRealmService()
                            .getTenantUserRealm(tenantId));
                }
                authorized =
                        AuthorizationManager.getInstance()
                                .isUserAuthorized(MultitenantUtils.getTenantAwareUsername(userNameWithoutChange),
                                        permission);
            }

        } catch (UserStoreException e) {
            throw new APIManagementException("Error while checking the user:" + userNameWithoutChange + " authorized or not", e);
        } finally {
            PrivilegedCarbonContext.endTenantFlow();
        }

        return authorized;
    }

    /**
     * Checks whether the disablePermissionCheck parameter enabled
     *
     * @return boolean
     */
    public static boolean isPermissionCheckDisabled() {
        APIManagerConfiguration config = ServiceReferenceHolder.getInstance().
                getAPIManagerConfigurationService().getAPIManagerConfiguration();
        String disablePermissionCheck = config.getFirstProperty(APIConstants.API_STORE_DISABLE_PERMISSION_CHECK);
        if (disablePermissionCheck == null) {
            return false;
        }

        return Boolean.parseBoolean(disablePermissionCheck);
    }

    /**
     * Checks whether the specified user has the specified permission without throwing
     * any exceptions.
     *
     * @param username   A username
     * @param permission A valid Carbon permission
     * @return true if the user has the specified permission and false otherwise
     */
    public static boolean checkPermissionQuietly(String username, String permission) {
        try {
            checkPermission(username, permission);
            return true;
        } catch (APIManagementException ignore) {
            // Ignore the exception.
            // Logging it on debug mode so if needed we can see the exception stacktrace.
            if (log.isDebugEnabled()) {
                log.debug("User does not have permission", ignore);
            }
            return false;
        }
    }

    /**
     * Gets the information of the logged in User.
     *
     * @param cookie     Cookie of the previously logged in session.
     * @param serviceUrl Url of the authentication service.
     * @return LoggedUserInfo object containing details of the logged in user.
     * @throws ExceptionException
     * @throws RemoteException
     */
    public static LoggedUserInfo getLoggedInUserInfo(String cookie, String serviceUrl) throws RemoteException, ExceptionException {
        LoggedUserInfoAdminStub stub = new LoggedUserInfoAdminStub(null,
                serviceUrl + "LoggedUserInfoAdmin");
        ServiceClient client = stub._getServiceClient();
        Options options = client.getOptions();
        options.setManageSession(true);
        options.setProperty(HTTPConstants.COOKIE_STRING, cookie);
        return stub.getUserInfo();
    }

    /**
     * Get user profiles of user
     *
     * @param username username
     * @return default user profile of user
     * @throws APIManagementException
     */
    public static UserProfileDTO getUserDefaultProfile(String username) throws APIManagementException {
        APIManagerConfiguration apiManagerConfiguration = ServiceReferenceHolder.getInstance()
                .getAPIManagerConfigurationService().getAPIManagerConfiguration();
        String url = apiManagerConfiguration.getFirstProperty(APIConstants.API_KEY_VALIDATOR_URL);
        String errorMsg = "Error while getting profile of user ";
        try {
            UserProfileMgtServiceStub stub = new UserProfileMgtServiceStub(
                    ServiceReferenceHolder.getContextService().getClientConfigContext(),
                    url + APIConstants.USER_PROFILE_MGT_SERVICE);
            ServiceClient gatewayServiceClient = stub._getServiceClient();
            CarbonUtils.setBasicAccessSecurityHeaders(
                    apiManagerConfiguration.getFirstProperty(APIConstants.API_KEY_VALIDATOR_USERNAME),
                    apiManagerConfiguration.getFirstProperty(APIConstants.API_KEY_VALIDATOR_PASSWORD),
                    gatewayServiceClient);
            UserProfileDTO[] profiles = stub.getUserProfiles(username);
            for (UserProfileDTO dto : profiles) {
                if (APIConstants.USER_DEFAULT_PROFILE.equals(dto.getProfileName())) {
                    return dto;
                }
            }
        } catch (AxisFault axisFault) {
            //here we are going to log the error message and return because in this case, current user cannot fetch
            //profile of another user (due to cross tenant isolation, not allowed to access user details etc.)
            log.error("Cannot access user profile of : " + username);
            return null;
        } catch (RemoteException e) {
            handleException(errorMsg + username, e);
        } catch (UserProfileMgtServiceUserProfileExceptionException e) {
            handleException(errorMsg + username, e);
        }
        return null;
    }

    /**
     * Retrieves the role list of a user
     *
     * @param username A username
     * @throws APIManagementException If an error occurs
     */
    public static String[] getListOfRoles(String username) throws APIManagementException {
        if (username == null) {
            throw new APIManagementException("Attempt to execute privileged operation as" +
                    " the anonymous user");
        }

        return AuthorizationManager.getInstance().getRolesOfUser(username);
    }

    /**
     * Retrieves the list of user roles without throwing any exceptions.
     *
     * @param username A username
     * @return the list of roles to which the user belongs to.
     */
    public static String[] getListOfRolesQuietly(String username) {
        try {
            return getListOfRoles(username);
        } catch (APIManagementException e) {
            return new String[0];
        }
    }

    /**
     * Sets permission for uploaded file resource.
     *
     * @param filePath Registry path for the uploaded file
     * @throws APIManagementException
     */

    public static void setFilePermission(String filePath) throws APIManagementException {
        try {
            String filePathString = filePath.replaceFirst("/registry/resource/", "");
            org.wso2.carbon.user.api.AuthorizationManager accessControlAdmin = ServiceReferenceHolder.getInstance().
                    getRealmService().getTenantUserRealm(MultitenantConstants.SUPER_TENANT_ID).
                    getAuthorizationManager();
            if (!accessControlAdmin.isRoleAuthorized(CarbonConstants.REGISTRY_ANONNYMOUS_ROLE_NAME,
                    filePathString, ActionConstants.GET)) {
                accessControlAdmin.authorizeRole(CarbonConstants.REGISTRY_ANONNYMOUS_ROLE_NAME,
                        filePathString, ActionConstants.GET);
            }
        } catch (UserStoreException e) {
            throw new APIManagementException("Error while setting up permissions for file location", e);
        }
    }

    /**
     * This method used to get API from governance artifact specific to copyAPI
     *
     * @param artifact API artifact
     * @param registry Registry
     * @return API
     * @throws APIManagementException if failed to get API from artifact
     */
    public static API getAPI(GovernanceArtifact artifact, Registry registry, APIIdentifier oldId, String oldContext)
            throws APIManagementException {

        API api;
        try {
            String providerName = artifact.getAttribute(APIConstants.API_OVERVIEW_PROVIDER);
            String apiName = artifact.getAttribute(APIConstants.API_OVERVIEW_NAME);
            String apiVersion = artifact.getAttribute(APIConstants.API_OVERVIEW_VERSION);
            api = new API(new APIIdentifier(providerName, apiName, apiVersion));
            int apiId = ApiMgtDAO.getInstance().getAPIID(oldId, null);
            if (apiId == -1) {
                return null;
            }
            // set rating
            String artifactPath = GovernanceUtils.getArtifactPath(registry, artifact.getId());
            BigDecimal bigDecimal = BigDecimal.valueOf(registry.getAverageRating(artifactPath));
            BigDecimal res = bigDecimal.setScale(1, RoundingMode.HALF_UP);
            api.setRating(res.floatValue());
            //set description
            api.setDescription(artifact.getAttribute(APIConstants.API_OVERVIEW_DESCRIPTION));
            //set last access time
            api.setLastUpdated(registry.get(artifactPath).getLastModified());
            //set uuid
            api.setUUID(artifact.getId());
            // set url
            api.setStatus(getApiStatus(artifact.getAttribute(APIConstants.API_OVERVIEW_STATUS)));
            api.setThumbnailUrl(artifact.getAttribute(APIConstants.API_OVERVIEW_THUMBNAIL_URL));
            api.setWsdlUrl(artifact.getAttribute(APIConstants.API_OVERVIEW_WSDL));
            api.setWadlUrl(artifact.getAttribute(APIConstants.API_OVERVIEW_WADL));
            api.setTechnicalOwner(artifact.getAttribute(APIConstants.API_OVERVIEW_TEC_OWNER));
            api.setTechnicalOwnerEmail(artifact.getAttribute(APIConstants.API_OVERVIEW_TEC_OWNER_EMAIL));
            api.setBusinessOwner(artifact.getAttribute(APIConstants.API_OVERVIEW_BUSS_OWNER));
            api.setBusinessOwnerEmail(artifact.getAttribute(APIConstants.API_OVERVIEW_BUSS_OWNER_EMAIL));
            api.setEndpointSecured(Boolean.parseBoolean(artifact.getAttribute(APIConstants.API_OVERVIEW_ENDPOINT_SECURED)));
            api.setEndpointAuthDigest(Boolean.parseBoolean(artifact.getAttribute(APIConstants.API_OVERVIEW_ENDPOINT_AUTH_DIGEST)));
            api.setEndpointUTUsername(artifact.getAttribute(APIConstants.API_OVERVIEW_ENDPOINT_USERNAME));
            api.setEndpointUTPassword(artifact.getAttribute(APIConstants.API_OVERVIEW_ENDPOINT_PASSWORD));
            api.setTransports(artifact.getAttribute(APIConstants.API_OVERVIEW_TRANSPORTS));

            api.setEndpointConfig(artifact.getAttribute(APIConstants.API_OVERVIEW_ENDPOINT_CONFIG));

            api.setRedirectURL(artifact.getAttribute(APIConstants.API_OVERVIEW_REDIRECT_URL));
            api.setApiOwner(artifact.getAttribute(APIConstants.API_OVERVIEW_OWNER));
            api.setAdvertiseOnly(Boolean.parseBoolean(artifact.getAttribute(APIConstants.API_OVERVIEW_ADVERTISE_ONLY)));

            api.setSubscriptionAvailability(artifact.getAttribute(APIConstants.API_OVERVIEW_SUBSCRIPTION_AVAILABILITY));
            api.setSubscriptionAvailableTenants(artifact.getAttribute(APIConstants.API_OVERVIEW_SUBSCRIPTION_AVAILABLE_TENANTS));

            api.setResponseCache(artifact.getAttribute(APIConstants.API_OVERVIEW_RESPONSE_CACHING));
            api.setImplementation(artifact.getAttribute(APIConstants.PROTOTYPE_OVERVIEW_IMPLEMENTATION));
            api.setVisibility(artifact.getAttribute(APIConstants.API_OVERVIEW_VISIBILITY));

            String tenantDomainName = MultitenantUtils.getTenantDomain(replaceEmailDomainBack(providerName));
            int tenantId = ServiceReferenceHolder.getInstance().getRealmService().getTenantManager()
                    .getTenantId(tenantDomainName);

            boolean isGlobalThrottlingEnabled = APIUtil.isAdvanceThrottlingEnabled();

            if (isGlobalThrottlingEnabled) {
                String apiLevelTier = ApiMgtDAO.getInstance().getAPILevelTier(apiId);
                api.setApiLevelPolicy(apiLevelTier);
            }

            String tiers = artifact.getAttribute(APIConstants.API_OVERVIEW_TIER);
            Map<String, Tier> definedTiers = getTiers(tenantId);
            Set<Tier> availableTier = getAvailableTiers(definedTiers, tiers, apiName);
            api.addAvailableTiers(availableTier);


            api.setContext(artifact.getAttribute(APIConstants.API_OVERVIEW_CONTEXT));
            api.setContextTemplate(artifact.getAttribute(APIConstants.API_OVERVIEW_CONTEXT_TEMPLATE));
            api.setLatest(Boolean.parseBoolean(artifact.getAttribute(APIConstants.API_OVERVIEW_IS_LATEST)));
            ArrayList<URITemplate> urlPatternsList;

            Set<Scope> scopes = ApiMgtDAO.getInstance().getAPIScopes(oldId);
            api.setScopes(scopes);

            HashMap<String, String> resourceScopes;
            resourceScopes = ApiMgtDAO.getInstance().getResourceToScopeMapping(oldId);

            urlPatternsList = ApiMgtDAO.getInstance().getAllURITemplates(oldContext, oldId.getVersion());
            Set<URITemplate> uriTemplates = new HashSet<URITemplate>(urlPatternsList);

            for (URITemplate uriTemplate : uriTemplates) {
                uriTemplate.setResourceURI(api.getUrl());
                uriTemplate.setResourceSandboxURI(api.getSandboxUrl());
                String resourceScopeKey = APIUtil.getResourceKey(oldContext, oldId.getVersion(), uriTemplate.getUriTemplate(), uriTemplate.getHTTPVerb());
                uriTemplate.setScope(findScopeByKey(scopes, resourceScopes.get(resourceScopeKey)));

            }
            api.setUriTemplates(uriTemplates);

            Set<String> tags = new HashSet<String>();
            Tag[] tag = registry.getTags(artifactPath);
            for (Tag tag1 : tag) {
                tags.add(tag1.getTagName());
            }
            api.addTags(tags);
            api.setLastUpdated(registry.get(artifactPath).getLastModified());
            api.setAsDefaultVersion(Boolean.parseBoolean(artifact.getAttribute(APIConstants.API_OVERVIEW_IS_DEFAULT_VERSION)));

            String environments = artifact.getAttribute(APIConstants.API_OVERVIEW_ENVIRONMENTS);
            api.setEnvironments(extractEnvironmentsForAPI(environments));
            api.setCorsConfiguration(getCorsConfigurationFromArtifact(artifact));

        } catch (GovernanceException e) {
            String msg = "Failed to get API fro artifact ";
            throw new APIManagementException(msg, e);
        } catch (RegistryException e) {
            String msg = "Failed to get LastAccess time or Rating";
            throw new APIManagementException(msg, e);
        } catch (UserStoreException e) {
            String msg = "Failed to get User Realm of API Provider";
            throw new APIManagementException(msg, e);
        }
        return api;
    }

    public static boolean checkAccessTokenPartitioningEnabled() {
        return OAuthServerConfiguration.getInstance().isAccessTokenPartitioningEnabled();
    }

    public static boolean checkUserNameAssertionEnabled() {
        return OAuthServerConfiguration.getInstance().isUserNameAssertionEnabled();
    }

    public static String[] getAvailableKeyStoreTables() throws APIManagementException {
        String[] keyStoreTables = new String[0];
        Map<String, String> domainMappings = getAvailableUserStoreDomainMappings();
        if (domainMappings != null) {
            keyStoreTables = new String[domainMappings.size()];
            int i = 0;
            for (Entry<String, String> e : domainMappings.entrySet()) {
                String value = e.getValue();
                keyStoreTables[i] = APIConstants.ACCESS_TOKEN_STORE_TABLE + "_" + value.trim();
                i++;
            }
        }
        return keyStoreTables;
    }

    public static Map<String, String> getAvailableUserStoreDomainMappings() throws
            APIManagementException {
        Map<String, String> userStoreDomainMap = new HashMap<String, String>();
        String domainsStr = OAuthServerConfiguration.getInstance().getAccessTokenPartitioningDomains();
        if (domainsStr != null) {
            String[] userStoreDomainsArr = domainsStr.split(",");
            for (String anUserStoreDomainsArr : userStoreDomainsArr) {
                String[] mapping = anUserStoreDomainsArr.trim().split(":"); //A:foo.com , B:bar.com
                if (mapping.length < 2) {
                    throw new APIManagementException("Domain mapping has not defined");
                }
                userStoreDomainMap.put(mapping[1].trim(), mapping[0].trim()); //key=domain & value=mapping
            }
        }
        return userStoreDomainMap;
    }

    public static String getAccessTokenStoreTableFromUserId(String userId)
            throws APIManagementException {
        String accessTokenStoreTable = APIConstants.ACCESS_TOKEN_STORE_TABLE;
        String userStore;
        if (userId != null) {
            String[] strArr = userId.split("/");
            if (strArr.length > 1) {
                userStore = strArr[0];
                Map<String, String> availableDomainMappings = getAvailableUserStoreDomainMappings();
                if (availableDomainMappings != null &&
                        availableDomainMappings.containsKey(userStore)) {
                    accessTokenStoreTable = accessTokenStoreTable + "_" +
                            availableDomainMappings.get(userStore);
                }
            }
        }
        return accessTokenStoreTable;
    }

    public static String getAccessTokenStoreTableFromAccessToken(String apiKey)
            throws APIManagementException {
        String userId = getUserIdFromAccessToken(apiKey); //i.e: 'foo.com/admin' or 'admin'
        return getAccessTokenStoreTableFromUserId(userId);
    }

    public static String getUserIdFromAccessToken(String apiKey) {
        String userId = null;
        String decodedKey = new String(Base64.decodeBase64(apiKey.getBytes(Charset.defaultCharset())), Charset.defaultCharset());
        String[] tmpArr = decodedKey.split(":");
        if (tmpArr.length == 2) { //tmpArr[0]= userStoreDomain & tmpArr[1] = userId
            userId = tmpArr[1];
        }
        return userId;
    }

    /**
     * validates if an accessToken has expired or not
     *
     * @param accessTokenDO
     * @return true if token has expired else false
     */
    public static boolean isAccessTokenExpired(APIKeyValidationInfoDTO accessTokenDO) {
        long validityPeriod = accessTokenDO.getValidityPeriod();
        long issuedTime = accessTokenDO.getIssuedTime();
        long timestampSkew = OAuthServerConfiguration.getInstance().getTimeStampSkewInSeconds() * 1000;
        long currentTime = System.currentTimeMillis();

        //If the validity period is not an never expiring value
        if (validityPeriod != Long.MAX_VALUE &&
                // For cases where validityPeriod is closer to Long.MAX_VALUE (then issuedTime + validityPeriod would spill
                // over and would produce a negative value)
                (currentTime - timestampSkew) > validityPeriod) {
            //check the validity of cached OAuth2AccessToken Response

            if ((currentTime - timestampSkew) > (issuedTime + validityPeriod)) {
                accessTokenDO.setValidationStatus(APIConstants.KeyValidationStatus.API_AUTH_INVALID_CREDENTIALS);
                return true;
            }
        }

        return false;
    }

    /**
     * When an input is having '@',replace it with '-AT-' [This is required to persist API data in registry,as registry
     * paths don't allow '@' sign.]
     *
     * @param input inputString
     * @return String modifiedString
     */
    public static String replaceEmailDomain(String input) {
        if (input != null && input.contains(APIConstants.EMAIL_DOMAIN_SEPARATOR)) {
            input = input.replace(APIConstants.EMAIL_DOMAIN_SEPARATOR, APIConstants.EMAIL_DOMAIN_SEPARATOR_REPLACEMENT);
        }
        return input;
    }

    /**
     * When an input is having '-AT-',replace it with @ [This is required to persist API data between registry and database]
     *
     * @param input inputString
     * @return String modifiedString
     */
    public static String replaceEmailDomainBack(String input) {
        if (input != null && input.contains(APIConstants.EMAIL_DOMAIN_SEPARATOR_REPLACEMENT)) {
            input = input.replace(APIConstants.EMAIL_DOMAIN_SEPARATOR_REPLACEMENT,
                    APIConstants.EMAIL_DOMAIN_SEPARATOR);
        }
        return input;
    }

    public static void copyResourcePermissions(String username, String sourceArtifactPath, String targetArtifactPath)
            throws APIManagementException {
        String sourceResourcePath = RegistryUtils.getAbsolutePath(RegistryContext.getBaseInstance(),
                APIUtil.getMountedPath(RegistryContext.getBaseInstance(),
                        RegistryConstants.GOVERNANCE_REGISTRY_BASE_PATH)
                        + sourceArtifactPath);

        String targetResourcePath = RegistryUtils.getAbsolutePath(RegistryContext.getBaseInstance(),
                APIUtil.getMountedPath(RegistryContext.getBaseInstance(),
                        RegistryConstants.GOVERNANCE_REGISTRY_BASE_PATH)
                        + targetArtifactPath);

        String tenantDomain = MultitenantUtils.getTenantDomain(APIUtil.replaceEmailDomainBack(username));

        try {
            int tenantId = ServiceReferenceHolder.getInstance().getRealmService().getTenantManager().getTenantId(tenantDomain);
            org.wso2.carbon.user.api.AuthorizationManager authManager = ServiceReferenceHolder.getInstance().getRealmService().
                    getTenantUserRealm(tenantId).getAuthorizationManager();
            String[] allowedRoles = authManager.getAllowedRolesForResource(sourceResourcePath, ActionConstants.GET);

            if (allowedRoles != null) {

                for (String allowedRole : allowedRoles) {
                    authManager.authorizeRole(allowedRole, targetResourcePath, ActionConstants.GET);
                }
            }

        } catch (UserStoreException e) {
            throw new APIManagementException("Error while adding role permissions to API", e);
        }
    }


    /**
     * This function is to set resource permissions based on its visibility
     *
     * @param visibility   API visibility
     * @param roles        Authorized roles
     * @param artifactPath API resource path
     * @throws APIManagementException Throwing exception
     */
    public static void setResourcePermissions(String username, String visibility, String[] roles, String artifactPath)
            throws APIManagementException {
        try {
            String resourcePath = RegistryUtils.getAbsolutePath(RegistryContext.getBaseInstance(),
                    APIUtil.getMountedPath(RegistryContext.getBaseInstance(),
                            RegistryConstants.GOVERNANCE_REGISTRY_BASE_PATH)
                            + artifactPath);

            String tenantDomain = MultitenantUtils.getTenantDomain(APIUtil.replaceEmailDomainBack(username));
            if (!org.wso2.carbon.utils.multitenancy.MultitenantConstants.SUPER_TENANT_DOMAIN_NAME.equals(tenantDomain)) {
                int tenantId = ServiceReferenceHolder.getInstance().getRealmService().
                        getTenantManager().getTenantId(tenantDomain);
                // calculate resource path
                RegistryAuthorizationManager authorizationManager = new RegistryAuthorizationManager
                        (ServiceReferenceHolder.getUserRealm());
                resourcePath = authorizationManager.computePathOnMount(resourcePath);
                org.wso2.carbon.user.api.AuthorizationManager authManager =
                        ServiceReferenceHolder.getInstance().getRealmService().
                                getTenantUserRealm(tenantId).getAuthorizationManager();
                if (visibility != null && APIConstants.API_RESTRICTED_VISIBILITY.equalsIgnoreCase(visibility)) {
                    boolean isRoleEveryOne = false;
                    /*If no roles have defined, authorize for everyone role */
                    if (roles != null) {
                        if (roles.length == 1 && "".equals(roles[0])) {
                            authManager.authorizeRole(APIConstants.EVERYONE_ROLE, resourcePath, ActionConstants.GET);
                            isRoleEveryOne = true;
                        } else {
                            for (String role : roles) {
                                if (APIConstants.EVERYONE_ROLE.equalsIgnoreCase(role)) {
                                    isRoleEveryOne = true;
                                }
                                authManager.authorizeRole(role, resourcePath, ActionConstants.GET);

                            }
                        }
                    }
                    if (!isRoleEveryOne) {
                        authManager.denyRole(APIConstants.EVERYONE_ROLE, resourcePath, ActionConstants.GET);
                    }
                    authManager.denyRole(APIConstants.ANONYMOUS_ROLE, resourcePath, ActionConstants.GET);
                } else if (visibility != null && APIConstants.API_PRIVATE_VISIBILITY.equalsIgnoreCase(visibility)) {
                    authManager.authorizeRole(APIConstants.EVERYONE_ROLE, resourcePath, ActionConstants.GET);
                    authManager.denyRole(APIConstants.ANONYMOUS_ROLE, resourcePath, ActionConstants.GET);
                } else if (visibility != null && APIConstants.DOC_OWNER_VISIBILITY.equalsIgnoreCase(visibility)) {

                    /*If no roles have defined, deny access for everyone & anonymous role */
                    if (roles == null) {
                        authManager.denyRole(APIConstants.EVERYONE_ROLE, resourcePath, ActionConstants.GET);
                        authManager.denyRole(APIConstants.ANONYMOUS_ROLE, resourcePath, ActionConstants.GET);
                    } else {
                        for (String role : roles) {
                            authManager.denyRole(role, resourcePath, ActionConstants.GET);

                        }
                    }
                } else {
                    authManager.authorizeRole(APIConstants.EVERYONE_ROLE, resourcePath, ActionConstants.GET);
                    authManager.authorizeRole(APIConstants.ANONYMOUS_ROLE, resourcePath, ActionConstants.GET);
                }
            } else {
                RegistryAuthorizationManager authorizationManager = new RegistryAuthorizationManager
                        (ServiceReferenceHolder.getUserRealm());

                if (visibility != null && APIConstants.API_RESTRICTED_VISIBILITY.equalsIgnoreCase(visibility)) {
                    boolean isRoleEveryOne = false;
                    if (roles != null) {
                        for (String role : roles) {
                            if (APIConstants.EVERYONE_ROLE.equalsIgnoreCase(role)) {
                                isRoleEveryOne = true;
                            }
                            authorizationManager.authorizeRole(role, resourcePath, ActionConstants.GET);

                        }
                    }
                    if (!isRoleEveryOne) {
                        authorizationManager.denyRole(APIConstants.EVERYONE_ROLE, resourcePath, ActionConstants.GET);
                    }
                    authorizationManager.denyRole(APIConstants.ANONYMOUS_ROLE, resourcePath, ActionConstants.GET);

                } else if (visibility != null && APIConstants.API_PRIVATE_VISIBILITY.equalsIgnoreCase(visibility)) {
                    authorizationManager.authorizeRole(APIConstants.EVERYONE_ROLE, resourcePath, ActionConstants.GET);
                    authorizationManager.denyRole(APIConstants.ANONYMOUS_ROLE, resourcePath, ActionConstants.GET);
                } else if (visibility != null && APIConstants.DOC_OWNER_VISIBILITY.equalsIgnoreCase(visibility)) {
                     /*If no roles have defined, deny access for everyone & anonymous role */
                    if (roles == null) {
                        authorizationManager.denyRole(APIConstants.EVERYONE_ROLE, resourcePath, ActionConstants.GET);
                        authorizationManager.denyRole(APIConstants.ANONYMOUS_ROLE, resourcePath, ActionConstants.GET);
                    } else {
                        for (String role : roles) {
                            authorizationManager.denyRole(role, resourcePath, ActionConstants.GET);

                        }
                    }
                } else {
                    authorizationManager.authorizeRole(APIConstants.EVERYONE_ROLE, resourcePath, ActionConstants.GET);
                    authorizationManager.authorizeRole(APIConstants.ANONYMOUS_ROLE, resourcePath, ActionConstants.GET);
                }
            }


        } catch (UserStoreException e) {
            throw new APIManagementException("Error while adding role permissions to API", e);
        }
    }

    public static void loadTenantAPIPolicy(String tenant, int tenantID) throws APIManagementException {

        String tierBasePath = CarbonUtils.getCarbonHome() + File.separator + "repository" + File.separator + "resources"
                + File.separator + "default-tiers" + File.separator;

        String apiTierFilePath = tierBasePath + APIConstants.DEFAULT_API_TIER_FILE_NAME;
        String appTierFilePath = tierBasePath + APIConstants.DEFAULT_APP_TIER_FILE_NAME;
        String resTierFilePath = tierBasePath + APIConstants.DEFAULT_RES_TIER_FILE_NAME;

        loadTenantAPIPolicy(tenantID, APIConstants.API_TIER_LOCATION, apiTierFilePath);
        loadTenantAPIPolicy(tenantID, APIConstants.APP_TIER_LOCATION, appTierFilePath);
        loadTenantAPIPolicy(tenantID, APIConstants.RES_TIER_LOCATION, resTierFilePath);
    }

    /**
     * Load the throttling policy  to the registry for tenants
     *
     * @param tenantID
     * @param location
     * @param fileName
     * @throws APIManagementException
     */
    private static void loadTenantAPIPolicy(int tenantID, String location, String fileName)
            throws APIManagementException {
        InputStream inputStream = null;

        try {
            RegistryService registryService = ServiceReferenceHolder.getInstance().getRegistryService();

            UserRegistry govRegistry = registryService.getGovernanceSystemRegistry(tenantID);

            if (govRegistry.resourceExists(location)) {
                if (log.isDebugEnabled()) {
                    log.debug("Tier policies already uploaded to the tenant's registry space");
                }
                return;
            }
            if (log.isDebugEnabled()) {
                log.debug("Adding API tier policies to the tenant's registry");
            }
            File defaultTiers = new File(fileName);
            if (!defaultTiers.exists()) {
                log.info("Default tier policies not found in : " + fileName);
                return;
            }
            inputStream = FileUtils.openInputStream(defaultTiers);
            byte[] data = IOUtils.toByteArray(inputStream);
            Resource resource = govRegistry.newResource();
            resource.setContent(data);
            govRegistry.put(location, resource);

        } catch (RegistryException e) {
            throw new APIManagementException("Error while saving policy information to the registry", e);
        } catch (IOException e) {
            throw new APIManagementException("Error while reading policy file content", e);
        } finally {
            if (inputStream != null) {
                try {
                    inputStream.close();
                } catch (IOException e) {
                    log.error("Error when closing input stream", e);
                }
            }
        }
    }

    /**
     * Load the External API Store Configuration  to the registry
     *
     * @param tenantID
     * @throws org.wso2.carbon.apimgt.api.APIManagementException
     */

    public static void loadTenantExternalStoreConfig(int tenantID) throws APIManagementException {
        try {
            RegistryService registryService = ServiceReferenceHolder.getInstance().getRegistryService();

            UserRegistry govRegistry = registryService.getGovernanceSystemRegistry(tenantID);

            if (govRegistry.resourceExists(APIConstants.EXTERNAL_API_STORES_LOCATION)) {
                log.debug("External Stores configuration already uploaded to the registry");
                return;
            }
            if (log.isDebugEnabled()) {
                log.debug("Adding External Stores configuration to the tenant's registry");
            }
            InputStream inputStream =
                    APIManagerComponent.class.getResourceAsStream("/externalstores/default-external-api-stores.xml");
            byte[] data = IOUtils.toByteArray(inputStream);
            Resource resource = govRegistry.newResource();
            resource.setContent(data);
            govRegistry.put(APIConstants.EXTERNAL_API_STORES_LOCATION, resource);

            /*set resource permission*/
            org.wso2.carbon.user.api.AuthorizationManager authManager =
                    ServiceReferenceHolder.getInstance().getRealmService().getTenantUserRealm(tenantID).
                            getAuthorizationManager();
            String resourcePath = RegistryUtils.getAbsolutePath(RegistryContext.getBaseInstance(),
                    APIUtil.getMountedPath(RegistryContext.getBaseInstance(), RegistryConstants.GOVERNANCE_REGISTRY_BASE_PATH)
                            + APIConstants.EXTERNAL_API_STORES_LOCATION);
            authManager.denyRole(APIConstants.EVERYONE_ROLE, resourcePath, ActionConstants.GET);

        } catch (RegistryException e) {
            throw new APIManagementException("Error while saving External Stores configuration information to the " +
                    "registry", e);
        } catch (IOException e) {
            throw new APIManagementException("Error while reading External Stores configuration file content", e);
        } catch (UserStoreException e) {
            throw new APIManagementException("Error while setting permission to External Stores configuration file", e);
        }
    }

    /**
     * Load the Google Analytics Configuration  to the registry
     *
     * @param tenantID
     * @throws APIManagementException
     */

    public static void loadTenantGAConfig(int tenantID) throws APIManagementException {
        InputStream inputStream = null;
        try {
            RegistryService registryService =
                    ServiceReferenceHolder.getInstance()
                            .getRegistryService();

            UserRegistry govRegistry = registryService.getGovernanceSystemRegistry(tenantID);

            if (govRegistry.resourceExists(APIConstants.GA_CONFIGURATION_LOCATION)) {
                log.debug("Google Analytics configuration already uploaded to the registry");
                return;
            }
            if (log.isDebugEnabled()) {
                log.debug("Adding Google Analytics configuration to the tenant's registry");
            }
            inputStream = APIManagerComponent.class.getResourceAsStream("/statistics/default-ga-config.xml");
            byte[] data = IOUtils.toByteArray(inputStream);
            Resource resource = govRegistry.newResource();
            resource.setContent(data);
            govRegistry.put(APIConstants.GA_CONFIGURATION_LOCATION, resource);

            /*set resource permission*/
            org.wso2.carbon.user.api.AuthorizationManager authManager =
                    ServiceReferenceHolder.getInstance().getRealmService().
                            getTenantUserRealm(tenantID).getAuthorizationManager();
            String resourcePath = RegistryUtils.getAbsolutePath(RegistryContext.getBaseInstance(),
                    APIUtil.getMountedPath(RegistryContext.getBaseInstance(),
                            RegistryConstants.GOVERNANCE_REGISTRY_BASE_PATH) + APIConstants.GA_CONFIGURATION_LOCATION);
            authManager.denyRole(APIConstants.EVERYONE_ROLE, resourcePath, ActionConstants.GET);

        } catch (RegistryException e) {
            throw new APIManagementException("Error while saving Google Analytics configuration information to the registry", e);
        } catch (IOException e) {
            throw new APIManagementException("Error while reading Google Analytics configuration file content", e);
        } catch (UserStoreException e) {
            throw new APIManagementException("Error while setting permission to Google Analytics configuration file", e);
        } finally {
            try {
                if (inputStream != null) {
                    inputStream.close();
                }
            } catch (IOException e) {
                if (log.isWarnEnabled()) {
                    log.warn("Error while closing the input stream", e);
                }
            }
        }
    }

    public static void loadTenantWorkFlowExtensions(int tenantID)
            throws APIManagementException {
        // TODO: Merge different resource loading methods and create a single method.
        try {
            RegistryService registryService = ServiceReferenceHolder.getInstance().getRegistryService();

            UserRegistry govRegistry = registryService.getGovernanceSystemRegistry(tenantID);

            if (govRegistry.resourceExists(APIConstants.WORKFLOW_EXECUTOR_LOCATION)) {
                log.debug("External Stores configuration already uploaded to the registry");
                return;
            }
            if (log.isDebugEnabled()) {
                log.debug("Adding External Stores configuration to the tenant's registry");
            }
            InputStream inputStream =
                    APIManagerComponent.class.getResourceAsStream("/workflowextensions/default-workflow-extensions.xml");
            byte[] data = IOUtils.toByteArray(inputStream);
            Resource resource = govRegistry.newResource();
            resource.setContent(data);
            resource.setMediaType(APIConstants.WORKFLOW_MEDIA_TYPE);
            govRegistry.put(APIConstants.WORKFLOW_EXECUTOR_LOCATION, resource);

        } catch (RegistryException e) {
            throw new APIManagementException("Error while saving External Stores configuration information to the registry", e);
        } catch (IOException e) {
            throw new APIManagementException("Error while reading External Stores configuration file content", e);
        }
    }

    /**
     * @param tenantId
     * @throws APIManagementException
     */
    public static void loadTenantSelfSignUpConfigurations(int tenantId)
            throws APIManagementException {
        try {
            RegistryService registryService = ServiceReferenceHolder.getInstance().getRegistryService();
            UserRegistry govRegistry = registryService.getGovernanceSystemRegistry(tenantId);

            if (govRegistry.resourceExists(APIConstants.SELF_SIGN_UP_CONFIG_LOCATION)) {
                log.debug("Self signup configuration already uploaded to the registry");
                return;
            }
            if (log.isDebugEnabled()) {
                log.debug("Adding Self signup configuration to the tenant's registry");
            }
            InputStream inputStream;
            if (tenantId == org.wso2.carbon.utils.multitenancy.MultitenantConstants.SUPER_TENANT_ID) {
                inputStream =
                        APIManagerComponent.class.getResourceAsStream("/signupconfigurations/default-sign-up-config.xml");
            } else {
                inputStream =
                        APIManagerComponent.class.getResourceAsStream("/signupconfigurations/tenant-sign-up-config.xml");
            }
            byte[] data = IOUtils.toByteArray(inputStream);
            Resource resource = govRegistry.newResource();
            resource.setContent(data);
            resource.setMediaType(APIConstants.SELF_SIGN_UP_CONFIG_MEDIA_TYPE);
            govRegistry.put(APIConstants.SELF_SIGN_UP_CONFIG_LOCATION, resource);

        } catch (RegistryException e) {
            throw new APIManagementException("Error while saving Self signup configuration information to the registry", e);
        } catch (IOException e) {
            throw new APIManagementException("Error while reading Self signup configuration file content", e);
        }
    }

    public static void loadTenantConf(int tenantID) throws APIManagementException {
        RegistryService registryService = ServiceReferenceHolder.getInstance().getRegistryService();
        try {
            UserRegistry registry = registryService.getConfigSystemRegistry(tenantID);
            if (registry.resourceExists(APIConstants.API_TENANT_CONF_LOCATION)) {
                log.debug("Tenant conf already uploaded to the registry");
                return;
            }

            String tenantConfLocation = CarbonUtils.getCarbonHome() + File.separator +
                    APIConstants.RESOURCE_FOLDER_LOCATION + File.separator +
                    APIConstants.API_TENANT_CONF;

            File tenantConfFile = new File(tenantConfLocation);

            byte[] data;

            if (tenantConfFile.exists()) { // Load conf from resources directory in pack if it exists
                FileInputStream fileInputStream = new FileInputStream(tenantConfFile);
                data = IOUtils.toByteArray(fileInputStream);
            } else { // Fallback to loading the conf that is stored at jar level if file does not exist in pack
                InputStream inputStream = APIManagerComponent.class.getResourceAsStream("/tenant/" + APIConstants.API_TENANT_CONF);
                data = IOUtils.toByteArray(inputStream);
            }

            log.debug("Adding tenant config to the registry");
            Resource resource = registry.newResource();
            resource.setMediaType(APIConstants.APPLICATION_JSON_MEDIA_TYPE);
            resource.setContent(data);

            registry.put(APIConstants.API_TENANT_CONF_LOCATION, resource);
        } catch (RegistryException e) {
            throw new APIManagementException("Error while saving tenant conf to the registry", e);
        } catch (IOException e) {
            throw new APIManagementException("Error while reading tenant conf file content", e);
        }
    }

    /**
     * @param tenantId
     * @throws APIManagementException
     */
    public static void createSelfSignUpRoles(int tenantId) throws APIManagementException {
        try {
            RegistryService registryService = ServiceReferenceHolder.getInstance().getRegistryService();
            UserRegistry govRegistry = registryService.getGovernanceSystemRegistry(tenantId);
            if (govRegistry.resourceExists(APIConstants.SELF_SIGN_UP_CONFIG_LOCATION)) {
                Resource resource = govRegistry.get(APIConstants.SELF_SIGN_UP_CONFIG_LOCATION);
                InputStream content = resource.getContentStream();
                DocumentBuilderFactory factory = getSecuredDocumentBuilder();
                factory.setFeature(XMLConstants.FEATURE_SECURE_PROCESSING, true);
                DocumentBuilder parser = factory.newDocumentBuilder();
                Document dc = parser.parse(content);
                boolean enableSubscriberRoleCreation = isSubscriberRoleCreationEnabled(tenantId);
                String signUpDomain = dc.getElementsByTagName(APIConstants.SELF_SIGN_UP_REG_DOMAIN_ELEM).item(0)
                        .getFirstChild().getNodeValue();

                if (enableSubscriberRoleCreation) {
                    int roleLength = dc.getElementsByTagName(APIConstants.SELF_SIGN_UP_REG_ROLE_NAME_ELEMENT)
                            .getLength();

                    for (int i = 0; i < roleLength; i++) {
                        String roleName = dc.getElementsByTagName(APIConstants.SELF_SIGN_UP_REG_ROLE_NAME_ELEMENT)
                                .item(i).getFirstChild().getNodeValue();
                        boolean isExternalRole = Boolean.parseBoolean(dc
                                .getElementsByTagName(APIConstants.SELF_SIGN_UP_REG_ROLE_IS_EXTERNAL).item(i)
                                .getFirstChild().getNodeValue());
                        if (roleName != null) {
                            // If isExternalRole==false ;create the subscriber role as an internal role
                            if (isExternalRole && signUpDomain != null) {
                                roleName = signUpDomain.toUpperCase() + CarbonConstants.DOMAIN_SEPARATOR + roleName;
                            } else {
                                roleName = UserCoreConstants.INTERNAL_DOMAIN + CarbonConstants.DOMAIN_SEPARATOR
                                        + roleName;
                            }
                            createSubscriberRole(roleName, tenantId);
                        }
                    }
                }
            }
            if (log.isDebugEnabled()) {
                log.debug("Adding Self signup configuration to the tenant's registry");
            }

        } catch (RegistryException e) {
            throw new APIManagementException("Error while getting Self signup role information from the registry", e);
        } catch (ParserConfigurationException e) {
            throw new APIManagementException("Error while getting Self signup role information from the registry", e);
        } catch (SAXException e) {
            throw new APIManagementException("Error while getting Self signup role information from the registry", e);
        } catch (IOException e) {
            throw new APIManagementException("Error while getting Self signup role information from the registry", e);
        }
    }

    /**
     * Returns whether subscriber role creation enabled for the given tenant in tenant-conf.json
     * 
     * @param tenantId id of the tenant
     * @return true if subscriber role creation enabled in tenant-conf.json
     */
    public static boolean isSubscriberRoleCreationEnabled(int tenantId) throws APIManagementException {
        String tenantDomain = getTenantDomainFromTenantId(tenantId);
        JSONObject defaultRoles = getTenantDefaultRoles(tenantDomain);
        JSONObject subscriberRoleConfig = (JSONObject) defaultRoles
                .get(APIConstants.API_TENANT_CONF_DEFAULT_ROLES_SUBSCRIBER_ROLE);
        return isRoleCreationEnabled(subscriberRoleConfig);
    }
    
    /**
     * Create default roles specified in APIM per-tenant configuration file
     * 
     * @param tenantId id of the tenant
     * @throws APIManagementException
     */
    public static void createDefaultRoles(int tenantId) throws APIManagementException {
        String tenantDomain = getTenantDomainFromTenantId(tenantId);
        JSONObject defaultRoles = getTenantDefaultRoles(tenantDomain);

        if (defaultRoles != null) {
            // create publisher role if it's creation is enabled in tenant-conf.json
            JSONObject publisherRoleConfig = (JSONObject) defaultRoles
                    .get(APIConstants.API_TENANT_CONF_DEFAULT_ROLES_PUBLISHER_ROLE);
            if (isRoleCreationEnabled(publisherRoleConfig)) {
                String publisherRoleName = String.valueOf(publisherRoleConfig
                        .get(APIConstants.API_TENANT_CONF_DEFAULT_ROLES_ROLENAME));
                if (!StringUtils.isBlank(publisherRoleName)) {
                    createPublisherRole(publisherRoleName, tenantId);
                }
            }

            // create creator role if it's creation is enabled in tenant-conf.json
            JSONObject creatorRoleConfig = (JSONObject) defaultRoles
                    .get(APIConstants.API_TENANT_CONF_DEFAULT_ROLES_CREATOR_ROLE);
            if (isRoleCreationEnabled(creatorRoleConfig)) {
                String creatorRoleName = String.valueOf(creatorRoleConfig
                        .get(APIConstants.API_TENANT_CONF_DEFAULT_ROLES_ROLENAME));
                if (!StringUtils.isBlank(creatorRoleName)) {
                    createCreatorRole(creatorRoleName, tenantId);
                }
            }
            
            createSelfSignUpRoles(tenantId);
        }
    }

    /**
     * Returns whether role creation enabled for the provided role config
     * 
     * @param roleConfig role config in tenat-conf.json
     * @return true if role creation enabled for the provided role config
     */
    private static boolean isRoleCreationEnabled (JSONObject roleConfig) {
        boolean roleCreationEnabled = false;
        if (roleConfig != null && roleConfig.get(
                APIConstants.API_TENANT_CONF_DEFAULT_ROLES_CREATE_ON_TENANT_LOAD) != null && (Boolean) (roleConfig.get(
                APIConstants.API_TENANT_CONF_DEFAULT_ROLES_CREATE_ON_TENANT_LOAD))) {
            roleCreationEnabled = true;
        }
        return roleCreationEnabled;
    }

    public static boolean isAnalyticsEnabled() {
        return APIManagerAnalyticsConfiguration.getInstance().isAnalyticsEnabled();
    }

    /**
     * Add all the custom sequences of given type to registry
     *
     * @param registry           Registry instance
     * @param customSequenceType Custom sequence type which is in/out or fault
     * @throws APIManagementException
     */
    public static void addDefinedAllSequencesToRegistry(UserRegistry registry,
                                                        String customSequenceType)
            throws APIManagementException {

        InputStream inSeqStream = null;
        String seqFolderLocation =
                APIConstants.API_CUSTOM_SEQUENCES_FOLDER_LOCATION + File.separator +
                        customSequenceType;

        try {
            File inSequenceDir = new File(seqFolderLocation);
            File[] sequences;
            sequences = inSequenceDir.listFiles();

            if (sequences != null) {
                for (File sequenceFile : sequences) {
                    String sequenceFileName = sequenceFile.getName();
                    String regResourcePath =
                            APIConstants.API_CUSTOM_SEQUENCE_LOCATION + '/' +
                                    customSequenceType + '/' + sequenceFileName;
                    if (registry.resourceExists(regResourcePath)) {
                        if (log.isDebugEnabled()) {
                            log.debug("The sequence file with the name " + sequenceFileName
                                    + " already exists in the registry path " + regResourcePath);
                        }
                    } else {
                        if (log.isDebugEnabled()) {
                            log.debug(
                                    "Adding sequence file with the name " + sequenceFileName + " to the registry path "
                                            + regResourcePath);
                        }

                        inSeqStream = new FileInputStream(sequenceFile);
                        byte[] inSeqData = IOUtils.toByteArray(inSeqStream);
                        Resource inSeqResource = registry.newResource();
                        inSeqResource.setContent(inSeqData);

                        registry.put(regResourcePath, inSeqResource);
                    }
                }
            } else {
                log.error(
                        "Custom sequence template location unavailable for custom sequence type " +
                                customSequenceType + " : " + seqFolderLocation
                );
            }

        } catch (RegistryException e) {
            throw new APIManagementException(
                    "Error while saving defined sequences to the registry ", e);
        } catch (IOException e) {
            throw new APIManagementException("Error while reading defined sequence ", e);
        } finally {
            IOUtils.closeQuietly(inSeqStream);
        }

    }

    /**
     * Adds the sequences defined in repository/resources/customsequences folder to tenant registry
     *
     * @param tenantID tenant Id
     * @throws APIManagementException
     */
    public static void writeDefinedSequencesToTenantRegistry(int tenantID)
            throws APIManagementException {
        try {

            RegistryService registryService = ServiceReferenceHolder.getInstance().getRegistryService();
            UserRegistry govRegistry = registryService.getGovernanceSystemRegistry(tenantID);

            //Add all custom in,out and fault sequences to tenant registry
            APIUtil.addDefinedAllSequencesToRegistry(govRegistry, APIConstants.API_CUSTOM_SEQUENCE_TYPE_IN);
            APIUtil.addDefinedAllSequencesToRegistry(govRegistry, APIConstants.API_CUSTOM_SEQUENCE_TYPE_OUT);
            APIUtil.addDefinedAllSequencesToRegistry(govRegistry, APIConstants.API_CUSTOM_SEQUENCE_TYPE_FAULT);

        } catch (RegistryException e) {
            throw new APIManagementException(
                    "Error while saving defined sequences to the registry of tenant with id " + tenantID, e);
        }
    }

    /**
     * Load the  API RXT to the registry for tenants
     *
     * @param tenant
     * @param tenantID
     * @throws APIManagementException
     */

    public static void loadloadTenantAPIRXT(String tenant, int tenantID) throws APIManagementException {
        RegistryService registryService = ServiceReferenceHolder.getInstance().getRegistryService();
        UserRegistry registry = null;
        try {

            registry = registryService.getGovernanceSystemRegistry(tenantID);
        } catch (RegistryException e) {
            throw new APIManagementException("Error when create registry instance ", e);
        }

        String rxtDir = CarbonUtils.getCarbonHome() + File.separator + "repository" + File.separator + "resources" +
                File.separator + "rxts";
        File file = new File(rxtDir);
        FilenameFilter filenameFilter = new FilenameFilter() {
            @Override
            public boolean accept(File dir, String name) {
                // if the file extension is .rxt return true, else false
                return name.endsWith(".rxt");
            }
        };
        String[] rxtFilePaths = file.list(filenameFilter);

        if (rxtFilePaths == null) {
            throw new APIManagementException("rxt files not found in directory " + rxtDir);
        }

        for (String rxtPath : rxtFilePaths) {
            String resourcePath = GovernanceConstants.RXT_CONFIGS_PATH + RegistryConstants.PATH_SEPARATOR + rxtPath;

            //This is  "registry" is a governance registry instance, therefore calculate the relative path to governance.
            String govRelativePath = RegistryUtils.getRelativePathToOriginal(resourcePath,
                    APIUtil.getMountedPath(RegistryContext.getBaseInstance(),
                            RegistryConstants.GOVERNANCE_REGISTRY_BASE_PATH));
            try {
                // calculate resource path
                RegistryAuthorizationManager authorizationManager = new RegistryAuthorizationManager
                        (ServiceReferenceHolder.getUserRealm());
                resourcePath = authorizationManager.computePathOnMount(resourcePath);

                org.wso2.carbon.user.api.AuthorizationManager authManager = ServiceReferenceHolder.getInstance().getRealmService().
                        getTenantUserRealm(tenantID).getAuthorizationManager();

                if (registry.resourceExists(govRelativePath)) {
                    // set anonymous user permission to RXTs
                    authManager.authorizeRole(APIConstants.ANONYMOUS_ROLE, resourcePath, ActionConstants.GET);
                    continue;
                }

                String rxt = FileUtil.readFileToString(rxtDir + File.separator + rxtPath);
                Resource resource = registry.newResource();
                resource.setContent(rxt.getBytes(Charset.defaultCharset()));
                resource.setMediaType(APIConstants.RXT_MEDIA_TYPE);
                registry.put(govRelativePath, resource);


                authManager.authorizeRole(APIConstants.ANONYMOUS_ROLE, resourcePath, ActionConstants.GET);

            } catch (UserStoreException e) {
                throw new APIManagementException("Error while adding role permissions to API", e);
            } catch (IOException e) {
                String msg = "Failed to read rxt files";
                throw new APIManagementException(msg, e);
            } catch (RegistryException e) {
                String msg = "Failed to add rxt to registry ";
                throw new APIManagementException(msg, e);
            }
        }

    }

    /**
     * Converting the user store domain name to uppercase.
     *
     * @param username Username to be modified
     * @return Username with domain name set to uppercase.
     */
    public static String setDomainNameToUppercase(String username) {
        String modifiedName = username;
        if (username != null) {
            String[] nameParts = username.split(CarbonConstants.DOMAIN_SEPARATOR);
            if (nameParts.length > 1) {
                modifiedName = nameParts[0].toUpperCase() + CarbonConstants.DOMAIN_SEPARATOR + nameParts[1];
            }
        }

        return modifiedName;
    }

    /**
     * Create APIM Subscriber role with the given name in specified tenant
     * 
     * @param roleName role name
     * @param tenantId id of the tenant
     * @throws APIManagementException
     */
    public static void createSubscriberRole(String roleName, int tenantId) throws APIManagementException {
        Permission[] subscriberPermissions = new Permission[] {
                new Permission(APIConstants.Permissions.LOGIN, UserMgtConstants.EXECUTE_ACTION),
                new Permission(APIConstants.Permissions.API_SUBSCRIBE, UserMgtConstants.EXECUTE_ACTION) };
        createRole (roleName, subscriberPermissions, tenantId);
    }

    /**
     * Create APIM Publisher roles with the given name in specified tenant
     *
     * @param roleName role name
     * @param tenantId id of the tenant
     * @throws APIManagementException
     */
    public static void createPublisherRole(String roleName, int tenantId) throws APIManagementException {
        Permission[] publisherPermissions = new Permission[] {
                new Permission(APIConstants.Permissions.LOGIN, UserMgtConstants.EXECUTE_ACTION),
                new Permission(APIConstants.Permissions.API_PUBLISH, UserMgtConstants.EXECUTE_ACTION) };
        createRole (roleName, publisherPermissions, tenantId);
    }

    /**
     * Create APIM Creator roles with the given name in specified tenant
     *
     * @param roleName role name
     * @param tenantId id of the tenant
     * @throws APIManagementException
     */
    public static void createCreatorRole(String roleName, int tenantId) throws APIManagementException {
        Permission[] creatorPermissions = new Permission[] {
                new Permission(APIConstants.Permissions.LOGIN, UserMgtConstants.EXECUTE_ACTION),
                new Permission(APIConstants.Permissions.API_CREATE, UserMgtConstants.EXECUTE_ACTION),
                new Permission(APIConstants.Permissions.CONFIGURE_GOVERNANCE, UserMgtConstants.EXECUTE_ACTION),
                new Permission(APIConstants.Permissions.RESOURCE_GOVERN, UserMgtConstants.EXECUTE_ACTION)};
        createRole (roleName, creatorPermissions, tenantId);
    }

    /**
     * Creates a role with a given set of permissions for the specified tenant
     * 
     * @param roleName role name
     * @param permissions a set of permissions to be associated with the role
     * @param tenantId id of the tenant
     * @throws APIManagementException
     */
    public static void createRole(String roleName, Permission[] permissions, int tenantId)
            throws APIManagementException {
        try {
            RealmService realmService = ServiceReferenceHolder.getInstance().getRealmService();
            UserRealm realm;
            org.wso2.carbon.user.api.UserRealm tenantRealm;
            UserStoreManager manager;

            if (tenantId < 0) {
                realm = realmService.getBootstrapRealm();
                manager = realm.getUserStoreManager();
            } else {
                tenantRealm = realmService.getTenantUserRealm(tenantId);
                manager = tenantRealm.getUserStoreManager();
            }
            if (!manager.isExistingRole(roleName)) {
                if (log.isDebugEnabled()) {
                    log.debug("Creating role: " + roleName);
                }
                String tenantAdminName = ServiceReferenceHolder.getInstance().getRealmService()
                        .getTenantUserRealm(tenantId).getRealmConfiguration().getAdminUserName();
                String[] userList = new String[] { tenantAdminName };
                manager.addRole(roleName, userList, permissions);
            }
        } catch (UserStoreException e) {
            throw new APIManagementException("Error while creating role: " + roleName, e);
        }
    }

    public void setupSelfRegistration(APIManagerConfiguration config, int tenantId) throws APIManagementException {
        boolean enabled = Boolean.parseBoolean(config.getFirstProperty(APIConstants.SELF_SIGN_UP_ENABLED));
        if (!enabled) {
            return;
        }
        // Create the subscriber role as an internal role
        String role = UserCoreConstants.INTERNAL_DOMAIN + CarbonConstants.DOMAIN_SEPARATOR
                + config.getFirstProperty(APIConstants.SELF_SIGN_UP_ROLE);
        if ((UserCoreConstants.INTERNAL_DOMAIN + CarbonConstants.DOMAIN_SEPARATOR).equals(role)) {
            // Required parameter missing - Throw an exception and interrupt startup
            throw new APIManagementException("Required subscriber role parameter missing "
                    + "in the self sign up configuration");
        }

        try {
            RealmService realmService = ServiceReferenceHolder.getInstance().getRealmService();
            UserRealm realm;
            org.wso2.carbon.user.api.UserRealm tenantRealm;
            UserStoreManager manager;

            if (tenantId < 0) {
                realm = realmService.getBootstrapRealm();
                manager = realm.getUserStoreManager();
            } else {
                tenantRealm = realmService.getTenantUserRealm(tenantId);
                manager = tenantRealm.getUserStoreManager();
            }
            if (!manager.isExistingRole(role)) {
                if (log.isDebugEnabled()) {
                    log.debug("Creating subscriber role: " + role);
                }
                Permission[] subscriberPermissions = new Permission[]{
                        new Permission("/permission/admin/login", UserMgtConstants.EXECUTE_ACTION),
                        new Permission(APIConstants.Permissions.API_SUBSCRIBE, UserMgtConstants.EXECUTE_ACTION)};
                String tenantAdminName = ServiceReferenceHolder.getInstance().getRealmService()
                        .getTenantUserRealm(tenantId).getRealmConfiguration().getAdminUserName();
                String[] userList = new String[]{tenantAdminName};
                manager.addRole(role, userList, subscriberPermissions);
            }
        } catch (UserStoreException e) {
            throw new APIManagementException("Error while creating subscriber role: " + role + " - "
                    + "Self registration might not function properly.", e);
        }
    }

    public static String removeAnySymbolFromUriTempate(String uriTemplate) {
        if (uriTemplate != null) {
            int anySymbolIndex = uriTemplate.indexOf("/*");
            if (anySymbolIndex != -1) {
                return uriTemplate.substring(0, anySymbolIndex);
            }
        }
        return uriTemplate;
    }

    public static float getAverageRating(APIIdentifier apiId) throws APIManagementException {
        return ApiMgtDAO.getInstance().getAverageRating(apiId);
    }

    public static float getAverageRating(int apiId) throws APIManagementException {
        return ApiMgtDAO.getInstance().getAverageRating(apiId);
    }

    public static List<Tenant> getAllTenantsWithSuperTenant() throws UserStoreException {
        Tenant[] tenants = ServiceReferenceHolder.getInstance().getRealmService().getTenantManager().getAllTenants();
        ArrayList<Tenant> tenantArrayList = new ArrayList<Tenant>();
        Collections.addAll(tenantArrayList, tenants);
        Tenant superAdminTenant = new Tenant();
        superAdminTenant.setDomain(MultitenantConstants.SUPER_TENANT_DOMAIN_NAME);
        superAdminTenant.setId(org.wso2.carbon.utils.multitenancy.MultitenantConstants.SUPER_TENANT_ID);
        superAdminTenant.setAdminName(CarbonConstants.REGISTRY_ANONNYMOUS_USERNAME);
        tenantArrayList.add(superAdminTenant);
        return tenantArrayList;
    }

    /**
     * In multi tenant environment, publishers should allow only to revoke the tokens generated within his domain.
     * Super tenant should not see the tenant created tokens and vise versa. This method is used to check the logged in
     * user have permissions to revoke a given users tokens.
     *
     * @param loggedInUser   current logged in user to publisher
     * @param authorizedUser access token owner
     * @return
     */
    public static boolean isLoggedInUserAuthorizedToRevokeToken(String loggedInUser, String authorizedUser) {
        String loggedUserTenantDomain = MultitenantUtils.getTenantDomain(loggedInUser);
        String authorizedUserTenantDomain = MultitenantUtils.getTenantDomain(authorizedUser);

        if (MultitenantConstants.SUPER_TENANT_DOMAIN_NAME.equals(loggedUserTenantDomain) && MultitenantConstants
                .SUPER_TENANT_DOMAIN_NAME.equals(authorizedUserTenantDomain)) {
            return true;
        } else if (authorizedUserTenantDomain.equals(loggedUserTenantDomain)) {
            return true;
        }

        return false;
    }

    public static int getApplicationId(String appName, String userId) throws APIManagementException {
        return ApiMgtDAO.getInstance().getApplicationId(appName, userId);
    }

    public static boolean isAPIManagementEnabled() {
        return Boolean.parseBoolean(CarbonUtils.getServerConfiguration().getFirstProperty("APIManagement.Enabled"));
    }

    public static boolean isLoadAPIContextsAtStartup() {
        return Boolean.parseBoolean(CarbonUtils.getServerConfiguration().getFirstProperty(
                "APIManagement.LoadAPIContextsInServerStartup"));
    }

    public static Set<APIStore> getExternalAPIStores(int tenantId) throws APIManagementException {
        SortedSet<APIStore> apistoreSet = new TreeSet<APIStore>(new APIStoreNameComparator());
        apistoreSet.addAll(getExternalStores(tenantId));
        return apistoreSet;

    }

    public static boolean isAllowDisplayAPIsWithMultipleStatus() {
        APIManagerConfiguration config = ServiceReferenceHolder.getInstance().
                getAPIManagerConfigurationService().getAPIManagerConfiguration();
        String displayAllAPIs = config.getFirstProperty(APIConstants.API_STORE_DISPLAY_ALL_APIS);
        if (displayAllAPIs == null) {
            log.warn("The configurations related to show deprecated APIs in APIStore " +
                    "are missing in api-manager.xml.");
            return false;
        }
        return Boolean.parseBoolean(displayAllAPIs);
    }

    public static boolean isAllowDisplayMultipleVersions() {
        APIManagerConfiguration config = ServiceReferenceHolder.getInstance().
                getAPIManagerConfigurationService().getAPIManagerConfiguration();

        String displayMultiVersions = config.getFirstProperty(APIConstants.API_STORE_DISPLAY_MULTIPLE_VERSIONS);
        if (displayMultiVersions == null) {
            log.warn("The configurations related to show multiple versions of API in APIStore " +
                    "are missing in api-manager.xml.");
            return false;
        }
        return Boolean.parseBoolean(displayMultiVersions);
    }

    public static Set<APIStore> getExternalAPIStores(Set<APIStore> inputStores, int tenantId)
            throws APIManagementException {
        SortedSet<APIStore> apiStores = new TreeSet<APIStore>(new APIStoreNameComparator());
        apiStores.addAll(getExternalStores(tenantId));
        //Retains only the stores that contained in configuration
        inputStores.retainAll(apiStores);
        boolean exists = false;
        if (!apiStores.isEmpty()) {
            for (APIStore store : apiStores) {
                for (APIStore inputStore : inputStores) {
                    if (inputStore.getName().equals(store.getName())) { // If the configured apistore already stored in
                        // db,ignore adding it again
                        exists = true;
                    }
                }
                if (!exists) {
                    inputStores.add(store);
                }
                exists = false;
            }
        }
        return inputStores;
    }

    public static boolean isAPIsPublishToExternalAPIStores(int tenantId)
            throws APIManagementException {
        return !getExternalStores(tenantId).isEmpty();
    }

    public static boolean isAPIGatewayKeyCacheEnabled() {
        try {
            APIManagerConfiguration config = ServiceReferenceHolder.getInstance().getAPIManagerConfigurationService()
                    .getAPIManagerConfiguration();
            String serviceURL = config.getFirstProperty(APIConstants.GATEWAY_TOKEN_CACHE_ENABLED);
            return Boolean.parseBoolean(serviceURL);
        } catch (Exception e) {
            log.error("Did not found valid API Validation Information cache configuration. Use default configuration"
                    + e);
        }
        return true;
    }


    public static Cache getAPIContextCache() {
        CacheManager contextCacheManager = Caching.getCacheManager(APIConstants.API_CONTEXT_CACHE_MANAGER).
                getCache(APIConstants.API_CONTEXT_CACHE).getCacheManager();
        if (!isContextCacheInitialized) {
            isContextCacheInitialized = true;
            return contextCacheManager.<String, Boolean>createCacheBuilder(APIConstants.API_CONTEXT_CACHE_MANAGER).
                    setExpiry(CacheConfiguration.ExpiryType.MODIFIED, new CacheConfiguration.Duration(TimeUnit.DAYS,
                            APIConstants.API_CONTEXT_CACHE_EXPIRY_TIME_IN_DAYS)).setStoreByValue(false).build();
        } else {
            return Caching.getCacheManager(APIConstants.API_CONTEXT_CACHE_MANAGER).getCache(APIConstants.API_CONTEXT_CACHE);
        }
    }

    /**
     * Get active tenant domains
     *
     * @return
     * @throws UserStoreException
     */
    public static Set<String> getActiveTenantDomains() throws UserStoreException {
        Set<String> tenantDomains;
        Tenant[] tenants = ServiceReferenceHolder.getInstance().getRealmService().getTenantManager().getAllTenants();
        if (tenants == null || tenants.length == 0) {
            tenantDomains = Collections.<String>emptySet();
        } else {
            tenantDomains = new HashSet<String>();
            for (Tenant tenant : tenants) {
                if (tenant.isActive()) {
                    tenantDomains.add(tenant.getDomain());
                }
            }
            if (!tenantDomains.isEmpty()) {
                tenantDomains.add(MultitenantConstants.SUPER_TENANT_DOMAIN_NAME);
            }
        }
        return tenantDomains;
    }


    /**
     * Retrieves the role list of system
     *
     * @throws APIManagementException If an error occurs
     */
    public static String[] getRoleNames(String username) throws APIManagementException {

        String tenantDomain = MultitenantUtils.getTenantDomain(username);
        try {
            if (!org.wso2.carbon.utils.multitenancy.MultitenantConstants.SUPER_TENANT_DOMAIN_NAME.equals(tenantDomain)) {
                int tenantId = ServiceReferenceHolder.getInstance().getRealmService().getTenantManager()
                        .getTenantId(tenantDomain);
                UserStoreManager manager = ServiceReferenceHolder.getInstance().getRealmService()
                        .getTenantUserRealm(tenantId).getUserStoreManager();

                return manager.getRoleNames();
            } else {
                return AuthorizationManager.getInstance().getRoleNames();
            }
        } catch (UserStoreException e) {
            log.error("Error while getting all the roles", e);
            return new String[0];

        }
    }

    /**
     * check whether given role is exist
     *
     * @param userName logged user
     * @param roleName role name need to check
     * @return true if exist and false if not
     * @throws APIManagementException If an error occurs
     */
    public static boolean isRoleNameExist(String userName, String roleName) throws APIManagementException {
        if (roleName == null || StringUtils.isEmpty(roleName.trim())) {
            return true;
        }
        org.wso2.carbon.user.api.UserStoreManager userStoreManager;
        try {
            RealmService realmService = ServiceReferenceHolder.getInstance().getRealmService();
            int tenantId = ServiceReferenceHolder.getInstance().getRealmService().getTenantManager()
                    .getTenantId(MultitenantUtils.getTenantDomain(userName));
            userStoreManager = realmService.getTenantUserRealm(tenantId).getUserStoreManager();

            String[] roles = roleName.split(",");
            for (String role : roles) {
                if (!userStoreManager.isExistingRole(role)) {
                    return false;
                }
            }
        } catch (org.wso2.carbon.user.api.UserStoreException e) {
            log.error("Error when getting the list of roles", e);
        }
        return true;
    }

    /**
     * Create API Definition in JSON
     *
     * @param api API
     * @throws org.wso2.carbon.apimgt.api.APIManagementException if failed to generate the content and save
     * @deprecated
     */

    @Deprecated
    public static String createSwaggerJSONContent(API api) throws APIManagementException {
        APIIdentifier identifier = api.getId();

        APIManagerConfiguration config = ServiceReferenceHolder.getInstance().getAPIManagerConfigurationService()
                .getAPIManagerConfiguration();

        Environment environment = (Environment) config.getApiGatewayEnvironments().values().toArray()[0];
        String endpoints = environment.getApiGatewayEndpoint();
        String[] endpointsSet = endpoints.split(",");
        String apiContext = api.getContext();
        String version = identifier.getVersion();
        Set<URITemplate> uriTemplates = api.getUriTemplates();
        String description = api.getDescription();

        // With the new context version strategy, the URL prefix is the apiContext. the verison will be embedded in
        // the apiContext.
        String urlPrefix = apiContext;

        if (endpointsSet.length < 1) {
            throw new APIManagementException("Error in creating JSON representation of the API"
                    + identifier.getApiName());
        }
        if (description == null || "".equals(description)) {
            description = "";
        } else {
            description = description.trim();
        }

        Map<String, List<Operation>> uriTemplateDefinitions = new HashMap<String, List<Operation>>();
        List<APIResource> apis = new ArrayList<APIResource>();
        for (URITemplate template : uriTemplates) {
            List<Operation> ops;
            List<Parameter> parameters;
            String path = urlPrefix + APIUtil.removeAnySymbolFromUriTempate(template.getUriTemplate());
            /* path exists in uriTemplateDefinitions */
            if (uriTemplateDefinitions.get(path) != null) {
                ops = uriTemplateDefinitions.get(path);
                parameters = new ArrayList<Parameter>();

                String httpVerb = template.getHTTPVerb();
                /* For GET and DELETE Parameter name - Query Parameters */
                if (Constants.Configuration.HTTP_METHOD_GET.equals(httpVerb)
                        || Constants.Configuration.HTTP_METHOD_DELETE.equals(httpVerb)) {
                    Parameter queryParam = new Parameter(APIConstants.OperationParameter.QUERY_PARAM_NAME,
                            APIConstants.OperationParameter.QUERY_PARAM_DESCRIPTION,
                            APIConstants.OperationParameter.PAYLOAD_PARAM_TYPE, false, false, "String");
                    parameters.add(queryParam);
                } else {/* For POST, PUT and PATCH Parameter name - Payload */
                    Parameter payLoadParam = new Parameter(APIConstants.OperationParameter.PAYLOAD_PARAM_NAME,
                            APIConstants.OperationParameter.PAYLOAD_PARAM_DESCRIPTION,
                            APIConstants.OperationParameter.PAYLOAD_PARAM_TYPE, false, false, "String");
                    parameters.add(payLoadParam);
                }

                Parameter authParam = new Parameter(APIConstants.OperationParameter.AUTH_PARAM_NAME,
                        APIConstants.OperationParameter.AUTH_PARAM_DESCRIPTION,
                        APIConstants.OperationParameter.AUTH_PARAM_TYPE, false, false, "String");
                parameters.add(authParam);
                if (!"OPTIONS".equals(httpVerb)) {
                    Operation op = new Operation(httpVerb, description, description, parameters);
                    ops.add(op);
                }
            } else {/* path not exists in uriTemplateDefinitions */
                ops = new ArrayList<Operation>();
                parameters = new ArrayList<Parameter>();

                String httpVerb = template.getHTTPVerb();
                /* For GET and DELETE Parameter name - Query Parameters */
                if (Constants.Configuration.HTTP_METHOD_GET.equals(httpVerb)
                        || Constants.Configuration.HTTP_METHOD_DELETE.equals(httpVerb)) {
                    Parameter queryParam = new Parameter(APIConstants.OperationParameter.QUERY_PARAM_NAME,
                            APIConstants.OperationParameter.QUERY_PARAM_DESCRIPTION,
                            APIConstants.OperationParameter.PAYLOAD_PARAM_TYPE, false, false, "String");
                    parameters.add(queryParam);
                } else {/* For POST,PUT and PATCH Parameter name - Payload */
                    Parameter payLoadParam = new Parameter(APIConstants.OperationParameter.PAYLOAD_PARAM_NAME,
                            APIConstants.OperationParameter.PAYLOAD_PARAM_DESCRIPTION,
                            APIConstants.OperationParameter.PAYLOAD_PARAM_TYPE, false, false, "String");
                    parameters.add(payLoadParam);
                }
                Parameter authParam = new Parameter(APIConstants.OperationParameter.AUTH_PARAM_NAME,
                        APIConstants.OperationParameter.AUTH_PARAM_DESCRIPTION,
                        APIConstants.OperationParameter.AUTH_PARAM_TYPE, false, false, "String");
                parameters.add(authParam);
                if (!"OPTIONS".equals(httpVerb)) {
                    Operation op = new Operation(httpVerb, description, description, parameters);
                    ops.add(op);
                }
                uriTemplateDefinitions.put(path, ops);
            }
        }

        final Set<Entry<String, List<Operation>>> entries = uriTemplateDefinitions.entrySet();

        for (Entry entry : entries) {
            APIResource apiResource = new APIResource((String) entry.getKey(), description,
                    (List<Operation>) entry.getValue());
            apis.add(apiResource);
        }
        APIDefinition apidefinition = new APIDefinition(version, APIConstants.SWAGGER_VERSION, endpointsSet[0],
                apiContext, apis);

        Gson gson = new Gson();
        return gson.toJson(apidefinition);
    }

    /**
     * Helper method to get tenantId from userName
     *
     * @param userName user name
     * @return tenantId
     */
    public static int getTenantId(String userName) {
        //get tenant domain from user name
        String tenantDomain = MultitenantUtils.getTenantDomain(userName);
        return getTenantIdFromTenantDomain(tenantDomain);
    }

    /**
     * Helper method to get tenantId from tenantDomain
     *
     * @param tenantDomain tenant Domain
     * @return tenantId
     */
    public static int getTenantIdFromTenantDomain(String tenantDomain) {
        RealmService realmService = ServiceReferenceHolder.getInstance().getRealmService();

        if (realmService == null) {
            return MultitenantConstants.SUPER_TENANT_ID;
        }

        try {
            return realmService.getTenantManager().getTenantId(tenantDomain);
        } catch (UserStoreException e) {
            log.error(e.getMessage(), e);
        }

        return -1;
    }

    /**
     * Helper method to get tenantDomain from tenantId
     *
     * @param tenantId tenant Id
     * @return tenantId
     */
    public static String getTenantDomainFromTenantId(int tenantId) {
        RealmService realmService = ServiceReferenceHolder.getInstance().getRealmService();

        if (realmService == null) {
            return MultitenantConstants.SUPER_TENANT_DOMAIN_NAME;
        }

        try {
            return realmService.getTenantManager().getDomain(tenantId);
        } catch (UserStoreException e) {
            log.error(e.getMessage(), e);
        }
        return null;
    }

    public static int getSuperTenantId() {
        return MultitenantConstants.SUPER_TENANT_ID;
    }

    /**
     * Helper method to get username with tenant domain.
     *
     * @param userName
     * @return userName with tenant domain
     */
    public static String getUserNameWithTenantSuffix(String userName) {
        String userNameWithTenantPrefix = userName;
        String tenantDomain = MultitenantUtils.getTenantDomain(userName);
        if (userName != null && !userName.contains("@")
                && MultitenantConstants.SUPER_TENANT_DOMAIN_NAME.equals(tenantDomain)) {
            userNameWithTenantPrefix = userName + "@" + tenantDomain;
        }

        return userNameWithTenantPrefix;
    }

    /**
     * Build OMElement from inputstream
     *
     * @param inputStream
     * @return
     * @throws Exception
     */
    public static OMElement buildOMElement(InputStream inputStream) throws Exception {
        XMLStreamReader parser;
        StAXOMBuilder builder;
        try {
            parser = XMLInputFactory.newInstance().createXMLStreamReader(inputStream);
            builder = new StAXOMBuilder(parser);
        } catch (XMLStreamException e) {
            String msg = "Error in initializing the parser.";
            log.error(msg, e);
            throw new Exception(msg, e);
        }

        return builder.getDocumentElement();
    }


    /**
     * Get stored in sequences, out sequences and fault sequences from the governanceSystem registry
     *
     * @param sequenceName -The sequence to be retrieved
     * @param tenantId
     * @param direction    - Direction indicates which sequences to fetch. Values would be
     *                     "in", "out" or "fault"
     * @return
     * @throws APIManagementException
     */
    public static OMElement getCustomSequence(String sequenceName, int tenantId, String direction,
                                              APIIdentifier identifier) throws APIManagementException {
        org.wso2.carbon.registry.api.Collection seqCollection = null;

        try {
            UserRegistry registry = ServiceReferenceHolder.getInstance().getRegistryService()
                    .getGovernanceSystemRegistry(tenantId);

            if ("in".equals(direction)) {
                seqCollection = (org.wso2.carbon.registry.api.Collection) registry
                        .get(APIConstants.API_CUSTOM_INSEQUENCE_LOCATION);
            } else if ("out".equals(direction)) {
                seqCollection = (org.wso2.carbon.registry.api.Collection) registry
                        .get(APIConstants.API_CUSTOM_OUTSEQUENCE_LOCATION);
            } else if ("fault".equals(direction)) {
                seqCollection = (org.wso2.carbon.registry.api.Collection) registry
                        .get(APIConstants.API_CUSTOM_FAULTSEQUENCE_LOCATION);
            }

            if (seqCollection == null) {
                seqCollection = (org.wso2.carbon.registry.api.Collection) registry.get(getSequencePath(identifier,
                        direction));

            }

            if (seqCollection != null) {
                String[] childPaths = seqCollection.getChildren();

                for (String childPath : childPaths) {
                    Resource sequence = registry.get(childPath);
                    OMElement seqElment = APIUtil.buildOMElement(sequence.getContentStream());
                    if (sequenceName.equals(seqElment.getAttributeValue(new QName("name")))) {
                        return seqElment;
                    }
                }
            }

            // If the sequence not found the default sequences, check in custom sequences

            seqCollection = (org.wso2.carbon.registry.api.Collection) registry.get(getSequencePath(identifier,
                    direction));
            if (seqCollection != null) {
                String[] childPaths = seqCollection.getChildren();

                for (String childPath : childPaths) {
                    Resource sequence = registry.get(childPath);
                    OMElement seqElment = APIUtil.buildOMElement(sequence.getContentStream());
                    if (sequenceName.equals(seqElment.getAttributeValue(new QName("name")))) {
                        return seqElment;
                    }
                }
            }

        } catch (Exception e) {
            String msg = "Issue is in accessing the Registry";
            log.error(msg);
            throw new APIManagementException(msg, e);
        }
        return null;
    }

    /**
     * Returns true if the sequence is a per API one
     *
     * @param sequenceName
     * @param tenantId
     * @param identifier   API identifier
     * @param sequenceType in/out/fault
     * @return true/false
     * @throws APIManagementException
     */
    public static boolean isPerAPISequence(String sequenceName, int tenantId, APIIdentifier identifier,
                                           String sequenceType) throws APIManagementException {
        org.wso2.carbon.registry.api.Collection seqCollection = null;
        try {
            UserRegistry registry = ServiceReferenceHolder.getInstance().getRegistryService()
                    .getGovernanceSystemRegistry(tenantId);

            // If the sequence not found the default sequences, check in custom sequences

            if (registry.resourceExists(getSequencePath(identifier, sequenceType))) {

                seqCollection = (org.wso2.carbon.registry.api.Collection) registry.get(getSequencePath(identifier,
                        sequenceType));
                if (seqCollection != null) {
                    String[] childPaths = seqCollection.getChildren();

                    for (String childPath : childPaths) {
                        Resource sequence = registry.get(childPath);
                        OMElement seqElment = APIUtil.buildOMElement(sequence.getContentStream());
                        if (sequenceName.equals(seqElment.getAttributeValue(new QName("name")))) {
                            return true;
                        }
                    }
                }
            }


        } catch (RegistryException e) {
            String msg = "Error while retrieving registry for tenant " + tenantId;
            log.error(msg);
            throw new APIManagementException(msg, e);
        } catch (org.wso2.carbon.registry.api.RegistryException e) {
            String msg = "Error while processing the " + sequenceType + " sequences of " + identifier
                    + " in the registry";
            log.error(msg);
            throw new APIManagementException(msg, e);
        } catch (Exception e) {
            throw new APIManagementException(e.getMessage(), e);
        }
        return false;
    }

    /**
     * Returns uuid correspond to the given sequence name and direction
     *
     * @param sequenceName name of the  sequence
     * @param tenantId     logged in user's tenantId
     * @param direction    in/out/fault
     * @param identifier   API identifier
     * @return uuid of the given mediation sequence or null
     * @throws APIManagementException If failed to get the uuid of the mediation sequence
     */
    public static String getMediationSequenceUuid(String sequenceName, int tenantId, String direction,
                                                  APIIdentifier identifier) throws
            APIManagementException {
        org.wso2.carbon.registry.api.Collection seqCollection = null;
        String seqCollectionPath;

        try {
            UserRegistry registry = ServiceReferenceHolder.getInstance().getRegistryService()
                    .getGovernanceSystemRegistry(tenantId);

            if ("in".equals(direction)) {
                seqCollection = (org.wso2.carbon.registry.api.Collection) registry
                        .get(APIConstants.API_CUSTOM_SEQUENCE_LOCATION+File.separator+
                                APIConstants.API_CUSTOM_SEQUENCE_TYPE_IN);
            } else if ("out".equals(direction)) {
                seqCollection = (org.wso2.carbon.registry.api.Collection) registry
                        .get(APIConstants.API_CUSTOM_SEQUENCE_LOCATION+File.separator+
                                APIConstants.API_CUSTOM_SEQUENCE_TYPE_OUT);
            } else if ("fault".equals(direction)) {
                seqCollection = (org.wso2.carbon.registry.api.Collection) registry
                        .get(APIConstants.API_CUSTOM_SEQUENCE_LOCATION+File.separator+
                                APIConstants.API_CUSTOM_SEQUENCE_TYPE_FAULT);
            }

            if (seqCollection == null) {
                seqCollection = (org.wso2.carbon.registry.api.Collection) registry.get
                        (getSequencePath(identifier,
                                direction));

            }
            if (seqCollection != null) {
                String[] childPaths = seqCollection.getChildren();
                for (String childPath : childPaths) {
                    Resource sequence = registry.get(childPath);
                    OMElement seqElment = APIUtil.buildOMElement(sequence.getContentStream());
                    String seqElmentName= seqElment.getAttributeValue(new QName("name"));
                    if (sequenceName.equals(seqElmentName)) {
                        return sequence.getUUID();
                    }
                }
            }

            // If the sequence not found the default sequences, check in custom sequences

            seqCollection = (org.wso2.carbon.registry.api.Collection) registry.get
                    (getSequencePath(identifier,direction));
            if (seqCollection != null) {
                String[] childPaths = seqCollection.getChildren();
                for (String childPath : childPaths) {
                    Resource sequence = registry.get(childPath);
                    OMElement seqElment = APIUtil.buildOMElement(sequence.getContentStream());
                    if (sequenceName.equals(seqElment.getAttributeValue(new QName("name")))) {
                        return sequence.getUUID();
                    }
                }
            }

        } catch (Exception e) {
            String msg = "Issue is in accessing the Registry";
            log.error(msg);
            throw new APIManagementException(msg, e);
        }
        return null;
    }

    /**
     * Returns true if sequence is set
     *
     * @param sequence
     * @return
     */
    public static boolean isSequenceDefined(String sequence) {
        return sequence != null && !"none".equals(sequence);
    }

    /**
     * Return the sequence extension name.
     * eg: admin--testAPi--v1.00
     *
     * @param api
     * @return
     */
    public static String getSequenceExtensionName(API api) {
        return api.getId().getProviderName() + "--" + api.getId().getApiName() + ":v" + api.getId().getVersion();
    }

    /**
     * @param token
     * @return
     */
    public static String decryptToken(String token) throws CryptoException {
        APIManagerConfiguration config = ServiceReferenceHolder.getInstance().
                getAPIManagerConfigurationService().getAPIManagerConfiguration();

        if (Boolean.parseBoolean(config.getFirstProperty(APIConstants.ENCRYPT_TOKENS_ON_PERSISTENCE))) {
            return new String(CryptoUtil.getDefaultCryptoUtil().base64DecodeAndDecrypt(token), Charset.defaultCharset());
        }
        return token;
    }

    /**
     * @param token
     * @return
     */
    public static String encryptToken(String token) throws CryptoException {
        APIManagerConfiguration config = ServiceReferenceHolder.getInstance().
                getAPIManagerConfigurationService().getAPIManagerConfiguration();

        if (Boolean.parseBoolean(config.getFirstProperty(APIConstants.ENCRYPT_TOKENS_ON_PERSISTENCE))) {
            return CryptoUtil.getDefaultCryptoUtil().encryptAndBase64Encode(token.getBytes(Charset.defaultCharset()));
        }
        return token;
    }

    public static void loadTenantRegistry(int tenantId) throws RegistryException {
        TenantRegistryLoader tenantRegistryLoader = APIManagerComponent.getTenantRegistryLoader();
        ServiceReferenceHolder.getInstance().getIndexLoaderService().loadTenantIndex(tenantId);
        tenantRegistryLoader.loadTenantRegistry(tenantId);
    }

    /**
     * This is to get the registry resource's HTTP permlink path.
     * Once this issue is fixed (https://wso2.org/jira/browse/REGISTRY-2110),
     * we can remove this method, and get permlink from the resource.
     *
     * @param path - Registry resource path
     * @return {@link String} -HTTP permlink
     */
    public static String getRegistryResourceHTTPPermlink(String path) {
        String schemeHttp = APIConstants.HTTP_PROTOCOL;
        String schemeHttps = APIConstants.HTTPS_PROTOCOL;

        ConfigurationContextService contetxservice = ServiceReferenceHolder.getContextService();
        //First we will try to generate http permalink and if its disabled then only we will consider https
        int port = CarbonUtils.getTransportProxyPort(contetxservice.getServerConfigContext(), schemeHttp);
        if (port == -1) {
            port = CarbonUtils.getTransportPort(contetxservice.getServerConfigContext(), schemeHttp);
        }
        //getting https parameters if http is disabled. If proxy port is not present we will go for default port
        if (port == -1) {
            port = CarbonUtils.getTransportProxyPort(contetxservice.getServerConfigContext(), schemeHttps);
        }
        if (port == -1) {
            port = CarbonUtils.getTransportPort(contetxservice.getServerConfigContext(), schemeHttps);
        }

        String webContext = ServerConfiguration.getInstance().getFirstProperty("WebContextRoot");

        if (webContext == null || "/".equals(webContext)) {
            webContext = "";
        }
        RegistryService registryService = ServiceReferenceHolder.getInstance().getRegistryService();
        String version = "";
        if (registryService == null) {
            log.error("Registry Service has not been set.");
        } else if (path != null) {
            try {
                String[] versions = registryService.getRegistry(
                        CarbonConstants.REGISTRY_SYSTEM_USERNAME,
                        CarbonContext.getThreadLocalCarbonContext().getTenantId()).getVersions(path);
                if (versions != null && versions.length > 0) {
                    version = versions[0].substring(versions[0].lastIndexOf(";version:"));
                }
            } catch (RegistryException e) {
                log.error("An error occurred while determining the latest version of the " +
                        "resource at the given path: " + path, e);
            }
        }
        if (port != -1 && path != null) {
            String tenantDomain =
                    PrivilegedCarbonContext.getThreadLocalCarbonContext().getTenantDomain(true);
            return webContext +
                    ((tenantDomain != null &&
                            !MultitenantConstants.SUPER_TENANT_DOMAIN_NAME.equals(tenantDomain)) ?
                            "/" + MultitenantConstants.TENANT_AWARE_URL_PREFIX + "/" + tenantDomain :
                            "") +
                    "/registry/resource" +
                    org.wso2.carbon.registry.app.Utils.encodeRegistryPath(path) + version;
        }
        return null;
    }


    public static boolean isSandboxEndpointsExists(API api) {
        JSONParser parser = new JSONParser();
        JSONObject config = null;
        try {
            config = (JSONObject) parser.parse(api.getEndpointConfig());

            if (config.containsKey("sandbox_endpoints")) {
                return true;
            }
        } catch (ParseException e) {
            log.error(APIConstants.MSG_JSON_PARSE_ERROR, e);
        } catch (ClassCastException e) {
            log.error(APIConstants.MSG_JSON_PARSE_ERROR, e);
        }
        return false;
    }

    public static boolean isProductionEndpointsExists(API api) {
        JSONParser parser = new JSONParser();
        JSONObject config = null;
        try {
            config = (JSONObject) parser.parse(api.getEndpointConfig());

            if (config.containsKey("production_endpoints")) {
                return true;
            }
        } catch (ParseException e) {
            log.error(APIConstants.MSG_JSON_PARSE_ERROR, e);
        } catch (ClassCastException e) {
            log.error(APIConstants.MSG_JSON_PARSE_ERROR, e);
        }
        return false;
    }

    /**
     * This method used to get API minimum information from governance artifact
     *
     * @param artifact API artifact
     * @param registry Registry
     * @return API
     * @throws APIManagementException if failed to get API from artifact
     */
    public static API getAPIInformation(GovernanceArtifact artifact, Registry registry) throws APIManagementException {
        API api;
        try {
            String providerName = artifact.getAttribute(APIConstants.API_OVERVIEW_PROVIDER);
            String apiName = artifact.getAttribute(APIConstants.API_OVERVIEW_NAME);
            String apiVersion = artifact.getAttribute(APIConstants.API_OVERVIEW_VERSION);
            api = new API(new APIIdentifier(providerName, apiName, apiVersion));
            //set uuid
            api.setUUID(artifact.getId());
            api.setThumbnailUrl(artifact.getAttribute(APIConstants.API_OVERVIEW_THUMBNAIL_URL));
            api.setStatus(getApiStatus(artifact.getAttribute(APIConstants.API_OVERVIEW_STATUS)));
            api.setContext(artifact.getAttribute(APIConstants.API_OVERVIEW_CONTEXT));
            api.setVisibility(artifact.getAttribute(APIConstants.API_OVERVIEW_VISIBILITY));
            api.setVisibleRoles(artifact.getAttribute(APIConstants.API_OVERVIEW_VISIBLE_ROLES));
            api.setVisibleTenants(artifact.getAttribute(APIConstants.API_OVERVIEW_VISIBLE_TENANTS));
            api.setTransports(artifact.getAttribute(APIConstants.API_OVERVIEW_TRANSPORTS));
            api.setInSequence(artifact.getAttribute(APIConstants.API_OVERVIEW_INSEQUENCE));
            api.setOutSequence(artifact.getAttribute(APIConstants.API_OVERVIEW_OUTSEQUENCE));
            api.setFaultSequence(artifact.getAttribute(APIConstants.API_OVERVIEW_FAULTSEQUENCE));
            api.setDescription(artifact.getAttribute(APIConstants.API_OVERVIEW_DESCRIPTION));
            api.setRedirectURL(artifact.getAttribute(APIConstants.API_OVERVIEW_REDIRECT_URL));
            api.setBusinessOwner(artifact.getAttribute(APIConstants.API_OVERVIEW_BUSS_OWNER));
            api.setApiOwner(artifact.getAttribute(APIConstants.API_OVERVIEW_OWNER));
            api.setAdvertiseOnly(Boolean.parseBoolean(artifact.getAttribute(APIConstants.API_OVERVIEW_ADVERTISE_ONLY)));
            String environments = artifact.getAttribute(APIConstants.API_OVERVIEW_ENVIRONMENTS);
            api.setEnvironments(extractEnvironmentsForAPI(environments));
            api.setCorsConfiguration(getCorsConfigurationFromArtifact(artifact));
            String artifactPath = GovernanceUtils.getArtifactPath(registry, artifact.getId());
            api.setLastUpdated(registry.get(artifactPath).getLastModified());
            api.setCreatedTime(String.valueOf(registry.get(artifactPath).getCreatedTime().getTime()));

        } catch (GovernanceException e) {
            String msg = "Failed to get API from artifact ";
            throw new APIManagementException(msg, e);
        } catch (RegistryException e) {
            String msg = "Failed to get LastAccess time or Rating";
            throw new APIManagementException(msg, e);
        }
        return api;
    }

    /**
     * Get the cache key of the ResourceInfoDTO
     *
     * @param apiContext  - Context of the API
     * @param apiVersion  - API Version
     * @param resourceUri - The resource uri Ex: /name/version
     * @param httpMethod  - The http method. Ex: GET, POST
     * @return - The cache key
     */
    public static String getResourceInfoDTOCacheKey(String apiContext, String apiVersion,
                                                    String resourceUri, String httpMethod) {
        return apiContext + "/" + apiVersion + resourceUri + ":" + httpMethod;
    }


    /**
     * Get the key of the Resource ( used in scopes)
     *
     * @param api      - API
     * @param template - URI Template
     * @return - The resource key
     */
    public static String getResourceKey(API api, URITemplate template) {
        return APIUtil.getResourceKey(api.getContext(), api.getId().getVersion(), template.getUriTemplate(),
                template.getHTTPVerb());
    }

    /**
     * Get the key of the Resource ( used in scopes)
     *
     * @param apiContext  - Context of the API
     * @param apiVersion  - API Version
     * @param resourceUri - The resource uri Ex: /name/version
     * @param httpMethod  - The http method. Ex: GET, POST
     * @return - The resource key
     */
    public static String getResourceKey(String apiContext, String apiVersion, String resourceUri, String httpMethod) {
        return apiContext + "/" + apiVersion + resourceUri + ":" + httpMethod;
    }

    /**
     * Find scope object in a set based on the key
     *
     * @param scopes - Set of scopes
     * @param key    - Key to search with
     * @return Scope - scope object
     */
    public static Scope findScopeByKey(Set<Scope> scopes, String key) {
        for (Scope scope : scopes) {
            if (scope.getKey().equals(key)) {
                return scope;
            }
        }
        return null;
    }

    /**
     * Get the cache key of the APIInfoDTO
     *
     * @param apiContext - Context of the API
     * @param apiVersion - API Version
     * @return - The cache key of the APIInfoDTO
     */
    public static String getAPIInfoDTOCacheKey(String apiContext, String apiVersion) {
        return apiContext + "/" + apiVersion;
    }

    /**
     * Get the cache key of the Access Token
     *
     * @param accessToken - The access token which is cached
     * @param apiContext  - The context of the API
     * @param apiVersion  - The version of the API
     * @param resourceUri - The value of the resource url
     * @param httpVerb    - The http method. Ex: GET, POST
     * @param authLevel   - Required Authentication level. Ex: Application/Application User
     * @return - The Key which will be used to cache the access token
     */
    public static String getAccessTokenCacheKey(String accessToken, String apiContext, String apiVersion,
                                                String resourceUri, String httpVerb, String authLevel) {
        return accessToken + ':' + apiContext + '/' + apiVersion + resourceUri + ':' + httpVerb + ':' + authLevel;
    }


    /**
     * Resolves system properties and replaces in given in text
     *
     * @param text
     * @return System properties resolved text
     */
    public static String replaceSystemProperty(String text) {
        int indexOfStartingChars = -1;
        int indexOfClosingBrace;

        // The following condition deals with properties.
        // Properties are specified as ${system.property},
        // and are assumed to be System properties
        while (indexOfStartingChars < text.indexOf("${")
                && (indexOfStartingChars = text.indexOf("${")) != -1
                && (indexOfClosingBrace = text.indexOf('}')) != -1) { // Is a
            // property
            // used?
            String sysProp = text.substring(indexOfStartingChars + 2,
                    indexOfClosingBrace);
            String propValue = System.getProperty(sysProp);

            if (propValue == null) {
                if ("carbon.context".equals(sysProp)) {
                    propValue = ServiceReferenceHolder.getContextService().getServerConfigContext().getContextRoot();
                } else if ("admin.username".equals(sysProp) || "admin.password".equals(sysProp)) {
                    try {
                        RealmConfiguration realmConfig =
                                new RealmConfigXMLProcessor().buildRealmConfigurationFromFile();
                        if ("admin.username".equals(sysProp)) {
                            propValue = realmConfig.getAdminUserName();
                        } else {
                            propValue = realmConfig.getAdminPassword();
                        }
                    } catch (UserStoreException e) {
                        // Can't throw an exception because the server is
                        // starting and can't be halted.
                        log.error("Unable to build the Realm Configuration", e);
                        return null;
                    }
                }
            }
            //Derive original text value with resolved system property value
            if (propValue != null) {
                text = text.substring(0, indexOfStartingChars) + propValue
                        + text.substring(indexOfClosingBrace + 1);
            }
            if ("carbon.home".equals(sysProp) && propValue != null
                    && ".".equals(propValue)) {
                text = new File(".").getAbsolutePath() + File.separator + text;
            }
        }
        return text;
    }

    public static String encryptPassword(String plainTextPassword) throws APIManagementException {
        try {
            return CryptoUtil.getDefaultCryptoUtil().encryptAndBase64Encode(plainTextPassword.getBytes(Charset.defaultCharset()));
        } catch (CryptoException e) {
            String errorMsg = "Error while encrypting the password. " + e.getMessage();
            throw new APIManagementException(errorMsg, e);
        }
    }

    /**
     * Search Apis by Doc Content
     *
     * @param registry     - Registry which is searched
     * @param tenantID     - Tenant id of logged in domain
     * @param username     - Logged in username
     * @param searchTerm   - Search value for doc
     * @param searchClient - Search client
     * @return - Documentation to APIs map
     * @throws APIManagementException - If failed to get ArtifactManager for given tenant
     */
    public static Map<Documentation, API> searchAPIsByDoc(Registry registry, int tenantID, String username,
                                                          String searchTerm, String searchClient) throws APIManagementException {
        Map<Documentation, API> apiDocMap = new HashMap<Documentation, API>();

        try {
            PrivilegedCarbonContext.getThreadLocalCarbonContext().setUsername(username);
            GenericArtifactManager artifactManager = APIUtil.getArtifactManager(registry,
                    APIConstants.API_KEY);
            GenericArtifactManager docArtifactManager = APIUtil.getArtifactManager(registry,
                    APIConstants.DOCUMENTATION_KEY);
            SolrClient client = SolrClient.getInstance();
            Map<String, String> fields = new HashMap<String, String>();
            fields.put(APIConstants.DOCUMENTATION_SEARCH_PATH_FIELD, "*" + APIConstants.API_ROOT_LOCATION + "*");
            fields.put(APIConstants.DOCUMENTATION_SEARCH_MEDIA_TYPE_FIELD, "*");

            if (tenantID == -1) {
                tenantID = MultitenantConstants.SUPER_TENANT_ID;
            }
            //PaginationContext.init(0, 10000, "ASC", APIConstants.DOCUMENTATION_SEARCH_PATH_FIELD, Integer.MAX_VALUE);
            SolrDocumentList documentList = client.query(searchTerm, tenantID, fields);

            org.wso2.carbon.user.api.AuthorizationManager manager = ServiceReferenceHolder.getInstance().
                    getRealmService().getTenantUserRealm(tenantID).
                    getAuthorizationManager();

            username = MultitenantUtils.getTenantAwareUsername(username);

            for (SolrDocument document : documentList) {
                String filePath = (String) document.getFieldValue("path_s");
                int index = filePath.indexOf(APIConstants.APIMGT_REGISTRY_LOCATION);
                filePath = filePath.substring(index);
                Association[] associations = registry.getAllAssociations(filePath);
                API api = null;
                Documentation doc = null;
                for (Association association : associations) {
                    boolean isAuthorized;
                    String documentationPath = association.getSourcePath();
                    String path = RegistryUtils.getAbsolutePath(RegistryContext.getBaseInstance(),
                            APIUtil.getMountedPath(RegistryContext.getBaseInstance(),
                                    RegistryConstants.GOVERNANCE_REGISTRY_BASE_PATH) + documentationPath);
                    if (CarbonConstants.REGISTRY_ANONNYMOUS_USERNAME.equalsIgnoreCase(username)) {
                        isAuthorized = manager.isRoleAuthorized(APIConstants.ANONYMOUS_ROLE, path, ActionConstants.GET);
                    } else {
                        isAuthorized = manager.isUserAuthorized(username, path, ActionConstants.GET);
                    }

                    if (isAuthorized) {
                        Resource docResource = registry.get(documentationPath);
                        String docArtifactId = docResource.getUUID();
                        if (docArtifactId != null) {
                            GenericArtifact docArtifact = docArtifactManager.getGenericArtifact(docArtifactId);
                            doc = APIUtil.getDocumentation(docArtifact);
                        }

                        Association[] docAssociations = registry.getAssociations(documentationPath, APIConstants.DOCUMENTATION_ASSOCIATION);
                        /* There will be only one document association, for a document path which is by its owner API*/
                        if (docAssociations.length > 0) {

                            String apiPath = docAssociations[0].getSourcePath();
                            path = RegistryUtils.getAbsolutePath(RegistryContext.getBaseInstance(),
                                    APIUtil.getMountedPath(RegistryContext.getBaseInstance(),
                                            RegistryConstants.GOVERNANCE_REGISTRY_BASE_PATH) + apiPath);
                            if (CarbonConstants.REGISTRY_ANONNYMOUS_USERNAME.equalsIgnoreCase(username)) {
                                isAuthorized = manager.isRoleAuthorized(APIConstants.ANONYMOUS_ROLE, path, ActionConstants.GET);
                            } else {
                                isAuthorized = manager.isUserAuthorized(username, path, ActionConstants.GET);
                            }

                            if (isAuthorized) {
                                Resource resource = registry.get(apiPath);
                                String apiArtifactId = resource.getUUID();
                                if (apiArtifactId != null) {
                                    GenericArtifact apiArtifact = artifactManager.getGenericArtifact(apiArtifactId);
                                    api = APIUtil.getAPI(apiArtifact, registry);
                                } else {
                                    throw new GovernanceException("artifact id is null of " + apiPath);
                                }
                            }
                        }
                    }

                    if (doc != null && api != null) {
                        if (APIConstants.STORE_CLIENT.equals(searchClient)) {
                            if (api.getStatus().equals(getApiStatus(APIConstants.PUBLISHED)) ||
                                    api.getStatus().equals(getApiStatus(APIConstants.PROTOTYPED))) {
                                apiDocMap.put(doc, api);
                            }
                        } else {
                            apiDocMap.put(doc, api);
                        }
                    }
                }
            }
        } catch (IndexerException e) {
            handleException("Failed to search APIs with type Doc", e);
        } catch (RegistryException e) {
            handleException("Failed to search APIs with type Doc", e);
        } catch (UserStoreException e) {
            handleException("Failed to search APIs with type Doc", e);
        }
        return apiDocMap;
    }


    public static Map<String, Object> searchAPIsByURLPattern(Registry registry, String searchTerm, int start, int end)
            throws APIManagementException {
        SortedSet<API> apiSet = new TreeSet<API>(new APINameComparator());
        List<API> apiList = new ArrayList<API>();
        final String searchValue = searchTerm.trim();
        Map<String, Object> result = new HashMap<String, Object>();
        int totalLength = 0;
        String criteria;
        Map<String, List<String>> listMap = new HashMap<String, List<String>>();
        GenericArtifact[] genericArtifacts = new GenericArtifact[0];
        GenericArtifactManager artifactManager = null;
        try {
            artifactManager = APIUtil.getArtifactManager(registry, APIConstants.API_KEY);
            PaginationContext.init(0, 10000, "ASC", APIConstants.API_OVERVIEW_NAME, Integer.MAX_VALUE);
            if (artifactManager != null) {
                for (int i = 0; i < 20; i++) { //This need to fix in future.We don't have a way to get max value of
                    // "url_template" entry stores in registry,unless we search in each API
                    criteria = APIConstants.API_URI_PATTERN + i;
                    listMap.put(criteria, new ArrayList<String>() {
                        {
                            add(searchValue);
                        }
                    });
                    genericArtifacts = (GenericArtifact[]) ArrayUtils.addAll(genericArtifacts, artifactManager
                            .findGenericArtifacts(listMap));
                }
                if (genericArtifacts == null || genericArtifacts.length == 0) {
                    result.put("apis", apiSet);
                    result.put("length", 0);
                    return result;
                }
                totalLength = genericArtifacts.length;
                StringBuilder apiNames = new StringBuilder();
                for (GenericArtifact artifact : genericArtifacts) {
                    if (apiNames.indexOf(artifact.getAttribute(APIConstants.API_OVERVIEW_NAME)) < 0) {
                        String status = artifact.getAttribute(APIConstants.API_OVERVIEW_STATUS);
                        if (isAllowDisplayAPIsWithMultipleStatus()) {
                            if (APIConstants.PUBLISHED.equals(status) || APIConstants.DEPRECATED.equals(status)) {
                                API api = APIUtil.getAPI(artifact, registry);
                                if (api != null) {
                                    apiList.add(api);
                                    apiNames.append(api.getId().getApiName());
                                }
                            }
                        } else {
                            if (APIConstants.PUBLISHED.equals(status)) {
                                API api = APIUtil.getAPI(artifact, registry);
                                if (api != null) {
                                    apiList.add(api);
                                    apiNames.append(api.getId().getApiName());
                                }
                            }
                        }
                    }
                    totalLength = apiList.size();
                }
                if (totalLength <= ((start + end) - 1)) {
                    end = totalLength;
                }
                for (int i = start; i < end; i++) {
                    apiSet.add(apiList.get(i));
                }
            }
        } catch (APIManagementException e) {
            handleException("Failed to search APIs with input url-pattern", e);
        } catch (GovernanceException e) {
            handleException("Failed to search APIs with input url-pattern", e);
        }
        result.put("apis", apiSet);
        result.put("length", totalLength);
        return result;
    }

    /**
     * This method will check the validity of given url. WSDL url should be
     * contain http, https or file system patch
     * otherwise we will mark it as invalid wsdl url. How ever here we do not
     * validate wsdl content.
     *
     * @param wsdlURL wsdl url tobe tested
     * @return true if its valid url else fale
     */
    public static boolean isValidWSDLURL(String wsdlURL, boolean required) {
        if (wsdlURL != null && !"".equals(wsdlURL)) {
            if (wsdlURL.startsWith("http:") || wsdlURL.startsWith("https:") ||
                wsdlURL.startsWith("file:") || wsdlURL.startsWith("/registry")) {
                return true;
            }
        } else if (!required) {
            // If the WSDL in not required and URL is empty, then we don't need
            // to add debug log.
            // Hence returning.
            return false;
        }

        if (log.isDebugEnabled()) {
            log.debug("WSDL url validation failed. Provided wsdl url is not valid url: " + wsdlURL);
        }
        return false;
    }

    /**
     * load tenant axis configurations.
     *
     * @param tenantDomain
     */
    public static void loadTenantConfig(String tenantDomain) {
        final String finalTenantDomain = tenantDomain;
        ConfigurationContext ctx =
                ServiceReferenceHolder.getContextService().getServerConfigContext();

        //Cannot use the tenantDomain directly because it's getting locked in createTenantConfigurationContext()
        // method in TenantAxisUtils
        String accessFlag = tenantDomain + "@WSO2";

        long lastAccessed = TenantAxisUtils.getLastAccessed(tenantDomain, ctx);
        //Only if the tenant is in unloaded state, we do the loading
        if (System.currentTimeMillis() - lastAccessed >= tenantIdleTimeMillis) {
            synchronized (accessFlag.intern()) {
                // Currently loading tenants are added to a set.
                // If a tenant domain is in the set it implies that particular tenant is being loaded.
                // Therefore if and only if the set does not contain the tenant.
                if (!currentLoadingTenants.contains(tenantDomain)) {
                    //Only one concurrent request is allowed to add to the currentLoadingTenants
                    currentLoadingTenants.add(tenantDomain);
                    ctx.getThreadPool().execute(new Runnable() {
                        @Override
                        public void run() {
                            Thread.currentThread().setName("APIMHostObjectUtils-loadTenantConfig-thread");
                            try {
                                PrivilegedCarbonContext.startTenantFlow();
                                ConfigurationContext ctx = ServiceReferenceHolder.getContextService()
                                        .getServerConfigContext();
                                TenantAxisUtils.getTenantAxisConfiguration(finalTenantDomain, ctx);
                            } catch (Exception e) {
                                log.error("Error while creating axis configuration for tenant " + finalTenantDomain, e);
                            } finally {
                                //only after the tenant is loaded completely, the tenant domain is removed from the set
                                currentLoadingTenants.remove(finalTenantDomain);
                                PrivilegedCarbonContext.endTenantFlow();
                            }
                        }
                    });
                }
            }
        }
    }

    /**
     * load tenant axis configurations.
     *
     * @param tenantDomain
     */
    public static void loadTenantConfigBlockingMode(String tenantDomain) {

        try {
            ConfigurationContext ctx = ServiceReferenceHolder.getContextService().getServerConfigContext();
            TenantAxisUtils.getTenantAxisConfiguration(tenantDomain, ctx);
        } catch (Exception e) {
            log.error("Error while creating axis configuration for tenant " + tenantDomain, e);
        }
    }

    public static String extractCustomerKeyFromAuthHeader(Map headersMap) {

        //From 1.0.7 version of this component onwards remove the OAuth authorization header from
        // the message is configurable. So we dont need to remove headers at this point.
        String authHeader = (String) headersMap.get(HttpHeaders.AUTHORIZATION);
        if (authHeader == null) {
            return null;
        }

        if (authHeader.startsWith("OAuth ") || authHeader.startsWith("oauth ")) {
            authHeader = authHeader.substring(authHeader.indexOf("o"));
        }

        String[] headers = authHeader.split(APIConstants.OAUTH_HEADER_SPLITTER);
        for (String header : headers) {
            String[] elements = header.split(APIConstants.CONSUMER_KEY_SEGMENT_DELIMITER);
            if (elements.length > 1) {
                int j = 0;
                boolean isConsumerKeyHeaderAvailable = false;
                for (String element : elements) {
                    if (!"".equals(element.trim())) {
                        if (APIConstants.CONSUMER_KEY_SEGMENT.equals(elements[j].trim())) {
                            isConsumerKeyHeaderAvailable = true;
                        } else if (isConsumerKeyHeaderAvailable) {
                            return removeLeadingAndTrailing(elements[j].trim());
                        }
                    }
                    j++;
                }
            }
        }
        return null;
    }

    private static String removeLeadingAndTrailing(String base) {
        String result = base;

        if (base.startsWith("\"") || base.endsWith("\"")) {
            result = base.replace("\"", "");
        }
        return result.trim();
    }

    /**
     * This method will return mounted path of the path if the path
     * is mounted. Else path will be returned.
     *
     * @param registryContext Registry Context instance which holds path mappings
     * @param path            default path of the registry
     * @return mounted path or path
     */
    public static String getMountedPath(RegistryContext registryContext, String path) {
        if (registryContext != null && path != null) {
            List<Mount> mounts = registryContext.getMounts();
            if (mounts != null) {
                for (Mount mount : mounts) {
                    if (path.equals(mount.getPath())) {
                        return mount.getTargetPath();
                    }
                }
            }
        }
        return path;
    }

    /**
     * Returns a map of gateway / store domains for the tenant
     *
     * @return a Map of domain names for tenant
     * @throws org.wso2.carbon.apimgt.api.APIManagementException if an error occurs when loading tiers from the registry
     */
    public static Map<String, String> getDomainMappings(String tenantDomain, String appType)
            throws APIManagementException {
        Map<String, String> domains = new HashMap<String, String>();
        String resourcePath;
        try {
            Registry registry = ServiceReferenceHolder.getInstance().getRegistryService().
                    getGovernanceSystemRegistry();
            resourcePath = APIConstants.API_DOMAIN_MAPPINGS.replace("<tenant-id>", tenantDomain);
            if (registry.resourceExists(resourcePath)) {
                Resource resource = registry.get(resourcePath);
                String content = new String((byte[]) resource.getContent(), Charset.defaultCharset());
                JSONParser parser = new JSONParser();
                JSONObject mappings = (JSONObject) parser.parse(content);
                if (mappings.get(appType) != null) {
                    mappings = (JSONObject) mappings.get(appType);
                    for (Object o : mappings.entrySet()) {
                        Entry thisEntry = (Entry) o;
                        String key = (String) thisEntry.getKey();
                        String value = (String) thisEntry.getValue();
                        domains.put(key, value);
                    }
                }
            }
        } catch (RegistryException e) {
            String msg = "Error while retrieving gateway domain mappings from registry";
            log.error(msg, e);
            throw new APIManagementException(msg, e);
        } catch (ClassCastException e) {
            String msg = "Invalid JSON found in the gateway tenant domain mappings";
            log.error(msg, e);
            throw new APIManagementException(msg, e);
        } catch (ParseException e) {
            String msg = "Malformed JSON found in the gateway tenant domain mappings";
            log.error(msg, e);
            throw new APIManagementException(msg, e);
        }
        return domains;
    }

    /**
     * This method used to Downloaded Uploaded Documents from publisher
     *
     * @param userName     logged in username
     * @param resourceUrl  resource want to download
     * @param tenantDomain loggedUserTenantDomain
     * @return map that contains Data of the resource
     * @throws APIManagementException
     */
    public static Map<String, Object> getDocument(String userName, String resourceUrl, String tenantDomain)
            throws APIManagementException {
        Map<String, Object> documentMap = new HashMap<String, Object>();

        InputStream inStream = null;
        String[] resourceSplitPath =
                resourceUrl.split(RegistryConstants.GOVERNANCE_REGISTRY_BASE_PATH);
        if (resourceSplitPath.length == 2) {
            resourceUrl = resourceSplitPath[1];
        } else {
            handleException("Invalid resource Path " + resourceUrl);
        }
        Resource apiDocResource;
        Registry registryType = null;
        boolean isTenantFlowStarted = false;
        try {
            int tenantId;
            if (tenantDomain != null && !MultitenantConstants.SUPER_TENANT_DOMAIN_NAME.equals(tenantDomain)) {
                PrivilegedCarbonContext.startTenantFlow();
                isTenantFlowStarted = true;

                PrivilegedCarbonContext.getThreadLocalCarbonContext().setTenantDomain(tenantDomain, true);
                tenantId = PrivilegedCarbonContext.getThreadLocalCarbonContext().getTenantId();
            } else {
                tenantId = MultitenantConstants.SUPER_TENANT_ID;
            }

            userName = MultitenantUtils.getTenantAwareUsername(userName);
            registryType = ServiceReferenceHolder
                    .getInstance().
                            getRegistryService().getGovernanceUserRegistry(userName, tenantId);
            if (registryType.resourceExists(resourceUrl)) {
                apiDocResource = registryType.get(resourceUrl);
                inStream = apiDocResource.getContentStream();
                documentMap.put("Data", inStream);
                documentMap.put("contentType", apiDocResource.getMediaType());
                String[] content = apiDocResource.getPath().split("/");
                documentMap.put("name", content[content.length - 1]);
            }
        } catch (RegistryException e) {
            String msg = "Couldn't retrieve registry for User " + userName + " Tenant " + tenantDomain;
            log.error(msg, e);
            handleException(msg, e);
        } finally {
            if (isTenantFlowStarted) {
                PrivilegedCarbonContext.endTenantFlow();
            }
        }
        return documentMap;
    }

    /**
     * this method used to set environments values to api object.
     *
     * @param environments environments values in json format
     * @return set of environments that Published
     */
    public static Set<String> extractEnvironmentsForAPI(String environments) {
        Set<String> environmentStringSet = null;
        if (environments == null) {
            environmentStringSet = new HashSet<String>(
                    ServiceReferenceHolder.getInstance().getAPIManagerConfigurationService()
                            .getAPIManagerConfiguration().getApiGatewayEnvironments().keySet());
        } else {
            //handle not to publish to any of the gateways
            if (APIConstants.API_GATEWAY_NONE.equals(environments)) {
                environmentStringSet = new HashSet<String>();
            }
            //handle to set published gateways nto api object
            else if (!"".equals(environments)) {
                String[] publishEnvironmentArray = environments.split(",");
                environmentStringSet = new HashSet<String>(Arrays.asList(publishEnvironmentArray));
                environmentStringSet.remove(APIConstants.API_GATEWAY_NONE);
            }
            //handle to publish to any of the gateways when api creating stage
            else if ("".equals(environments)) {
                environmentStringSet = new HashSet<String>(
                        ServiceReferenceHolder.getInstance().getAPIManagerConfigurationService()
                                .getAPIManagerConfiguration().getApiGatewayEnvironments().keySet());
            }
        }
        return environmentStringSet;
    }

    /**
     * This method used to set environment values to governance artifact of API .
     *
     * @param api API object with the attributes value
     */
    public static String writeEnvironmentsToArtifact(API api) {
        StringBuilder publishedEnvironments = new StringBuilder();
        Set<String> apiEnvironments = api.getEnvironments();
        if (apiEnvironments != null) {
            for (String environmentName : apiEnvironments) {
                publishedEnvironments.append(environmentName).append(',');
            }

            if (apiEnvironments.isEmpty()) {
                publishedEnvironments.append("none,");
            }

            if (!publishedEnvironments.toString().isEmpty()) {
                publishedEnvironments.deleteCharAt(publishedEnvironments.length() - 1);
            }
        }
        return publishedEnvironments.toString();
    }

    /**
     * This method used to get the currently published gateway environments of an API .
     *
     * @param api API object with the attributes value
     */
    public static List<Environment> getEnvironmentsOfAPI(API api) {
        Map<String, Environment> gatewayEnvironments = ServiceReferenceHolder.getInstance()
                .getAPIManagerConfigurationService()
                .getAPIManagerConfiguration()
                .getApiGatewayEnvironments();
        Set<String> apiEnvironments = api.getEnvironments();
        List<Environment> returnEnvironments = new ArrayList<Environment>();

        for (Environment environment : gatewayEnvironments.values()) {
            for (String apiEnvironment : apiEnvironments) {
                if (environment.getName().equals(apiEnvironment)) {
                    returnEnvironments.add(environment);
                    break;
                }
            }
        }
        return returnEnvironments;
    }

    /**
     * Given the apps and the application name to check for, it will check if the application already exists.
     *
     * @param apps The collection of applications
     * @param name The application to be checked if exists
     * @return true - if an application of the name <name> already exists in the collection <apps>
     * false-  if an application of the name <name>  does not already exists in the collection <apps>
     */
    public static boolean doesApplicationExist(Application[] apps, String name) {
        boolean doesApplicationExist = false;
        if (apps != null) {
            for (Application app : apps) {
                if (app.getName().equals(name)) {
                    doesApplicationExist = true;
                }
            }
        }
        return doesApplicationExist;
    }

    /**
     * Read the group id extractor class reference from api-manager.xml.
     *
     * @return group id extractor class reference.
     */
    public static String getGroupingExtractorImplementation() {
        APIManagerConfiguration config = ServiceReferenceHolder.getInstance().getAPIManagerConfigurationService()
                .getAPIManagerConfiguration();
        return config.getFirstProperty(APIConstants.API_STORE_GROUP_EXTRACTOR_IMPLEMENTATION);
    }

    /**
     * This method will update the permission cache of the tenant which is related to the given usename
     *
     * @param username User name to find the relevant tenant
     * @throws UserStoreException if the permission update failed
     */
    public static void updatePermissionCache(String username) throws UserStoreException {
        String tenantDomain = MultitenantUtils.getTenantDomain(username);
        int tenantId = ServiceReferenceHolder.getInstance().getRealmService().getTenantManager().getTenantId(tenantDomain);
        PermissionUpdateUtil.updatePermissionTree(tenantId);
    }

    /**
     * Check whether given application name is available under current subscriber or group
     *
     * @param subscriber      subscriber name
     * @param applicationName application name
     * @param groupId         group of the subscriber
     * @return true if application is available for the subscriber
     * @throws APIManagementException if failed to get applications for given subscriber
     */
    public static boolean isApplicationExist(String subscriber, String applicationName, String groupId)
            throws APIManagementException {
        return ApiMgtDAO.getInstance().isApplicationExist(applicationName, subscriber, groupId);
    }

    public static String getHostAddress() {

        if (hostAddress != null) {
            return hostAddress;
        }
        hostAddress = ServerConfiguration.getInstance().getFirstProperty(APIConstants.API_MANAGER_HOSTNAME);
        if (null == hostAddress) {
            if (getLocalAddress() != null) {
                hostAddress = getLocalAddress().getHostName();
            }
            if (hostAddress == null) {
                hostAddress = APIConstants.API_MANAGER_HOSTNAME_UNKNOWN;
            }
            return hostAddress;
        } else {
            return hostAddress;
        }
    }

    private static InetAddress getLocalAddress() {
        Enumeration<NetworkInterface> ifaces = null;
        try {
            ifaces = NetworkInterface.getNetworkInterfaces();
        } catch (SocketException e) {
            log.error("Failed to get host address", e);
        }
        if (ifaces != null) {
            while (ifaces.hasMoreElements()) {
                NetworkInterface iface = ifaces.nextElement();
                Enumeration<InetAddress> addresses = iface.getInetAddresses();

                while (addresses.hasMoreElements()) {
                    InetAddress addr = addresses.nextElement();
                    if (addr instanceof Inet4Address && !addr.isLoopbackAddress()) {
                        return addr;
                    }
                }
            }
        }

        return null;
    }

    public static boolean isStringArray(Object[] args) {

        for (Object arg : args) {
            if (!(arg instanceof String)) {
                return false;
            }
        }
        return true;
    }

    public static String appendDomainWithUser(String username, String domain) {
        if (username.contains(APIConstants.EMAIL_DOMAIN_SEPARATOR) || username.contains(APIConstants.EMAIL_DOMAIN_SEPARATOR_REPLACEMENT) || MultitenantConstants.SUPER_TENANT_NAME.equalsIgnoreCase(username)) {
            return username;
        }
        return username + APIConstants.EMAIL_DOMAIN_SEPARATOR + domain;
    }

    /*
    *  Util method to convert a java object to a json object
    *
    */
    public static String convertToString(Object obj) {
        Gson gson = new Gson();
        return gson.toJson(obj);
    }


    public static String getSequencePath(APIIdentifier identifier, String pathFlow) {
        String artifactPath = APIConstants.API_ROOT_LOCATION + RegistryConstants.PATH_SEPARATOR +
                identifier.getProviderName() + RegistryConstants.PATH_SEPARATOR +
                identifier.getApiName() + RegistryConstants.PATH_SEPARATOR + identifier.getVersion();
        return artifactPath + RegistryConstants.PATH_SEPARATOR + pathFlow + RegistryConstants.PATH_SEPARATOR;
    }

    private static String getAPIMonetizationCategory(Set<Tier> tiers, String tenantDomain)
            throws APIManagementException {
        boolean isPaidFound = false;
        boolean isFreeFound = false;
        for (Tier tier : tiers) {
            if (isTierPaid(tier.getName(), tenantDomain)) {
                isPaidFound = true;
            } else {
                isFreeFound = true;

                if (isPaidFound) {
                    break;
                }
            }
        }

        if (!isPaidFound) {
            return APIConstants.API_CATEGORY_FREE;
        } else if (!isFreeFound) {
            return APIConstants.API_CATEGORY_PAID;
        } else {
            return APIConstants.API_CATEGORY_FREEMIUM;
        }
    }

    private static boolean isTierPaid(String tierName, String tenantDomainName) throws APIManagementException {
        String tenantDomain = tenantDomainName;
        if (tenantDomain == null) {
            tenantDomain = MultitenantConstants.SUPER_TENANT_DOMAIN_NAME;
        }
        if (APIConstants.UNLIMITED_TIER.equalsIgnoreCase(tierName)) {
            return isUnlimitedTierPaid(tenantDomain);
        }

        boolean isPaid = false;
        Tier tier = getTierFromCache(tierName, tenantDomain);

        if (tier != null) {
            final Map<String, Object> tierAttributes = tier.getTierAttributes();

            if (tierAttributes != null) {
                String isPaidValue = tier.getTierPlan();

                if (isPaidValue != null && APIConstants.COMMERCIAL_TIER_PLAN.equals(isPaidValue)) {
                    isPaid = true;
                }
            }
        } else {
            throw new APIManagementException("Tier " + tierName + "cannot be found");
        }
        return isPaid;
    }

    private static boolean isUnlimitedTierPaid(String tenantDomain) throws APIManagementException {
        JSONObject apiTenantConfig = null;
        try {
            String content = null;

            PrivilegedCarbonContext.startTenantFlow();
            PrivilegedCarbonContext.getThreadLocalCarbonContext().setTenantDomain(tenantDomain, true);

            int tenantId = ServiceReferenceHolder.getInstance().getRealmService().getTenantManager()
                    .getTenantId(tenantDomain);
            Registry registry = ServiceReferenceHolder.getInstance().getRegistryService()
                    .getConfigSystemRegistry(tenantId);

            if (registry.resourceExists(APIConstants.API_TENANT_CONF_LOCATION)) {
                Resource resource = registry.get(APIConstants.API_TENANT_CONF_LOCATION);
                content = new String((byte[]) resource.getContent(), Charset.defaultCharset());
            }

            if (content != null) {
                JSONParser parser = new JSONParser();
                apiTenantConfig = (JSONObject) parser.parse(content);
            }
        } catch (UserStoreException e) {
            handleException("UserStoreException thrown when getting API tenant config from registry", e);
        } catch (RegistryException e) {
            handleException("RegistryException thrown when getting API tenant config from registry", e);
        } catch (ParseException e) {
            handleException("ParseException thrown when passing API tenant config from registry", e);
        } finally {
            PrivilegedCarbonContext.endTenantFlow();
        }

        if (apiTenantConfig != null) {
            Object value = apiTenantConfig.get(APIConstants.API_TENANT_CONF_IS_UNLIMITED_TIER_PAID);

            if (value != null) {
                return Boolean.parseBoolean(value.toString());
            } else {
                throw new APIManagementException(APIConstants.API_TENANT_CONF_IS_UNLIMITED_TIER_PAID
                        + " config does not exist for tenant " + tenantDomain);
            }
        }

        return false;
    }

    public static Tier getTierFromCache(String tierName, String tenantDomain) throws APIManagementException {
        Map<String, Tier> tierMap = null;

        try {
            PrivilegedCarbonContext.startTenantFlow();
            PrivilegedCarbonContext.getThreadLocalCarbonContext().setTenantDomain(tenantDomain, true);

            if (getTiersCache().containsKey(tierName)) {
                tierMap = (Map<String, Tier>) getTiersCache().get(tierName);
            } else {
                int requestedTenantId = PrivilegedCarbonContext.getThreadLocalCarbonContext().getTenantId();
                if (!APIUtil.isAdvanceThrottlingEnabled()) {
                    if (requestedTenantId == 0) {
                        tierMap = APIUtil.getTiers();
                    } else {
                        tierMap = APIUtil.getTiers(requestedTenantId);
                    }
                } else {
                    if (requestedTenantId == 0) {
                        tierMap = APIUtil.getAdvancedSubsriptionTiers();
                    } else {
                        tierMap = APIUtil.getAdvancedSubsriptionTiers(requestedTenantId);
                    }
                }
                getTiersCache().put(tierName, tierMap);
            }
        } finally {
            PrivilegedCarbonContext.endTenantFlow();
        }

        return tierMap.get(tierName);
    }


    public static void clearTiersCache(String tenantDomain) {
        try {
            PrivilegedCarbonContext.startTenantFlow();
            PrivilegedCarbonContext.getThreadLocalCarbonContext().setTenantDomain(tenantDomain, true);

            getTiersCache().removeAll();
        } finally {
            PrivilegedCarbonContext.endTenantFlow();
        }
    }

    private static Cache getTiersCache() {
        return Caching.getCacheManager(APIConstants.API_MANAGER_CACHE_MANAGER).
                getCache(APIConstants.TIERS_CACHE);
    }

    /**
     * Util method to return the artifact from a registry resource path
     *
     * @param apiIdentifier
     * @param registry
     * @return
     * @throws APIManagementException
     */
    public static GenericArtifact getAPIArtifact(APIIdentifier apiIdentifier, Registry registry)
            throws APIManagementException {
        String apiPath = APIUtil.getAPIPath(apiIdentifier);
        GenericArtifactManager artifactManager = APIUtil.getArtifactManager(registry, APIConstants.API_KEY);
        try {
            Resource apiResource = registry.get(apiPath);
            String artifactId = apiResource.getUUID();
            if (artifactId == null) {
                throw new APIManagementException("artifact id is null for : " + apiPath);
            }
            return artifactManager.getGenericArtifact(artifactId);
        } catch (RegistryException e) {
            handleException("Failed to get API artifact from : " + apiPath, e);
            return null;
        }
    }

    /**
     * Return a http client instance
     *
     * @param port      - server port
     * @param protocol- service endpoint protocol http/https
     * @return
     */
    public static HttpClient getHttpClient(int port, String protocol) {
        SchemeRegistry registry = new SchemeRegistry();
        SSLSocketFactory socketFactory = SSLSocketFactory.getSocketFactory();
        String ignoreHostnameVerification = System.getProperty("org.wso2.ignoreHostnameVerification");
        if (ignoreHostnameVerification != null && "true".equalsIgnoreCase(ignoreHostnameVerification)) {
            X509HostnameVerifier hostnameVerifier = SSLSocketFactory.ALLOW_ALL_HOSTNAME_VERIFIER;
            socketFactory.setHostnameVerifier(hostnameVerifier);
        }
        if (APIConstants.HTTPS_PROTOCOL.equals(protocol)) {
            if (port >= 0) {
                registry.register(new Scheme(APIConstants.HTTPS_PROTOCOL, port, socketFactory));
            } else {
                registry.register(new Scheme(APIConstants.HTTPS_PROTOCOL, 443, socketFactory));
            }
        } else if (APIConstants.HTTP_PROTOCOL.equals(protocol)) {
            if (port >= 0) {
                registry.register(new Scheme(APIConstants.HTTP_PROTOCOL, port, PlainSocketFactory.getSocketFactory()));
            } else {
                registry.register(new Scheme(APIConstants.HTTP_PROTOCOL, 80, PlainSocketFactory.getSocketFactory()));
            }
        }
        HttpParams params = new BasicHttpParams();
        ThreadSafeClientConnManager tcm = new ThreadSafeClientConnManager(registry);
        return new DefaultHttpClient(tcm, params);

    }

    /**
     * This method will return a relative URL for given registry resource which we can used to retrieve the resource
     * from the web UI. For example, URI for a thumbnail icon of a tag can be generated from this method.
     *
     * @param resourceType Type of the registry resource. Based on this value the way URL is generate can be changed.
     * @param tenantDomain tenant domain of the resource
     * @param resourcePath path of the resource
     * @return relative path of the registry resource from the web context level
     */
    public static String getRegistryResourcePathForUI(APIConstants.RegistryResourceTypesForUI resourceType, String
            tenantDomain, String resourcePath) {
        StringBuilder resourcePathBuilder = new StringBuilder();
        if (APIConstants.RegistryResourceTypesForUI.TAG_THUMBNAIL.equals(resourceType)) {
            if (tenantDomain != null && !"".equals(tenantDomain)
                    && !MultitenantConstants.SUPER_TENANT_DOMAIN_NAME.equals(tenantDomain)) {
                // The compiler will concatenate the 2 constants. If we use the builder to append the 2 constants, then
                // it will happen during the runtime.
                resourcePathBuilder.append(RegistryConstants.PATH_SEPARATOR + MultitenantConstants
                        .TENANT_AWARE_URL_PREFIX + RegistryConstants.PATH_SEPARATOR).append(tenantDomain);
            }
            // The compiler will concatenate the 2 constants. If we use the builder to append the 2 constants, then
            // it will happen during the runtime.
            resourcePathBuilder.append(APIConstants.REGISTRY_RESOURCE_PREFIX + RegistryConstants.GOVERNANCE_REGISTRY_BASE_PATH);
            resourcePathBuilder.append(resourcePath);
        }
        return resourcePathBuilder.toString();
    }

    /**
     * Gets the  class given the class name.
     *
     * @param className the fully qualified name of the class.
     * @return an instance of the class with the given name
     * @throws ClassNotFoundException
     * @throws IllegalAccessException
     * @throws InstantiationException
     */

    public static Class getClassForName(String className) throws ClassNotFoundException, IllegalAccessException,
            InstantiationException {
        return Class.forName(className);
    }

    /**
     * This method will check the validity of given url.
     * otherwise we will mark it as invalid url.
     *
     * @param url url tobe tested
     * @return true if its valid url else fale
     */
    public static boolean isValidURL(String url) {

        if (url == null) {
            return false;
        }
        try {
            URL urlVal = new URL(url);
            // If there are no issues, then this is a valid URL. Hence returning true.
            return true;
        } catch (MalformedURLException e) {
            return false;
        }
    }


    /**
     * @param tenantDomain Tenant domain to be used to get configurations for REST API scopes
     * @return JSON object which contains configuration for REST API scopes
     * @throws APIManagementException
     */
    public static JSONObject getTenantRESTAPIScopesConfig(String tenantDomain) throws APIManagementException {
        JSONObject apiTenantConfig = null;
        JSONObject restAPIConfigJSON = null;
        try {
            String content = new APIMRegistryServiceImpl().getConfigRegistryResourceContent(tenantDomain,
                    APIConstants.API_TENANT_CONF_LOCATION);

            if (content != null) {
                JSONParser parser = new JSONParser();
                apiTenantConfig = (JSONObject) parser.parse(content);
                if (apiTenantConfig != null) {
                    Object value = apiTenantConfig.get(APIConstants.REST_API_SCOPES_CONFIG);
                    if (value != null) {
                        restAPIConfigJSON = (JSONObject) value;
                    } else {
                        throw new APIManagementException("RESTAPIScopes" + " config does not exist for tenant "
                                + tenantDomain);
                    }
                }
            }
        } catch (UserStoreException e) {
            handleException("UserStoreException thrown when getting API tenant config from registry", e);
        } catch (RegistryException e) {
            handleException("RegistryException thrown when getting API tenant config from registry", e);
        } catch (ParseException e) {
            handleException("ParseException thrown when passing API tenant config from registry", e);
        }
        return restAPIConfigJSON;
    }

    /**
     * @param tenantDomain Tenant domain to be used to get default role configurations
     * @return JSON object which contains configuration for default roles
     * @throws APIManagementException
     */
    public static JSONObject getTenantDefaultRoles(String tenantDomain) throws APIManagementException {
        JSONObject apiTenantConfig;
        JSONObject defaultRolesConfigJSON = null;
        try {
            String content = new APIMRegistryServiceImpl().getConfigRegistryResourceContent(tenantDomain,
                    APIConstants.API_TENANT_CONF_LOCATION);

            if (content != null) {
                JSONParser parser = new JSONParser();
                apiTenantConfig = (JSONObject) parser.parse(content);
                if (apiTenantConfig != null) {
                    Object value = apiTenantConfig.get(APIConstants.API_TENANT_CONF_DEFAULT_ROLES);
                    if (value != null) {
                        defaultRolesConfigJSON = (JSONObject) value;
                    } else {
                        throw new APIManagementException(
                                APIConstants.API_TENANT_CONF_DEFAULT_ROLES + " config does not exist for tenant "
                                        + tenantDomain);
                    }
                }
            }
        } catch (UserStoreException e) {
            handleException("Error while retrieving user realm for tenant " + tenantDomain, e);
        } catch (RegistryException e) {
            handleException("Error while retrieving tenant configuration file for tenant " + tenantDomain, e);
        } catch (ParseException e) {
            handleException(
                    "Error while parsing tenant configuration file while retrieving default roles for tenant "
                            + tenantDomain, e);
        }
        return defaultRolesConfigJSON;
    }

    /**
     * @param config JSON configuration object with scopes and associated roles
     * @return Map of scopes which contains scope names and associated role list
     */
    public static Map<String, String> getRESTAPIScopesFromConfig(JSONObject config) {
        Map<String, String> scopes = new HashMap<String, String>();
        JSONArray scopesArray = (JSONArray) config.get("Scope");
        for (Object scopeObj : scopesArray) {
            JSONObject scope = (JSONObject) scopeObj;
            String scopeName = scope.get(APIConstants.REST_API_SCOPE_NAME).toString();
            String scopeRoles = scope.get(APIConstants.REST_API_SCOPE_ROLE).toString();
            scopes.put(scopeName, scopeRoles);
        }
        return scopes;
    }

    /**
     * Determines if the scope is specified in the whitelist.
     *
     * @param scope - The scope key to check
     * @return - 'true' if the scope is white listed. 'false' if not.
     */
    public static boolean isWhiteListedScope(String scope) {

        if (whiteListedScopes == null) {
            APIManagerConfiguration configuration = ServiceReferenceHolder.getInstance().
                    getAPIManagerConfigurationService().getAPIManagerConfiguration();

            // Read scope whitelist from Configuration.
            List<String> whitelist = configuration.getProperty(APIConstants.WHITELISTED_SCOPES);

            // If whitelist is null, default scopes will be put.
            if (whitelist == null) {
                whitelist = new ArrayList<String>();
                whitelist.add(APIConstants.OPEN_ID_SCOPE_NAME);
                whitelist.add(APIConstants.DEVICE_SCOPE_PATTERN);
            }

            whiteListedScopes = new HashSet<String>(whitelist);
        }

        for (String scopeTobeSkipped : whiteListedScopes) {
            if (scope.matches(scopeTobeSkipped)) {
                return true;
            }
        }
        return false;
    }

    public static String getServerURL() throws APIManagementException {
        String hostName = ServerConfiguration.getInstance().getFirstProperty(APIConstants.HOST_NAME);

        try {
            if (hostName == null) {
                hostName = NetworkUtils.getLocalHostname();
            }
        } catch (SocketException e) {
            throw new APIManagementException("Error while trying to read hostname.", e);
        }

        String mgtTransport = CarbonUtils.getManagementTransport();
        AxisConfiguration axisConfiguration = ServiceReferenceHolder
                .getContextService().getServerConfigContext().getAxisConfiguration();
        int mgtTransportPort = CarbonUtils.getTransportProxyPort(axisConfiguration, mgtTransport);
        if (mgtTransportPort <= 0) {
            mgtTransportPort = CarbonUtils.getTransportPort(axisConfiguration, mgtTransport);
        }
        String serverUrl = mgtTransport + "://" + hostName.toLowerCase();
        // If it's well known HTTPS port, skip adding port
        if (mgtTransportPort != APIConstants.DEFAULT_HTTPS_PORT) {
            serverUrl += ":" + mgtTransportPort;
        }
        // If ProxyContextPath is defined then append it
        String proxyContextPath = ServerConfiguration.getInstance().getFirstProperty(APIConstants.PROXY_CONTEXT_PATH);
        if (proxyContextPath != null && !proxyContextPath.trim().isEmpty()) {
            if (proxyContextPath.charAt(0) == '/') {
                serverUrl += proxyContextPath;
            } else {
                serverUrl += "/" + proxyContextPath;
            }
        }

        return serverUrl;
    }

    /**
     * Extract the provider of the API from name
     *
     * @param apiVersion   - API Name with version
     * @param tenantDomain - tenant domain of the API
     * @return API publisher name
     */
    public static String getAPIProviderFromRESTAPI(String apiVersion, String tenantDomain) {
        int index = apiVersion.indexOf("--");
        if (StringUtils.isEmpty(tenantDomain)) {
            tenantDomain = org.wso2.carbon.utils.multitenancy.MultitenantConstants.SUPER_TENANT_DOMAIN_NAME;
        }
        String apiProvider;
        if (index != -1) {
            apiProvider = apiVersion.substring(0, index);
            if (apiProvider.contains(APIConstants.EMAIL_DOMAIN_SEPARATOR_REPLACEMENT)) {
                apiProvider = apiProvider.replace(APIConstants.EMAIL_DOMAIN_SEPARATOR_REPLACEMENT,
                        APIConstants.EMAIL_DOMAIN_SEPARATOR);
            }
            if (!apiProvider.endsWith(tenantDomain)) {
                apiProvider = apiProvider + '@' + tenantDomain;
            }
            return apiProvider;
        }
        return null;
    }

    /**
     * Used to generate CORS Configuration object from CORS Configuration Json
     *
     * @param jsonString json representation of CORS configuration
     * @return CORSConfiguration Object
     */
    public static CORSConfiguration getCorsConfigurationDtoFromJson(String jsonString) {
        return new Gson().fromJson(jsonString, CORSConfiguration.class);

    }

    /**
     * Used to generate Json string from CORS Configuration object
     *
     * @param corsConfiguration CORSConfiguration Object
     * @return Json string according to CORSConfiguration Object
     */
    public static String getCorsConfigurationJsonFromDto(CORSConfiguration corsConfiguration) {
        return new Gson().toJson(corsConfiguration);
    }

    /**
     * Used to get access control allowed headers according to the api-manager.xml
     *
     * @return access control allowed headers string
     */
    public static String getAllowedHeaders() {
        return ServiceReferenceHolder.getInstance().getAPIManagerConfigurationService().getAPIManagerConfiguration().
                getFirstProperty(APIConstants.CORS_CONFIGURATION_ACCESS_CTL_ALLOW_HEADERS);
    }

    /**
     * Used to get access control allowed methods define in api-manager.xml
     *
     * @return access control allowed methods string
     */
    public static String getAllowedMethods() {
        return ServiceReferenceHolder.getInstance().getAPIManagerConfigurationService().getAPIManagerConfiguration().
                getFirstProperty(APIConstants.CORS_CONFIGURATION_ACCESS_CTL_ALLOW_METHODS);
    }

    /**
     * Used to get access control allowed credential define in api-manager.xml
     *
     * @return true if access control allow credential enabled
     */
    public static boolean isAllowCredentials() {
        String allowCredentials =
                ServiceReferenceHolder.getInstance().getAPIManagerConfigurationService().getAPIManagerConfiguration().
                        getFirstProperty(APIConstants.CORS_CONFIGURATION_ACCESS_CTL_ALLOW_CREDENTIALS);
        return Boolean.parseBoolean(allowCredentials);
    }

    /**
     * Used to get CORS Configuration enabled from api-manager.xml
     *
     * @return true if CORS-Configuration is enabled in api-manager.xml
     */
    public static boolean isCORSEnabled() {
        String corsEnabled =
                ServiceReferenceHolder.getInstance().getAPIManagerConfigurationService().getAPIManagerConfiguration().
                        getFirstProperty(APIConstants.CORS_CONFIGURATION_ENABLED);

        return Boolean.parseBoolean(corsEnabled);
    }

    /**
     * Used to get access control allowed origins define in api-manager.xml
     *
     * @return allow origins list defined in api-manager.xml
     */
    public static String getAllowedOrigins() {
        return ServiceReferenceHolder.getInstance().getAPIManagerConfigurationService().getAPIManagerConfiguration().
                getFirstProperty(APIConstants.CORS_CONFIGURATION_ACCESS_CTL_ALLOW_ORIGIN);

    }

    /**
     * Used to get CORSConfiguration according to the API artifact
     *
     * @param artifact registry artifact for the API
     * @return CORS Configuration object extract from the artifact
     * @throws GovernanceException if attribute couldn't fetch from the artifact.
     */
    public static CORSConfiguration getCorsConfigurationFromArtifact(GovernanceArtifact artifact)
            throws GovernanceException {
        CORSConfiguration corsConfiguration = APIUtil.getCorsConfigurationDtoFromJson(
                artifact.getAttribute(APIConstants.API_OVERVIEW_CORS_CONFIGURATION));
        if (corsConfiguration == null) {
            corsConfiguration = getDefaultCorsConfiguration();
        }
        return corsConfiguration;
    }

    /**
     * Used to get Default CORS Configuration object according to configuration define in api-manager.xml
     *
     * @return CORSConfiguration object accordine to the defined values in api-manager.xml
     */
    public static CORSConfiguration getDefaultCorsConfiguration() {
        List<String> allowHeadersStringSet = Arrays.asList(getAllowedHeaders().split(","));
        List<String> allowMethodsStringSet = Arrays.asList(getAllowedMethods().split(","));
        List<String> allowOriginsStringSet = Arrays.asList(getAllowedOrigins().split(","));
        return new CORSConfiguration(false, allowOriginsStringSet, false, allowHeadersStringSet, allowMethodsStringSet);
    }

    /**
     * Used to get API name from synapse API Name
     *
     * @param api_version API name from synapse configuration
     * @return api name according to the tenant
     */
    public static String getAPINamefromRESTAPI(String api_version) {
        int index = api_version.indexOf("--");
        String api;
        if (index != -1) {
            api_version = api_version.substring(index + 2);
        }
        api = api_version.split(":")[0];
        index = api.indexOf("--");
        if (index != -1) {
            api = api.substring(index + 2);
        }
        return api;
    }

    /**
     * @param stakeHolder value "publisher" for publisher value "subscriber" for subscriber value "admin-dashboard" for admin
     *                    Return all alert types.
     * @return Hashmap of alert types.
     * @throws APIManagementException
     */
    public static HashMap<Integer, String> getAllAlertTypeByStakeHolder(String stakeHolder) throws APIManagementException {
        HashMap<Integer, String> map;
        map = ApiMgtDAO.getInstance().getAllAlertTypesByStakeHolder(stakeHolder);
        return map;
    }

    /**
     * @param userName    user name with tenant domain ex: admin@carbon.super
     * @param stakeHolder value "p" for publisher value "s" for subscriber value "a" for admin
     * @return map of saved values of alert types.
     * @throws APIManagementException
     */
    public static List<Integer> getSavedAlertTypesIdsByUserNameAndStakeHolder(String userName, String stakeHolder) throws APIManagementException {

        List<Integer> list;
        list = ApiMgtDAO.getInstance().getSavedAlertTypesIdsByUserNameAndStakeHolder(userName, stakeHolder);
        return list;

    }

    /**
     * This util method retrieves saved email list by user and stakeHolder name
     *
     * @param userName    user name with tenant ID.
     * @param stakeHolder if its publisher values should "p", if it is store value is "s" if admin dashboard value is "a"
     * @return List of eamil list.
     * @throws APIManagementException
     */
    public static List<String> retrieveSavedEmailList(String userName, String stakeHolder) throws APIManagementException {

        List<String> list;
        list = ApiMgtDAO.getInstance().retrieveSavedEmailList(userName, stakeHolder);

        return list;
    }


    /**
     * check whether policy is content aware
     *
     * @param policy
     * @return
     */
    public static boolean isContentAwarePolicy(Policy policy) {
        boolean status = false;
        if (policy instanceof APIPolicy) {
            APIPolicy apiPolicy = (APIPolicy) policy;
            status = isDefaultQuotaPolicyContentAware(apiPolicy);
            if (!status) {
                //only go and check the pipelines if default quota is not content aware
                //check if atleast one pipeline is content aware
                for (Pipeline pipeline : apiPolicy.getPipelines()) { // add each pipeline data to AM_CONDITION table
                    if (PolicyConstants.BANDWIDTH_TYPE.equals(pipeline.getQuotaPolicy().getType())) {
                        status = true;
                        break;
                    }
                }
            }
        } else if (policy instanceof ApplicationPolicy) {
            ApplicationPolicy appPolicy = (ApplicationPolicy) policy;
            status = isDefaultQuotaPolicyContentAware(appPolicy);
        } else if (policy instanceof SubscriptionPolicy) {
            SubscriptionPolicy subPolicy = (SubscriptionPolicy) policy;
            status = isDefaultQuotaPolicyContentAware(subPolicy);
        } else if (policy instanceof GlobalPolicy) {
            status = false;
        }
        return status;
    }

    private static boolean isDefaultQuotaPolicyContentAware(Policy policy) {
        if (PolicyConstants.BANDWIDTH_TYPE.equalsIgnoreCase(policy.getDefaultQuotaPolicy().getType())) {
            return true;
        }
        return false;
    }

    public static void addDefaultSuperTenantAdvancedThrottlePolicies() throws APIManagementException {
        int tenantId = MultitenantConstants.SUPER_TENANT_ID;
        long[] requestCount = new long[]{50, 20, 10, Integer.MAX_VALUE};
        //Adding application level throttle policies
        String[] appPolicies = new String[]{APIConstants.DEFAULT_APP_POLICY_FIFTY_REQ_PER_MIN, APIConstants.DEFAULT_APP_POLICY_TWENTY_REQ_PER_MIN,
                APIConstants.DEFAULT_APP_POLICY_TEN_REQ_PER_MIN, APIConstants.DEFAULT_APP_POLICY_UNLIMITED};
        String[] appPolicyDecs = new String[]{APIConstants.DEFAULT_APP_POLICY_LARGE_DESC, APIConstants.DEFAULT_APP_POLICY_MEDIUM_DESC,
                APIConstants.DEFAULT_APP_POLICY_SMALL_DESC, APIConstants.DEFAULT_APP_POLICY_UNLIMITED_DESC};
        ApiMgtDAO apiMgtDAO = ApiMgtDAO.getInstance();
        String policyName;
        //Add application level throttle policies
        for (int i = 0; i < appPolicies.length; i++) {
            policyName = appPolicies[i];
            if (!apiMgtDAO.isPolicyExist(PolicyConstants.POLICY_LEVEL_APP, tenantId, policyName)) {
                ApplicationPolicy applicationPolicy = new ApplicationPolicy(policyName);
                applicationPolicy.setDisplayName(policyName);
                applicationPolicy.setDescription(appPolicyDecs[i]);
                applicationPolicy.setTenantId(tenantId);
                applicationPolicy.setDeployed(true);
                QuotaPolicy defaultQuotaPolicy = new QuotaPolicy();
                RequestCountLimit requestCountLimit = new RequestCountLimit();
                requestCountLimit.setRequestCount(requestCount[i]);
                requestCountLimit.setUnitTime(1);
                requestCountLimit.setTimeUnit(APIConstants.TIME_UNIT_MINUTE);
                defaultQuotaPolicy.setType(PolicyConstants.REQUEST_COUNT_TYPE);
                defaultQuotaPolicy.setLimit(requestCountLimit);
                applicationPolicy.setDefaultQuotaPolicy(defaultQuotaPolicy);
                apiMgtDAO.addApplicationPolicy(applicationPolicy);
            }
        }

        //Adding Subscription level policies
        long[] requestCountSubPolicies = new long[]{5000, 2000, 1000, 500, Integer.MAX_VALUE};
        String[] subPolicies = new String[]{APIConstants.DEFAULT_SUB_POLICY_GOLD, APIConstants.DEFAULT_SUB_POLICY_SILVER,
                APIConstants.DEFAULT_SUB_POLICY_BRONZE, APIConstants.DEFAULT_SUB_POLICY_UNAUTHENTICATED, APIConstants.DEFAULT_SUB_POLICY_UNLIMITED};
        String[] subPolicyDecs = new String[]{APIConstants.DEFAULT_SUB_POLICY_GOLD_DESC, APIConstants.DEFAULT_SUB_POLICY_SILVER_DESC,
                APIConstants.DEFAULT_SUB_POLICY_BRONZE_DESC, APIConstants.DEFAULT_SUB_POLICY_UNAUTHENTICATED_DESC, APIConstants.DEFAULT_SUB_POLICY_UNLIMITED_DESC};
        for (int i = 0; i < subPolicies.length; i++) {
            policyName = subPolicies[i];
            if (!apiMgtDAO.isPolicyExist(PolicyConstants.POLICY_LEVEL_SUB, tenantId, policyName)) {
                SubscriptionPolicy subscriptionPolicy = new SubscriptionPolicy(policyName);
                subscriptionPolicy.setDisplayName(policyName);
                subscriptionPolicy.setDescription(subPolicyDecs[i]);
                subscriptionPolicy.setTenantId(tenantId);
                subscriptionPolicy.setDeployed(true);
                QuotaPolicy defaultQuotaPolicy = new QuotaPolicy();
                RequestCountLimit requestCountLimit = new RequestCountLimit();
                requestCountLimit.setRequestCount(requestCountSubPolicies[i]);
                requestCountLimit.setUnitTime(1);
                requestCountLimit.setTimeUnit(APIConstants.TIME_UNIT_MINUTE);
                defaultQuotaPolicy.setType(PolicyConstants.REQUEST_COUNT_TYPE);
                defaultQuotaPolicy.setLimit(requestCountLimit);
                subscriptionPolicy.setDefaultQuotaPolicy(defaultQuotaPolicy);
                subscriptionPolicy.setStopOnQuotaReach(true);
                subscriptionPolicy.setBillingPlan(APIConstants.BILLING_PLAN_FREE);
                apiMgtDAO.addSubscriptionPolicy(subscriptionPolicy);
            }
        }

        //Adding Resource level policies
        String[] apiPolicies = new String[]{APIConstants.DEFAULT_API_POLICY_FIFTY_THOUSAND_REQ_PER_MIN, APIConstants.DEFAULT_API_POLICY_TWENTY_THOUSAND_REQ_PER_MIN,
                APIConstants.DEFAULT_API_POLICY_TEN_THOUSAND_REQ_PER_MIN, APIConstants.DEFAULT_API_POLICY_UNLIMITED};
        String[] apiPolicyDecs = new String[]{APIConstants.DEFAULT_API_POLICY_ULTIMATE_DESC, APIConstants.DEFAULT_API_POLICY_PLUS_DESC,
                APIConstants.DEFAULT_API_POLICY_BASIC_DESC, APIConstants.DEFAULT_API_POLICY_UNLIMITED_DESC};
        long[] requestCountApiPolicies = new long[]{50000, 20000, 10000, Integer.MAX_VALUE};
        for (int i = 0; i < apiPolicies.length; i++) {
            policyName = apiPolicies[i];
            if (!apiMgtDAO.isPolicyExist(PolicyConstants.POLICY_LEVEL_API, tenantId, policyName)) {
                APIPolicy apiPolicy = new APIPolicy(policyName);
                apiPolicy.setDisplayName(policyName);
                apiPolicy.setDescription(apiPolicyDecs[i]);
                apiPolicy.setTenantId(tenantId);
                apiPolicy.setUserLevel(APIConstants.API_POLICY_API_LEVEL);
                apiPolicy.setDeployed(true);
                QuotaPolicy defaultQuotaPolicy = new QuotaPolicy();
                RequestCountLimit requestCountLimit = new RequestCountLimit();
                requestCountLimit.setRequestCount(requestCountApiPolicies[i]);
                requestCountLimit.setUnitTime(1);
                requestCountLimit.setTimeUnit(APIConstants.TIME_UNIT_MINUTE);
                defaultQuotaPolicy.setType(PolicyConstants.REQUEST_COUNT_TYPE);
                defaultQuotaPolicy.setLimit(requestCountLimit);
                apiPolicy.setDefaultQuotaPolicy(defaultQuotaPolicy);
                apiMgtDAO.addAPIPolicy(apiPolicy);
            }
        }
    }

    public static void addDefaultTenantAdvancedThrottlePolicies(String tenantDomain, int tenantId) throws APIManagementException {
        ThrottlePolicyDeploymentManager deploymentManager = ThrottlePolicyDeploymentManager.getInstance();
        ThrottlePolicyTemplateBuilder policyBuilder = new ThrottlePolicyTemplateBuilder();
        Map<String, Long> defualtLimits = ServiceReferenceHolder.getInstance().getAPIManagerConfigurationService().getAPIManagerConfiguration()
                .getThrottleProperties().getDefaultThrottleTierLimits();
        long tenPerMinTier = defualtLimits.containsKey(APIConstants.DEFAULT_APP_POLICY_TEN_REQ_PER_MIN) ?
                defualtLimits.get(APIConstants.DEFAULT_APP_POLICY_TEN_REQ_PER_MIN) : 10;
        long twentyPerMinTier = defualtLimits.containsKey(APIConstants.DEFAULT_APP_POLICY_TWENTY_REQ_PER_MIN) ?
                defualtLimits.get(APIConstants.DEFAULT_APP_POLICY_TWENTY_REQ_PER_MIN) : 20;
        long fiftyPerMinTier = defualtLimits.containsKey(APIConstants.DEFAULT_APP_POLICY_FIFTY_REQ_PER_MIN) ?
                defualtLimits.get(APIConstants.DEFAULT_APP_POLICY_FIFTY_REQ_PER_MIN) : 50;
        long[] requestCount = new long[]{fiftyPerMinTier, twentyPerMinTier, tenPerMinTier, Integer.MAX_VALUE};
        //Adding application level throttle policies
        String[] appPolicies = new String[]{APIConstants.DEFAULT_APP_POLICY_FIFTY_REQ_PER_MIN, APIConstants.DEFAULT_APP_POLICY_TWENTY_REQ_PER_MIN,
                APIConstants.DEFAULT_APP_POLICY_TEN_REQ_PER_MIN, APIConstants.DEFAULT_APP_POLICY_UNLIMITED};
        String[] appPolicyDecs = new String[]{APIConstants.DEFAULT_APP_POLICY_LARGE_DESC, APIConstants.DEFAULT_APP_POLICY_MEDIUM_DESC,
                APIConstants.DEFAULT_APP_POLICY_SMALL_DESC, APIConstants.DEFAULT_APP_POLICY_UNLIMITED_DESC};
        ApiMgtDAO apiMgtDAO = ApiMgtDAO.getInstance();
        String policyName;
        //Add application level throttle policies
        for (int i = 0; i < appPolicies.length; i++) {
            policyName = appPolicies[i];
            boolean needDeployment = false;
            ApplicationPolicy applicationPolicy = new ApplicationPolicy(policyName);
            applicationPolicy.setDisplayName(policyName);
            applicationPolicy.setDescription(appPolicyDecs[i]);
            applicationPolicy.setTenantId(tenantId);
            applicationPolicy.setDeployed(false);
            applicationPolicy.setTenantDomain(tenantDomain);
            QuotaPolicy defaultQuotaPolicy = new QuotaPolicy();
            RequestCountLimit requestCountLimit = new RequestCountLimit();
            requestCountLimit.setRequestCount(requestCount[i]);
            requestCountLimit.setUnitTime(1);
            requestCountLimit.setTimeUnit(APIConstants.TIME_UNIT_MINUTE);
            defaultQuotaPolicy.setType(PolicyConstants.REQUEST_COUNT_TYPE);
            defaultQuotaPolicy.setLimit(requestCountLimit);
            applicationPolicy.setDefaultQuotaPolicy(defaultQuotaPolicy);

            if (!apiMgtDAO.isPolicyExist(PolicyConstants.POLICY_LEVEL_APP, tenantId, policyName)) {
                apiMgtDAO.addApplicationPolicy(applicationPolicy);
                needDeployment = true;
            }

            if (!apiMgtDAO.isPolicyDeployed(PolicyConstants.POLICY_LEVEL_APP, tenantId, policyName)) {
                needDeployment = true;
            }

            if (needDeployment) {
                String policyString;
                try {
                    policyString = policyBuilder.getThrottlePolicyForAppLevel(applicationPolicy);
                    String policyFile = applicationPolicy.getTenantDomain() + "_" + PolicyConstants.POLICY_LEVEL_APP +
                            "_" + applicationPolicy.getPolicyName();
<<<<<<< HEAD
                    if(!APIConstants.DEFAULT_APP_POLICY_UNLIMITED.equalsIgnoreCase(policyName)) {
                        deploymentManager.deployPolicyToGlobalCEP(policyString);
=======
                    if (!APIConstants.DEFAULT_APP_POLICY_UNLIMITED.equalsIgnoreCase(policyName)) {
                        deploymentManager.deployPolicyToGlobalCEP(policyFile, policyString);
>>>>>>> 6d603a20
                    }
                    apiMgtDAO.setPolicyDeploymentStatus(PolicyConstants.POLICY_LEVEL_APP, applicationPolicy.getPolicyName(),
                            applicationPolicy.getTenantId(), true);
                } catch (APITemplateException e) {
                    throw new APIManagementException("Error while adding default subscription policy" + applicationPolicy.getPolicyName(), e);
                }
            }
        }

        long bronzeTierLimit = defualtLimits.containsKey(APIConstants.DEFAULT_SUB_POLICY_BRONZE) ?
                defualtLimits.get(APIConstants.DEFAULT_SUB_POLICY_BRONZE) : 1000;
        long silverTierLimit = defualtLimits.containsKey(APIConstants.DEFAULT_SUB_POLICY_SILVER) ?
                defualtLimits.get(APIConstants.DEFAULT_SUB_POLICY_SILVER) : 2000;
        long goldTierLimit = defualtLimits.containsKey(APIConstants.DEFAULT_SUB_POLICY_GOLD) ?
                defualtLimits.get(APIConstants.DEFAULT_SUB_POLICY_GOLD) : 5000;
        long unauthenticatedTierLimit = defualtLimits.containsKey(APIConstants.DEFAULT_APP_POLICY_FIFTY_REQ_PER_MIN) ?
                defualtLimits.get(APIConstants.DEFAULT_SUB_POLICY_UNAUTHENTICATED) : 500;
        //Adding Subscription level policies
        long[] requestCountSubPolicies = new long[]{goldTierLimit, silverTierLimit, bronzeTierLimit, unauthenticatedTierLimit, Integer.MAX_VALUE};
        String[] subPolicies = new String[]{APIConstants.DEFAULT_SUB_POLICY_GOLD, APIConstants.DEFAULT_SUB_POLICY_SILVER,
                APIConstants.DEFAULT_SUB_POLICY_BRONZE, APIConstants.DEFAULT_SUB_POLICY_UNAUTHENTICATED, APIConstants.DEFAULT_SUB_POLICY_UNLIMITED};
        String[] subPolicyDecs = new String[]{APIConstants.DEFAULT_SUB_POLICY_GOLD_DESC, APIConstants.DEFAULT_SUB_POLICY_SILVER_DESC,
                APIConstants.DEFAULT_SUB_POLICY_BRONZE_DESC, APIConstants.DEFAULT_SUB_POLICY_UNAUTHENTICATED_DESC, APIConstants.DEFAULT_SUB_POLICY_UNLIMITED_DESC};
        for (int i = 0; i < subPolicies.length; i++) {
            policyName = subPolicies[i];
            boolean needDeployment = false;
            SubscriptionPolicy subscriptionPolicy = new SubscriptionPolicy(policyName);
            subscriptionPolicy.setDisplayName(policyName);
            subscriptionPolicy.setDescription(subPolicyDecs[i]);
            subscriptionPolicy.setTenantId(tenantId);
            subscriptionPolicy.setDeployed(false);
            subscriptionPolicy.setTenantDomain(tenantDomain);
            QuotaPolicy defaultQuotaPolicy = new QuotaPolicy();
            RequestCountLimit requestCountLimit = new RequestCountLimit();
            requestCountLimit.setRequestCount(requestCountSubPolicies[i]);
            requestCountLimit.setUnitTime(1);
            requestCountLimit.setTimeUnit(APIConstants.TIME_UNIT_MINUTE);
            defaultQuotaPolicy.setType(PolicyConstants.REQUEST_COUNT_TYPE);
            defaultQuotaPolicy.setLimit(requestCountLimit);
            subscriptionPolicy.setDefaultQuotaPolicy(defaultQuotaPolicy);
            subscriptionPolicy.setStopOnQuotaReach(true);
            subscriptionPolicy.setBillingPlan(APIConstants.BILLING_PLAN_FREE);

            if (!apiMgtDAO.isPolicyExist(PolicyConstants.POLICY_LEVEL_SUB, tenantId, policyName)) {
                apiMgtDAO.addSubscriptionPolicy(subscriptionPolicy);
                needDeployment = true;
            }

            if (!apiMgtDAO.isPolicyDeployed(PolicyConstants.POLICY_LEVEL_SUB, tenantId, policyName)) {
                needDeployment = true;
            }

            if (needDeployment) {
                String policyString;
                try {
                    policyString = policyBuilder.getThrottlePolicyForSubscriptionLevel(subscriptionPolicy);
<<<<<<< HEAD
                    String policyFile = subscriptionPolicy.getTenantDomain() + "_" +PolicyConstants.POLICY_LEVEL_SUB +
                                                                                "_" + subscriptionPolicy.getPolicyName();
                    if(!APIConstants.DEFAULT_SUB_POLICY_UNLIMITED.equalsIgnoreCase(policyName)) {
                        deploymentManager.deployPolicyToGlobalCEP(policyString);
=======
                    String policyFile = subscriptionPolicy.getTenantDomain() + "_" + PolicyConstants.POLICY_LEVEL_SUB +
                            "_" + subscriptionPolicy.getPolicyName();
                    if (!APIConstants.DEFAULT_SUB_POLICY_UNLIMITED.equalsIgnoreCase(policyName)) {
                        deploymentManager.deployPolicyToGlobalCEP(policyFile, policyString);
>>>>>>> 6d603a20
                    }
                    apiMgtDAO.setPolicyDeploymentStatus(PolicyConstants.POLICY_LEVEL_SUB, subscriptionPolicy.getPolicyName(),
                            subscriptionPolicy.getTenantId(), true);
                } catch (APITemplateException e) {
                    throw new APIManagementException("Error while adding default application policy " + subscriptionPolicy.getPolicyName(), e);
                }
            }
        }

        long tenThousandPerMinTier = defualtLimits.containsKey(APIConstants.DEFAULT_API_POLICY_TEN_THOUSAND_REQ_PER_MIN) ?
                defualtLimits.get(APIConstants.DEFAULT_API_POLICY_TEN_THOUSAND_REQ_PER_MIN) : 10000;
        long twentyThousandPerMinTier = defualtLimits.containsKey(APIConstants.DEFAULT_API_POLICY_TWENTY_THOUSAND_REQ_PER_MIN) ?
                defualtLimits.get(APIConstants.DEFAULT_API_POLICY_TWENTY_THOUSAND_REQ_PER_MIN) : 20000;
        long fiftyThousandPerMinTier = defualtLimits.containsKey(APIConstants.DEFAULT_API_POLICY_FIFTY_THOUSAND_REQ_PER_MIN) ?
                defualtLimits.get(APIConstants.DEFAULT_API_POLICY_FIFTY_THOUSAND_REQ_PER_MIN) : 50000;
        long[] requestCountAPIPolicies = new long[]{fiftyThousandPerMinTier, twentyThousandPerMinTier, tenThousandPerMinTier, Integer.MAX_VALUE};

        //Adding Resource level policies
        String[] apiPolicies = new String[]{APIConstants.DEFAULT_API_POLICY_FIFTY_THOUSAND_REQ_PER_MIN, APIConstants.DEFAULT_API_POLICY_TWENTY_THOUSAND_REQ_PER_MIN,
                APIConstants.DEFAULT_API_POLICY_TEN_THOUSAND_REQ_PER_MIN, APIConstants.DEFAULT_API_POLICY_UNLIMITED};
        String[] apiPolicyDecs = new String[]{APIConstants.DEFAULT_API_POLICY_ULTIMATE_DESC, APIConstants.DEFAULT_API_POLICY_PLUS_DESC,
                APIConstants.DEFAULT_API_POLICY_BASIC_DESC, APIConstants.DEFAULT_API_POLICY_UNLIMITED_DESC};
        for (int i = 0; i < apiPolicies.length; i++) {
            boolean needDeployment = false;
            policyName = apiPolicies[i];
            APIPolicy apiPolicy = new APIPolicy(policyName);
            apiPolicy.setDisplayName(policyName);
            apiPolicy.setDescription(apiPolicyDecs[i]);
            apiPolicy.setTenantId(tenantId);
            apiPolicy.setUserLevel(APIConstants.API_POLICY_API_LEVEL);
            apiPolicy.setDeployed(false);
            apiPolicy.setTenantDomain(tenantDomain);
            QuotaPolicy defaultQuotaPolicy = new QuotaPolicy();
            RequestCountLimit requestCountLimit = new RequestCountLimit();
            requestCountLimit.setRequestCount(requestCountAPIPolicies[i]);
            requestCountLimit.setUnitTime(1);
            requestCountLimit.setTimeUnit(APIConstants.TIME_UNIT_MINUTE);
            defaultQuotaPolicy.setType(PolicyConstants.REQUEST_COUNT_TYPE);
            defaultQuotaPolicy.setLimit(requestCountLimit);
            apiPolicy.setDefaultQuotaPolicy(defaultQuotaPolicy);

            if (!apiMgtDAO.isPolicyExist(PolicyConstants.POLICY_LEVEL_API, tenantId, policyName)) {
                apiMgtDAO.addAPIPolicy(apiPolicy);
            }

            if (!apiMgtDAO.isPolicyDeployed(PolicyConstants.POLICY_LEVEL_API, tenantId, policyName)) {
                needDeployment = true;
            }

            if (needDeployment) {
                String policyString;
                try {
                    policyString = policyBuilder.getThrottlePolicyForAPILevelDefault(apiPolicy);
<<<<<<< HEAD
                    String policyFile = apiPolicy.getTenantDomain() + "_" +PolicyConstants.POLICY_LEVEL_API +
                                        "_" + apiPolicy.getPolicyName() + "_default";
                    if(!APIConstants.DEFAULT_API_POLICY_UNLIMITED.equalsIgnoreCase(policyName)) {
                        deploymentManager.deployPolicyToGlobalCEP(policyString);
=======
                    String policyFile = apiPolicy.getTenantDomain() + "_" + PolicyConstants.POLICY_LEVEL_API +
                            "_" + apiPolicy.getPolicyName() + "_default";
                    if (!APIConstants.DEFAULT_API_POLICY_UNLIMITED.equalsIgnoreCase(policyName)) {
                        deploymentManager.deployPolicyToGlobalCEP(policyFile, policyString);
>>>>>>> 6d603a20
                    }
                    apiMgtDAO.setPolicyDeploymentStatus(PolicyConstants.POLICY_LEVEL_API, apiPolicy.getPolicyName(),
                            apiPolicy.getTenantId(), true);
                } catch (APITemplateException e) {
                    throw new APIManagementException("Error while adding default api policy " + apiPolicy.getPolicyName(), e);
                }
            }
        }
    }

    /**
     * Used to get advence throttling is enable
     *
     * @return condition of advance throttling
     */
    public static boolean isAdvanceThrottlingEnabled() {
        return ServiceReferenceHolder.getInstance().getAPIManagerConfigurationService().getAPIManagerConfiguration()
                .getThrottleProperties().isEnabled();
    }

    /**
     * Used to get unlimited throttling tier is enable
     *
     * @return condition of enable unlimited tier
     */
    public static boolean isEnabledUnlimitedTier() {
        ThrottleProperties throttleProperties = ServiceReferenceHolder.getInstance()
                .getAPIManagerConfigurationService().getAPIManagerConfiguration()
                .getThrottleProperties();
        if (throttleProperties.isEnabled()) {
            return throttleProperties.isEnableUnlimitedTier();
        } else {
            APIManagerConfiguration config = ServiceReferenceHolder.getInstance().
                    getAPIManagerConfigurationService().getAPIManagerConfiguration();
            return JavaUtils.isTrueExplicitly(config.getFirstProperty(APIConstants.ENABLE_UNLIMITED_TIER));
        }
    }

    /**
     * Used to get subscription Spike arrest Enable
     *
     * @return condition of Subscription Spike arrest configuration
     */
    public static boolean isEnabledSubscriptionSpikeArrest() {
        ThrottleProperties throttleProperties = ServiceReferenceHolder.getInstance()
                .getAPIManagerConfigurationService().getAPIManagerConfiguration()
                .getThrottleProperties();
        return throttleProperties.isEnabledSubscriptionLevelSpikeArrest();
    }

    public static Map<String, Tier> getTiersFromPolicies(String policyLevel, int tenantId) throws APIManagementException {
        Map<String, Tier> tierMap = new HashMap<String, Tier>();
        ApiMgtDAO apiMgtDAO = ApiMgtDAO.getInstance();
        Policy[] policies;
        if (PolicyConstants.POLICY_LEVEL_SUB.equalsIgnoreCase(policyLevel)) {
            policies = apiMgtDAO.getSubscriptionPolicies(tenantId);
        } else if (PolicyConstants.POLICY_LEVEL_API.equalsIgnoreCase(policyLevel)) {
            policies = apiMgtDAO.getAPIPolicies(tenantId);
        } else if (PolicyConstants.POLICY_LEVEL_APP.equalsIgnoreCase(policyLevel)) {
            policies = apiMgtDAO.getApplicationPolicies(tenantId);
        } else {
            throw new APIManagementException("No such a policy type : " + policyLevel);
        }

        for (Policy policy : policies) {
            if (!APIConstants.UNLIMITED_TIER.equalsIgnoreCase(policy.getPolicyName())) {
                Tier tier = new Tier(policy.getPolicyName());
                tier.setDescription(policy.getDescription());
                tier.setDisplayName(policy.getDisplayName());
                Limit limit = policy.getDefaultQuotaPolicy().getLimit();
                tier.setTimeUnit(limit.getTimeUnit());
                tier.setUnitTime(limit.getUnitTime());

                //If the policy is a subscription policy
                if(policy instanceof SubscriptionPolicy){
                    SubscriptionPolicy subscriptionPolicy = (SubscriptionPolicy)policy;
                    setBillingPlanAndCustomAttributesToTier(subscriptionPolicy, tier);
                }

                if(limit instanceof RequestCountLimit) {

                    RequestCountLimit countLimit = (RequestCountLimit) limit;
                    tier.setRequestsPerMin(countLimit.getRequestCount());
                    tier.setRequestCount(countLimit.getRequestCount());
                } else {
                    BandwidthLimit bandwidthLimit = (BandwidthLimit) limit;
                    tier.setRequestsPerMin(bandwidthLimit.getDataAmount());
                    tier.setRequestCount(bandwidthLimit.getDataAmount());
                }
                tierMap.put(policy.getPolicyName(), tier);
            } else {
                if (APIUtil.isEnabledUnlimitedTier()) {
                    Tier tier = new Tier(policy.getPolicyName());
                    tier.setDescription(policy.getDescription());
                    tier.setDisplayName(policy.getDisplayName());
                    tier.setRequestsPerMin(Integer.MAX_VALUE);
                    tier.setRequestCount(Integer.MAX_VALUE);
                    if (isUnlimitedTierPaid(getTenantDomainFromTenantId(tenantId))) {
                        tier.setTierPlan(APIConstants.COMMERCIAL_TIER_PLAN);
                    } else {
                        tier.setTierPlan(APIConstants.BILLING_PLAN_FREE);
                    }

                    tierMap.put(policy.getPolicyName(), tier);
                }
            }
        }

        if (PolicyConstants.POLICY_LEVEL_SUB.equalsIgnoreCase(policyLevel)) {
            tierMap.remove(APIConstants.UNAUTHENTICATED_TIER);
        }
        return tierMap;
    }

    /**
     * Extract custom attributes and billing plan from subscription policy and set to tier.
     * @param subscriptionPolicy - The SubscriptionPolicy object to extract details from
     * @param tier - The Tier to set information into
     */
    public static void setBillingPlanAndCustomAttributesToTier(SubscriptionPolicy subscriptionPolicy, Tier tier){

        //set the billing plan.
        tier.setTierPlan(subscriptionPolicy.getBillingPlan());

        //If the tier has custom attributes
        if(subscriptionPolicy.getCustomAttributes() != null &&
                subscriptionPolicy.getCustomAttributes().length > 0){

            Map<String, Object> tierAttributes = new HashMap<String, Object>();
            try {
                String customAttr = new String(subscriptionPolicy.getCustomAttributes(), "UTF-8");
                JSONParser parser = new JSONParser();
                JSONArray jsonArr = (JSONArray) parser.parse(customAttr);
                Iterator jsonArrIterator = jsonArr.iterator();
                while(jsonArrIterator.hasNext()){
                    JSONObject json = (JSONObject)jsonArrIterator.next();
                    tierAttributes.put(String.valueOf(json.get("name")), json.get("value"));
                }
                tier.setTierAttributes(tierAttributes);
            } catch (ParseException e) {
                log.error("Unable to convert String to Json", e);
                tier.setTierAttributes(null);
            } catch (UnsupportedEncodingException e) {
                log.error("Custom attribute byte array does not use UTF-8 character set", e);
                tier.setTierAttributes(null);
            }
        }
    }

    public static Set<Tier> getAvailableTiers(Map<String, Tier> definedTiers, String tiers, String apiName) {
        Set<Tier> availableTier = new HashSet<Tier>();
        if (tiers != null && !"".equals(tiers)) {
            String[] tierNames = tiers.split("\\|\\|");
            for (String tierName : tierNames) {
                Tier definedTier = definedTiers.get(tierName);
                if (definedTier != null) {
                    availableTier.add(definedTier);
                } else {
                    log.warn("Unknown tier: " + tierName + " found on API: " + apiName);
                }
            }
        }
        return availableTier;
    }

    public static byte[] toByteArray(InputStream is) throws IOException {
        return IOUtils.toByteArray(is);
    }

    public static long ipToLong(String ipAddress) {
        long result = 0;
        String[] ipAddressInArray = ipAddress.split("\\.");
        for (int i = 3; i >= 0; i--) {
            long ip = Long.parseLong(ipAddressInArray[3 - i]);
            //left shifting 24,16,8,0 and bitwise OR
            //1. 192 << 24
            //1. 168 << 16
            //1. 1   << 8
            //1. 2   << 0
            result |= ip << (i * 8);

        }
        return result;
    }

    public String getFullLifeCycleData(Registry registry) throws XMLStreamException, RegistryException {
        return CommonUtil.getLifecycleConfiguration(APIConstants.API_LIFE_CYCLE, registry);

    }

    /**
     * Composes OR based search criteria from provided array of values
     *
     * @param values
     * @return
     */
    public static String getORBasedSearchCriteria(String[] values) {
        String criteria = "(";
        if (values != null) {
            for (int i = 0; i < values.length; i++) {
                criteria = criteria + values[i];
                if (i != values.length - 1) {
                    criteria = criteria + " OR ";
                } else {
                    criteria = criteria + ")";
                }
            }
            return criteria;
        }
        return null;
    }
    
    /**
     * Generates solr compatible search criteria synatax from user entered query criteria.
     * Ex: From version:1.0.0, this returns version=*1.0.0*
     *
     * @param criteria
     * @return solar compatible criteria
     * @throws APIManagementException
     */
    public static String getSingleSearchCriteria(String criteria) throws APIManagementException {
        criteria = criteria.trim();
        String searchValue = criteria;
        String searchKey = APIConstants.NAME_TYPE_PREFIX;

        if (criteria.contains(":")) {
            if (criteria.split(":").length > 1) {
                searchKey = criteria.split(":")[0].trim();
                searchValue = criteria.split(":")[1];
                if (!APIConstants.DOCUMENTATION_SEARCH_TYPE_PREFIX.equalsIgnoreCase(searchKey) &&
                        !APIConstants.TAG_SEARCH_TYPE_PREFIX.equalsIgnoreCase(searchKey)) {
                    if (!searchValue.endsWith("*")) {
                        searchValue = searchValue + "*";
                    }
                    if (!searchValue.startsWith("*")) {
                        searchValue = "*" + searchValue;
                    }
                }

            } else {
                throw new APIManagementException("Search term is missing. Try again with valid search query.");
            }
        } else {
            if (!searchValue.endsWith("*")) {
                searchValue = searchValue + "*";
            }
            if (!searchValue.startsWith("*")) {
                searchValue = "*" + searchValue;
            }
        }
        if (APIConstants.API_PROVIDER.equalsIgnoreCase(searchKey)) {
            searchValue = searchValue.replaceAll("@", "-AT-");
        }
        return searchKey + "=" + searchValue;
    }

    /**
     * return whether store forum feature is enabled
     *
     * @return true or false indicating enable or not
     */
    public static boolean isStoreForumEnabled() {
        APIManagerConfiguration config = ServiceReferenceHolder.getInstance().
                getAPIManagerConfigurationService().getAPIManagerConfiguration();
        String forumEnabled = config.getFirstProperty(APIConstants.API_STORE_FORUM_ENABLED);
        if (forumEnabled == null) {
            return true;
        }
        return Boolean.parseBoolean(forumEnabled);
    }

    /**
     * Returns a secured DocumentBuilderFactory instance
     *
     * @return DocumentBuilderFactory
     */
    public static DocumentBuilderFactory getSecuredDocumentBuilder() {

        org.apache.xerces.impl.Constants Constants = null;
        DocumentBuilderFactory dbf = DocumentBuilderFactory.newInstance();
        dbf.setNamespaceAware(true);
        dbf.setXIncludeAware(false);
        dbf.setExpandEntityReferences(false);
        try {
            dbf.setFeature(Constants.SAX_FEATURE_PREFIX + Constants.EXTERNAL_GENERAL_ENTITIES_FEATURE, false);
            dbf.setFeature(Constants.SAX_FEATURE_PREFIX + Constants.EXTERNAL_PARAMETER_ENTITIES_FEATURE, false);
            dbf.setFeature(Constants.XERCES_FEATURE_PREFIX + Constants.LOAD_EXTERNAL_DTD_FEATURE, false);
        } catch (ParserConfigurationException e) {
            log.error(
                    "Failed to load XML Processor Feature " + Constants.EXTERNAL_GENERAL_ENTITIES_FEATURE + " or " +
                            Constants.EXTERNAL_PARAMETER_ENTITIES_FEATURE + " or " + Constants.LOAD_EXTERNAL_DTD_FEATURE);
        }

        SecurityManager securityManager = new SecurityManager();
        securityManager.setEntityExpansionLimit(ENTITY_EXPANSION_LIMIT);
        dbf.setAttribute(Constants.XERCES_PROPERTY_PREFIX + Constants.SECURITY_MANAGER_PROPERTY, securityManager);

        return dbf;
    }

    /**
     * Logs an audit message on actions performed on entities (APIs, Applications, etc). The log is printed in the
     * following JSON format
     * {
     * "typ": "API",
     * "action": "update",
     * "performedBy": "admin@carbon.super",
     * "info": {
     * "name": "Twitter",
     * "context": "/twitter",
     * "version": "1.0.0",
     * "provider": "nuwan"
     * }
     * }
     *
     * @param entityType  - The entity type. Ex: API, Application
     * @param entityInfo  - The details of the entity. Ex: API Name, Context
     * @param action      - The type of action performed. Ex: Create, Update
     * @param performedBy - The user who performs the action.
     */
    public static void logAuditMessage(String entityType, String entityInfo, String action, String performedBy) {
        JSONObject jsonObject = new JSONObject();
        jsonObject.put("typ", entityType);
        jsonObject.put("action", action);
        jsonObject.put("performedBy", performedBy);
        jsonObject.put("info", entityInfo);
        audit.info(jsonObject.toString());
    }

    public static int getPortOffset() {
        ServerConfiguration carbonConfig = ServerConfiguration.getInstance();
        String portOffset = System.getProperty(APIConstants.PORT_OFFSET_SYSTEM_VAR,
                carbonConfig.getFirstProperty(APIConstants.PORT_OFFSET_CONFIG));
        try {
            if ((portOffset != null)) {
                return Integer.parseInt(portOffset.trim());
            } else {
                return 0;
            }
        } catch (NumberFormatException e) {
            log.error("Invalid Port Offset: " + portOffset + ". Default value 0 will be used.", e);
            return 0;
        }
    }

    public static boolean isQueryParamDataPublishingEnabled() {
        return ServiceReferenceHolder.getInstance().getAPIManagerConfigurationService().getAPIManagerConfiguration().
                getThrottleProperties().isEnableQueryParamConditions();
    }

    public static boolean isHeaderDataPublishingEnabled() {
        return ServiceReferenceHolder.getInstance().getAPIManagerConfigurationService().getAPIManagerConfiguration().
                getThrottleProperties().isEnableHeaderConditions();
    }

    public static boolean isJwtTokenPublishingEnabled() {
        return ServiceReferenceHolder.getInstance().getAPIManagerConfigurationService().getAPIManagerConfiguration().
                getThrottleProperties().isEnableJwtConditions();
    }

    public static String getAnalyticsServerURL() {
        return ServiceReferenceHolder.getInstance().getAPIManagerConfigurationService().getAPIAnalyticsConfiguration().
                getDasServerUrl();
    }

    public static String getAnalyticsServerUserName() {
        return ServiceReferenceHolder.getInstance().getAPIManagerConfigurationService().getAPIAnalyticsConfiguration().
                getDasReceiverServerUser();
    }

    public static String getAnalyticsServerPassword() {
        return ServiceReferenceHolder.getInstance().getAPIManagerConfigurationService().getAPIAnalyticsConfiguration().
                getDasReceiverServerPassword();
    }

    /**
     * Create the Cache object from the given parameters
     * @param cacheManagerName - Name of the Cache Manager
     * @param cacheName - Name of the Cache
     * @param modifiedExp - Value of the MODIFIED Expiry Type
     * @param accessExp - Value of the ACCESSED Expiry Type
     * @return - The cache object
     */
    public static Cache getCache(final String cacheManagerName, final String cacheName, final long modifiedExp,
                          final long accessExp){

        return Caching.getCacheManager(
                cacheManagerName).createCacheBuilder(cacheName).
                setExpiry(CacheConfiguration.ExpiryType.MODIFIED, new CacheConfiguration.Duration(TimeUnit.SECONDS,
                        modifiedExp)).
                setExpiry(CacheConfiguration.ExpiryType.ACCESSED, new CacheConfiguration.Duration(TimeUnit.SECONDS,
                        accessExp)).setStoreByValue(false).build();
    }
}<|MERGE_RESOLUTION|>--- conflicted
+++ resolved
@@ -5971,13 +5971,8 @@
                     policyString = policyBuilder.getThrottlePolicyForAppLevel(applicationPolicy);
                     String policyFile = applicationPolicy.getTenantDomain() + "_" + PolicyConstants.POLICY_LEVEL_APP +
                             "_" + applicationPolicy.getPolicyName();
-<<<<<<< HEAD
                     if(!APIConstants.DEFAULT_APP_POLICY_UNLIMITED.equalsIgnoreCase(policyName)) {
                         deploymentManager.deployPolicyToGlobalCEP(policyString);
-=======
-                    if (!APIConstants.DEFAULT_APP_POLICY_UNLIMITED.equalsIgnoreCase(policyName)) {
-                        deploymentManager.deployPolicyToGlobalCEP(policyFile, policyString);
->>>>>>> 6d603a20
                     }
                     apiMgtDAO.setPolicyDeploymentStatus(PolicyConstants.POLICY_LEVEL_APP, applicationPolicy.getPolicyName(),
                             applicationPolicy.getTenantId(), true);
@@ -6034,17 +6029,10 @@
                 String policyString;
                 try {
                     policyString = policyBuilder.getThrottlePolicyForSubscriptionLevel(subscriptionPolicy);
-<<<<<<< HEAD
                     String policyFile = subscriptionPolicy.getTenantDomain() + "_" +PolicyConstants.POLICY_LEVEL_SUB +
                                                                                 "_" + subscriptionPolicy.getPolicyName();
                     if(!APIConstants.DEFAULT_SUB_POLICY_UNLIMITED.equalsIgnoreCase(policyName)) {
                         deploymentManager.deployPolicyToGlobalCEP(policyString);
-=======
-                    String policyFile = subscriptionPolicy.getTenantDomain() + "_" + PolicyConstants.POLICY_LEVEL_SUB +
-                            "_" + subscriptionPolicy.getPolicyName();
-                    if (!APIConstants.DEFAULT_SUB_POLICY_UNLIMITED.equalsIgnoreCase(policyName)) {
-                        deploymentManager.deployPolicyToGlobalCEP(policyFile, policyString);
->>>>>>> 6d603a20
                     }
                     apiMgtDAO.setPolicyDeploymentStatus(PolicyConstants.POLICY_LEVEL_SUB, subscriptionPolicy.getPolicyName(),
                             subscriptionPolicy.getTenantId(), true);
@@ -6098,17 +6086,10 @@
                 String policyString;
                 try {
                     policyString = policyBuilder.getThrottlePolicyForAPILevelDefault(apiPolicy);
-<<<<<<< HEAD
                     String policyFile = apiPolicy.getTenantDomain() + "_" +PolicyConstants.POLICY_LEVEL_API +
                                         "_" + apiPolicy.getPolicyName() + "_default";
                     if(!APIConstants.DEFAULT_API_POLICY_UNLIMITED.equalsIgnoreCase(policyName)) {
                         deploymentManager.deployPolicyToGlobalCEP(policyString);
-=======
-                    String policyFile = apiPolicy.getTenantDomain() + "_" + PolicyConstants.POLICY_LEVEL_API +
-                            "_" + apiPolicy.getPolicyName() + "_default";
-                    if (!APIConstants.DEFAULT_API_POLICY_UNLIMITED.equalsIgnoreCase(policyName)) {
-                        deploymentManager.deployPolicyToGlobalCEP(policyFile, policyString);
->>>>>>> 6d603a20
                     }
                     apiMgtDAO.setPolicyDeploymentStatus(PolicyConstants.POLICY_LEVEL_API, apiPolicy.getPolicyName(),
                             apiPolicy.getTenantId(), true);
