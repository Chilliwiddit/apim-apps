/*
*  Copyright (c) 2005-2011, WSO2 Inc. (http://www.wso2.org) All Rights Reserved.
*
*  WSO2 Inc. licenses this file to you under the Apache License,
*  Version 2.0 (the "License"); you may not use this file except
*  in compliance with the License.
*  You may obtain a copy of the License at
*
*    http://www.apache.org/licenses/LICENSE-2.0
*
* Unless required by applicable law or agreed to in writing,
* software distributed under the License is distributed on an
* "AS IS" BASIS, WITHOUT WARRANTIES OR CONDITIONS OF ANY
* KIND, either express or implied.  See the License for the
* specific language governing permissions and limitations
* under the License.
*/

package org.wso2.carbon.apimgt.impl.utils;

import com.google.gson.Gson;

import org.apache.axis2.engine.AxisConfiguration;
import org.apache.axis2.util.JavaUtils;
import org.apache.commons.io.FileUtils;
import org.apache.commons.lang.ArrayUtils;
import org.apache.http.HttpHeaders;
import org.json.simple.JSONArray;
import org.json.simple.JSONObject;
import org.apache.axiom.om.OMElement;
import org.apache.axiom.om.impl.builder.StAXOMBuilder;
import org.apache.axiom.om.util.AXIOMUtil;
import org.apache.axis2.Constants;
import org.apache.axis2.client.Options;
import org.apache.axis2.client.ServiceClient;
import org.apache.axis2.context.ConfigurationContext;
import org.apache.axis2.transport.http.HTTPConstants;
import org.apache.commons.codec.binary.Base64;
import org.apache.commons.io.IOUtils;
import org.apache.commons.logging.Log;
import org.apache.commons.logging.LogFactory;
import org.apache.http.client.HttpClient;
import org.apache.http.conn.scheme.PlainSocketFactory;
import org.apache.http.conn.scheme.Scheme;
import org.apache.http.conn.scheme.SchemeRegistry;
import org.apache.http.conn.ssl.SSLSocketFactory;
import org.apache.http.conn.ssl.X509HostnameVerifier;
import org.apache.http.impl.client.DefaultHttpClient;
import org.apache.http.impl.conn.tsccm.ThreadSafeClientConnManager;
import org.apache.http.params.BasicHttpParams;
import org.apache.http.params.HttpParams;
import org.apache.solr.common.SolrDocument;
import org.apache.solr.common.SolrDocumentList;
import org.apache.woden.WSDLException;
import org.apache.woden.WSDLFactory;
import org.apache.woden.WSDLReader;
import org.json.simple.parser.JSONParser;
import org.json.simple.parser.ParseException;
import org.w3c.dom.Document;
import org.wso2.carbon.CarbonConstants;
import org.wso2.carbon.apimgt.api.APIManagementException;
import org.wso2.carbon.apimgt.api.doc.model.APIDefinition;
import org.wso2.carbon.apimgt.api.doc.model.APIResource;
import org.wso2.carbon.apimgt.api.doc.model.Operation;
import org.wso2.carbon.apimgt.api.doc.model.Parameter;
import org.wso2.carbon.apimgt.api.model.API;
import org.wso2.carbon.apimgt.api.model.APIIdentifier;
import org.wso2.carbon.apimgt.api.model.APIPublisher;
import org.wso2.carbon.apimgt.api.model.APIStatus;
import org.wso2.carbon.apimgt.api.model.APIStore;
import org.wso2.carbon.apimgt.api.model.Application;
import org.wso2.carbon.apimgt.api.model.CORSConfiguration;
import org.wso2.carbon.apimgt.api.model.Documentation;
import org.wso2.carbon.apimgt.api.model.DocumentationType;
import org.wso2.carbon.apimgt.api.model.KeyManagerConfiguration;
import org.wso2.carbon.apimgt.api.model.Provider;
import org.wso2.carbon.apimgt.api.model.Scope;
import org.wso2.carbon.apimgt.api.model.Tier;
import org.wso2.carbon.apimgt.api.model.URITemplate;
import org.wso2.carbon.apimgt.impl.APIConstants;
import org.wso2.carbon.apimgt.impl.APIMRegistryServiceImpl;
import org.wso2.carbon.apimgt.impl.APIManagerConfiguration;
import org.wso2.carbon.apimgt.impl.clients.ApplicationManagementServiceClient;
import org.wso2.carbon.apimgt.impl.clients.OAuthAdminClient;
import org.wso2.carbon.apimgt.impl.dao.ApiMgtDAO;
import org.wso2.carbon.apimgt.impl.dto.APIKeyValidationInfoDTO;
import org.wso2.carbon.apimgt.impl.dto.Environment;
import org.wso2.carbon.apimgt.impl.factory.KeyManagerHolder;
import org.wso2.carbon.apimgt.impl.internal.APIManagerComponent;
import org.wso2.carbon.apimgt.impl.internal.ServiceReferenceHolder;
import org.wso2.carbon.apimgt.keymgt.client.SubscriberKeyMgtClient;
import org.wso2.carbon.bam.service.data.publisher.conf.EventingConfigData;
import org.wso2.carbon.bam.service.data.publisher.conf.RESTAPIConfigData;
import org.wso2.carbon.bam.service.data.publisher.services.ServiceDataPublisherAdmin;
import org.wso2.carbon.base.MultitenantConstants;
import org.wso2.carbon.base.ServerConfiguration;
import org.wso2.carbon.context.CarbonContext;
import org.wso2.carbon.context.PrivilegedCarbonContext;
import org.wso2.carbon.core.commons.stub.loggeduserinfo.ExceptionException;
import org.wso2.carbon.core.commons.stub.loggeduserinfo.LoggedUserInfo;
import org.wso2.carbon.core.commons.stub.loggeduserinfo.LoggedUserInfoAdminStub;
import org.wso2.carbon.core.multitenancy.utils.TenantAxisUtils;
import org.wso2.carbon.core.util.CryptoException;
import org.wso2.carbon.core.util.CryptoUtil;
import org.wso2.carbon.core.util.PermissionUpdateUtil;
import org.wso2.carbon.governance.api.common.dataobjects.GovernanceArtifact;
import org.wso2.carbon.governance.api.endpoints.EndpointManager;
import org.wso2.carbon.governance.api.endpoints.dataobjects.Endpoint;
import org.wso2.carbon.governance.api.exception.GovernanceException;
import org.wso2.carbon.governance.api.generic.GenericArtifactManager;
import org.wso2.carbon.governance.api.generic.dataobjects.GenericArtifact;
import org.wso2.carbon.governance.api.util.GovernanceConstants;
import org.wso2.carbon.governance.api.util.GovernanceUtils;
import org.wso2.carbon.identity.oauth.config.OAuthServerConfiguration;
import org.wso2.carbon.registry.core.ActionConstants;
import org.wso2.carbon.registry.core.Association;
import org.wso2.carbon.registry.core.Registry;
import org.wso2.carbon.registry.core.RegistryConstants;
import org.wso2.carbon.registry.core.Resource;
import org.wso2.carbon.registry.core.Tag;
import org.wso2.carbon.registry.core.config.Mount;
import org.wso2.carbon.registry.core.config.RegistryContext;
import org.wso2.carbon.registry.core.exceptions.RegistryException;
import org.wso2.carbon.registry.core.jdbc.realm.RegistryAuthorizationManager;
import org.wso2.carbon.registry.core.pagination.PaginationContext;
import org.wso2.carbon.registry.core.service.RegistryService;
import org.wso2.carbon.registry.core.service.TenantRegistryLoader;
import org.wso2.carbon.registry.core.session.UserRegistry;
import org.wso2.carbon.registry.core.utils.RegistryUtils;
import org.wso2.carbon.registry.indexing.indexer.IndexerException;
import org.wso2.carbon.registry.indexing.solr.SolrClient;
import org.wso2.carbon.user.api.Permission;
import org.wso2.carbon.user.api.RealmConfiguration;
import org.wso2.carbon.user.api.Tenant;
import org.wso2.carbon.user.api.UserStoreException;
import org.wso2.carbon.user.api.UserStoreManager;
import org.wso2.carbon.user.core.UserCoreConstants;
import org.wso2.carbon.user.core.UserRealm;
import org.wso2.carbon.user.core.config.RealmConfigXMLProcessor;
import org.wso2.carbon.user.core.service.RealmService;
import org.wso2.carbon.user.mgt.UserMgtConstants;
import org.wso2.carbon.utils.CarbonUtils;
import org.wso2.carbon.utils.ConfigurationContextService;
import org.wso2.carbon.utils.FileUtil;
import org.wso2.carbon.utils.NetworkUtils;
import org.wso2.carbon.utils.multitenancy.MultitenantUtils;
import org.xml.sax.SAXException;

import javax.cache.*;
import javax.xml.namespace.QName;
import javax.xml.parsers.DocumentBuilder;
import javax.xml.parsers.DocumentBuilderFactory;
import javax.xml.parsers.ParserConfigurationException;
import javax.xml.stream.XMLInputFactory;
import javax.xml.stream.XMLStreamException;
import javax.xml.stream.XMLStreamReader;

import java.io.BufferedReader;
import java.io.File;
import java.io.FileInputStream;
import java.io.FilenameFilter;
import java.io.IOException;
import java.io.InputStream;
import java.io.InputStreamReader;
import java.math.BigDecimal;
import java.math.RoundingMode;
import java.net.Inet4Address;
import java.net.InetAddress;
import java.net.MalformedURLException;
import java.net.NetworkInterface;
import java.net.SocketException;
import java.net.URL;
import java.nio.charset.Charset;
import java.rmi.RemoteException;
import java.util.ArrayList;
import java.util.Arrays;
import java.util.Collections;
import java.util.Enumeration;
import java.util.HashMap;
import java.util.HashSet;
import java.util.Iterator;
import java.util.LinkedHashSet;
import java.util.List;
import java.util.Map;
import java.util.Map.Entry;
import java.util.Set;
import java.util.SortedSet;
import java.util.TreeMap;
import java.util.TreeSet;
import java.util.concurrent.TimeUnit;

/**
 * This class contains the utility methods used by the implementations of APIManager, APIProvider
 * and APIConsumer interfaces.
 */
public final class APIUtil {

    private static final Log log = LogFactory.getLog(APIUtil.class);

    private static boolean isContextCacheInitialized = false;

    private static final String DESCRIPTION = "Allows [1] request(s) per minute.";

    private static final int DEFAULT_TENANT_IDLE_MINS = 30;
    private static long tenantIdleTimeMillis;
    private static Set<String> currentLoadingTenants = new HashSet<String>();

    private static volatile Set<String> whiteListedScopes;

    //Need tenantIdleTime to check whether the tenant is in idle state in loadTenantConfig method
    static {
        tenantIdleTimeMillis =
                Long.parseLong(System.getProperty(
                        org.wso2.carbon.utils.multitenancy.MultitenantConstants.TENANT_IDLE_TIME,
                        String.valueOf(DEFAULT_TENANT_IDLE_MINS)))
                        * 60 * 1000;
    }

    private static String hostAddress = null;

    /**
     * This method used to get API from governance artifact
     *
     * @param artifact API artifact
     * @param registry Registry
     * @return API
     * @throws APIManagementException if failed to get API from artifact
     */
    public static API getAPI(GovernanceArtifact artifact, Registry registry)
            throws APIManagementException {

        API api;
        try {
            String providerName = artifact.getAttribute(APIConstants.API_OVERVIEW_PROVIDER);
            String apiName = artifact.getAttribute(APIConstants.API_OVERVIEW_NAME);
            String apiVersion = artifact.getAttribute(APIConstants.API_OVERVIEW_VERSION);
            APIIdentifier apiIdentifier = new APIIdentifier(providerName, apiName, apiVersion);
            int apiId = ApiMgtDAO.getInstance().getAPIID(apiIdentifier, null);

            if (apiId == -1) {
                return null;
            }
            api = new API(apiIdentifier);
            // set rating
            String artifactPath = GovernanceUtils.getArtifactPath(registry, artifact.getId());


            api.setRating(getAverageRating(apiId));
            //set description
            api.setDescription(artifact.getAttribute(APIConstants.API_OVERVIEW_DESCRIPTION));
            //set last access time
            api.setLastUpdated(registry.get(artifactPath).getLastModified());
            //set uuid
            api.setUUID(artifact.getId());
            // set url
            api.setStatus(getApiStatus(artifact.getAttribute(APIConstants.API_OVERVIEW_STATUS)));
            api.setThumbnailUrl(artifact.getAttribute(APIConstants.API_OVERVIEW_THUMBNAIL_URL));
            api.setWsdlUrl(artifact.getAttribute(APIConstants.API_OVERVIEW_WSDL));
            api.setWadlUrl(artifact.getAttribute(APIConstants.API_OVERVIEW_WADL));
            api.setTechnicalOwner(artifact.getAttribute(APIConstants.API_OVERVIEW_TEC_OWNER));
            api.setTechnicalOwnerEmail(artifact.getAttribute(APIConstants.API_OVERVIEW_TEC_OWNER_EMAIL));
            api.setBusinessOwner(artifact.getAttribute(APIConstants.API_OVERVIEW_BUSS_OWNER));
            api.setBusinessOwnerEmail(artifact.getAttribute(APIConstants.API_OVERVIEW_BUSS_OWNER_EMAIL));
            api.setVisibility(artifact.getAttribute(APIConstants.API_OVERVIEW_VISIBILITY));
            api.setVisibleRoles(artifact.getAttribute(APIConstants.API_OVERVIEW_VISIBLE_ROLES));
            api.setVisibleTenants(artifact.getAttribute(APIConstants.API_OVERVIEW_VISIBLE_TENANTS));
            api.setEndpointSecured(Boolean.parseBoolean(artifact.getAttribute(APIConstants.API_OVERVIEW_ENDPOINT_SECURED)));
            api.setEndpointAuthDigest(Boolean.parseBoolean(artifact.getAttribute(APIConstants.API_OVERVIEW_ENDPOINT_AUTH_DIGEST)));
            api.setEndpointUTUsername(artifact.getAttribute(APIConstants.API_OVERVIEW_ENDPOINT_USERNAME));
            api.setEndpointUTPassword(artifact.getAttribute(APIConstants.API_OVERVIEW_ENDPOINT_PASSWORD));
            api.setTransports(artifact.getAttribute(APIConstants.API_OVERVIEW_TRANSPORTS));
            api.setInSequence(artifact.getAttribute(APIConstants.API_OVERVIEW_INSEQUENCE));
            api.setOutSequence(artifact.getAttribute(APIConstants.API_OVERVIEW_OUTSEQUENCE));
            api.setFaultSequence(artifact.getAttribute(APIConstants.API_OVERVIEW_FAULTSEQUENCE));
            api.setResponseCache(artifact.getAttribute(APIConstants.API_OVERVIEW_RESPONSE_CACHING));
            api.setImplementation(artifact.getAttribute(APIConstants.PROTOTYPE_OVERVIEW_IMPLEMENTATION));
            api.setProductionMaxTps(artifact.getAttribute(APIConstants.API_PRODUCTION_THROTTLE_MAXTPS));

            int cacheTimeout = APIConstants.API_RESPONSE_CACHE_TIMEOUT;
            try {
                cacheTimeout = Integer.parseInt(artifact.getAttribute(APIConstants.API_OVERVIEW_CACHE_TIMEOUT));
            } catch (NumberFormatException e) {
                //ignore
            }

            api.setCacheTimeout(cacheTimeout);

            api.setEndpointConfig(artifact.getAttribute(APIConstants.API_OVERVIEW_ENDPOINT_CONFIG));

            api.setRedirectURL(artifact.getAttribute(APIConstants.API_OVERVIEW_REDIRECT_URL));
            api.setApiOwner(artifact.getAttribute(APIConstants.API_OVERVIEW_OWNER));
            api.setAdvertiseOnly(Boolean.parseBoolean(artifact.getAttribute(APIConstants.API_OVERVIEW_ADVERTISE_ONLY)));

            api.setSubscriptionAvailability(artifact.getAttribute(APIConstants.API_OVERVIEW_SUBSCRIPTION_AVAILABILITY));
            api.setSubscriptionAvailableTenants(artifact.getAttribute(APIConstants.API_OVERVIEW_SUBSCRIPTION_AVAILABLE_TENANTS));

            api.setDestinationStatsEnabled(artifact.getAttribute(APIConstants.API_OVERVIEW_DESTINATION_BASED_STATS_ENABLED));

            String tenantDomainName = MultitenantUtils.getTenantDomain(replaceEmailDomainBack(providerName));
            int tenantId = ServiceReferenceHolder.getInstance().getRealmService().getTenantManager()
                    .getTenantId(tenantDomainName);

            Set<Tier> availableTier = new HashSet<Tier>();
            String tiers = artifact.getAttribute(APIConstants.API_OVERVIEW_TIER);
            Map<String, Tier> definedTiers = getTiers(tenantId);
            if (tiers != null && !"".equals(tiers)) {
                String[] tierNames = tiers.split("\\|\\|");
                for (String tierName : tierNames) {
                    Tier definedTier = definedTiers.get(tierName);
                    if (definedTier != null) {
                        availableTier.add(definedTier);
                    } else {
                        log.warn("Unknown tier: " + tierName + " found on API: " + apiName);
                    }
                }
            }
            api.addAvailableTiers(availableTier);
            api.setMonetizationCategory(getAPIMonetizationCategory(availableTier, tenantDomainName));
            api.setContext(artifact.getAttribute(APIConstants.API_OVERVIEW_CONTEXT));
            // We set the context template here
            api.setContextTemplate(artifact.getAttribute(APIConstants.API_OVERVIEW_CONTEXT_TEMPLATE));
            api.setLatest(Boolean.parseBoolean(artifact.getAttribute(APIConstants.API_OVERVIEW_IS_LATEST)));


            Set<URITemplate> uriTemplates = new LinkedHashSet<URITemplate>();
            List<String> uriTemplateNames = new ArrayList<String>();

            Set<Scope> scopes = ApiMgtDAO.getInstance().getAPIScopes(api.getId());
            api.setScopes(scopes);

            HashMap<String, String> urlPatternsSet;
            urlPatternsSet = ApiMgtDAO.getInstance().getURITemplatesPerAPIAsString(api.getId());

            HashMap<String, String> resourceScopesMap;
            resourceScopesMap = ApiMgtDAO.getInstance().getResourceToScopeMapping(api.getId());

            Set<String> urlPatternsKeySet = urlPatternsSet.keySet();
            String resourceScopeKey;
            for (String urlPattern : urlPatternsKeySet) {
                URITemplate uriTemplate = new URITemplate();
                String[] urlPatternComponents = urlPattern.split("::");
                String uTemplate = (urlPatternComponents.length >= 1) ? urlPatternComponents[0] : null;
                String method = (urlPatternComponents.length >= 2) ? urlPatternComponents[1] : null;
                String authType = (urlPatternComponents.length >= 3) ? urlPatternComponents[2] : null;
                String throttlingTier = (urlPatternComponents.length >= 4) ? urlPatternComponents[3] : null;
                String mediationScript = (urlPatternComponents.length >= 5) ? urlPatternComponents[4] : null;
                uriTemplate.setHTTPVerb(method);
                uriTemplate.setAuthType(authType);
                uriTemplate.setThrottlingTier(throttlingTier);
                uriTemplate.setHttpVerbs(method);
                uriTemplate.setAuthTypes(authType);
                uriTemplate.setUriTemplate(uTemplate);
                uriTemplate.setResourceURI(api.getUrl());
                uriTemplate.setResourceSandboxURI(api.getSandboxUrl());
                uriTemplate.setThrottlingTiers(throttlingTier);
                uriTemplate.setMediationScript(mediationScript);
                resourceScopeKey = APIUtil.getResourceKey(api.getContext(), apiVersion, uTemplate, method);
                uriTemplate.setScopes(findScopeByKey(scopes, resourceScopesMap.get(resourceScopeKey)));
                //Checking for duplicate uri template names
                if (uriTemplateNames.contains(uTemplate)) {
                    for (URITemplate tmp : uriTemplates) {
                        if (uTemplate.equals(tmp.getUriTemplate())) {
                            tmp.setHttpVerbs(method);
                            tmp.setAuthTypes(authType);
                            tmp.setThrottlingTiers(throttlingTier);
                            resourceScopeKey = APIUtil.getResourceKey(api.getContext(), apiVersion, uTemplate, method);
                            tmp.setScopes(findScopeByKey(scopes, resourceScopesMap.get(resourceScopeKey)));
                            break;
                        }
                    }
                } else {
                    uriTemplates.add(uriTemplate);
                }
                uriTemplateNames.add(uTemplate);
            }
            api.setUriTemplates(uriTemplates);
            api.setAsDefaultVersion(Boolean.parseBoolean(artifact.getAttribute(APIConstants.API_OVERVIEW_IS_DEFAULT_VERSION)));
            Set<String> tags = new HashSet<String>();
            Tag[] tag = registry.getTags(artifactPath);
            for (Tag tag1 : tag) {
                tags.add(tag1.getTagName());
            }
            api.addTags(tags);
            api.setLastUpdated(registry.get(artifactPath).getLastModified());
            api.setImplementation(artifact.getAttribute(APIConstants.PROTOTYPE_OVERVIEW_IMPLEMENTATION));
            String environments = artifact.getAttribute(APIConstants.API_OVERVIEW_ENVIRONMENTS);
            api.setEnvironments(extractEnvironmentsForAPI(environments));
            api.setCorsConfiguration(getCorsConfigurationFromArtifact(artifact));

        } catch (GovernanceException e) {
            String msg = "Failed to get API for artifact ";
            throw new APIManagementException(msg, e);
        } catch (RegistryException e) {
            String msg = "Failed to get LastAccess time or Rating";
            throw new APIManagementException(msg, e);
        } catch (UserStoreException e) {
            String msg = "Failed to get User Realm of API Provider";
            throw new APIManagementException(msg, e);
        }
        return api;
    }

    /**
     * This Method is different from getAPI method, as this one returns
     * URLTemplates without aggregating duplicates. This is to be used for building synapse config.
     *
     * @param artifact
     * @param registry
     * @return API
     * @throws org.wso2.carbon.apimgt.api.APIManagementException
     */
    public static API getAPIForPublishing(GovernanceArtifact artifact, Registry registry)
            throws APIManagementException {

        API api;
        try {
            String providerName = artifact.getAttribute(APIConstants.API_OVERVIEW_PROVIDER);
            String apiName = artifact.getAttribute(APIConstants.API_OVERVIEW_NAME);
            String apiVersion = artifact.getAttribute(APIConstants.API_OVERVIEW_VERSION);
            APIIdentifier apiIdentifier = new APIIdentifier(providerName, apiName, apiVersion);
            int apiId = ApiMgtDAO.getInstance().getAPIID(apiIdentifier, null);

            if (apiId == -1) {
                return null;
            }

            api = new API(apiIdentifier);
            //set uuid
            api.setUUID(artifact.getId());
            // set rating
            String artifactPath = GovernanceUtils.getArtifactPath(registry, artifact.getId());

            api.setRating(getAverageRating(apiId));
            //set description
            api.setDescription(artifact.getAttribute(APIConstants.API_OVERVIEW_DESCRIPTION));
            //set last access time
            api.setLastUpdated(registry.get(artifactPath).getLastModified());
            // set url
            api.setStatus(getApiStatus(artifact.getAttribute(APIConstants.API_OVERVIEW_STATUS)));
            api.setThumbnailUrl(artifact.getAttribute(APIConstants.API_OVERVIEW_THUMBNAIL_URL));
            api.setWsdlUrl(artifact.getAttribute(APIConstants.API_OVERVIEW_WSDL));
            api.setWadlUrl(artifact.getAttribute(APIConstants.API_OVERVIEW_WADL));
            api.setTechnicalOwner(artifact.getAttribute(APIConstants.API_OVERVIEW_TEC_OWNER));
            api.setTechnicalOwnerEmail(artifact.getAttribute(APIConstants.API_OVERVIEW_TEC_OWNER_EMAIL));
            api.setBusinessOwner(artifact.getAttribute(APIConstants.API_OVERVIEW_BUSS_OWNER));
            api.setBusinessOwnerEmail(artifact.getAttribute(APIConstants.API_OVERVIEW_BUSS_OWNER_EMAIL));
            api.setVisibility(artifact.getAttribute(APIConstants.API_OVERVIEW_VISIBILITY));
            api.setVisibleRoles(artifact.getAttribute(APIConstants.API_OVERVIEW_VISIBLE_ROLES));
            api.setVisibleTenants(artifact.getAttribute(APIConstants.API_OVERVIEW_VISIBLE_TENANTS));
            api.setEndpointSecured(Boolean.parseBoolean(artifact.getAttribute(APIConstants.API_OVERVIEW_ENDPOINT_SECURED)));
            api.setEndpointAuthDigest(Boolean.parseBoolean(artifact.getAttribute(APIConstants.API_OVERVIEW_ENDPOINT_AUTH_DIGEST)));
            api.setEndpointUTUsername(artifact.getAttribute(APIConstants.API_OVERVIEW_ENDPOINT_USERNAME));
            api.setEndpointUTPassword(artifact.getAttribute(APIConstants.API_OVERVIEW_ENDPOINT_PASSWORD));
            api.setTransports(artifact.getAttribute(APIConstants.API_OVERVIEW_TRANSPORTS));
            api.setInSequence(artifact.getAttribute(APIConstants.API_OVERVIEW_INSEQUENCE));
            api.setOutSequence(artifact.getAttribute(APIConstants.API_OVERVIEW_OUTSEQUENCE));
            api.setFaultSequence(artifact.getAttribute(APIConstants.API_OVERVIEW_FAULTSEQUENCE));
            api.setResponseCache(artifact.getAttribute(APIConstants.API_OVERVIEW_RESPONSE_CACHING));
            api.setImplementation(artifact.getAttribute(APIConstants.PROTOTYPE_OVERVIEW_IMPLEMENTATION));

            api.setProductionMaxTps(artifact.getAttribute(APIConstants.API_PRODUCTION_THROTTLE_MAXTPS));
            api.setSandboxMaxTps(artifact.getAttribute(APIConstants.API_SANDBOX_THROTTLE_MAXTPS));

            int cacheTimeout = APIConstants.API_RESPONSE_CACHE_TIMEOUT;
            try {
                String strCacheTimeout = artifact.getAttribute(APIConstants.API_OVERVIEW_CACHE_TIMEOUT);
                if (strCacheTimeout != null && !strCacheTimeout.isEmpty()) {
                    cacheTimeout = Integer.parseInt(strCacheTimeout);
                }
            } catch (NumberFormatException e) {
                if (log.isWarnEnabled()) {
                    log.warn("Error while retrieving cache timeout from the registry for " + apiIdentifier);
                }
                // ignore the exception and use default cache timeout value
            }

            api.setCacheTimeout(cacheTimeout);

            api.setEndpointConfig(artifact.getAttribute(APIConstants.API_OVERVIEW_ENDPOINT_CONFIG));

            api.setRedirectURL(artifact.getAttribute(APIConstants.API_OVERVIEW_REDIRECT_URL));
            api.setApiOwner(artifact.getAttribute(APIConstants.API_OVERVIEW_OWNER));
            api.setAdvertiseOnly(Boolean.parseBoolean(artifact.getAttribute(APIConstants.API_OVERVIEW_ADVERTISE_ONLY)));

            api.setSubscriptionAvailability(artifact.getAttribute(APIConstants.API_OVERVIEW_SUBSCRIPTION_AVAILABILITY));
            api.setSubscriptionAvailableTenants(artifact.getAttribute(APIConstants.API_OVERVIEW_SUBSCRIPTION_AVAILABLE_TENANTS));

            api.setDestinationStatsEnabled(artifact.getAttribute(APIConstants.API_OVERVIEW_DESTINATION_BASED_STATS_ENABLED));

            String tenantDomainName = MultitenantUtils.getTenantDomain(replaceEmailDomainBack(providerName));
            int tenantId = ServiceReferenceHolder.getInstance().getRealmService().getTenantManager()
                    .getTenantId(tenantDomainName);

            Set<Tier> availableTier = new HashSet<Tier>();
            String tiers = artifact.getAttribute(APIConstants.API_OVERVIEW_TIER);
            Map<String, Tier> definedTiers = getTiers(tenantId);
            if (tiers != null && !"".equals(tiers)) {
                String[] tierNames = tiers.split("\\|\\|");
                for (String tierName : tierNames) {
                    Tier definedTier = definedTiers.get(tierName);
                    if (definedTier != null) {
                        availableTier.add(definedTier);
                    } else {
                        log.warn("Unknown tier: " + tierName + " found on API: " + apiName);
                    }
                }
            }
            api.addAvailableTiers(availableTier);
            // This contains the resolved context
            api.setContext(artifact.getAttribute(APIConstants.API_OVERVIEW_CONTEXT));
            // We set the context template here
            api.setContextTemplate(artifact.getAttribute(APIConstants.API_OVERVIEW_CONTEXT_TEMPLATE));
            api.setLatest(Boolean.parseBoolean(artifact.getAttribute(APIConstants.API_OVERVIEW_IS_LATEST)));


            Set<URITemplate> uriTemplates = new LinkedHashSet<URITemplate>();
            List<String> uriTemplateNames = new ArrayList<String>();

            Set<Scope> scopes = ApiMgtDAO.getInstance().getAPIScopes(api.getId());
            api.setScopes(scopes);

            HashMap<String, String> urlPatternsSet;
            urlPatternsSet = ApiMgtDAO.getInstance().getURITemplatesPerAPIAsString(api.getId());
            HashMap<String, String> resourceScopes;
            resourceScopes = ApiMgtDAO.getInstance().getResourceToScopeMapping(api.getId());

            Set<String> urlPatternsKeySet = urlPatternsSet.keySet();
            String resourceScopeKey;
            for (String urlPattern : urlPatternsKeySet) {
                URITemplate uriTemplate = new URITemplate();
                String[] urlPatternComponents = urlPattern.split("::");
                String uTemplate = (urlPatternComponents.length >= 1) ? urlPatternComponents[0] : null;
                String method = (urlPatternComponents.length >= 2) ? urlPatternComponents[1] : null;
                String authType = (urlPatternComponents.length >= 3) ? urlPatternComponents[2] : null;
                String throttlingTier = (urlPatternComponents.length >= 4) ? urlPatternComponents[3] : null;
                String mediationScript = (urlPatternComponents.length >= 5) ? urlPatternComponents[4] : null;
                uriTemplate.setHTTPVerb(method);
                uriTemplate.setAuthType(authType);
                uriTemplate.setThrottlingTier(throttlingTier);
                uriTemplate.setHttpVerbs(method);
                uriTemplate.setAuthTypes(authType);
                uriTemplate.setUriTemplate(uTemplate);
                uriTemplate.setResourceURI(api.getUrl());
                uriTemplate.setResourceSandboxURI(api.getSandboxUrl());
                uriTemplate.setThrottlingTiers(throttlingTier);
                uriTemplate.setMediationScript(mediationScript);
                uriTemplate.setMediationScripts(method, mediationScript);
                resourceScopeKey = APIUtil.getResourceKey(api.getContext(), apiVersion, uTemplate, method);
                uriTemplate.setScopes(findScopeByKey(scopes, resourceScopes.get(resourceScopeKey)));
                //Checking for duplicate uri template names

                if (uriTemplateNames.contains(uTemplate)) {
                    for (URITemplate tmp : uriTemplates) {
                        if (uTemplate.equals(tmp.getUriTemplate())) {
                            tmp.setHttpVerbs(method);
                            tmp.setAuthTypes(authType);
                            tmp.setThrottlingTiers(throttlingTier);
                            tmp.setMediationScripts(method, mediationScript);
                            resourceScopeKey = APIUtil.getResourceKey(api.getContext(), apiVersion, uTemplate, method);
                            tmp.setScopes(findScopeByKey(scopes, resourceScopes.get(resourceScopeKey)));
                            break;
                        }
                    }
                } else {
                    uriTemplates.add(uriTemplate);
                }
                uriTemplateNames.add(uTemplate);
            }

            if (APIConstants.IMPLEMENTATION_TYPE_INLINE.equalsIgnoreCase(api.getImplementation())) {
                for (URITemplate template : uriTemplates) {
                    template.setMediationScript(template.getAggregatedMediationScript());
                }
            }

            api.setUriTemplates(uriTemplates);
            api.setAsDefaultVersion(Boolean.parseBoolean(artifact.getAttribute(APIConstants.API_OVERVIEW_IS_DEFAULT_VERSION)));
            Set<String> tags = new HashSet<String>();
            Tag[] tag = registry.getTags(artifactPath);
            for (Tag tag1 : tag) {
                tags.add(tag1.getTagName());
            }
            api.addTags(tags);
            api.setLastUpdated(registry.get(artifactPath).getLastModified());
            api.setImplementation(artifact.getAttribute(APIConstants.PROTOTYPE_OVERVIEW_IMPLEMENTATION));
            String environments = artifact.getAttribute(APIConstants.API_OVERVIEW_ENVIRONMENTS);
            api.setEnvironments(extractEnvironmentsForAPI(environments));
            api.setCorsConfiguration(getCorsConfigurationFromArtifact(artifact));

        } catch (GovernanceException e) {
            String msg = "Failed to get API for artifact ";
            throw new APIManagementException(msg, e);
        } catch (RegistryException e) {
            String msg = "Failed to get LastAccess time or Rating";
            throw new APIManagementException(msg, e);
        } catch (UserStoreException e) {
            String msg = "Failed to get User Realm of API Provider";
            throw new APIManagementException(msg, e);
        }
        return api;
    }


    public static API getAPI(GovernanceArtifact artifact)
            throws APIManagementException {

        API api;
        try {
            String providerName = artifact.getAttribute(APIConstants.API_OVERVIEW_PROVIDER);
            String apiName = artifact.getAttribute(APIConstants.API_OVERVIEW_NAME);
            String apiVersion = artifact.getAttribute(APIConstants.API_OVERVIEW_VERSION);
            APIIdentifier apiIdentifier = new APIIdentifier(providerName, apiName, apiVersion);
            api = new API(apiIdentifier);
            int apiId = ApiMgtDAO.getInstance().getAPIID(apiIdentifier, null);
            if (apiId == -1) {
                return null;
            }
            //set uuid
            api.setUUID(artifact.getId());
            api.setRating(getAverageRating(apiId));
            api.setThumbnailUrl(artifact.getAttribute(APIConstants.API_OVERVIEW_THUMBNAIL_URL));
            api.setStatus(getApiStatus(artifact.getAttribute(APIConstants.API_OVERVIEW_STATUS)));
            api.setContext(artifact.getAttribute(APIConstants.API_OVERVIEW_CONTEXT));
            api.setVisibility(artifact.getAttribute(APIConstants.API_OVERVIEW_VISIBILITY));
            api.setVisibleRoles(artifact.getAttribute(APIConstants.API_OVERVIEW_VISIBLE_ROLES));
            api.setVisibleTenants(artifact.getAttribute(APIConstants.API_OVERVIEW_VISIBLE_TENANTS));
            api.setTransports(artifact.getAttribute(APIConstants.API_OVERVIEW_TRANSPORTS));
            api.setInSequence(artifact.getAttribute(APIConstants.API_OVERVIEW_INSEQUENCE));
            api.setOutSequence(artifact.getAttribute(APIConstants.API_OVERVIEW_OUTSEQUENCE));
            api.setFaultSequence(artifact.getAttribute(APIConstants.API_OVERVIEW_FAULTSEQUENCE));
            api.setDescription(artifact.getAttribute(APIConstants.API_OVERVIEW_DESCRIPTION));
            api.setResponseCache(artifact.getAttribute(APIConstants.API_OVERVIEW_RESPONSE_CACHING));

            int cacheTimeout = APIConstants.API_RESPONSE_CACHE_TIMEOUT;
            try {
                cacheTimeout = Integer.parseInt(artifact.getAttribute(APIConstants.API_OVERVIEW_CACHE_TIMEOUT));
            } catch (NumberFormatException e) {
                //ignore
            }
            api.setCacheTimeout(cacheTimeout);

            Set<Tier> availableTier = new HashSet<Tier>();
            String tiers = artifact.getAttribute(APIConstants.API_OVERVIEW_TIER);
            if (tiers != null) {                
                String[] tierNames = tiers.split("\\|\\|");
                for (String tierName : tierNames) {
                    Tier tier = new Tier(tierName);
                    availableTier.add(tier);

                }

                api.addAvailableTiers(availableTier);
                String tenantDomainName = MultitenantUtils.getTenantDomain(replaceEmailDomainBack(providerName));
                api.setMonetizationCategory(getAPIMonetizationCategory(availableTier, tenantDomainName));
            }

            api.setRedirectURL(artifact.getAttribute(APIConstants.API_OVERVIEW_REDIRECT_URL));
            api.setApiOwner(artifact.getAttribute(APIConstants.API_OVERVIEW_OWNER));
            api.setAdvertiseOnly(Boolean.parseBoolean(artifact.getAttribute(APIConstants.API_OVERVIEW_ADVERTISE_ONLY)));

            api.setEndpointConfig(artifact.getAttribute(APIConstants.API_OVERVIEW_ENDPOINT_CONFIG));

            api.setSubscriptionAvailability(artifact.getAttribute(APIConstants.API_OVERVIEW_SUBSCRIPTION_AVAILABILITY));
            api.setSubscriptionAvailableTenants(artifact.getAttribute(APIConstants.API_OVERVIEW_SUBSCRIPTION_AVAILABLE_TENANTS));

            api.setDestinationStatsEnabled(artifact.getAttribute(APIConstants.API_OVERVIEW_DESTINATION_BASED_STATS_ENABLED));
            api.setAsDefaultVersion(Boolean.parseBoolean(artifact.getAttribute(APIConstants.API_OVERVIEW_IS_DEFAULT_VERSION)));
            api.setImplementation(artifact.getAttribute(APIConstants.PROTOTYPE_OVERVIEW_IMPLEMENTATION));
            api.setTechnicalOwner(artifact.getAttribute(APIConstants.API_OVERVIEW_TEC_OWNER));
            api.setTechnicalOwnerEmail(artifact.getAttribute(APIConstants.API_OVERVIEW_TEC_OWNER_EMAIL));
            api.setBusinessOwner(artifact.getAttribute(APIConstants.API_OVERVIEW_BUSS_OWNER));
            api.setBusinessOwnerEmail(artifact.getAttribute(APIConstants.API_OVERVIEW_BUSS_OWNER_EMAIL));
            
            ArrayList<URITemplate> urlPatternsList;
            urlPatternsList = ApiMgtDAO.getInstance().getAllURITemplates(api.getContext(), api.getId().getVersion());
            Set<URITemplate> uriTemplates = new HashSet<URITemplate>(urlPatternsList);

            for (URITemplate uriTemplate : uriTemplates) {
                uriTemplate.setResourceURI(api.getUrl());
                uriTemplate.setResourceSandboxURI(api.getSandboxUrl());

            }
            api.setUriTemplates(uriTemplates);
            String environments = artifact.getAttribute(APIConstants.API_OVERVIEW_ENVIRONMENTS);
            api.setEnvironments(extractEnvironmentsForAPI(environments));
            api.setCorsConfiguration(getCorsConfigurationFromArtifact(artifact));
        } catch (GovernanceException e) {
            String msg = "Failed to get API from artifact ";
            throw new APIManagementException(msg, e);
        }
        return api;
    }

    /**
     * This method used to get Provider from provider artifact
     *
     * @param artifact provider artifact
     * @return Provider
     * @throws APIManagementException if failed to get Provider from provider artifact.
     */
    public static Provider getProvider(GenericArtifact artifact) throws APIManagementException {
        Provider provider;
        try {
            provider = new Provider(artifact.getAttribute(APIConstants.PROVIDER_OVERVIEW_NAME));
            provider.setDescription(artifact.getAttribute(APIConstants.PROVIDER_OVERVIEW_DESCRIPTION));
            provider.setEmail(artifact.getAttribute(APIConstants.PROVIDER_OVERVIEW_EMAIL));

        } catch (GovernanceException e) {
            String msg = "Failed to get provider ";
            log.error(msg, e);
            throw new APIManagementException(msg, e);
        }
        return provider;
    }

    /**
     * Returns a list of scopes when passed the Provider Name and Scope Key
     *
     * @param scopeKey
     * @param provider
     * @return
     * @throws APIManagementException
     */
    public static Set<Scope> getScopeByScopeKey(String scopeKey, String provider) throws APIManagementException {
        Set<Scope> scopeSet = null;
        String tenantDomainName = MultitenantUtils.getTenantDomain(replaceEmailDomainBack(provider));
        try {
            int tenantId = ServiceReferenceHolder.getInstance().getRealmService().getTenantManager()
                    .getTenantId(tenantDomainName);
            scopeSet = ApiMgtDAO.getInstance().getAPIScopesByScopeKey(scopeKey, tenantId);
        } catch (UserStoreException e) {
            String msg = "Error while retrieving Scopes";
            log.error(msg ,e);
            handleException(msg);
        }
        return scopeSet;
    }

    /**
     * Create Governance artifact from given attributes
     *
     * @param artifact initial governance artifact
     * @param api      API object with the attributes value
     * @return GenericArtifact
     * @throws org.wso2.carbon.apimgt.api.APIManagementException if failed to create API
     */
    public static GenericArtifact createAPIArtifactContent(GenericArtifact artifact, API api)
            throws APIManagementException {
        try {
            String apiStatus = api.getStatus().getStatus();
            artifact.setAttribute(APIConstants.API_OVERVIEW_NAME, api.getId().getApiName());
            artifact.setAttribute(APIConstants.API_OVERVIEW_VERSION, api.getId().getVersion());

            artifact.setAttribute(APIConstants.API_OVERVIEW_IS_DEFAULT_VERSION, String.valueOf(api.isDefaultVersion()));

            artifact.setAttribute(APIConstants.API_OVERVIEW_CONTEXT, api.getContext());
            artifact.setAttribute(APIConstants.API_OVERVIEW_PROVIDER, api.getId().getProviderName());
            artifact.setAttribute(APIConstants.API_OVERVIEW_DESCRIPTION, api.getDescription());
            artifact.setAttribute(APIConstants.API_OVERVIEW_WSDL, api.getWsdlUrl());
            artifact.setAttribute(APIConstants.API_OVERVIEW_WADL, api.getWadlUrl());
            artifact.setAttribute(APIConstants.API_OVERVIEW_THUMBNAIL_URL, api.getThumbnailUrl());
            artifact.setAttribute(APIConstants.API_OVERVIEW_STATUS, apiStatus);
            artifact.setAttribute(APIConstants.API_OVERVIEW_TEC_OWNER, api.getTechnicalOwner());
            artifact.setAttribute(APIConstants.API_OVERVIEW_TEC_OWNER_EMAIL, api.getTechnicalOwnerEmail());
            artifact.setAttribute(APIConstants.API_OVERVIEW_BUSS_OWNER, api.getBusinessOwner());
            artifact.setAttribute(APIConstants.API_OVERVIEW_BUSS_OWNER_EMAIL, api.getBusinessOwnerEmail());
            artifact.setAttribute(APIConstants.API_OVERVIEW_VISIBILITY, api.getVisibility());
            artifact.setAttribute(APIConstants.API_OVERVIEW_VISIBLE_ROLES, api.getVisibleRoles());
            artifact.setAttribute(APIConstants.API_OVERVIEW_VISIBLE_TENANTS, api.getVisibleTenants());
            artifact.setAttribute(APIConstants.API_OVERVIEW_ENDPOINT_SECURED, Boolean.toString(api.isEndpointSecured()));
            artifact.setAttribute(APIConstants.API_OVERVIEW_ENDPOINT_AUTH_DIGEST, Boolean.toString(api.isEndpointAuthDigest()));
            artifact.setAttribute(APIConstants.API_OVERVIEW_ENDPOINT_USERNAME, api.getEndpointUTUsername());
            artifact.setAttribute(APIConstants.API_OVERVIEW_ENDPOINT_PASSWORD, api.getEndpointUTPassword());
            artifact.setAttribute(APIConstants.API_OVERVIEW_TRANSPORTS, api.getTransports());
            artifact.setAttribute(APIConstants.API_OVERVIEW_INSEQUENCE, api.getInSequence());
            artifact.setAttribute(APIConstants.API_OVERVIEW_OUTSEQUENCE, api.getOutSequence());
            artifact.setAttribute(APIConstants.API_OVERVIEW_FAULTSEQUENCE, api.getFaultSequence());
            artifact.setAttribute(APIConstants.API_OVERVIEW_RESPONSE_CACHING, api.getResponseCache());
            artifact.setAttribute(APIConstants.API_OVERVIEW_CACHE_TIMEOUT, Integer.toString(api.getCacheTimeout()));

            artifact.setAttribute(APIConstants.API_OVERVIEW_REDIRECT_URL, api.getRedirectURL());
            artifact.setAttribute(APIConstants.API_OVERVIEW_OWNER, api.getApiOwner());
            artifact.setAttribute(APIConstants.API_OVERVIEW_ADVERTISE_ONLY, Boolean.toString(api.isAdvertiseOnly()));

            artifact.setAttribute(APIConstants.API_OVERVIEW_ENDPOINT_CONFIG, api.getEndpointConfig());

            artifact.setAttribute(APIConstants.API_OVERVIEW_SUBSCRIPTION_AVAILABILITY, api.getSubscriptionAvailability());
            artifact.setAttribute(APIConstants.API_OVERVIEW_SUBSCRIPTION_AVAILABLE_TENANTS, api.getSubscriptionAvailableTenants());

            artifact.setAttribute(APIConstants.API_OVERVIEW_DESTINATION_BASED_STATS_ENABLED, api.getDestinationStatsEnabled());

            artifact.setAttribute(APIConstants.PROTOTYPE_OVERVIEW_IMPLEMENTATION, api.getImplementation());

            artifact.setAttribute(APIConstants.API_PRODUCTION_THROTTLE_MAXTPS, api.getProductionMaxTps());
            artifact.setAttribute(APIConstants.API_SANDBOX_THROTTLE_MAXTPS, api.getSandboxMaxTps());

            // This is to support the pluggable version strategy.
            artifact.setAttribute(APIConstants.API_OVERVIEW_CONTEXT_TEMPLATE, api.getContextTemplate());
            artifact.setAttribute(APIConstants.API_OVERVIEW_VERSION_TYPE, "context");

            StringBuilder tiersBuilder = new StringBuilder();
            for (Tier tier : api.getAvailableTiers()) {
                tiersBuilder.append(tier.getName());
                tiersBuilder.append("||");
            }

            String tiers = tiersBuilder.toString();

            if (!"".equals(tiers)) {
                tiers = tiers.substring(0, tiers.length() - 2);
                artifact.setAttribute(APIConstants.API_OVERVIEW_TIER, tiers);
            }
            if (APIConstants.PUBLISHED.equals(apiStatus)) {
                artifact.setAttribute(APIConstants.API_OVERVIEW_IS_LATEST, "true");
            }
            String[] keys = artifact.getAttributeKeys();
            for (String key : keys) {
                if (key.contains("URITemplate")) {
                    artifact.removeAttribute(key);
                }
            }

            Set<URITemplate> uriTemplateSet = api.getUriTemplates();
            int i = 0;
            for (URITemplate uriTemplate : uriTemplateSet) {
                artifact.addAttribute(APIConstants.API_URI_PATTERN + i, uriTemplate.getUriTemplate());
                artifact.addAttribute(APIConstants.API_URI_HTTP_METHOD + i, uriTemplate.getHTTPVerb());
                artifact.addAttribute(APIConstants.API_URI_AUTH_TYPE + i, uriTemplate.getAuthType());

                i++;

            }
            artifact.setAttribute(APIConstants.API_OVERVIEW_ENVIRONMENTS, writeEnvironmentsToArtifact(api));

            artifact.setAttribute(APIConstants.API_OVERVIEW_CORS_CONFIGURATION,
                                  APIUtil.getCorsConfigurationJsonFromDto(api.getCorsConfiguration()));

        } catch (GovernanceException e) {
            String msg = "Failed to create API for : " + api.getId().getApiName();
            log.error(msg, e);
            throw new APIManagementException(msg, e);
        }
        return artifact;
    }

    /**
     * Create the Documentation from artifact
     *
     * @param artifact Documentation artifact
     * @return Documentation
     * @throws APIManagementException if failed to create Documentation from artifact
     */
    public static Documentation getDocumentation(GenericArtifact artifact) throws APIManagementException {

        Documentation documentation;

        try {
            DocumentationType type;
            String docType = artifact.getAttribute(APIConstants.DOC_TYPE);

            if (docType.equalsIgnoreCase(DocumentationType.HOWTO.getType())) {
                type = DocumentationType.HOWTO;
            } else if (docType.equalsIgnoreCase(DocumentationType.PUBLIC_FORUM.getType())) {
                type = DocumentationType.PUBLIC_FORUM;
            } else if (docType.equalsIgnoreCase(DocumentationType.SUPPORT_FORUM.getType())) {
                type = DocumentationType.SUPPORT_FORUM;
            } else if (docType.equalsIgnoreCase(DocumentationType.API_MESSAGE_FORMAT.getType())) {
                type = DocumentationType.API_MESSAGE_FORMAT;
            } else if (docType.equalsIgnoreCase(DocumentationType.SAMPLES.getType())) {
                type = DocumentationType.SAMPLES;
            } else {
                type = DocumentationType.OTHER;
            }
            documentation = new Documentation(type, artifact.getAttribute(APIConstants.DOC_NAME));
            documentation.setId(artifact.getId());
            documentation.setSummary(artifact.getAttribute(APIConstants.DOC_SUMMARY));
            String visibilityAttr = artifact.getAttribute(APIConstants.DOC_VISIBILITY);
            Documentation.DocumentVisibility documentVisibility = Documentation.DocumentVisibility.API_LEVEL;

            if (visibilityAttr != null) {
                if (visibilityAttr.equals(Documentation.DocumentVisibility.API_LEVEL.name())) {
                    documentVisibility = Documentation.DocumentVisibility.API_LEVEL;
                } else if (visibilityAttr.equals(Documentation.DocumentVisibility.PRIVATE.name())) {
                    documentVisibility = Documentation.DocumentVisibility.PRIVATE;
                } else if (visibilityAttr.equals(Documentation.DocumentVisibility.OWNER_ONLY.name())) {
                    documentVisibility = Documentation.DocumentVisibility.OWNER_ONLY;
                }
            }
            documentation.setVisibility(documentVisibility);

            Documentation.DocumentSourceType docSourceType = Documentation.DocumentSourceType.INLINE;
            String artifactAttribute = artifact.getAttribute(APIConstants.DOC_SOURCE_TYPE);

            if (artifactAttribute.equals(Documentation.DocumentSourceType.URL.name())) {
                docSourceType = Documentation.DocumentSourceType.URL;
            } else if (artifactAttribute.equals(Documentation.DocumentSourceType.FILE.name())) {
                docSourceType = Documentation.DocumentSourceType.FILE;
            }

            documentation.setSourceType(docSourceType);
            if ("URL".equals(artifact.getAttribute(APIConstants.DOC_SOURCE_TYPE))) {
                documentation.setSourceUrl(artifact.getAttribute(APIConstants.DOC_SOURCE_URL));
            }

            if (docSourceType == Documentation.DocumentSourceType.FILE) {
                documentation.setFilePath(prependWebContextRoot(artifact.getAttribute(APIConstants.DOC_FILE_PATH)));
            }

            if (documentation.getType() == DocumentationType.OTHER) {
                documentation.setOtherTypeName(artifact.getAttribute(APIConstants.DOC_OTHER_TYPE_NAME));
            }

        } catch (GovernanceException e) {
            throw new APIManagementException("Failed to get documentation from artifact", e);
        }
        return documentation;
    }

    /**
     * Create the Documentation from artifact
     *
     * @param artifact Documentation artifact
     * @return Documentation
     * @throws APIManagementException if failed to create Documentation from artifact
     */
    public static Documentation getDocumentation(GenericArtifact artifact, String docCreatorName)
            throws APIManagementException {

        Documentation documentation;

        try {
            DocumentationType type;
            String docType = artifact.getAttribute(APIConstants.DOC_TYPE);

            if (docType.equalsIgnoreCase(DocumentationType.HOWTO.getType())) {
                type = DocumentationType.HOWTO;
            } else if (docType.equalsIgnoreCase(DocumentationType.PUBLIC_FORUM.getType())) {
                type = DocumentationType.PUBLIC_FORUM;
            } else if (docType.equalsIgnoreCase(DocumentationType.SUPPORT_FORUM.getType())) {
                type = DocumentationType.SUPPORT_FORUM;
            } else if (docType.equalsIgnoreCase(DocumentationType.API_MESSAGE_FORMAT.getType())) {
                type = DocumentationType.API_MESSAGE_FORMAT;
            } else if (docType.equalsIgnoreCase(DocumentationType.SAMPLES.getType())) {
                type = DocumentationType.SAMPLES;
            } else {
                type = DocumentationType.OTHER;
            }
            documentation = new Documentation(type, artifact.getAttribute(APIConstants.DOC_NAME));
            documentation.setId(artifact.getId());
            documentation.setSummary(artifact.getAttribute(APIConstants.DOC_SUMMARY));

            Documentation.DocumentSourceType docSourceType = Documentation.DocumentSourceType.INLINE;
            String artifactAttribute = artifact.getAttribute(APIConstants.DOC_SOURCE_TYPE);

            if (artifactAttribute.equals(Documentation.DocumentSourceType.URL.name())) {
                docSourceType = Documentation.DocumentSourceType.URL;
            } else if (artifactAttribute.equals(Documentation.DocumentSourceType.FILE.name())) {
                docSourceType = Documentation.DocumentSourceType.FILE;
            }

            documentation.setSourceType(docSourceType);
            if ("URL".equals(artifact.getAttribute(APIConstants.DOC_SOURCE_TYPE))) {
                documentation.setSourceUrl(artifact.getAttribute(APIConstants.DOC_SOURCE_URL));
            }

            if (docSourceType == Documentation.DocumentSourceType.FILE) {
                String filePath = prependTenantPrefix(artifact.getAttribute(APIConstants.DOC_FILE_PATH), docCreatorName);
                documentation.setFilePath(prependWebContextRoot(filePath));
            }

            if (documentation.getType() == DocumentationType.OTHER) {
                documentation.setOtherTypeName(artifact.getAttribute(APIConstants.DOC_OTHER_TYPE_NAME));
            }

        } catch (GovernanceException e) {
            throw new APIManagementException("Failed to get documentation from artifact", e);
        }
        return documentation;
    }

    public static APIStatus getApiStatus(String status) throws APIManagementException {
        APIStatus apiStatus = null;
        for (APIStatus aStatus : APIStatus.values()) {
            if (aStatus.getStatus().equalsIgnoreCase(status)) {
                apiStatus = aStatus;
            }
        }
        return apiStatus;

    }

    /**
     * Prepends the Tenant Prefix to a registry path. ex: /t/test1.com
     *
     * @param postfixUrl path to be prepended.
     * @return Path prepended with he Tenant domain prefix.
     */
    public static String prependTenantPrefix(String postfixUrl, String username) {
        String tenantDomain = MultitenantUtils.getTenantDomain(replaceEmailDomainBack(username));
        if (!(MultitenantConstants.SUPER_TENANT_DOMAIN_NAME.equals(tenantDomain))) {
            String tenantPrefix = "/t/";
            postfixUrl = tenantPrefix + tenantDomain + postfixUrl;
        }

        return postfixUrl;
    }

    /**
     * Prepends the webcontextroot to a registry path.
     *
     * @param postfixUrl path to be prepended.
     * @return Path prepended with he WebContext root.
     */
    public static String prependWebContextRoot(String postfixUrl) {
        String webContext = CarbonUtils.getServerConfiguration().getFirstProperty("WebContextRoot");
        if (webContext != null && !"/".equals(webContext)) {
            postfixUrl = webContext + postfixUrl;
        }
        return postfixUrl;
    }

    /**
     * Utility method for creating storage path for an icon.
     *
     * @param identifier APIIdentifier
     * @return Icon storage path.
     */
    public static String getIconPath(APIIdentifier identifier) {
        String artifactPath = APIConstants.API_IMAGE_LOCATION + RegistryConstants.PATH_SEPARATOR +
                identifier.getProviderName() + RegistryConstants.PATH_SEPARATOR +
                identifier.getApiName() + RegistryConstants.PATH_SEPARATOR + identifier.getVersion();
        return artifactPath + RegistryConstants.PATH_SEPARATOR + APIConstants.API_ICON_IMAGE;
    }

    /**
     * Utility method to generate the path for a file.
     *
     * @param identifier APIIdentifier
     * @return Generated path.
     * @fileName File name.
     */
    public static String getDocumentationFilePath(APIIdentifier identifier, String fileName) {
        return APIUtil.getAPIDocPath(identifier) + APIConstants.DOCUMENT_FILE_DIR +
                RegistryConstants.PATH_SEPARATOR + fileName;
    }

    //remove getSwagger12DefinitionFilePath once getSwagger20DefinitionFilePath operates
    public static String getSwagger12DefinitionFilePath(String apiName, String apiVersion, String apiProvider) { 
        return APIConstants.API_DOC_LOCATION + RegistryConstants.PATH_SEPARATOR +
                apiName + '-' + apiVersion + '-' + apiProvider + RegistryConstants.PATH_SEPARATOR +
                APIConstants.API_DOC_1_2_LOCATION;
    }

    public static String getSwagger20DefinitionFilePath(String apiName, String apiVersion, String apiProvider) {
        return APIConstants.API_ROOT_LOCATION + RegistryConstants.PATH_SEPARATOR + apiProvider + RegistryConstants.PATH_SEPARATOR +
                apiName + RegistryConstants.PATH_SEPARATOR + apiVersion + RegistryConstants.PATH_SEPARATOR;
    }

    /**
     * Utility method to get api path from APIIdentifier
     *
     * @param identifier APIIdentifier
     * @return API path
     */
    public static String getAPIPath(APIIdentifier identifier) {
        return APIConstants.API_ROOT_LOCATION + RegistryConstants.PATH_SEPARATOR +
                identifier.getProviderName() + RegistryConstants.PATH_SEPARATOR +
                identifier.getApiName() + RegistryConstants.PATH_SEPARATOR +
                identifier.getVersion() + APIConstants.API_RESOURCE_NAME;
    }

    /**
     * Utility method to get API provider path
     *
     * @param identifier APIIdentifier
     * @return API provider path
     */
    public static String getAPIProviderPath(APIIdentifier identifier) {
        return APIConstants.API_LOCATION + RegistryConstants.PATH_SEPARATOR + identifier.getProviderName();
    }

    /**
     * Utility method to get documentation path
     *
     * @param apiId APIIdentifier
     * @return Doc path
     */
    public static String getAPIDocPath(APIIdentifier apiId) {
        return APIConstants.API_LOCATION + RegistryConstants.PATH_SEPARATOR +
                apiId.getProviderName() + RegistryConstants.PATH_SEPARATOR +
                apiId.getApiName() + RegistryConstants.PATH_SEPARATOR +
                apiId.getVersion() + RegistryConstants.PATH_SEPARATOR +
                APIConstants.DOC_DIR + RegistryConstants.PATH_SEPARATOR;
    }

    /**
     * Utility method to get documentation content file path
     *
     * @param apiId             APIIdentifier
     * @param documentationName String
     * @return Doc content path
     */
    public static String getAPIDocContentPath(APIIdentifier apiId, String documentationName) {
        return getAPIDocPath(apiId) + RegistryConstants.PATH_SEPARATOR + documentationName;
    }

    /**
     * This utility method used to create documentation artifact content
     *
     * @param artifact      GovernanceArtifact
     * @param apiId         APIIdentifier
     * @param documentation Documentation
     * @return GenericArtifact
     * @throws APIManagementException if failed to get GovernanceArtifact from Documentation
     */
    public static GenericArtifact createDocArtifactContent(GenericArtifact artifact, APIIdentifier apiId,
                                                           Documentation documentation) throws APIManagementException {
        try {
            artifact.setAttribute(APIConstants.DOC_NAME, documentation.getName());
            artifact.setAttribute(APIConstants.DOC_SUMMARY, documentation.getSummary());
            artifact.setAttribute(APIConstants.DOC_TYPE, documentation.getType().getType());
            artifact.setAttribute(APIConstants.DOC_VISIBILITY, documentation.getVisibility().name());

            Documentation.DocumentSourceType sourceType = documentation.getSourceType();

            switch (sourceType) {
                case INLINE:
                    sourceType = Documentation.DocumentSourceType.INLINE;
                    break;
                case URL:
                    sourceType = Documentation.DocumentSourceType.URL;
                    break;
                case FILE: {
                    sourceType = Documentation.DocumentSourceType.FILE;
                }
                break;
                default:
                    throw new APIManagementException("Unknown sourceType " + sourceType + " provided for documentation");
            }
            artifact.setAttribute(APIConstants.DOC_SOURCE_TYPE, sourceType.name());
            artifact.setAttribute(APIConstants.DOC_SOURCE_URL, documentation.getSourceUrl());
            artifact.setAttribute(APIConstants.DOC_FILE_PATH, documentation.getFilePath());
            artifact.setAttribute(APIConstants.DOC_OTHER_TYPE_NAME, documentation.getOtherTypeName());
            String basePath = apiId.getProviderName() + RegistryConstants.PATH_SEPARATOR +
                    apiId.getApiName() + RegistryConstants.PATH_SEPARATOR + apiId.getVersion();
            artifact.setAttribute(APIConstants.DOC_API_BASE_PATH, basePath);
        } catch (GovernanceException e) {
            String msg = "Filed to create doc artifact content from :" + documentation.getName();
            log.error(msg, e);
            throw new APIManagementException(msg, e);
        }
        return artifact;
    }

    /**
     * this method used to initialized the ArtifactManager
     *
     * @param registry Registry
     * @param key      , key name of the key
     * @return GenericArtifactManager
     * @throws APIManagementException if failed to initialized GenericArtifactManager
     */
    public static GenericArtifactManager getArtifactManager(Registry registry, String key) throws APIManagementException {
        GenericArtifactManager artifactManager = null;

        try {
            GovernanceUtils.loadGovernanceArtifacts((UserRegistry) registry);
            if (GovernanceUtils.findGovernanceArtifactConfiguration(key, registry) != null) {
                artifactManager = new GenericArtifactManager(registry, key);
            } else {
                if (log.isDebugEnabled()) {
                    log.debug("Couldn't find GovernanceArtifactConfiguration of RXT: " + key +
                            ". Tenant id set in registry : " + ((UserRegistry) registry).getTenantId() +
                            ", Tenant domain set in PrivilegedCarbonContext: " +
                            PrivilegedCarbonContext.getThreadLocalCarbonContext().getTenantId());
                }
            }
        } catch (RegistryException e) {
            String msg = "Failed to initialize GenericArtifactManager";
            log.error(msg, e);
            throw new APIManagementException(msg, e);
        }
        return artifactManager;
    }

    private static void handleException(String msg) throws APIManagementException {
        log.error(msg);
        throw new APIManagementException(msg);
    }

    public static void handleException(String msg, Throwable t) throws APIManagementException {
        log.error(msg, t);
        throw new APIManagementException(msg, t);
    }

    public static SubscriberKeyMgtClient getKeyManagementClient() throws APIManagementException {

        KeyManagerConfiguration configuration = KeyManagerHolder.getKeyManagerInstance().getKeyManagerConfiguration();
        String serverURL = configuration.getParameter(APIConstants.AUTHSERVER_URL);
        String username = configuration.getParameter(APIConstants.KEY_MANAGER_USERNAME);
        String password = configuration.getParameter(APIConstants.KEY_MANAGER_PASSWORD);

        if (serverURL == null) {
            handleException("API key manager URL unspecified");
        }

        if (username == null || password == null) {
            handleException("Authentication credentials for API key manager unspecified");
        }

        try {
            return new SubscriberKeyMgtClient(serverURL, username, password);
        } catch (Exception e) {
            handleException("Error while initializing the subscriber key management client", e);
            return null;
        }
    }

    public static OAuthAdminClient getOauthAdminClient() throws APIManagementException {

        try {
            return new OAuthAdminClient();
        } catch (Exception e) {
            handleException("Error while initializing the OAuth admin client", e);
            return null;
        }
    }


    public static ApplicationManagementServiceClient getApplicationManagementServiceClient() throws APIManagementException {
        try {
            return new ApplicationManagementServiceClient();
        } catch (Exception e) {
            handleException("Error while initializing the Application Management Service client", e);
            return null;
        }
    }


    /**
     * Crate an WSDL from given wsdl url. Reset the endpoint details to gateway node
     * *
     *
     * @param registry - Governance Registry space to save the WSDL
     * @param api      -API instance
     * @return Path of the created resource
     * @throws APIManagementException If an error occurs while adding the WSDL
     */

    public static String createWSDL(Registry registry, API api) throws RegistryException, APIManagementException {

        try {
            String wsdlResourcePath = APIConstants.API_WSDL_RESOURCE_LOCATION + api.getId().getProviderName() +
                    "--" + api.getId().getApiName() + api.getId().getVersion() + ".wsdl";

            String absoluteWSDLResourcePath =
                    RegistryUtils.getAbsolutePath(RegistryContext.getBaseInstance(),
                            RegistryConstants.GOVERNANCE_REGISTRY_BASE_PATH) + wsdlResourcePath;

            APIMWSDLReader wsdlReader = new APIMWSDLReader(api.getWsdlUrl());
            OMElement wsdlContentEle;
            String wsdRegistryPath;

            String tenantDomain = PrivilegedCarbonContext.getThreadLocalCarbonContext().getTenantDomain();
            if (org.wso2.carbon.utils.multitenancy.MultitenantConstants.SUPER_TENANT_DOMAIN_NAME.equalsIgnoreCase
                    (tenantDomain)) {
                wsdRegistryPath = RegistryConstants.PATH_SEPARATOR + "registry"
                        + RegistryConstants.PATH_SEPARATOR + "resource"
                        + absoluteWSDLResourcePath;
            } else {
                wsdRegistryPath = "/t/" + tenantDomain + RegistryConstants.PATH_SEPARATOR + "registry"
                        + RegistryConstants.PATH_SEPARATOR + "resource"
                        + absoluteWSDLResourcePath;
            }

            Resource wsdlResource = registry.newResource();
            if (!api.getWsdlUrl().matches(wsdRegistryPath)) {
                if (isWSDL2Document(api.getWsdlUrl())) {
                    wsdlContentEle = wsdlReader.readAndCleanWsdl2(api);
                    wsdlResource.setContent(wsdlContentEle.toString());
                } else {
                    wsdlContentEle = wsdlReader.readAndCleanWsdl(api);
                    wsdlResource.setContent(wsdlContentEle.toString());
                }

                registry.put(wsdlResourcePath, wsdlResource);
                //set the anonymous role for wsld resource to avoid basicauth security.
                String[] visibleRoles = null;
                if (api.getVisibleRoles() != null) {
                    visibleRoles = api.getVisibleRoles().split(",");
                }
                setResourcePermissions(api.getId().getProviderName(), api.getVisibility(), visibleRoles, wsdlResourcePath);
            }

            //set the wsdl resource permlink as the wsdlURL.
            api.setWsdlUrl(getRegistryResourceHTTPPermlink(absoluteWSDLResourcePath));

            return wsdlResourcePath;

        } catch (RegistryException e) {
            String msg = "Failed to add WSDL " + api.getWsdlUrl() + " to the registry";
            log.error(msg, e);
            throw new RegistryException(msg, e);
        } catch (APIManagementException e) {
            String msg = "Failed to process the WSDL : " + api.getWsdlUrl();
            log.error(msg, e);
            throw new APIManagementException(msg, e);
        }
    }

    /**
     * Given a URL, this method checks if the underlying document is a WSDL2
     *
     * @param url
     * @return
     * @throws Exception
     */
    private static boolean isWSDL2Document(String url) throws APIManagementException {
        URL wsdl = null;
        boolean isWsdl2 = false;
        try {
            wsdl = new URL(url);
        } catch (MalformedURLException e) {
            throw new APIManagementException("Malformed URL encountered", e);
        }
        BufferedReader in = null;
        try {
            in = new BufferedReader(new InputStreamReader(wsdl.openStream(), Charset.defaultCharset()));

            String inputLine;
            StringBuilder urlContent = new StringBuilder();
            while ((inputLine = in.readLine()) != null) {
                String wsdl2NameSpace = "http://www.w3.org/ns/wsdl";
                urlContent.append(inputLine);
                isWsdl2 = urlContent.indexOf(wsdl2NameSpace) > 0;
            }
            in.close();
            if (isWsdl2) {
                WSDLReader wsdlReader20 = null;                
                wsdlReader20 = WSDLFactory.newInstance().newWSDLReader();
                wsdlReader20.readWSDL(url);                
            }
        } catch (IOException e) {
            throw new APIManagementException("Error Reading Input from Stream from " + url, e);
        } catch (WSDLException e) {
            throw new APIManagementException("Error while reading WSDL Document from " + url, e);
        } finally {
            if(in != null){
                try {
                    in.close();
                } catch (IOException e) {
                    log.error("Error when closing input stream", e);
                }
            }
        }
        return isWsdl2;
    }

    /**
     * Read the GateWay Endpoint from the APIConfiguration. If multiple Gateway
     * environments defined,
     * take only the production node's Endpoint.
     * Else, pick what is available as the gateway node.
     *
     * @return {@link String} - Gateway URL
     */

    public static String getGatewayendpoint(String transports) {

        String gatewayURLs;
        String gatewayURL = null;

        Map<String, Environment> gatewayEnvironments = ServiceReferenceHolder.getInstance()
                .getAPIManagerConfigurationService()
                .getAPIManagerConfiguration()
                .getApiGatewayEnvironments();
        if (gatewayEnvironments.size() > 1) {
            for (Environment environment : gatewayEnvironments.values()) {
                if (APIConstants.GATEWAY_ENV_TYPE_PRODUCTION.equals(environment.getType())) {
                    gatewayURLs = environment.getApiGatewayEndpoint(); // This might have http,https
                    // endpoints
                    gatewayURL = APIUtil.extractHTTPSEndpoint(gatewayURLs, transports);
                    break;
                }
            }
        } else {
            gatewayURLs = ((Environment) gatewayEnvironments.values().toArray()[0]).getApiGatewayEndpoint();
            gatewayURL = extractHTTPSEndpoint(gatewayURLs, transports);
        }

        return gatewayURL;
    }

    /**
     * Gateway endpoint  has HTTP and HTTPS endpoints.
     * If both are defined pick HTTPS only. Else, pick whatever available.
     * eg: <GatewayEndpoint>http://${carbon.local.ip}:${http.nio.port},
     * https://${carbon.local.ip}:${https.nio.port}</GatewayEndpoint>
     *
     * @param gatewayURLs - String contains comma separated gateway urls.
     * @return {@link String} - Returns HTTPS gateway endpoint
     */

    private static String extractHTTPSEndpoint(String gatewayURLs, String transports) {
        String gatewayURL;
        String gatewayHTTPURL = null;
        String gatewayHTTPSURL = null;
        boolean httpsEnabled = false;
        String[] gatewayURLsArray = gatewayURLs.split(",");
        String[] transportsArray = transports.split(",");

        for (String transport : transportsArray) {
            if (transport.startsWith(APIConstants.HTTPS_PROTOCOL)) {
                httpsEnabled = true;
            }
        }
        if (gatewayURLsArray.length > 1) {
            for (String url : gatewayURLsArray) {
                if (url.startsWith("https:")) {
                    gatewayHTTPSURL = url;
                } else {
                    gatewayHTTPURL = url;
                }
            }

            if (httpsEnabled) {
                gatewayURL = gatewayHTTPSURL;
            } else {
                gatewayURL = gatewayHTTPURL;
            }
        } else {
            gatewayURL = gatewayURLs;
        }
        return gatewayURL;
    }

    /**
     * Create an Endpoint
     *
     * @param endpointUrl Endpoint url
     * @param registry    Registry space to save the endpoint
     * @return Path of the created resource
     * @throws APIManagementException If an error occurs while adding the endpoint
     */
    public static String createEndpoint(String endpointUrl, Registry registry) throws APIManagementException {
        try {
            EndpointManager endpointManager = new EndpointManager(registry);
            Endpoint endpoint = endpointManager.newEndpoint(endpointUrl);
            endpointManager.addEndpoint(endpoint);
            return GovernanceUtils.getArtifactPath(registry, endpoint.getId());
        } catch (RegistryException e) {
            String msg = "Failed to import endpoint " + endpointUrl + " to registry ";
            log.error(msg, e);
            throw new APIManagementException(msg, e);
        }
    }

    /**
     * Sorts the list of tiers according to the number of requests allowed per minute in each tier in descending order.
     *
     * @param tiers - The list of tiers to be sorted
     * @return - The sorted list.
     */
    public static List<Tier> sortTiers(Set<Tier> tiers) {
        List<Tier> tierList = new ArrayList<Tier>();
        tierList.addAll(tiers);
        Collections.sort(tierList);
        return tierList;
    }

    /**
     * Returns a set of External API Stores as defined in the underlying governance
     * registry.
     *
     * @return a Map of tier names and Tier objects - possibly empty
     * @throws APIManagementException if an error occurs when loading tiers from the registry
     */
    public static Set<APIStore> getExternalStores(int tenantId) throws APIManagementException {
        // First checking if ExternalStores are defined in api-manager.xml
        Set<APIStore> externalAPIStores = ServiceReferenceHolder.getInstance().getAPIManagerConfigurationService()
                .getAPIManagerConfiguration().getExternalAPIStores();
        // If defined, return Store Config provided there.
        if (externalAPIStores != null && !externalAPIStores.isEmpty()) {
            return externalAPIStores;
        }
        // Else Read the config from Tenant's Registry.
        externalAPIStores = new HashSet<APIStore>();
        try {
            UserRegistry registry = ServiceReferenceHolder.getInstance().getRegistryService()
                    .getGovernanceSystemRegistry(tenantId);
            if (registry.resourceExists(APIConstants.EXTERNAL_API_STORES_LOCATION)) {
                Resource resource = registry.get(APIConstants.EXTERNAL_API_STORES_LOCATION);
                String content = new String((byte[]) resource.getContent(), Charset.defaultCharset());
                OMElement element = AXIOMUtil.stringToOM(content);
                Iterator apistoreIterator = element.getChildrenWithLocalName("ExternalAPIStore");

                while (apistoreIterator.hasNext()) {
                    APIStore store = new APIStore();
                    OMElement storeElem = (OMElement) apistoreIterator.next();
                    String type = storeElem.getAttributeValue(new QName(APIConstants.EXTERNAL_API_STORE_TYPE));
                    String className =
                            storeElem.getAttributeValue(new QName(APIConstants.EXTERNAL_API_STORE_CLASS_NAME));
                    store.setPublisher((APIPublisher) getClassForName(className).newInstance());
                    store.setType(type); //Set Store type [eg:wso2]
                    String name = storeElem.getAttributeValue(new QName(APIConstants.EXTERNAL_API_STORE_ID));
                    if (name == null) {
                        log.error("The ExternalAPIStore name attribute is not defined in api-manager.xml.");
                    }
                    store.setName(name); //Set store name
                    OMElement configDisplayName = storeElem.getFirstChildWithName
                            (new QName(APIConstants.EXTERNAL_API_STORE_DISPLAY_NAME));
                    String displayName = (configDisplayName != null) ? replaceSystemProperty(
                            configDisplayName.getText()) : name;
                    store.setDisplayName(displayName);//Set store display name
                    store.setEndpoint(replaceSystemProperty(storeElem.getFirstChildWithName(
                            new QName(APIConstants.EXTERNAL_API_STORE_ENDPOINT)).getText()));
                    //Set store endpoint, which is used to publish APIs
                    store.setPublished(false);
                    if (APIConstants.WSO2_API_STORE_TYPE.equals(type)) {
                        OMElement password = storeElem.getFirstChildWithName(new QName(
                                APIConstants.EXTERNAL_API_STORE_PASSWORD));
                        if (password != null) {

                            String value = password.getText();

                            store.setPassword(replaceSystemProperty(value));
                            store.setUsername(replaceSystemProperty(storeElem.getFirstChildWithName(
                                    new QName(APIConstants.EXTERNAL_API_STORE_USERNAME)).getText()));
                            //Set store login username
                        } else {
                            log.error("The user-credentials of API Publisher is not defined in the <ExternalAPIStore> " +
                                    "config of api-manager.xml.");
                        }
                    }
                    externalAPIStores.add(store);
                }

            }
        } catch (RegistryException e) {
            String msg = "Error while retrieving External Stores Configuration from registry";
            log.error(msg, e);
            throw new APIManagementException(msg, e);
        } catch (XMLStreamException e) {
            String msg = "Malformed XML found in the External Stores Configuration resource";
            log.error(msg, e);
            throw new APIManagementException(msg, e);
        } catch (ClassNotFoundException e) {
            String msg = "One or more classes defined in APIConstants.EXTERNAL_API_STORE_CLASS_NAME cannot be found";
            log.error(msg, e);
            throw new APIManagementException(msg, e);
        } catch (InstantiationException e) {
            String msg = "One or more classes defined in APIConstants.EXTERNAL_API_STORE_CLASS_NAME cannot be load";
            log.error(msg, e);
            throw new APIManagementException(msg, e);
        } catch (IllegalAccessException e) {
            String msg = "One or more classes defined in APIConstants.EXTERNAL_API_STORE_CLASS_NAME cannot be access";
            log.error(msg, e);
            throw new APIManagementException(msg, e);
        }
        return externalAPIStores;
    }


    /**
     * Returns the External API Store Configuration with the given Store Name
     *
     * @param apiStoreName
     * @return
     * @throws APIManagementException
     */
    public static APIStore getExternalAPIStore(String apiStoreName, int tenantId) throws APIManagementException {
        Set<APIStore> externalAPIStoresConfig = APIUtil.getExternalStores(tenantId);
        for (APIStore apiStoreConfig : externalAPIStoresConfig) {
            if (apiStoreConfig.getName().equals(apiStoreName)) {
                return apiStoreConfig;
            }
        }
        return null;
    }

    /**
     * Returns an unfiltered map of API availability tiers as defined in the underlying governance
     * registry.
     *
     * @return Map<String, Tier> an unfiltered Map of tier names and Tier objects - possibly empty
     * @throws APIManagementException if an error occurs when loading tiers from the registry
     */
    public static Map<String, Tier> getAllTiers() throws APIManagementException {
        try {
            Registry registry = ServiceReferenceHolder.getInstance().getRegistryService().
                    getGovernanceSystemRegistry();

            return getAllTiers(registry, APIConstants.API_TIER_LOCATION);
        } catch (RegistryException e) {
            log.error(APIConstants.MSG_TIER_RET_ERROR, e);
            throw new APIManagementException(APIConstants.MSG_TIER_RET_ERROR, e);
        } catch (XMLStreamException e) {
            log.error(APIConstants.MSG_MALFORMED_XML_ERROR, e);
            throw new APIManagementException(APIConstants.MSG_MALFORMED_XML_ERROR, e);
        }
    }

    /**
     * Returns an unfiltered map of API availability tiers of the tenant as defined in the underlying governance
     * registry.
     *
     * @return Map<String, Tier> an unfiltered Map of tier names and Tier objects - possibly empty
     * @throws APIManagementException if an error occurs when loading tiers from the registry
     */
    public static Map<String, Tier> getAllTiers(int tenantId) throws APIManagementException {
        try {
            Registry registry = ServiceReferenceHolder.getInstance().getRegistryService().
                    getGovernanceSystemRegistry(tenantId);

            return getAllTiers(registry, APIConstants.API_TIER_LOCATION);
        } catch (RegistryException e) {
            log.error(APIConstants.MSG_TIER_RET_ERROR, e);
            throw new APIManagementException(APIConstants.MSG_TIER_RET_ERROR, e);
        } catch (XMLStreamException e) {           
            log.error(APIConstants.MSG_MALFORMED_XML_ERROR, e);
            throw new APIManagementException(APIConstants.MSG_MALFORMED_XML_ERROR, e);
        }
    }

    /**
     * Returns a map of API availability tiers as defined in the underlying governance
     * registry.
     *
     * @return a Map of tier names and Tier objects - possibly empty
     * @throws APIManagementException if an error occurs when loading tiers from the registry
     */
    public static Map<String, Tier> getTiers() throws APIManagementException {
        try {
            Registry registry = ServiceReferenceHolder.getInstance().getRegistryService().
                    getGovernanceSystemRegistry();

            return getTiers(registry, APIConstants.API_TIER_LOCATION);
        } catch (RegistryException e) {
            log.error(APIConstants.MSG_TIER_RET_ERROR, e);
            throw new APIManagementException(APIConstants.MSG_TIER_RET_ERROR, e);
        } catch (XMLStreamException e) {           
            log.error(APIConstants.MSG_MALFORMED_XML_ERROR, e);
            throw new APIManagementException(APIConstants.MSG_MALFORMED_XML_ERROR, e);
        }
    }

    /**
     * Returns a map of API availability tiers of the tenant as defined in the underlying governance
     * registry.
     *
     * @return a Map of tier names and Tier objects - possibly empty
     * @throws APIManagementException if an error occurs when loading tiers from the registry
     */
    public static Map<String, Tier> getTiers(int tenantId) throws APIManagementException {
        try {
            Registry registry = ServiceReferenceHolder.getInstance().getRegistryService().
                    getGovernanceSystemRegistry(tenantId);

            return getTiers(registry, APIConstants.API_TIER_LOCATION);
        } catch (RegistryException e) {
            log.error(APIConstants.MSG_TIER_RET_ERROR, e);
            throw new APIManagementException(APIConstants.MSG_TIER_RET_ERROR, e);
        } catch (XMLStreamException e) {
            log.error(APIConstants.MSG_MALFORMED_XML_ERROR, e);
            throw new APIManagementException(APIConstants.MSG_MALFORMED_XML_ERROR, e);
        }
    }

    /**
     * Returns a map of API availability tiers of the tenant as defined in the underlying governance
     * registry.
     *
     * @return a Map of tier names and Tier objects - possibly empty
     * @throws APIManagementException if an error occurs when loading tiers from the registry
     */
    public static Map<String, Tier> getTiers(int tierType, String tenantDomain) throws APIManagementException {
        boolean isTenantFlowStarted = false;
        try {
            PrivilegedCarbonContext.startTenantFlow();
            isTenantFlowStarted = true;

            PrivilegedCarbonContext.getThreadLocalCarbonContext().setTenantDomain(tenantDomain, true);
            int tenantId = PrivilegedCarbonContext.getThreadLocalCarbonContext().getTenantId();

            Registry registry = ServiceReferenceHolder.getInstance().getRegistryService().
                    getGovernanceSystemRegistry(tenantId);

            if (tierType == APIConstants.TIER_API_TYPE) {
                return getTiers(registry, APIConstants.API_TIER_LOCATION);
            } else if (tierType == APIConstants.TIER_RESOURCE_TYPE) {
                return getTiers(registry, APIConstants.RES_TIER_LOCATION);
            } else if (tierType == APIConstants.TIER_APPLICATION_TYPE) {
                return getTiers(registry, APIConstants.APP_TIER_LOCATION);
            } else {
                throw new APIManagementException("No such a tier type : " + tierType);
            }
        } catch (RegistryException e) {
            log.error(APIConstants.MSG_TIER_RET_ERROR, e);
            throw new APIManagementException(APIConstants.MSG_TIER_RET_ERROR, e);
        } catch (XMLStreamException e) {
            log.error(APIConstants.MSG_MALFORMED_XML_ERROR, e);
            throw new APIManagementException(APIConstants.MSG_MALFORMED_XML_ERROR, e);
        } finally {
            if (isTenantFlowStarted) {
                PrivilegedCarbonContext.endTenantFlow();
            }
        }
    }


    /**
     * Retrieves unfiltered list of all available tiers from registry.
     * Result will contains all the tiers including unauthenticated tier which is
     * filtered out in {@link #getTiers(Registry, String)}  getTiers}
     *
     * @param registry     registry to access tiers config
     * @param tierLocation registry location of tiers config
     * @return Map<String, Tier> containing all available tiers
     * @throws RegistryException      when registry action fails
     * @throws XMLStreamException     when xml parsing fails
     * @throws APIManagementException when fails to retrieve tier attributes
     */
    private static Map<String, Tier> getAllTiers(Registry registry, String tierLocation)
            throws RegistryException, XMLStreamException, APIManagementException {
        // We use a treeMap here to keep the order
        Map<String, Tier> tiers = new TreeMap<String, Tier>();

        if (registry.resourceExists(tierLocation)) {
            Resource resource = registry.get(tierLocation);
            String content = new String((byte[]) resource.getContent(), Charset.defaultCharset());

            OMElement element = AXIOMUtil.stringToOM(content);
            OMElement assertion = element.getFirstChildWithName(APIConstants.ASSERTION_ELEMENT);
            Iterator policies = assertion.getChildrenWithName(APIConstants.POLICY_ELEMENT);

            while (policies.hasNext()) {
                OMElement policy = (OMElement) policies.next();
                OMElement id = policy.getFirstChildWithName(APIConstants.THROTTLE_ID_ELEMENT);

                String tierName = id.getText();

                // Constructing the tier object
                Tier tier = new Tier(tierName);
                tier.setPolicyContent(policy.toString().getBytes(Charset.defaultCharset()));

                if (id.getAttribute(APIConstants.THROTTLE_ID_DISPLAY_NAME_ELEMENT) != null) {
                    tier.setDisplayName(id.getAttributeValue(APIConstants.THROTTLE_ID_DISPLAY_NAME_ELEMENT));
                } else {
                    tier.setDisplayName(tierName);
                }
                String desc;
                try {
                    long requestPerMin = APIDescriptionGenUtil.getAllowedCountPerMinute(policy);
                    tier.setRequestsPerMin(requestPerMin);

                    long requestCount = APIDescriptionGenUtil.getAllowedRequestCount(policy);
                    tier.setRequestCount(requestCount);

                    long unitTime = APIDescriptionGenUtil.getTimeDuration(policy);
                    tier.setUnitTime(unitTime);

                    if (requestPerMin >= 1) {
                        desc = DESCRIPTION.replaceAll("\\[1\\]", Long.toString(requestPerMin));
                    } else {
                        desc = DESCRIPTION;
                    }
                    tier.setDescription(desc);

                } catch (APIManagementException ex) {
                    // If there is any issue in getting the request counts or the time duration, that means this tier
                    // information can not be used for throttling. Hence we log this exception and continue the flow
                    // to the next tier.
                    log.warn("Unable to get the request count/time duration information for : " + tier.getName() + ". "
                            + ex.getMessage());
                    continue;
                }


                // Get all the attributes of the tier.
                Map<String, Object> tierAttributes = APIDescriptionGenUtil.getTierAttributes(policy);
                if (!tierAttributes.isEmpty()) {
                    // The description, billing plan and the stop on quota reach properties are also stored as attributes
                    // of the tier attributes. Hence we extract them from the above attributes map.
                    Iterator<Entry<String, Object>> attributeIterator = tierAttributes.entrySet().iterator();
                    while (attributeIterator.hasNext()) {
                        Entry<String, Object> entry = attributeIterator.next();

                        if (APIConstants.THROTTLE_TIER_DESCRIPTION_ATTRIBUTE.equals(entry.getKey())
                                && entry.getValue() instanceof String) {

                            tier.setDescription((String) entry.getValue());

                            // We remove the attribute from the map
                            attributeIterator.remove();
                            continue;

                        }
                        if (APIConstants.THROTTLE_TIER_PLAN_ATTRIBUTE.equals(entry.getKey())
                                && entry.getValue() instanceof String) {

                            tier.setTierPlan((String) entry.getValue());

                            // We remove the attribute from the map
                            attributeIterator.remove();
                            continue;

                        }
                        if (APIConstants.THROTTLE_TIER_QUOTA_ACTION_ATTRIBUTE.equals(entry.getKey())
                                && entry.getValue() instanceof String) {

                            tier.setStopOnQuotaReached(Boolean.parseBoolean((String) entry.getValue()));

                            // We remove the attribute from the map
                            attributeIterator.remove();
                            // We do not need a continue since this is the last statement.

                        }
                    }
                    tier.setTierAttributes(tierAttributes);
                }
                tiers.put(tierName, tier);
            }
        }

        APIManagerConfiguration config = ServiceReferenceHolder.getInstance().
                getAPIManagerConfigurationService().getAPIManagerConfiguration();
        if (Boolean.parseBoolean(config.getFirstProperty(APIConstants.ENABLE_UNLIMITED_TIER))) {
            Tier tier = new Tier(APIConstants.UNLIMITED_TIER);
            tier.setDescription(APIConstants.UNLIMITED_TIER_DESC);
            tier.setDisplayName(APIConstants.UNLIMITED_TIER);
            tier.setRequestsPerMin(Long.MAX_VALUE);
            tiers.put(tier.getName(), tier);
        }

        return tiers;
    }

    /**
     * Retrieves filtered list of available tiers from registry. This method will not return Unauthenticated
     * tier in the list. Use {@link #getAllTiers(Registry, String) getAllTiers} to retrieve all tiers without
     * any filtering.
     *
     * @param registry     registry to access tiers config
     * @param tierLocation registry location of tiers config
     * @return map containing available tiers
     * @throws RegistryException      when registry action fails
     * @throws XMLStreamException     when xml parsing fails
     * @throws APIManagementException when fails to retrieve tier attributes
     */
    private static Map<String, Tier> getTiers(Registry registry, String tierLocation)
            throws RegistryException, XMLStreamException, APIManagementException {
        Map<String, Tier> tiers = getAllTiers(registry, tierLocation);
        try {
            tiers.remove(APIConstants.UNAUTHENTICATED_TIER);
        } catch (Exception e) {
            handleException("Unable to remove Unauthenticated tier from tiers list", e);
        }
        return tiers;
    }

    /**
     * This method deletes a given tier from tier xml file, for a given tenant
     *
     * @param tier     tier to be deleted
     * @param tenantId id of the tenant
     * @throws APIManagementException if error occurs while getting registry resource or processing XML
     */
    public static void deleteTier(Tier tier, int tenantId) throws APIManagementException {
        try {
            Registry registry = ServiceReferenceHolder.getInstance().getRegistryService().
                    getGovernanceSystemRegistry(tenantId);
            if (registry.resourceExists(APIConstants.API_TIER_LOCATION)) {
                Resource resource = registry.get(APIConstants.API_TIER_LOCATION);
                String content = new String((byte[]) resource.getContent(), Charset.defaultCharset());
                OMElement element = AXIOMUtil.stringToOM(content);
                OMElement assertion = element.getFirstChildWithName(APIConstants.ASSERTION_ELEMENT);
                Iterator policies = assertion.getChildrenWithName(APIConstants.POLICY_ELEMENT);
                boolean foundTier = false;

                String tierName = null;
                while (policies.hasNext()) {
                    OMElement policy = (OMElement) policies.next();
                    OMElement id = policy.getFirstChildWithName(APIConstants.THROTTLE_ID_ELEMENT);
                    tierName = tier.getName();
                    if (tierName != null && tierName.equalsIgnoreCase(id.getText())) {
                        foundTier = true;
                        policies.remove();
                        break;
                    }
                }
                if (!foundTier) {
                    log.error("Tier doesn't exist : " + tierName);
                    throw new APIManagementException("Tier doesn't exist : " + tierName);
                }
                resource.setContent(element.toString());
                registry.put(APIConstants.API_TIER_LOCATION, resource);
            }
        } catch (RegistryException e) {          
            log.error(APIConstants.MSG_TIER_RET_ERROR, e);
            throw new APIManagementException(e.getMessage());
        } catch (XMLStreamException e) {
            log.error(APIConstants.MSG_MALFORMED_XML_ERROR, e);
            throw new APIManagementException(e.getMessage());
        }
    }

    /**
     * Returns the tier display name for a particular tier
     *
     * @return the relevant tier display name
     * @throws APIManagementException if an error occurs when loading tiers from the registry
     */
    public static String getTierDisplayName(int tenantId, String tierName) throws APIManagementException {
        String displayName = null;
        if (APIConstants.UNLIMITED_TIER.equals(tierName)) {
            return APIConstants.UNLIMITED_TIER;
        }
        try {
            Registry registry = ServiceReferenceHolder.getInstance().getRegistryService().
                    getGovernanceSystemRegistry(tenantId);
            if (registry.resourceExists(APIConstants.API_TIER_LOCATION)) {
                Resource resource = registry.get(APIConstants.API_TIER_LOCATION);
                String content = new String((byte[]) resource.getContent(), Charset.defaultCharset());
                OMElement element = AXIOMUtil.stringToOM(content);
                OMElement assertion = element.getFirstChildWithName(APIConstants.ASSERTION_ELEMENT);
                Iterator policies = assertion.getChildrenWithName(APIConstants.POLICY_ELEMENT);

                while (policies.hasNext()) {
                    OMElement policy = (OMElement) policies.next();
                    OMElement id = policy.getFirstChildWithName(APIConstants.THROTTLE_ID_ELEMENT);
                    if (id.getText().equals(tierName)) {
                        if (id.getAttribute(APIConstants.THROTTLE_ID_DISPLAY_NAME_ELEMENT) != null) {
                            displayName = id.getAttributeValue(APIConstants.THROTTLE_ID_DISPLAY_NAME_ELEMENT);
                        } else if (displayName == null) {
                            displayName = id.getText();
                        }
                    }
                }
            }
        } catch (RegistryException e) {       
            log.error(APIConstants.MSG_TIER_RET_ERROR, e);
            throw new APIManagementException(APIConstants.MSG_TIER_RET_ERROR, e);
        } catch (XMLStreamException e) {
            log.error(APIConstants.MSG_MALFORMED_XML_ERROR, e);
            throw new APIManagementException(APIConstants.MSG_MALFORMED_XML_ERROR, e);
        }
        return displayName;
    }

    /**
     * Checks whether the specified user has the specified permission.
     *
     * @param username   A username
     * @param permission A valid Carbon permission
     * @throws APIManagementException If the user does not have the specified permission or if an error occurs
     */
    public static void checkPermission(String username, String permission)
            throws APIManagementException {
        if (username == null) {
            throw new APIManagementException("Attempt to execute privileged operation as" +
                    " the anonymous user");
        }

        if (isPermissionCheckDisabled()) {
            log.debug("Permission verification is disabled by APIStore configuration");
            return;
        }

        String tenantDomain = MultitenantUtils.getTenantDomain(username);
        PrivilegedCarbonContext.startTenantFlow();
        PrivilegedCarbonContext.getThreadLocalCarbonContext().setTenantDomain(tenantDomain, true);

        boolean authorized;
        try {
            int tenantId = ServiceReferenceHolder.getInstance().getRealmService().getTenantManager().
                    getTenantId(tenantDomain);

            if (!org.wso2.carbon.utils.multitenancy.MultitenantConstants.SUPER_TENANT_DOMAIN_NAME.equals(tenantDomain)) {
                org.wso2.carbon.user.api.AuthorizationManager manager =
                        ServiceReferenceHolder.getInstance()
                                .getRealmService()
                                .getTenantUserRealm(tenantId)
                                .getAuthorizationManager();
                authorized =
                        manager.isUserAuthorized(MultitenantUtils.getTenantAwareUsername(username), permission,
                                CarbonConstants.UI_PERMISSION_ACTION);
            } else {
                // On the first login attempt to publisher (without browsing the
                // store), the user realm will be null.
                if (ServiceReferenceHolder.getUserRealm() == null) {
                    ServiceReferenceHolder.setUserRealm((UserRealm) ServiceReferenceHolder.getInstance()
                            .getRealmService()
                            .getTenantUserRealm(tenantId));
                }
                authorized =
                        AuthorizationManager.getInstance()
                                .isUserAuthorized(MultitenantUtils.getTenantAwareUsername(username),
                                        permission);
            }
            if (!authorized) {
                throw new APIManagementException("User '" + username + "' does not have the " +
                        "required permission: " + permission);
            }
        } catch (UserStoreException e) {
            throw new APIManagementException("Error while checking the user:" + username + " authorized or not", e);
        } finally {
            PrivilegedCarbonContext.endTenantFlow();
        }
    }

    /**
     * Checks whether the disablePermissionCheck parameter enabled
     *
     * @return boolean
     */
    public static boolean isPermissionCheckDisabled() {
        APIManagerConfiguration config = ServiceReferenceHolder.getInstance().
                getAPIManagerConfigurationService().getAPIManagerConfiguration();
        String disablePermissionCheck = config.getFirstProperty(APIConstants.API_STORE_DISABLE_PERMISSION_CHECK);
        if (disablePermissionCheck == null) {
            return false;
        }

        return Boolean.parseBoolean(disablePermissionCheck);
    }

    /**
     * Checks whether the specified user has the specified permission without throwing
     * any exceptions.
     *
     * @param username   A username
     * @param permission A valid Carbon permission
     * @return true if the user has the specified permission and false otherwise
     */
    public static boolean checkPermissionQuietly(String username, String permission) {
        try {
            checkPermission(username, permission);
            return true;
        } catch (APIManagementException ignore) {
            // Ignore the exception.
            // Logging it on debug mode so if needed we can see the exception stacktrace.
            if(log.isDebugEnabled()){
                log.debug("User does not have permission", ignore);
            }
            return false;
        }
    }

    /**
     * Gets the information of the logged in User.
     *
     * @param cookie     Cookie of the previously logged in session.
     * @param serviceUrl Url of the authentication service.
     * @return LoggedUserInfo object containing details of the logged in user.
     * @throws ExceptionException 
     * @throws RemoteException 
     */
    public static LoggedUserInfo getLoggedInUserInfo(String cookie, String serviceUrl) throws RemoteException, ExceptionException {
        LoggedUserInfoAdminStub stub = new LoggedUserInfoAdminStub(null,
                serviceUrl + "LoggedUserInfoAdmin");
        ServiceClient client = stub._getServiceClient();
        Options options = client.getOptions();
        options.setManageSession(true);
        options.setProperty(HTTPConstants.COOKIE_STRING, cookie);
        return stub.getUserInfo();
    }

    /**
     * Retrieves the role list of a user
     *
     * @param username A username
     * @throws APIManagementException If an error occurs
     */
    public static String[] getListOfRoles(String username) throws APIManagementException {
        if (username == null) {
            throw new APIManagementException("Attempt to execute privileged operation as" +
                    " the anonymous user");
        }

        return AuthorizationManager.getInstance().getRolesOfUser(username);
    }

    /**
     * Retrieves the list of user roles without throwing any exceptions.
     *
     * @param username A username
     * @return the list of roles to which the user belongs to.
     */
    public static String[] getListOfRolesQuietly(String username) {
        try {
            return getListOfRoles(username);
        } catch (APIManagementException e) {
            return new String[0];
        }
    }

    /**
     * Sets permission for uploaded file resource.
     *
     * @param filePath Registry path for the uploaded file
     * @throws APIManagementException
     */

    public static void setFilePermission(String filePath) throws APIManagementException {
        try {
            String filePathString = filePath.replaceFirst("/registry/resource/", "");
            org.wso2.carbon.user.api.AuthorizationManager accessControlAdmin = ServiceReferenceHolder.getInstance().
                    getRealmService().getTenantUserRealm(MultitenantConstants.SUPER_TENANT_ID).
                    getAuthorizationManager();
            if (!accessControlAdmin.isRoleAuthorized(CarbonConstants.REGISTRY_ANONNYMOUS_ROLE_NAME,
                    filePathString, ActionConstants.GET)) {
                accessControlAdmin.authorizeRole(CarbonConstants.REGISTRY_ANONNYMOUS_ROLE_NAME,
                        filePathString, ActionConstants.GET);
            }
        } catch (UserStoreException e) {
            throw new APIManagementException("Error while setting up permissions for file location", e);
        }
    }

    /**
     * This method used to get API from governance artifact specific to copyAPI
     *
     * @param artifact API artifact
     * @param registry Registry
     * @return API
     * @throws APIManagementException if failed to get API from artifact
     */
    public static API getAPI(GovernanceArtifact artifact, Registry registry, APIIdentifier oldId, String oldContext)
            throws APIManagementException {

        API api;
        try {
            String providerName = artifact.getAttribute(APIConstants.API_OVERVIEW_PROVIDER);
            String apiName = artifact.getAttribute(APIConstants.API_OVERVIEW_NAME);
            String apiVersion = artifact.getAttribute(APIConstants.API_OVERVIEW_VERSION);
            api = new API(new APIIdentifier(providerName, apiName, apiVersion));
            // set rating
            String artifactPath = GovernanceUtils.getArtifactPath(registry, artifact.getId());
            BigDecimal bigDecimal = BigDecimal.valueOf(registry.getAverageRating(artifactPath));
            BigDecimal res = bigDecimal.setScale(1, RoundingMode.HALF_UP);
            api.setRating(res.floatValue());
            //set description
            api.setDescription(artifact.getAttribute(APIConstants.API_OVERVIEW_DESCRIPTION));
            //set last access time
            api.setLastUpdated(registry.get(artifactPath).getLastModified());
            //set uuid
            api.setUUID(artifact.getId());
            // set url
            api.setStatus(getApiStatus(artifact.getAttribute(APIConstants.API_OVERVIEW_STATUS)));
            api.setThumbnailUrl(artifact.getAttribute(APIConstants.API_OVERVIEW_THUMBNAIL_URL));
            api.setWsdlUrl(artifact.getAttribute(APIConstants.API_OVERVIEW_WSDL));
            api.setWadlUrl(artifact.getAttribute(APIConstants.API_OVERVIEW_WADL));
            api.setTechnicalOwner(artifact.getAttribute(APIConstants.API_OVERVIEW_TEC_OWNER));
            api.setTechnicalOwnerEmail(artifact.getAttribute(APIConstants.API_OVERVIEW_TEC_OWNER_EMAIL));
            api.setBusinessOwner(artifact.getAttribute(APIConstants.API_OVERVIEW_BUSS_OWNER));
            api.setBusinessOwnerEmail(artifact.getAttribute(APIConstants.API_OVERVIEW_BUSS_OWNER_EMAIL));
            api.setEndpointSecured(Boolean.parseBoolean(artifact.getAttribute(APIConstants.API_OVERVIEW_ENDPOINT_SECURED)));
            api.setEndpointAuthDigest(Boolean.parseBoolean(artifact.getAttribute(APIConstants.API_OVERVIEW_ENDPOINT_AUTH_DIGEST)));
            api.setEndpointUTUsername(artifact.getAttribute(APIConstants.API_OVERVIEW_ENDPOINT_USERNAME));
            api.setEndpointUTPassword(artifact.getAttribute(APIConstants.API_OVERVIEW_ENDPOINT_PASSWORD));
            api.setTransports(artifact.getAttribute(APIConstants.API_OVERVIEW_TRANSPORTS));

            api.setEndpointConfig(artifact.getAttribute(APIConstants.API_OVERVIEW_ENDPOINT_CONFIG));

            api.setRedirectURL(artifact.getAttribute(APIConstants.API_OVERVIEW_REDIRECT_URL));
            api.setApiOwner(artifact.getAttribute(APIConstants.API_OVERVIEW_OWNER));
            api.setAdvertiseOnly(Boolean.parseBoolean(artifact.getAttribute(APIConstants.API_OVERVIEW_ADVERTISE_ONLY)));

            api.setSubscriptionAvailability(artifact.getAttribute(APIConstants.API_OVERVIEW_SUBSCRIPTION_AVAILABILITY));
            api.setSubscriptionAvailableTenants(artifact.getAttribute(APIConstants.API_OVERVIEW_SUBSCRIPTION_AVAILABLE_TENANTS));

            api.setResponseCache(artifact.getAttribute(APIConstants.API_OVERVIEW_RESPONSE_CACHING));
            api.setImplementation(artifact.getAttribute(APIConstants.PROTOTYPE_OVERVIEW_IMPLEMENTATION));
            api.setVisibility(artifact.getAttribute(APIConstants.API_OVERVIEW_VISIBILITY));

            api.setDestinationStatsEnabled(artifact.getAttribute(APIConstants.API_OVERVIEW_DESTINATION_BASED_STATS_ENABLED));

            String tenantDomainName = MultitenantUtils.getTenantDomain(replaceEmailDomainBack(providerName));
            int tenantId = ServiceReferenceHolder.getInstance().getRealmService().getTenantManager()
                    .getTenantId(tenantDomainName);

            Set<Tier> availableTier = new HashSet<Tier>();
            String tiers = artifact.getAttribute(APIConstants.API_OVERVIEW_TIER);
            Map<String, Tier> definedTiers = getTiers(tenantId);
            if (tiers != null && !"".equals(tiers)) {
                String[] tierNames = tiers.split("\\|\\|");
                for (String tierName : tierNames) {
                    Tier definedTier = definedTiers.get(tierName);
                    if (definedTier != null) {
                        availableTier.add(definedTier);
                    } else {
                        log.warn("Unknown tier: " + tierName + " found on API: " + apiName);
                    }
                }
            }
            api.addAvailableTiers(availableTier);
            api.setContext(artifact.getAttribute(APIConstants.API_OVERVIEW_CONTEXT));
            api.setContextTemplate(artifact.getAttribute(APIConstants.API_OVERVIEW_CONTEXT_TEMPLATE));
            api.setLatest(Boolean.parseBoolean(artifact.getAttribute(APIConstants.API_OVERVIEW_IS_LATEST)));
            ArrayList<URITemplate> urlPatternsList;

            urlPatternsList = ApiMgtDAO.getInstance().getAllURITemplates(oldContext, oldId.getVersion());
            Set<URITemplate> uriTemplates = new HashSet<URITemplate>(urlPatternsList);

            for (URITemplate uriTemplate : uriTemplates) {
                uriTemplate.setResourceURI(api.getUrl());
                uriTemplate.setResourceSandboxURI(api.getSandboxUrl());

            }
            api.setUriTemplates(uriTemplates);

            Set<String> tags = new HashSet<String>();
            Tag[] tag = registry.getTags(artifactPath);
            for (Tag tag1 : tag) {
                tags.add(tag1.getTagName());
            }
            api.addTags(tags);
            api.setLastUpdated(registry.get(artifactPath).getLastModified());
            api.setAsDefaultVersion(Boolean.parseBoolean(artifact.getAttribute(APIConstants.API_OVERVIEW_IS_DEFAULT_VERSION)));

            String environments = artifact.getAttribute(APIConstants.API_OVERVIEW_ENVIRONMENTS);
            api.setEnvironments(extractEnvironmentsForAPI(environments));
            api.setCorsConfiguration(getCorsConfigurationFromArtifact(artifact));

        } catch (GovernanceException e) {
            String msg = "Failed to get API fro artifact ";
            throw new APIManagementException(msg, e);
        } catch (RegistryException e) {
            String msg = "Failed to get LastAccess time or Rating";
            throw new APIManagementException(msg, e);
        } catch (UserStoreException e) {
            String msg = "Failed to get User Realm of API Provider";
            throw new APIManagementException(msg, e);
        }
        return api;
    }


    /**
     * Gets the List of Authorized Domains by consumer key.
     *
     * @param consumerKey
     * @return
     * @throws APIManagementException
     */
    public static List<String> getListOfAuthorizedDomainsByConsumerKey(String consumerKey)
            throws APIManagementException {
        String list = ApiMgtDAO.getInstance().getAuthorizedDomainsByConsumerKey(consumerKey);
        if (list != null && !list.isEmpty()) {
            return Arrays.asList(list.split(","));
        }

        return null;
    }

    public static boolean checkAccessTokenPartitioningEnabled() {
        return OAuthServerConfiguration.getInstance().isAccessTokenPartitioningEnabled();
    }

    public static boolean checkUserNameAssertionEnabled() {
        return OAuthServerConfiguration.getInstance().isUserNameAssertionEnabled();
    }

    public static String[] getAvailableKeyStoreTables() throws APIManagementException {
        String[] keyStoreTables = new String[0];
        Map<String, String> domainMappings = getAvailableUserStoreDomainMappings();
        if (domainMappings != null) {
            keyStoreTables = new String[domainMappings.size()];
            int i = 0;
            for (Entry<String, String> e : domainMappings.entrySet()) {
                String value = e.getValue();
                keyStoreTables[i] = APIConstants.ACCESS_TOKEN_STORE_TABLE + "_" + value.trim();
                i++;
            }
        }
        return keyStoreTables;
    }

    public static Map<String, String> getAvailableUserStoreDomainMappings() throws
            APIManagementException {
        Map<String, String> userStoreDomainMap = new HashMap<String, String>();
        String domainsStr = OAuthServerConfiguration.getInstance().getAccessTokenPartitioningDomains();
        if (domainsStr != null) {
            String[] userStoreDomainsArr = domainsStr.split(",");
            for (String anUserStoreDomainsArr : userStoreDomainsArr) {
                String[] mapping = anUserStoreDomainsArr.trim().split(":"); //A:foo.com , B:bar.com
                if (mapping.length < 2) {
                    throw new APIManagementException("Domain mapping has not defined");
                }
                userStoreDomainMap.put(mapping[1].trim(), mapping[0].trim()); //key=domain & value=mapping
            }
        }
        return userStoreDomainMap;
    }

    public static String getAccessTokenStoreTableFromUserId(String userId)
            throws APIManagementException {
        String accessTokenStoreTable = APIConstants.ACCESS_TOKEN_STORE_TABLE;
        String userStore;
        if (userId != null) {
            String[] strArr = userId.split("/");
            if (strArr.length > 1) {
                userStore = strArr[0];
                Map<String, String> availableDomainMappings = getAvailableUserStoreDomainMappings();
                if (availableDomainMappings != null &&
                        availableDomainMappings.containsKey(userStore)) {
                    accessTokenStoreTable = accessTokenStoreTable + "_" +
                            availableDomainMappings.get(userStore);
                }
            }
        }
        return accessTokenStoreTable;
    }

    public static String getAccessTokenStoreTableFromAccessToken(String apiKey)
            throws APIManagementException {
        String userId = getUserIdFromAccessToken(apiKey); //i.e: 'foo.com/admin' or 'admin'
        return getAccessTokenStoreTableFromUserId(userId);
    }

    public static String getUserIdFromAccessToken(String apiKey) {
        String userId = null;
        String decodedKey = new String(Base64.decodeBase64(apiKey.getBytes(Charset.defaultCharset())), Charset.defaultCharset());
        String[] tmpArr = decodedKey.split(":");
        if (tmpArr.length == 2) { //tmpArr[0]= userStoreDomain & tmpArr[1] = userId
            userId = tmpArr[1];
        }
        return userId;
    }

    /**
     * validates if an accessToken has expired or not
     *
     * @param accessTokenDO
     * @return true if token has expired else false
     */
    public static boolean isAccessTokenExpired(APIKeyValidationInfoDTO accessTokenDO) {
        long validityPeriod = accessTokenDO.getValidityPeriod();
        long issuedTime = accessTokenDO.getIssuedTime();
        long timestampSkew = OAuthServerConfiguration.getInstance().getTimeStampSkewInSeconds() * 1000;
        long currentTime = System.currentTimeMillis();

        //If the validity period is not an never expiring value
        if (validityPeriod != Long.MAX_VALUE &&
                // For cases where validityPeriod is closer to Long.MAX_VALUE (then issuedTime + validityPeriod would spill
                // over and would produce a negative value)
                (currentTime - timestampSkew) > validityPeriod) {
            //check the validity of cached OAuth2AccessToken Response

            if ((currentTime - timestampSkew) > (issuedTime + validityPeriod)) {
                accessTokenDO.setValidationStatus(APIConstants.KeyValidationStatus.API_AUTH_INVALID_CREDENTIALS);
                return true;
            }
        }

        return false;
    }

    /**
     * When an input is having '@',replace it with '-AT-' [This is required to persist API data in registry,as registry
     *  paths don't allow '@' sign.]
     *
     * @param input inputString
     * @return String modifiedString
     */
    public static String replaceEmailDomain(String input) {
        if (input != null && input.contains(APIConstants.EMAIL_DOMAIN_SEPARATOR)) {
            input = input.replace(APIConstants.EMAIL_DOMAIN_SEPARATOR, APIConstants.EMAIL_DOMAIN_SEPARATOR_REPLACEMENT);
        }
        return input;
    }

    /**
     * When an input is having '-AT-',replace it with @ [This is required to persist API data between registry and database]
     *
     * @param input inputString
     * @return String modifiedString
     */
    public static String replaceEmailDomainBack(String input) {
        if (input != null && input.contains(APIConstants.EMAIL_DOMAIN_SEPARATOR_REPLACEMENT)) {
            input = input.replace(APIConstants.EMAIL_DOMAIN_SEPARATOR_REPLACEMENT,
                    APIConstants.EMAIL_DOMAIN_SEPARATOR);
        }
        return input;
    }

    public static void copyResourcePermissions(String username, String sourceArtifactPath, String targetArtifactPath)
            throws APIManagementException {
        String sourceResourcePath = RegistryUtils.getAbsolutePath(RegistryContext.getBaseInstance(),
                APIUtil.getMountedPath(RegistryContext.getBaseInstance(),
                        RegistryConstants.GOVERNANCE_REGISTRY_BASE_PATH)
                        + sourceArtifactPath);

        String targetResourcePath = RegistryUtils.getAbsolutePath(RegistryContext.getBaseInstance(),
                APIUtil.getMountedPath(RegistryContext.getBaseInstance(),
                        RegistryConstants.GOVERNANCE_REGISTRY_BASE_PATH)
                        + targetArtifactPath);

        String tenantDomain = MultitenantUtils.getTenantDomain(APIUtil.replaceEmailDomainBack(username));

        try {
            int tenantId = ServiceReferenceHolder.getInstance().getRealmService().getTenantManager().getTenantId(tenantDomain);
            org.wso2.carbon.user.api.AuthorizationManager authManager = ServiceReferenceHolder.getInstance().getRealmService().
                    getTenantUserRealm(tenantId).getAuthorizationManager();
            String[] allowedRoles = authManager.getAllowedRolesForResource(sourceResourcePath, ActionConstants.GET);

            if (allowedRoles != null) {

                for (String allowedRole : allowedRoles) {
                    authManager.authorizeRole(allowedRole, targetResourcePath, ActionConstants.GET);
                }
            }

        } catch (UserStoreException e) {
            throw new APIManagementException("Error while adding role permissions to API", e);
        }
    }


    /**
     * This function is to set resource permissions based on its visibility
     *
     * @param visibility   API visibility
     * @param roles        Authorized roles
     * @param artifactPath API resource path
     * @throws APIManagementException Throwing exception
     */
    public static void setResourcePermissions(String username, String visibility, String[] roles, String artifactPath)
            throws APIManagementException {
        try {
            String resourcePath = RegistryUtils.getAbsolutePath(RegistryContext.getBaseInstance(),
                    APIUtil.getMountedPath(RegistryContext.getBaseInstance(),
                            RegistryConstants.GOVERNANCE_REGISTRY_BASE_PATH)
                            + artifactPath);

            String tenantDomain = MultitenantUtils.getTenantDomain(APIUtil.replaceEmailDomainBack(username));
            if (!org.wso2.carbon.utils.multitenancy.MultitenantConstants.SUPER_TENANT_DOMAIN_NAME.equals(tenantDomain)) {
                int tenantId = ServiceReferenceHolder.getInstance().getRealmService().
                        getTenantManager().getTenantId(tenantDomain);
                // calculate resource path
                RegistryAuthorizationManager authorizationManager = new RegistryAuthorizationManager
                        (ServiceReferenceHolder.getUserRealm());
                resourcePath = authorizationManager.computePathOnMount(resourcePath);
                org.wso2.carbon.user.api.AuthorizationManager authManager =
                        ServiceReferenceHolder.getInstance().getRealmService().
                                getTenantUserRealm(tenantId).getAuthorizationManager();
                if (visibility != null && APIConstants.API_RESTRICTED_VISIBILITY.equalsIgnoreCase(visibility)) {
                    boolean isRoleEveryOne = false;
                    /*If no roles have defined, authorize for everyone role */
                    if (roles != null) {
                        if (roles.length == 1 && "".equals(roles[0])) {
                            authManager.authorizeRole(APIConstants.EVERYONE_ROLE, resourcePath, ActionConstants.GET);
                            isRoleEveryOne = true;
                        } else {
                            for (String role : roles) {
                                if (APIConstants.EVERYONE_ROLE.equalsIgnoreCase(role)) {
                                    isRoleEveryOne = true;
                                }
                                authManager.authorizeRole(role, resourcePath, ActionConstants.GET);

                            }
                        }
                    }
                    if (!isRoleEveryOne) {
                        authManager.denyRole(APIConstants.EVERYONE_ROLE, resourcePath, ActionConstants.GET);
                    }
                    authManager.denyRole(APIConstants.ANONYMOUS_ROLE, resourcePath, ActionConstants.GET);
                } else if (visibility != null && APIConstants.API_PRIVATE_VISIBILITY.equalsIgnoreCase(visibility)) {
                    authManager.authorizeRole(APIConstants.EVERYONE_ROLE, resourcePath, ActionConstants.GET);
                    authManager.denyRole(APIConstants.ANONYMOUS_ROLE, resourcePath, ActionConstants.GET);
                } else if (visibility != null && APIConstants.DOC_OWNER_VISIBILITY.equalsIgnoreCase(visibility)) {

                    /*If no roles have defined, deny access for everyone & anonymous role */
                    if (roles == null) {
                        authManager.denyRole(APIConstants.EVERYONE_ROLE, resourcePath, ActionConstants.GET);
                        authManager.denyRole(APIConstants.ANONYMOUS_ROLE, resourcePath, ActionConstants.GET);
                    } else {
                        for (String role : roles) {
                            authManager.denyRole(role, resourcePath, ActionConstants.GET);

                        }
                    }
                } else {
                    authManager.authorizeRole(APIConstants.EVERYONE_ROLE, resourcePath, ActionConstants.GET);
                    authManager.authorizeRole(APIConstants.ANONYMOUS_ROLE, resourcePath, ActionConstants.GET);
                }
            } else {
                RegistryAuthorizationManager authorizationManager = new RegistryAuthorizationManager
                        (ServiceReferenceHolder.getUserRealm());

                if (visibility != null && APIConstants.API_RESTRICTED_VISIBILITY.equalsIgnoreCase(visibility)) {
                    boolean isRoleEveryOne = false;
                    if (roles != null) {
                        for (String role : roles) {
                            if (APIConstants.EVERYONE_ROLE.equalsIgnoreCase(role)) {
                                isRoleEveryOne = true;
                            }
                            authorizationManager.authorizeRole(role, resourcePath, ActionConstants.GET);

                        }
                    }
                    if (!isRoleEveryOne) {
                        authorizationManager.denyRole(APIConstants.EVERYONE_ROLE, resourcePath, ActionConstants.GET);
                    }
                    authorizationManager.denyRole(APIConstants.ANONYMOUS_ROLE, resourcePath, ActionConstants.GET);

                } else if (visibility != null && APIConstants.API_PRIVATE_VISIBILITY.equalsIgnoreCase(visibility)) {
                    authorizationManager.authorizeRole(APIConstants.EVERYONE_ROLE, resourcePath, ActionConstants.GET);
                    authorizationManager.denyRole(APIConstants.ANONYMOUS_ROLE, resourcePath, ActionConstants.GET);
                } else if (visibility != null && APIConstants.DOC_OWNER_VISIBILITY.equalsIgnoreCase(visibility)) {
                     /*If no roles have defined, deny access for everyone & anonymous role */
                    if (roles == null) {
                        authorizationManager.denyRole(APIConstants.EVERYONE_ROLE, resourcePath, ActionConstants.GET);
                        authorizationManager.denyRole(APIConstants.ANONYMOUS_ROLE, resourcePath, ActionConstants.GET);
                    } else {
                        for (String role : roles) {
                            authorizationManager.denyRole(role, resourcePath, ActionConstants.GET);

                        }
                    }
                } else {
                    authorizationManager.authorizeRole(APIConstants.EVERYONE_ROLE, resourcePath, ActionConstants.GET);
                    authorizationManager.authorizeRole(APIConstants.ANONYMOUS_ROLE, resourcePath, ActionConstants.GET);
                }
            }


        } catch (UserStoreException e) {
            throw new APIManagementException("Error while adding role permissions to API", e);
        }
    }

    public static void loadTenantAPIPolicy(String tenant, int tenantID) throws APIManagementException {
        
        String tierBasePath = CarbonUtils.getCarbonHome() + File.separator + "repository" + File.separator + "resources"
                + File.separator + "default-tiers" + File.separator;

        String apiTierFilePath = tierBasePath + APIConstants.DEFAULT_API_TIER_FILE_NAME;
        String appTierFilePath = tierBasePath + APIConstants.DEFAULT_APP_TIER_FILE_NAME;
        String resTierFilePath = tierBasePath + APIConstants.DEFAULT_RES_TIER_FILE_NAME;

        loadTenantAPIPolicy(tenantID, APIConstants.API_TIER_LOCATION, apiTierFilePath);
        loadTenantAPIPolicy(tenantID, APIConstants.APP_TIER_LOCATION, appTierFilePath);
        loadTenantAPIPolicy(tenantID, APIConstants.RES_TIER_LOCATION, resTierFilePath);
    }

    /**
     * Load the throttling policy  to the registry for tenants
     *
     * @param tenant
     * @param tenantID
     * @throws APIManagementException
     */
    private static void loadTenantAPIPolicy(int tenantID, String location, String fileName)
            throws APIManagementException {
        InputStream inputStream = null;

        try {
            RegistryService registryService = ServiceReferenceHolder.getInstance().getRegistryService();
   
            UserRegistry govRegistry = registryService.getGovernanceSystemRegistry(tenantID);

            if (govRegistry.resourceExists(location)) {
                if (log.isDebugEnabled()) {
                    log.debug("Tier policies already uploaded to the tenant's registry space");
                }
                return;
            }
            if (log.isDebugEnabled()) {
                log.debug("Adding API tier policies to the tenant's registry");
            }
            File defaultTiers = new File(fileName);
            if (!defaultTiers.exists()) {
                log.info("Default tier policies not found in : " + fileName);
                return;
            }
            inputStream = FileUtils.openInputStream(defaultTiers);
            byte[] data = IOUtils.toByteArray(inputStream);
            Resource resource = govRegistry.newResource();
            resource.setContent(data);
            govRegistry.put(location, resource);

        } catch (RegistryException e) {
            throw new APIManagementException("Error while saving policy information to the registry", e);
        } catch (IOException e) {
            throw new APIManagementException("Error while reading policy file content", e);
        } finally {
            if (inputStream != null) {
                try {
                    inputStream.close();
                } catch (IOException e) {
                    log.error("Error when closing input stream", e);
                }
            }
        }
    }

    /**
     * Load the External API Store Configuration  to the registry
     *
     * @param tenantID
     * @throws org.wso2.carbon.apimgt.api.APIManagementException
     */

    public static void loadTenantExternalStoreConfig(int tenantID) throws APIManagementException {
        try {
            RegistryService registryService = ServiceReferenceHolder.getInstance().getRegistryService();

            UserRegistry govRegistry = registryService.getGovernanceSystemRegistry(tenantID);

            if (govRegistry.resourceExists(APIConstants.EXTERNAL_API_STORES_LOCATION)) {
                log.debug("External Stores configuration already uploaded to the registry");
                return;
            }
            if (log.isDebugEnabled()) {
                log.debug("Adding External Stores configuration to the tenant's registry");
            }
            InputStream inputStream =
                    APIManagerComponent.class.getResourceAsStream("/externalstores/default-external-api-stores.xml");
            byte[] data = IOUtils.toByteArray(inputStream);
            Resource resource = govRegistry.newResource();
            resource.setContent(data);
            govRegistry.put(APIConstants.EXTERNAL_API_STORES_LOCATION, resource);

            /*set resource permission*/
            org.wso2.carbon.user.api.AuthorizationManager authManager =
                    ServiceReferenceHolder.getInstance().getRealmService().getTenantUserRealm(tenantID).
                            getAuthorizationManager();
            String resourcePath = RegistryUtils.getAbsolutePath(RegistryContext.getBaseInstance(),
                    APIUtil.getMountedPath(RegistryContext.getBaseInstance(), RegistryConstants.GOVERNANCE_REGISTRY_BASE_PATH)
                            + APIConstants.EXTERNAL_API_STORES_LOCATION);
            authManager.denyRole(APIConstants.EVERYONE_ROLE, resourcePath, ActionConstants.GET);

        } catch (RegistryException e) {
            throw new APIManagementException("Error while saving External Stores configuration information to the " +
                    "registry", e);
        } catch (IOException e) {
            throw new APIManagementException("Error while reading External Stores configuration file content", e);
        } catch (UserStoreException e) {
            throw new APIManagementException("Error while setting permission to External Stores configuration file", e);
        }
    }

    /**
     * Load the Google Analytics Configuration  to the registry
     *
     * @param tenantID
     * @throws APIManagementException
     */

    public static void loadTenantGAConfig(int tenantID) throws APIManagementException {
        InputStream inputStream = null;
        try {
            RegistryService registryService =
                    ServiceReferenceHolder.getInstance()
                            .getRegistryService();

            UserRegistry govRegistry = registryService.getGovernanceSystemRegistry(tenantID);

            if (govRegistry.resourceExists(APIConstants.GA_CONFIGURATION_LOCATION)) {
                log.debug("Google Analytics configuration already uploaded to the registry");
                return;
            }
            if (log.isDebugEnabled()) {
                log.debug("Adding Google Analytics configuration to the tenant's registry");
            }
            inputStream = APIManagerComponent.class.getResourceAsStream("/statistics/default-ga-config.xml");
            byte[] data = IOUtils.toByteArray(inputStream);
            Resource resource = govRegistry.newResource();
            resource.setContent(data);
            govRegistry.put(APIConstants.GA_CONFIGURATION_LOCATION, resource);

            /*set resource permission*/
            org.wso2.carbon.user.api.AuthorizationManager authManager =
                    ServiceReferenceHolder.getInstance().getRealmService().
                            getTenantUserRealm(tenantID).getAuthorizationManager();
            String resourcePath = RegistryUtils.getAbsolutePath(RegistryContext.getBaseInstance(),
                    APIUtil.getMountedPath(RegistryContext.getBaseInstance(),
                            RegistryConstants.GOVERNANCE_REGISTRY_BASE_PATH) + APIConstants.GA_CONFIGURATION_LOCATION);
            authManager.denyRole(APIConstants.EVERYONE_ROLE, resourcePath, ActionConstants.GET);

        } catch (RegistryException e) {
            throw new APIManagementException("Error while saving Google Analytics configuration information to the registry", e);
        } catch (IOException e) {
            throw new APIManagementException("Error while reading Google Analytics configuration file content", e);
        } catch (UserStoreException e) {
            throw new APIManagementException("Error while setting permission to Google Analytics configuration file", e);
        } finally {
            try {
                if (inputStream != null) {
                    inputStream.close();
                }
            } catch (IOException e) {
                if (log.isWarnEnabled()) {
                    log.warn("Error while closing the input stream", e);
                }
            }
        }
    }

    public static void loadTenantWorkFlowExtensions(int tenantID)
            throws APIManagementException {
        // TODO: Merge different resource loading methods and create a single method.
        try {
            RegistryService registryService = ServiceReferenceHolder.getInstance().getRegistryService();

            UserRegistry govRegistry = registryService.getGovernanceSystemRegistry(tenantID);

            if (govRegistry.resourceExists(APIConstants.WORKFLOW_EXECUTOR_LOCATION)) {
                log.debug("External Stores configuration already uploaded to the registry");
                return;
            }
            if (log.isDebugEnabled()) {
                log.debug("Adding External Stores configuration to the tenant's registry");
            }
            InputStream inputStream =
                    APIManagerComponent.class.getResourceAsStream("/workflowextensions/default-workflow-extensions.xml");
            byte[] data = IOUtils.toByteArray(inputStream);
            Resource resource = govRegistry.newResource();
            resource.setContent(data);
            resource.setMediaType(APIConstants.WORKFLOW_MEDIA_TYPE);
            govRegistry.put(APIConstants.WORKFLOW_EXECUTOR_LOCATION, resource);

        } catch (RegistryException e) {
            throw new APIManagementException("Error while saving External Stores configuration information to the registry", e);
        } catch (IOException e) {
            throw new APIManagementException("Error while reading External Stores configuration file content", e);
        }
    }

    /**
     * @param tenantId
     * @throws APIManagementException
     */
    public static void loadTenantSelfSignUpConfigurations(int tenantId)
            throws APIManagementException {
        try {
            RegistryService registryService = ServiceReferenceHolder.getInstance().getRegistryService();
            UserRegistry govRegistry = registryService.getGovernanceSystemRegistry(tenantId);

            if (govRegistry.resourceExists(APIConstants.SELF_SIGN_UP_CONFIG_LOCATION)) {
                log.debug("Self signup configuration already uploaded to the registry");
                return;
            }
            if (log.isDebugEnabled()) {
                log.debug("Adding Self signup configuration to the tenant's registry");
            }
            InputStream inputStream;
            if (tenantId == org.wso2.carbon.utils.multitenancy.MultitenantConstants.SUPER_TENANT_ID) {
                inputStream =
                        APIManagerComponent.class.getResourceAsStream("/signupconfigurations/default-sign-up-config.xml");
            } else {
                inputStream =
                        APIManagerComponent.class.getResourceAsStream("/signupconfigurations/tenant-sign-up-config.xml");
            }
            byte[] data = IOUtils.toByteArray(inputStream);
            Resource resource = govRegistry.newResource();
            resource.setContent(data);
            resource.setMediaType(APIConstants.SELF_SIGN_UP_CONFIG_MEDIA_TYPE);
            govRegistry.put(APIConstants.SELF_SIGN_UP_CONFIG_LOCATION, resource);

        } catch (RegistryException e) {
            throw new APIManagementException("Error while saving Self signup configuration information to the registry", e);
        } catch (IOException e) {
            throw new APIManagementException("Error while reading Self signup configuration file content", e);
        }
    }

    public static void loadTenantConf(int tenantID) throws APIManagementException {
        RegistryService registryService = ServiceReferenceHolder.getInstance().getRegistryService();
        try {
            UserRegistry registry = registryService.getConfigSystemRegistry(tenantID);
            if (registry.resourceExists(APIConstants.API_TENANT_CONF_LOCATION)) {
                log.debug("Tenant conf already uploaded to the registry");
                return;
            }

            String tenantConfLocation = CarbonUtils.getCarbonHome() + File.separator +
                    APIConstants.RESOURCE_FOLDER_LOCATION + File.separator +
                    APIConstants.API_TENANT_CONF;

            File tenantConfFile = new File(tenantConfLocation);

            byte[] data;

            if (tenantConfFile.exists()) { // Load conf from resources directory in pack if it exists
                FileInputStream fileInputStream = new FileInputStream(tenantConfFile);
                data = IOUtils.toByteArray(fileInputStream);
            } else { // Fallback to loading the conf that is stored at jar level if file does not exist in pack
                InputStream inputStream = APIManagerComponent.class.getResourceAsStream("/tenant/" + APIConstants.API_TENANT_CONF);
                data = IOUtils.toByteArray(inputStream);
            }

            log.debug("Adding tenant config to the registry");
            Resource resource = registry.newResource();
            resource.setMediaType(APIConstants.APPLICATION_JSON_MEDIA_TYPE);
            resource.setContent(data);

            registry.put(APIConstants.API_TENANT_CONF_LOCATION, resource);
        } catch (RegistryException e) {
            throw new APIManagementException("Error while saving tenant conf to the registry", e);
        } catch (IOException e) {
            throw new APIManagementException("Error while reading tenant conf file content", e);
        }
    }

    /**
     * @param tenantId
     * @throws APIManagementException
     */
    public static void createSelfSignUpRoles(int tenantId) throws APIManagementException {
        try {
            RegistryService registryService = ServiceReferenceHolder.getInstance().getRegistryService();
            UserRegistry govRegistry = registryService.getGovernanceSystemRegistry(tenantId);
            if (govRegistry.resourceExists(APIConstants.SELF_SIGN_UP_CONFIG_LOCATION)) {
                Resource resource = govRegistry.get(APIConstants.SELF_SIGN_UP_CONFIG_LOCATION);
                InputStream content = resource.getContentStream();
                DocumentBuilderFactory factory = DocumentBuilderFactory.newInstance();
                DocumentBuilder parser = factory.newDocumentBuilder();
                Document dc = parser.parse(content);
                boolean enableSignup = Boolean.parseBoolean(dc
                        .getElementsByTagName(APIConstants.SELF_SIGN_UP_REG_ENABLED).item(0).getFirstChild()
                        .getNodeValue());
                String signUpDomain = dc.getElementsByTagName(APIConstants.SELF_SIGN_UP_REG_DOMAIN_ELEM).item(0)
                        .getFirstChild().getNodeValue();

                if (enableSignup) {
                    int roleLength = dc.getElementsByTagName(APIConstants.SELF_SIGN_UP_REG_ROLE_NAME_ELEMENT)
                            .getLength();

                    for (int i = 0; i < roleLength; i++) {
                        String roleName = dc.getElementsByTagName(APIConstants.SELF_SIGN_UP_REG_ROLE_NAME_ELEMENT)
                                .item(i).getFirstChild().getNodeValue();
                        boolean isExternalRole = Boolean.parseBoolean(dc
                                .getElementsByTagName(APIConstants.SELF_SIGN_UP_REG_ROLE_IS_EXTERNAL).item(i)
                                .getFirstChild().getNodeValue());
                        if (roleName != null) {
                            // If isExternalRole==false ;create the subscriber role as an internal role
                            if (isExternalRole && signUpDomain != null) {
                                roleName = signUpDomain.toUpperCase() + CarbonConstants.DOMAIN_SEPARATOR + roleName;
                            } else {
                                roleName = UserCoreConstants.INTERNAL_DOMAIN + CarbonConstants.DOMAIN_SEPARATOR
                                        + roleName;
                            }
                            createSubscriberRole(roleName, tenantId);
                        }
                    }
                }
            }
            if (log.isDebugEnabled()) {
                log.debug("Adding Self signup configuration to the tenant's registry");
            }

        } catch (RegistryException e) {
            throw new APIManagementException("Error while getting Self signup role information from the registry", e);
        } catch (ParserConfigurationException e) {
            throw new APIManagementException("Error while getting Self signup role information from the registry", e);
        } catch (SAXException e) {
            throw new APIManagementException("Error while getting Self signup role information from the registry", e);
        } catch (IOException e) {
            throw new APIManagementException("Error while getting Self signup role information from the registry", e);
        }
    }

    /**
     * Add BAM Server Profile Configuration which is used for southbound statistics
     * publishing
     *
     * @throws APIManagementException
     */
    public static void addBamServerProfile(String bamServerURL, String bamServerUser,
                                           String bamServerPassword, int tenantId) throws APIManagementException {
        RegistryService registryService = ServiceReferenceHolder.getInstance().getRegistryService();
        try {
            UserRegistry registry = registryService.getConfigSystemRegistry(tenantId);
            log.debug("Adding Bam Server Profile to the registry");
            InputStream inputStream = APIManagerComponent.class.getResourceAsStream("/bam/profile/bam-profile.xml");
            String bamProfile = IOUtils.toString(inputStream);

            String bamProfileConfig = bamProfile.replaceAll("\\[1\\]", bamServerURL).
                    replaceAll("\\[2\\]", bamServerUser).
                    replaceAll("\\[3\\]", encryptPassword(bamServerPassword));

            Resource resource = registry.newResource();
            resource.setContent(bamProfileConfig);
            registry.put(APIConstants.BAM_SERVER_PROFILE_LOCATION, resource);

        } catch (RegistryException e) {
            throw new APIManagementException("Error while adding BAM Server Profile configuration " +
                    "information to the registry", e);
        } catch (IOException e) {
            throw new APIManagementException("Error while reading BAM Server Profile configuration " +
                    "configuration file content", e);
        }
    }

    public static boolean isAnalyticsEnabled() {
        ServiceDataPublisherAdmin serviceDataPublisherAdmin = APIManagerComponent.getDataPublisherAdminService();
        if (serviceDataPublisherAdmin != null) {
            return serviceDataPublisherAdmin.getEventingConfigData().isServiceStatsEnable();
        }
        return false;
    }


    /**
     * If Analytics is enabled through api-manager.xml this method will write the details to registry.
     *
     * @param configuration api-manager.xml
     */
    public static void writeAnalyticsConfigurationToRegistry(APIManagerConfiguration configuration) {
        ServiceDataPublisherAdmin serviceDataPublisherAdmin = APIManagerComponent.getDataPublisherAdminService();
        String usageEnabled = configuration.getFirstProperty(APIConstants.API_USAGE_ENABLED);
        if (usageEnabled != null && serviceDataPublisherAdmin != null) {
            log.debug("APIUsageTracking set to : " + usageEnabled);
            boolean usageEnabledState = JavaUtils.isTrueExplicitly(usageEnabled);
            EventingConfigData eventingConfigData = serviceDataPublisherAdmin.getEventingConfigData();
            RESTAPIConfigData restApiConfigData = serviceDataPublisherAdmin.getRestAPIConfigData();
            eventingConfigData.setServiceStatsEnable(usageEnabledState);
            try {
                if (usageEnabledState) {
                    String bamServerURL = configuration.getFirstProperty(APIConstants.API_USAGE_BAM_SERVER_URL_GROUPS);
                    String bamServerUser = configuration.getFirstProperty(APIConstants.API_USAGE_BAM_SERVER_USER);
                    String bamServerPassword = configuration.getFirstProperty(APIConstants.API_USAGE_BAM_SERVER_PASSWORD);
                    eventingConfigData.setUrl(bamServerURL);
                    eventingConfigData.setUserName(bamServerUser);
                    eventingConfigData.setPassword(bamServerPassword);

                    String restAPIURL = configuration.getFirstProperty(APIConstants.API_USAGE_DAS_REST_API_URL);
                    String restAPIUser = configuration.getFirstProperty(APIConstants.API_USAGE_DAS_REST_API_USER);
                    String restAPIPassword = configuration
                            .getFirstProperty(APIConstants.API_USAGE_DAS_REST_API_PASSWORD);
                    restApiConfigData.setUrl(restAPIURL);
                    restApiConfigData.setUserName(restAPIUser);
                    restApiConfigData.setPassword(restAPIPassword);
                    if (log.isDebugEnabled()) {
                        log.debug("BAMServerURL : " + bamServerURL + " , BAMServerUserName : " + bamServerUser + " , " +
                                "BAMServerPassword : " + bamServerPassword);
                    }
                    APIUtil.addBamServerProfile(bamServerURL, bamServerUser, bamServerPassword, MultitenantConstants.SUPER_TENANT_ID);
                }

                serviceDataPublisherAdmin.configureEventing(eventingConfigData);
                serviceDataPublisherAdmin.configureRestAPI(restApiConfigData);
            } catch (APIManagementException e) {
                log.error("Error occurred while adding BAMServerProfile", e);
            } catch (Exception e) {
                log.error("Error occurred while updating EventingConfiguration", e);
            }
        }
    }

    public static Map<String, String> getAnalyticsConfigFromRegistry() {

        Map<String, String> propertyMap = new HashMap<String, String>();
        EventingConfigData eventingConfigData = APIManagerComponent.
                getDataPublisherAdminService().getEventingConfigData();
        propertyMap.put(APIConstants.API_USAGE_BAM_SERVER_URL_GROUPS, eventingConfigData.getUrl());
        propertyMap.put(APIConstants.API_USAGE_BAM_SERVER_USER, eventingConfigData.getUserName());
        propertyMap.put(APIConstants.API_USAGE_BAM_SERVER_PASSWORD, eventingConfigData.getPassword());
        return propertyMap;
    }

    /**
     * Add all the custom sequences of given type to registry 
     * 
     * @param registry Registry instance
     * @param customSequenceType Custom sequence type which is in/out or fault
     * @throws APIManagementException
     */
    public static void addDefinedAllSequencesToRegistry(UserRegistry registry,
                                                        String customSequenceType)
            throws APIManagementException {

        InputStream inSeqStream = null;
        String seqFolderLocation =
                APIConstants.API_CUSTOM_SEQUENCES_FOLDER_LOCATION + File.separator +
                        customSequenceType;

        try {
            File inSequenceDir = new File(seqFolderLocation);
            File[] sequences;
            sequences = inSequenceDir.listFiles();

            if (sequences != null) {
                for (File sequenceFile : sequences) {
                    String sequenceFileName = sequenceFile.getName();
                    String regResourcePath =
                            APIConstants.API_CUSTOM_SEQUENCE_LOCATION + '/' +
                                    customSequenceType + '/' + sequenceFileName;
                    if (registry.resourceExists(regResourcePath)) {
                        if (log.isDebugEnabled()) {
                            log.debug("The sequence file with the name " + sequenceFileName
                                    + " already exists in the registry path " + regResourcePath);
                        }
                    } else {
                        if (log.isDebugEnabled()) {
                            log.debug(
                                    "Adding sequence file with the name " + sequenceFileName + " to the registry path "
                                            + regResourcePath);
                        }

                        inSeqStream = new FileInputStream(sequenceFile);
                        byte[] inSeqData = IOUtils.toByteArray(inSeqStream);
                        Resource inSeqResource = registry.newResource();
                        inSeqResource.setContent(inSeqData);

                        registry.put(regResourcePath, inSeqResource);
                    }
                }
            } else {
                log.error(
                        "Custom sequence template location unavailable for custom sequence type " +
                                customSequenceType + " : " + seqFolderLocation
                );
            }

        } catch (RegistryException e) {
            throw new APIManagementException(
                    "Error while saving defined sequences to the registry ", e);
        } catch (IOException e) {
            throw new APIManagementException("Error while reading defined sequence ", e);
        } finally {
            IOUtils.closeQuietly(inSeqStream);
        }

    }

    public static void writeDefinedSequencesToTenantRegistry(int tenantID)
            throws APIManagementException {
        try {

            RegistryService registryService = ServiceReferenceHolder.getInstance().getRegistryService();
            UserRegistry govRegistry = registryService.getGovernanceSystemRegistry(tenantID);

            //Add all custom in,out and fault sequences to tenant registry
            APIUtil.addDefinedAllSequencesToRegistry(govRegistry, APIConstants.API_CUSTOM_SEQUENCE_TYPE_IN);
            APIUtil.addDefinedAllSequencesToRegistry(govRegistry, APIConstants.API_CUSTOM_SEQUENCE_TYPE_OUT);
            APIUtil.addDefinedAllSequencesToRegistry(govRegistry, APIConstants.API_CUSTOM_SEQUENCE_TYPE_FAULT);

        } catch (RegistryException e) {
            throw new APIManagementException(
                    "Error while saving defined sequences to the tenant's registry ", e);
        }
    }

    /**
     * Load the  API RXT to the registry for tenants
     *
     * @param tenant
     * @param tenantID
     * @throws APIManagementException
     */

    public static void loadloadTenantAPIRXT(String tenant, int tenantID) throws APIManagementException {
        RegistryService registryService = ServiceReferenceHolder.getInstance().getRegistryService();
        UserRegistry registry = null;
        try {
   
            registry = registryService.getGovernanceSystemRegistry(tenantID);
        } catch (RegistryException e) {
            throw new APIManagementException("Error when create registry instance ", e);
        }

        String rxtDir = CarbonUtils.getCarbonHome() + File.separator + "repository" + File.separator + "resources" +
                File.separator + "rxts";
        File file = new File(rxtDir);
        FilenameFilter filenameFilter = new FilenameFilter() {
            @Override
            public boolean accept(File dir, String name) {
                // if the file extension is .rxt return true, else false
                return name.endsWith(".rxt");
            }
        };
        String[] rxtFilePaths = file.list(filenameFilter);

        if (rxtFilePaths == null) {
            throw new APIManagementException("rxt files not found in directory " + rxtDir);
        }

        for (String rxtPath : rxtFilePaths) {
            String resourcePath = GovernanceConstants.RXT_CONFIGS_PATH + RegistryConstants.PATH_SEPARATOR + rxtPath;

            //This is  "registry" is a governance registry instance, therefore calculate the relative path to governance.
            String govRelativePath = RegistryUtils.getRelativePathToOriginal(resourcePath,
                    APIUtil.getMountedPath(RegistryContext.getBaseInstance(),
                            RegistryConstants.GOVERNANCE_REGISTRY_BASE_PATH));
            try {
                // calculate resource path
                RegistryAuthorizationManager authorizationManager = new RegistryAuthorizationManager
                        (ServiceReferenceHolder.getUserRealm());
                resourcePath = authorizationManager.computePathOnMount(resourcePath);

                org.wso2.carbon.user.api.AuthorizationManager authManager = ServiceReferenceHolder.getInstance().getRealmService().
                        getTenantUserRealm(tenantID).getAuthorizationManager();

                if (registry.resourceExists(govRelativePath)) {
                    // set anonymous user permission to RXTs
                    authManager.authorizeRole(APIConstants.ANONYMOUS_ROLE, resourcePath, ActionConstants.GET);
                    continue;
                }

                String rxt = FileUtil.readFileToString(rxtDir + File.separator + rxtPath);
                Resource resource = registry.newResource();
                resource.setContent(rxt.getBytes(Charset.defaultCharset()));
                resource.setMediaType(APIConstants.RXT_MEDIA_TYPE);
                registry.put(govRelativePath, resource);


                authManager.authorizeRole(APIConstants.ANONYMOUS_ROLE, resourcePath, ActionConstants.GET);

            } catch (UserStoreException e) {
                throw new APIManagementException("Error while adding role permissions to API", e);
            } catch (IOException e) {
                String msg = "Failed to read rxt files";
                throw new APIManagementException(msg, e);
            } catch (RegistryException e) {
                String msg = "Failed to add rxt to registry ";
                throw new APIManagementException(msg, e);
            }
        }

    }

    /**
     * Converting the user store domain name to uppercase.
     *
     * @param username Username to be modified
     * @return Username with domain name set to uppercase.
     */
    public static String setDomainNameToUppercase(String username) {
        String modifiedName = username;
        if (username != null) {
            String[] nameParts = username.split(CarbonConstants.DOMAIN_SEPARATOR);
            if (nameParts.length > 1) {
                modifiedName = nameParts[0].toUpperCase() + CarbonConstants.DOMAIN_SEPARATOR + nameParts[1];
            }
        }

        return modifiedName;
    }

    public static void createSubscriberRole(String roleName, int tenantId) throws APIManagementException {
        try {
            RealmService realmService = ServiceReferenceHolder.getInstance().getRealmService();
            UserRealm realm;
            org.wso2.carbon.user.api.UserRealm tenantRealm;
            UserStoreManager manager;

            if (tenantId < 0) {
                realm = realmService.getBootstrapRealm();
                manager = realm.getUserStoreManager();
            } else {
                tenantRealm = realmService.getTenantUserRealm(tenantId);
                manager = tenantRealm.getUserStoreManager();
            }
            if (!manager.isExistingRole(roleName)) {
                if (log.isDebugEnabled()) {
                    log.debug("Creating subscriber role: " + roleName);
                }
                Permission[] subscriberPermissions = new Permission[] {
                        new Permission("/permission/admin/login", UserMgtConstants.EXECUTE_ACTION),
                        new Permission(APIConstants.Permissions.API_SUBSCRIBE, UserMgtConstants.EXECUTE_ACTION) };
                String tenantAdminName = ServiceReferenceHolder.getInstance().getRealmService()
                        .getTenantUserRealm(tenantId).getRealmConfiguration().getAdminUserName();
                String[] userList = new String[] { tenantAdminName };
                manager.addRole(roleName, userList, subscriberPermissions);
            }
        } catch (UserStoreException e) {
            throw new APIManagementException("Error while creating subscriber role: " + roleName + " - "
                    + "Self registration might not function properly.", e);
        }
    }

    public void setupSelfRegistration(APIManagerConfiguration config, int tenantId) throws APIManagementException {
        boolean enabled = Boolean.parseBoolean(config.getFirstProperty(APIConstants.SELF_SIGN_UP_ENABLED));
        if (!enabled) {
            return;
        }
        // Create the subscriber role as an internal role
        String role = UserCoreConstants.INTERNAL_DOMAIN + CarbonConstants.DOMAIN_SEPARATOR
                + config.getFirstProperty(APIConstants.SELF_SIGN_UP_ROLE);
        if ((UserCoreConstants.INTERNAL_DOMAIN + CarbonConstants.DOMAIN_SEPARATOR).equals(role)) {
            // Required parameter missing - Throw an exception and interrupt startup
            throw new APIManagementException("Required subscriber role parameter missing "
                    + "in the self sign up configuration");
        }

        try {
            RealmService realmService = ServiceReferenceHolder.getInstance().getRealmService();
            UserRealm realm;
            org.wso2.carbon.user.api.UserRealm tenantRealm;
            UserStoreManager manager;

            if (tenantId < 0) {
                realm = realmService.getBootstrapRealm();
                manager = realm.getUserStoreManager();
            } else {
                tenantRealm = realmService.getTenantUserRealm(tenantId);
                manager = tenantRealm.getUserStoreManager();
            }
            if (!manager.isExistingRole(role)) {
                if (log.isDebugEnabled()) {
                    log.debug("Creating subscriber role: " + role);
                }
                Permission[] subscriberPermissions = new Permission[] {
                        new Permission("/permission/admin/login", UserMgtConstants.EXECUTE_ACTION),
                        new Permission(APIConstants.Permissions.API_SUBSCRIBE, UserMgtConstants.EXECUTE_ACTION) };
                String tenantAdminName = ServiceReferenceHolder.getInstance().getRealmService()
                        .getTenantUserRealm(tenantId).getRealmConfiguration().getAdminUserName();
                String[] userList = new String[] { tenantAdminName };
                manager.addRole(role, userList, subscriberPermissions);
            }
        } catch (UserStoreException e) {
            throw new APIManagementException("Error while creating subscriber role: " + role + " - "
                    + "Self registration might not function properly.", e);
        }
    }

    public static String removeAnySymbolFromUriTempate(String uriTemplate) {
        if (uriTemplate != null) {
            int anySymbolIndex = uriTemplate.indexOf("/*");
            if (anySymbolIndex != -1) {
                return uriTemplate.substring(0, anySymbolIndex);
            }
        }
        return uriTemplate;
    }

    public static float getAverageRating(APIIdentifier apiId) throws APIManagementException {
        return ApiMgtDAO.getInstance().getAverageRating(apiId);
    }

    public static float getAverageRating(int apiId) throws APIManagementException {
        return ApiMgtDAO.getInstance().getAverageRating(apiId);
    }

    public static List<Tenant> getAllTenantsWithSuperTenant() throws UserStoreException {
        Tenant[] tenants = ServiceReferenceHolder.getInstance().getRealmService().getTenantManager().getAllTenants();
        ArrayList<Tenant> tenantArrayList = new ArrayList<Tenant>();
        Collections.addAll(tenantArrayList, tenants);
        Tenant superAdminTenant = new Tenant();
        superAdminTenant.setDomain(MultitenantConstants.SUPER_TENANT_DOMAIN_NAME);
        superAdminTenant.setId(org.wso2.carbon.utils.multitenancy.MultitenantConstants.SUPER_TENANT_ID);
        superAdminTenant.setAdminName(CarbonConstants.REGISTRY_ANONNYMOUS_USERNAME);
        tenantArrayList.add(superAdminTenant);
        return tenantArrayList;
    }

    /**
     * In multi tenant environment, publishers should allow only to revoke the tokens generated within his domain.
     * Super tenant should not see the tenant created tokens and vise versa. This method is used to check the logged in
     * user have permissions to revoke a given users tokens.
     *
     * @param loggedInUser   current logged in user to publisher
     * @param authorizedUser access token owner
     * @return
     */
    public static boolean isLoggedInUserAuthorizedToRevokeToken(String loggedInUser, String authorizedUser) {
        String loggedUserTenantDomain = MultitenantUtils.getTenantDomain(loggedInUser);
        String authorizedUserTenantDomain = MultitenantUtils.getTenantDomain(authorizedUser);

        if (MultitenantConstants.SUPER_TENANT_DOMAIN_NAME.equals(loggedUserTenantDomain) && MultitenantConstants
                .SUPER_TENANT_DOMAIN_NAME.equals(authorizedUserTenantDomain)) {
            return true;
        } else if (authorizedUserTenantDomain.equals(loggedUserTenantDomain)) {
            return true;
        }

        return false;
    }

    public static int getApplicationId(String appName, String userId) throws APIManagementException {
        return ApiMgtDAO.getInstance().getApplicationId(appName, userId);
    }

    public static boolean isAPIManagementEnabled() {
        return Boolean.parseBoolean(CarbonUtils.getServerConfiguration().getFirstProperty("APIManagement.Enabled"));
    }

    public static boolean isLoadAPIContextsAtStartup() {
        return Boolean.parseBoolean(CarbonUtils.getServerConfiguration().getFirstProperty(
                "APIManagement.LoadAPIContextsInServerStartup"));
    }

    public static Set<APIStore> getExternalAPIStores(int tenantId) throws APIManagementException {
        SortedSet<APIStore> apistoreSet = new TreeSet<APIStore>(new APIStoreNameComparator());
        apistoreSet.addAll(getExternalStores(tenantId));
        return apistoreSet;

    }

    public static boolean isAllowDisplayAPIsWithMultipleStatus() {
        APIManagerConfiguration config = ServiceReferenceHolder.getInstance().
                getAPIManagerConfigurationService().getAPIManagerConfiguration();
        String displayAllAPIs = config.getFirstProperty(APIConstants.API_STORE_DISPLAY_ALL_APIS);
        if (displayAllAPIs == null) {
            log.warn("The configurations related to show deprecated APIs in APIStore " +
                    "are missing in api-manager.xml.");
            return false;
        }
        return Boolean.parseBoolean(displayAllAPIs);
    }

    public static boolean isAllowDisplayMultipleVersions() {
        APIManagerConfiguration config = ServiceReferenceHolder.getInstance().
                getAPIManagerConfigurationService().getAPIManagerConfiguration();

        String displayMultiVersions = config.getFirstProperty(APIConstants.API_STORE_DISPLAY_MULTIPLE_VERSIONS);
        if (displayMultiVersions == null) {
            log.warn("The configurations related to show multiple versions of API in APIStore " +
                    "are missing in api-manager.xml.");
            return false;
        }
        return Boolean.parseBoolean(displayMultiVersions);
    }

    public static Set<APIStore> getExternalAPIStores(Set<APIStore> inputStores, int tenantId)
            throws APIManagementException {
        SortedSet<APIStore> apiStores = new TreeSet<APIStore>(new APIStoreNameComparator());
        apiStores.addAll(getExternalStores(tenantId));
        //Retains only the stores that contained in configuration
        inputStores.retainAll(apiStores);
        boolean exists = false;
        if (!apiStores.isEmpty()) {
            for (APIStore store : apiStores) {
                for (APIStore inputStore : inputStores) {
                    if (inputStore.getName().equals(store.getName())) { // If the configured apistore already stored in
                                                                        // db,ignore adding it again
                        exists = true;
                    }
                }
                if (!exists) {
                    inputStores.add(store);
                }
                exists = false;
            }
        }
        return inputStores;
    }

    public static boolean isAPIsPublishToExternalAPIStores(int tenantId)
            throws APIManagementException {
        return !getExternalStores(tenantId).isEmpty();
    }

    public static boolean isAPIGatewayKeyCacheEnabled() {
        try {
            APIManagerConfiguration config = ServiceReferenceHolder.getInstance().getAPIManagerConfigurationService()
                    .getAPIManagerConfiguration();
            String serviceURL = config.getFirstProperty(APIConstants.API_GATEWAY_KEY_CACHE_ENABLED);
            return Boolean.parseBoolean(serviceURL);
        } catch (Exception e) {
            log.error("Did not found valid API Validation Information cache configuration. Use default configuration"
                    + e);
        }
        return true;
    }


    public static Cache getAPIContextCache() {
        CacheManager contextCacheManager = Caching.getCacheManager(APIConstants.API_CONTEXT_CACHE_MANAGER).
                getCache(APIConstants.API_CONTEXT_CACHE).getCacheManager();
        if (!isContextCacheInitialized) {
            isContextCacheInitialized = true;
            return contextCacheManager.<String, Boolean>createCacheBuilder(APIConstants.API_CONTEXT_CACHE_MANAGER).
                    setExpiry(CacheConfiguration.ExpiryType.MODIFIED, new CacheConfiguration.Duration(TimeUnit.DAYS,
                            APIConstants.API_CONTEXT_CACHE_EXPIRY_TIME_IN_DAYS)).setStoreByValue(false).build();
        } else {
            return Caching.getCacheManager(APIConstants.API_CONTEXT_CACHE_MANAGER).getCache(APIConstants.API_CONTEXT_CACHE);
        }
    }

    /**
     * Get active tenant domains
     *
     * @return
     * @throws UserStoreException
     */
    public static Set<String> getActiveTenantDomains() throws UserStoreException {
        Set<String> tenantDomains;
        Tenant[] tenants = ServiceReferenceHolder.getInstance().getRealmService().getTenantManager().getAllTenants();
        if (tenants == null || tenants.length == 0) {
            tenantDomains = Collections.<String>emptySet();
        } else {
            tenantDomains = new HashSet<String>();
            for (Tenant tenant : tenants) {
                if (tenant.isActive()) {
                    tenantDomains.add(tenant.getDomain());
                }
            }
            if (!tenantDomains.isEmpty()) {
                tenantDomains.add(MultitenantConstants.SUPER_TENANT_DOMAIN_NAME);
            }
        }
        return tenantDomains;
    }


    /**
     * Retrieves the role list of system
     * 
     * @throws APIManagementException If an error occurs
     */
    public static String[] getRoleNames(String username) throws APIManagementException {

        String tenantDomain = MultitenantUtils.getTenantDomain(username);
        try {
            if (!org.wso2.carbon.utils.multitenancy.MultitenantConstants.SUPER_TENANT_DOMAIN_NAME.equals(tenantDomain)) {
                int tenantId = ServiceReferenceHolder.getInstance().getRealmService().getTenantManager()
                        .getTenantId(tenantDomain);
                UserStoreManager manager = ServiceReferenceHolder.getInstance().getRealmService()
                        .getTenantUserRealm(tenantId).getUserStoreManager();

                return manager.getRoleNames();
            } else {
                return AuthorizationManager.getInstance().getRoleNames();
            }
        } catch (UserStoreException e) {
            log.error("Error while getting all the roles", e);
            return new String[0];

        }
    }

    /**
     * Create API Definition in JSON
     *
     * @param api API
     * @throws org.wso2.carbon.apimgt.api.APIManagementException if failed to generate the content and save
     * @deprecated
     */

    @Deprecated
    public static String createSwaggerJSONContent(API api) throws APIManagementException {
        APIIdentifier identifier = api.getId();

        APIManagerConfiguration config = ServiceReferenceHolder.getInstance().getAPIManagerConfigurationService()
                .getAPIManagerConfiguration();

        Environment environment = (Environment) config.getApiGatewayEnvironments().values().toArray()[0];
        String endpoints = environment.getApiGatewayEndpoint();
        String[] endpointsSet = endpoints.split(",");
        String apiContext = api.getContext();
        String version = identifier.getVersion();
        Set<URITemplate> uriTemplates = api.getUriTemplates();
        String description = api.getDescription();

        // With the new context version strategy, the URL prefix is the apiContext. the verison will be embedded in
        // the apiContext.
        String urlPrefix = apiContext;

        if (endpointsSet.length < 1) {
            throw new APIManagementException("Error in creating JSON representation of the API"
                    + identifier.getApiName());
        }
        if (description == null || "".equals(description)) {
            description = "";
        } else {
            description = description.trim();
        }

        Map<String, List<Operation>> uriTemplateDefinitions = new HashMap<String, List<Operation>>();
        List<APIResource> apis = new ArrayList<APIResource>();
        for (URITemplate template : uriTemplates) {
            List<Operation> ops;
            List<Parameter> parameters;
            String path = urlPrefix + APIUtil.removeAnySymbolFromUriTempate(template.getUriTemplate());
            /* path exists in uriTemplateDefinitions */
            if (uriTemplateDefinitions.get(path) != null) {
                ops = uriTemplateDefinitions.get(path);
                parameters = new ArrayList<Parameter>();

                String httpVerb = template.getHTTPVerb();
                /* For GET and DELETE Parameter name - Query Parameters */
                if (Constants.Configuration.HTTP_METHOD_GET.equals(httpVerb)
                    || Constants.Configuration.HTTP_METHOD_DELETE.equals(httpVerb)) {
                    Parameter queryParam = new Parameter(APIConstants.OperationParameter.QUERY_PARAM_NAME,
                            APIConstants.OperationParameter.QUERY_PARAM_DESCRIPTION,
                            APIConstants.OperationParameter.PAYLOAD_PARAM_TYPE, false, false, "String");
                    parameters.add(queryParam);
                } else {/* For POST, PUT and PATCH Parameter name - Payload */
                    Parameter payLoadParam = new Parameter(APIConstants.OperationParameter.PAYLOAD_PARAM_NAME,
                            APIConstants.OperationParameter.PAYLOAD_PARAM_DESCRIPTION,
                            APIConstants.OperationParameter.PAYLOAD_PARAM_TYPE, false, false, "String");
                    parameters.add(payLoadParam);
                }

                Parameter authParam = new Parameter(APIConstants.OperationParameter.AUTH_PARAM_NAME,
                        APIConstants.OperationParameter.AUTH_PARAM_DESCRIPTION,
                        APIConstants.OperationParameter.AUTH_PARAM_TYPE, false, false, "String");
                parameters.add(authParam);
                if (!"OPTIONS".equals(httpVerb)) {
                    Operation op = new Operation(httpVerb, description, description, parameters);
                    ops.add(op);
                }
            } else {/* path not exists in uriTemplateDefinitions */
                ops = new ArrayList<Operation>();
                parameters = new ArrayList<Parameter>();

                String httpVerb = template.getHTTPVerb();
                /* For GET and DELETE Parameter name - Query Parameters */
                if (Constants.Configuration.HTTP_METHOD_GET.equals(httpVerb)
                    || Constants.Configuration.HTTP_METHOD_DELETE.equals(httpVerb)) {
                    Parameter queryParam = new Parameter(APIConstants.OperationParameter.QUERY_PARAM_NAME,
                            APIConstants.OperationParameter.QUERY_PARAM_DESCRIPTION,
                            APIConstants.OperationParameter.PAYLOAD_PARAM_TYPE, false, false, "String");
                    parameters.add(queryParam);
                } else {/* For POST,PUT and PATCH Parameter name - Payload */
                    Parameter payLoadParam = new Parameter(APIConstants.OperationParameter.PAYLOAD_PARAM_NAME,
                            APIConstants.OperationParameter.PAYLOAD_PARAM_DESCRIPTION,
                            APIConstants.OperationParameter.PAYLOAD_PARAM_TYPE, false, false, "String");
                    parameters.add(payLoadParam);
                }
                Parameter authParam = new Parameter(APIConstants.OperationParameter.AUTH_PARAM_NAME,
                        APIConstants.OperationParameter.AUTH_PARAM_DESCRIPTION,
                        APIConstants.OperationParameter.AUTH_PARAM_TYPE, false, false, "String");
                parameters.add(authParam);
                if (!"OPTIONS".equals(httpVerb)) {
                    Operation op = new Operation(httpVerb, description, description, parameters);
                    ops.add(op);
                }
                uriTemplateDefinitions.put(path, ops);
            }
        }

        final Set<Entry<String, List<Operation>>> entries = uriTemplateDefinitions.entrySet();

        for (Entry entry : entries) {
            APIResource apiResource = new APIResource((String) entry.getKey(), description,
                    (List<Operation>) entry.getValue());
            apis.add(apiResource);
        }
        APIDefinition apidefinition = new APIDefinition(version, APIConstants.SWAGGER_VERSION, endpointsSet[0],
                apiContext, apis);

        Gson gson = new Gson();
        return gson.toJson(apidefinition);
    }

    /**
     * Helper method to get tenantId from userName
     *
     * @param userName
     * @return tenantId
     * @throws APIManagementException
     */
    public static int getTenantId(String userName) {
        //get tenant domain from user name
        String tenantDomain = MultitenantUtils.getTenantDomain(userName);
        RealmService realmService = ServiceReferenceHolder.getInstance().getRealmService();

        if (realmService == null) {
            return MultitenantConstants.SUPER_TENANT_ID;
        }

        try {           
            return realmService.getTenantManager().getTenantId(tenantDomain);
        } catch (UserStoreException e) {
            log.error(e.getMessage(), e);
        }

        return -1;
    }

    /**
     * Helper method to get username with tenant domain.
     *
     * @param userName
     * @return userName with tenant domain
     */
    public static String getUserNameWithTenantSuffix(String userName) {
        String userNameWithTenantPrefix = userName;
        String tenantDomain = MultitenantUtils.getTenantDomain(userName);
        if (userName != null && !userName.contains("@")
                && MultitenantConstants.SUPER_TENANT_DOMAIN_NAME.equals(tenantDomain)) {
            userNameWithTenantPrefix = userName + "@" + tenantDomain;
        }

        return userNameWithTenantPrefix;
    }

    /**
     * Build OMElement from inputstream
     *
     * @param inputStream
     * @return
     * @throws Exception
     */
    public static OMElement buildOMElement(InputStream inputStream) throws Exception {
        XMLStreamReader parser;
        StAXOMBuilder builder;
        try {
            parser = XMLInputFactory.newInstance().createXMLStreamReader(inputStream);
            builder = new StAXOMBuilder(parser);
        } catch (XMLStreamException e) {
            String msg = "Error in initializing the parser.";
            log.error(msg, e);
            throw new Exception(msg, e);
        }

        return builder.getDocumentElement();
    }


    /**
     * Get stored in sequences, out sequences and fault sequences from the governanceSystem registry
     *
     * @param sequenceName -The sequence to be retrieved
     * @param tenantId
     * @param direction    - Direction indicates which sequences to fetch. Values would be
     *                     "in", "out" or "fault"
     * @return
     * @throws APIManagementException
     */
    public static OMElement getCustomSequence(String sequenceName, int tenantId, String direction,
            APIIdentifier identifier) throws APIManagementException {
        org.wso2.carbon.registry.api.Collection seqCollection = null;

        try {
            UserRegistry registry = ServiceReferenceHolder.getInstance().getRegistryService()
                    .getGovernanceSystemRegistry(tenantId);

            if ("in".equals(direction)) {
                seqCollection = (org.wso2.carbon.registry.api.Collection) registry
                        .get(APIConstants.API_CUSTOM_INSEQUENCE_LOCATION);
            } else if ("out".equals(direction)) {
                seqCollection = (org.wso2.carbon.registry.api.Collection) registry
                        .get(APIConstants.API_CUSTOM_OUTSEQUENCE_LOCATION);
            } else if ("fault".equals(direction)) {
                seqCollection = (org.wso2.carbon.registry.api.Collection) registry
                        .get(APIConstants.API_CUSTOM_FAULTSEQUENCE_LOCATION);
            }

            if (seqCollection == null) {
                seqCollection = (org.wso2.carbon.registry.api.Collection) registry.get(getSequencePath(identifier,
                        direction));

            }

            if (seqCollection != null) {
                String[] childPaths = seqCollection.getChildren();

                for (String childPath : childPaths) {
                    Resource sequence = registry.get(childPath);
                    OMElement seqElment = APIUtil.buildOMElement(sequence.getContentStream());
                    if (sequenceName.equals(seqElment.getAttributeValue(new QName("name")))) {
                        return seqElment;
                    }
                }
            }

            // If the sequence not found the default sequences, check in custom sequences

            seqCollection = (org.wso2.carbon.registry.api.Collection) registry.get(getSequencePath(identifier,
                    direction));
            if (seqCollection != null) {
                String[] childPaths = seqCollection.getChildren();

                for (String childPath : childPaths) {
                    Resource sequence = registry.get(childPath);
                    OMElement seqElment = APIUtil.buildOMElement(sequence.getContentStream());
                    if (sequenceName.equals(seqElment.getAttributeValue(new QName("name")))) {
                        return seqElment;
                    }
                }
            }

        } catch (Exception e) {
            String msg = "Issue is in accessing the Registry";
            log.error(msg);
            throw new APIManagementException(msg, e);
        }
        return null;
    }

    /**
     * Return the sequence extension name.
     * eg: admin--testAPi--v1.00
     *
     * @param api
     * @return
     */
    public static String getSequenceExtensionName(API api) {
        return api.getId().getProviderName() + "--" + api.getId().getApiName() + ":v" + api.getId().getVersion();
    }

    /**
     * @param token
     * @return
     */
    public static String decryptToken(String token) throws CryptoException {
        APIManagerConfiguration config = ServiceReferenceHolder.getInstance().
                getAPIManagerConfigurationService().getAPIManagerConfiguration();

        if (Boolean.parseBoolean(config.getFirstProperty(APIConstants.API_KEY_VALIDATOR_ENCRYPT_TOKENS))) {
            return new String(CryptoUtil.getDefaultCryptoUtil().base64DecodeAndDecrypt(token), Charset.defaultCharset());
        }
        return token;
    }

    /**
     * @param token
     * @return
     */
    public static String encryptToken(String token) throws CryptoException {
        APIManagerConfiguration config = ServiceReferenceHolder.getInstance().
                getAPIManagerConfigurationService().getAPIManagerConfiguration();

        if (Boolean.parseBoolean(config.getFirstProperty(APIConstants.API_KEY_VALIDATOR_ENCRYPT_TOKENS))) {
            return CryptoUtil.getDefaultCryptoUtil().encryptAndBase64Encode(token.getBytes(Charset.defaultCharset()));
        }
        return token;
    }

    public static void loadTenantRegistry(int tenantId) throws RegistryException {
        TenantRegistryLoader tenantRegistryLoader = APIManagerComponent.getTenantRegistryLoader();
        ServiceReferenceHolder.getInstance().getIndexLoaderService().loadTenantIndex(tenantId);
        tenantRegistryLoader.loadTenantRegistry(tenantId);
    }

    /**
     * This is to get the registry resource's HTTP permlink path.
     * Once this issue is fixed (https://wso2.org/jira/browse/REGISTRY-2110),
     * we can remove this method, and get permlink from the resource.
     *
     * @param path - Registry resource path
     * @return {@link String} -HTTP permlink
     */
    public static String getRegistryResourceHTTPPermlink(String path) {
        String schemeHttp = APIConstants.HTTP_PROTOCOL;
        String schemeHttps = APIConstants.HTTPS_PROTOCOL;

        ConfigurationContextService contetxservice = ServiceReferenceHolder.getContextService();
        //First we will try to generate http permalink and if its disabled then only we will consider https
        int port = CarbonUtils.getTransportProxyPort(contetxservice.getServerConfigContext(), schemeHttp);
        if (port == -1) {
            port = CarbonUtils.getTransportPort(contetxservice.getServerConfigContext(), schemeHttp);
        }
        //getting https parameters if http is disabled. If proxy port is not present we will go for default port
        if (port == -1) {
            port = CarbonUtils.getTransportProxyPort(contetxservice.getServerConfigContext(), schemeHttps);
        }
        if (port == -1) {
            port = CarbonUtils.getTransportPort(contetxservice.getServerConfigContext(), schemeHttps);
        }

        String webContext = ServerConfiguration.getInstance().getFirstProperty("WebContextRoot");

        if (webContext == null || "/".equals(webContext)) {
            webContext = "";
        }
        RegistryService registryService = ServiceReferenceHolder.getInstance().getRegistryService();
        String version = "";
        if (registryService == null) {
            log.error("Registry Service has not been set.");
        } else if (path != null) {
            try {
                String[] versions = registryService.getRegistry(
                        CarbonConstants.REGISTRY_SYSTEM_USERNAME,
                        CarbonContext.getThreadLocalCarbonContext().getTenantId()).getVersions(path);
                if (versions != null && versions.length > 0) {
                    version = versions[0].substring(versions[0].lastIndexOf(";version:"));
                }
            } catch (RegistryException e) {
                log.error("An error occurred while determining the latest version of the " +
                        "resource at the given path: " + path, e);
            }
        }
        if (port != -1 && path != null) {
            String tenantDomain =
                    PrivilegedCarbonContext.getThreadLocalCarbonContext().getTenantDomain(true);
            return webContext +
                    ((tenantDomain != null &&
                            !MultitenantConstants.SUPER_TENANT_DOMAIN_NAME.equals(tenantDomain)) ?
                            "/" + MultitenantConstants.TENANT_AWARE_URL_PREFIX + "/" + tenantDomain :
                            "") +
                    "/registry/resource" +
                    org.wso2.carbon.registry.app.Utils.encodeRegistryPath(path) + version;
        }
        return null;
    }


    public static boolean isSandboxEndpointsExists(API api) {
        JSONParser parser = new JSONParser();
        JSONObject config = null;
        try {
            config = (JSONObject) parser.parse(api.getEndpointConfig());

            if (config.containsKey("sandbox_endpoints")) {
                return true;
            }
        } catch (ParseException e) {
            log.error(APIConstants.MSG_JSON_PARSE_ERROR, e);
        } catch (ClassCastException e) {
            log.error(APIConstants.MSG_JSON_PARSE_ERROR, e);
        }
        return false;
    }

    public static boolean isProductionEndpointsExists(API api) {
        JSONParser parser = new JSONParser();
        JSONObject config = null;
        try {
            config = (JSONObject) parser.parse(api.getEndpointConfig());

            if (config.containsKey("production_endpoints")) {
                return true;
            }
        } catch (ParseException e) {
            log.error(APIConstants.MSG_JSON_PARSE_ERROR, e);
        } catch (ClassCastException e) {
            log.error(APIConstants.MSG_JSON_PARSE_ERROR, e);
        }
        return false;
    }

    /**
     * This method used to get API minimum information from governance artifact
     *
     * @param artifact API artifact
     * @param registry Registry
     * @return API
     * @throws APIManagementException if failed to get API from artifact
     */
    public static API getAPIInformation(GovernanceArtifact artifact, Registry registry) throws APIManagementException {
        API api;
        try {
            String providerName = artifact.getAttribute(APIConstants.API_OVERVIEW_PROVIDER);
            String apiName = artifact.getAttribute(APIConstants.API_OVERVIEW_NAME);
            String apiVersion = artifact.getAttribute(APIConstants.API_OVERVIEW_VERSION);
            api = new API(new APIIdentifier(providerName, apiName, apiVersion));
            //set uuid
            api.setUUID(artifact.getId());
            api.setThumbnailUrl(artifact.getAttribute(APIConstants.API_OVERVIEW_THUMBNAIL_URL));
            api.setStatus(getApiStatus(artifact.getAttribute(APIConstants.API_OVERVIEW_STATUS)));
            api.setContext(artifact.getAttribute(APIConstants.API_OVERVIEW_CONTEXT));
            api.setVisibility(artifact.getAttribute(APIConstants.API_OVERVIEW_VISIBILITY));
            api.setVisibleRoles(artifact.getAttribute(APIConstants.API_OVERVIEW_VISIBLE_ROLES));
            api.setVisibleTenants(artifact.getAttribute(APIConstants.API_OVERVIEW_VISIBLE_TENANTS));
            api.setTransports(artifact.getAttribute(APIConstants.API_OVERVIEW_TRANSPORTS));
            api.setInSequence(artifact.getAttribute(APIConstants.API_OVERVIEW_INSEQUENCE));
            api.setOutSequence(artifact.getAttribute(APIConstants.API_OVERVIEW_OUTSEQUENCE));
            api.setFaultSequence(artifact.getAttribute(APIConstants.API_OVERVIEW_FAULTSEQUENCE));
            api.setDescription(artifact.getAttribute(APIConstants.API_OVERVIEW_DESCRIPTION));
            api.setRedirectURL(artifact.getAttribute(APIConstants.API_OVERVIEW_REDIRECT_URL));
            api.setBusinessOwner(artifact.getAttribute(APIConstants.API_OVERVIEW_BUSS_OWNER));
            api.setApiOwner(artifact.getAttribute(APIConstants.API_OVERVIEW_OWNER));
            api.setAdvertiseOnly(Boolean.parseBoolean(artifact.getAttribute(APIConstants.API_OVERVIEW_ADVERTISE_ONLY)));
            String environments = artifact.getAttribute(APIConstants.API_OVERVIEW_ENVIRONMENTS);
            api.setEnvironments(extractEnvironmentsForAPI(environments));
            api.setCorsConfiguration(getCorsConfigurationFromArtifact(artifact));

        } catch (GovernanceException e) {
            String msg = "Failed to get API fro artifact ";
            throw new APIManagementException(msg, e);
        }
        return api;
    }

    /**
     * Get the cache key of the ResourceInfoDTO
     *
     * @param apiContext  - Context of the API
     * @param apiVersion  - API Version
     * @param resourceUri - The resource uri Ex: /name/version
     * @param httpMethod  - The http method. Ex: GET, POST
     * @return - The cache key
     */
    public static String getResourceInfoDTOCacheKey(String apiContext, String apiVersion,
                                                    String resourceUri, String httpMethod) {
        return apiContext + "/" + apiVersion + resourceUri + ":" + httpMethod;
    }


    /**
     * Get the key of the Resource ( used in scopes)
     *
     * @param api      - API
     * @param template - URI Template
     * @return - The resource key
     */
    public static String getResourceKey(API api, URITemplate template) {
        return APIUtil.getResourceKey(api.getContext(), api.getId().getVersion(), template.getUriTemplate(),
                template.getHTTPVerb());
    }

    /**
     * Get the key of the Resource ( used in scopes)
     *
     * @param apiContext  - Context of the API
     * @param apiVersion  - API Version
     * @param resourceUri - The resource uri Ex: /name/version
     * @param httpMethod  - The http method. Ex: GET, POST
     * @return - The resource key
     */
    public static String getResourceKey(String apiContext, String apiVersion, String resourceUri, String httpMethod) {
        return apiContext + "/" + apiVersion + resourceUri + ":" + httpMethod;
    }

    /**
     * Find scope object in a set based on the key
     *
     * @param scopes - Set of scopes
     * @param key    - Key to search with
     * @return Scope - scope object
     */
    public static Scope findScopeByKey(Set<Scope> scopes, String key) {
        for (Scope scope : scopes) {
            if (scope.getKey().equals(key)) {
                return scope;
            }
        }
        return null;
    }

    /**
     * Get the cache key of the APIInfoDTO
     *
     * @param apiContext - Context of the API
     * @param apiVersion - API Version
     * @return - The cache key of the APIInfoDTO
     */
    public static String getAPIInfoDTOCacheKey(String apiContext, String apiVersion) {
        return apiContext + "/" + apiVersion;
    }

    /**
     * Get the cache key of the Access Token
     *
     * @param accessToken - The access token which is cached
     * @param apiContext  - The context of the API
     * @param apiVersion  - The version of the API
     * @param resourceUri - The value of the resource url
     * @param httpVerb    - The http method. Ex: GET, POST
     * @param authLevel   - Required Authentication level. Ex: Application/Application User
     * @return - The Key which will be used to cache the access token
     */
    public static String getAccessTokenCacheKey(String accessToken, String apiContext, String apiVersion,
                                                String resourceUri, String httpVerb, String authLevel) {
        return accessToken + ':' + apiContext + '/' + apiVersion + resourceUri + ':' + httpVerb + ':' + authLevel;
    }


    /**
     * Resolves system properties and replaces in given in text
     *
     * @param text
     * @return System properties resolved text
     */
    public static String replaceSystemProperty(String text) {
        int indexOfStartingChars = -1;
        int indexOfClosingBrace;

        // The following condition deals with properties.
        // Properties are specified as ${system.property},
        // and are assumed to be System properties
        while (indexOfStartingChars < text.indexOf("${")
                && (indexOfStartingChars = text.indexOf("${")) != -1
                && (indexOfClosingBrace = text.indexOf('}')) != -1) { // Is a
            // property
            // used?
            String sysProp = text.substring(indexOfStartingChars + 2,
                    indexOfClosingBrace);
            String propValue = System.getProperty(sysProp);

            if (propValue == null) {
                if ("carbon.context".equals(sysProp)) {
                    propValue = ServiceReferenceHolder.getContextService().getServerConfigContext().getContextRoot();
                } else if ("admin.username".equals(sysProp) || "admin.password".equals(sysProp)) {
                    try {
                        RealmConfiguration realmConfig =
                                new RealmConfigXMLProcessor().buildRealmConfigurationFromFile();
                        if ("admin.username".equals(sysProp)) {
                            propValue = realmConfig.getAdminUserName();
                        } else {
                            propValue = realmConfig.getAdminPassword();
                        }
                    } catch (UserStoreException e) {
                        // Can't throw an exception because the server is
                        // starting and can't be halted.
                        log.error("Unable to build the Realm Configuration", e);
                        return null;
                    }
                }
            }
            //Derive original text value with resolved system property value
            if (propValue != null) {
                text = text.substring(0, indexOfStartingChars) + propValue
                        + text.substring(indexOfClosingBrace + 1);
            }
            if ("carbon.home".equals(sysProp) && propValue != null
                    && ".".equals(propValue)) {
                text = new File(".").getAbsolutePath() + File.separator + text;
            }
        }
        return text;
    }

    public static String encryptPassword(String plainTextPassword) throws APIManagementException {
        try {
            return CryptoUtil.getDefaultCryptoUtil().encryptAndBase64Encode(plainTextPassword.getBytes(Charset.defaultCharset()));
        } catch (CryptoException e) {
            String errorMsg = "Error while encrypting the password. " + e.getMessage();
            throw new APIManagementException(errorMsg, e);
        }
    }

    /**
     * Search Apis by Doc Content
     *
     * @param registry - Registry which is searched
     * @param tenantID - Tenant id of logged in domain
     * @param username - Logged in username
     * @param searchTerm - Search value for doc
     * @param searchClient - Search client
     * @return - Documentation to APIs map
     * @throws APIManagementException - If failed to get ArtifactManager for given tenant
     */
    public static Map<Documentation, API> searchAPIsByDoc(Registry registry, int tenantID, String username,
                                                          String searchTerm, String searchClient) throws APIManagementException {
        Map<Documentation, API> apiDocMap = new HashMap<Documentation, API>();

        try {
            GenericArtifactManager artifactManager = APIUtil.getArtifactManager(registry,
                    APIConstants.API_KEY);
            GenericArtifactManager docArtifactManager = APIUtil.getArtifactManager(registry,
                    APIConstants.DOCUMENTATION_KEY);
            SolrClient client = SolrClient.getInstance();
            Map<String, String> fields = new HashMap<String, String>();
            fields.put(APIConstants.DOCUMENTATION_SEARCH_PATH_FIELD, "*" + APIConstants.API_ROOT_LOCATION + "*");
            fields.put(APIConstants.DOCUMENTATION_SEARCH_MEDIA_TYPE_FIELD, "*");

            if (tenantID == -1) {
                tenantID = MultitenantConstants.SUPER_TENANT_ID;
            }
            //PaginationContext.init(0, 10000, "ASC", APIConstants.DOCUMENTATION_SEARCH_PATH_FIELD, Integer.MAX_VALUE);
            SolrDocumentList documentList = client.query(searchTerm, tenantID, fields);

            org.wso2.carbon.user.api.AuthorizationManager manager = ServiceReferenceHolder.getInstance().
                    getRealmService().getTenantUserRealm(tenantID).
                    getAuthorizationManager();

            username = MultitenantUtils.getTenantAwareUsername(username);

            for (SolrDocument document : documentList) {
                String filePath = (String) document.getFieldValue("path_s");
                int index = filePath.indexOf(APIConstants.APIMGT_REGISTRY_LOCATION);
                filePath = filePath.substring(index);
                Association[] associations = registry.getAllAssociations(filePath);
                API api = null;
                Documentation doc = null;
                for (Association association : associations) {
                    boolean isAuthorized;
                    String documentationPath = association.getSourcePath();
                    String path = RegistryUtils.getAbsolutePath(RegistryContext.getBaseInstance(),
                            APIUtil.getMountedPath(RegistryContext.getBaseInstance(),
                                    RegistryConstants.GOVERNANCE_REGISTRY_BASE_PATH) + documentationPath);
                    if (CarbonConstants.REGISTRY_ANONNYMOUS_USERNAME.equalsIgnoreCase(username)) {
                        isAuthorized = manager.isRoleAuthorized(APIConstants.ANONYMOUS_ROLE, path, ActionConstants.GET);
                    } else {
                        isAuthorized = manager.isUserAuthorized(username, path, ActionConstants.GET);
                    }

                    if (isAuthorized) {
                        Resource docResource = registry.get(documentationPath);
                        String docArtifactId = docResource.getUUID();
                        if (docArtifactId != null) {
                            GenericArtifact docArtifact = docArtifactManager.getGenericArtifact(docArtifactId);
                            doc = APIUtil.getDocumentation(docArtifact);
                        }

                        Association[] docAssociations = registry.getAssociations(documentationPath, APIConstants.DOCUMENTATION_ASSOCIATION);
                        /* There will be only one document association, for a document path which is by its owner API*/
                        if (docAssociations.length > 0) {
                           
                            String apiPath = docAssociations[0].getSourcePath();
                            path = RegistryUtils.getAbsolutePath(RegistryContext.getBaseInstance(),
                                    APIUtil.getMountedPath(RegistryContext.getBaseInstance(),
                                            RegistryConstants.GOVERNANCE_REGISTRY_BASE_PATH) + apiPath);
                            if (CarbonConstants.REGISTRY_ANONNYMOUS_USERNAME.equalsIgnoreCase(username)) {
                                isAuthorized = manager.isRoleAuthorized(APIConstants.ANONYMOUS_ROLE, path, ActionConstants.GET);
                            } else {
                                isAuthorized = manager.isUserAuthorized(username, path, ActionConstants.GET);
                            }

                            if (isAuthorized) {
                                Resource resource = registry.get(apiPath);
                                String apiArtifactId = resource.getUUID();
                                if (apiArtifactId != null) {
                                    GenericArtifact apiArtifact = artifactManager.getGenericArtifact(apiArtifactId);
                                    api = APIUtil.getAPI(apiArtifact, registry);
                                } else {
                                    throw new GovernanceException("artifact id is null of " + apiPath);
                                }
                            }
                        }
                    }

                    if (doc != null && api != null) {
                        if (APIConstants.STORE_CLIENT.equals(searchClient)) {
                            if (api.getStatus().equals(getApiStatus(APIConstants.PUBLISHED)) ||
                                api.getStatus().equals(getApiStatus(APIConstants.PROTOTYPED))) {
                                apiDocMap.put(doc, api);
                            }
                        } else {
                            apiDocMap.put(doc, api);
                        }
                    }
                }
            }
        } catch (IndexerException e) {
            handleException("Failed to search APIs with type Doc", e);
        } catch (RegistryException e) {
            handleException("Failed to search APIs with type Doc", e);
        } catch (UserStoreException e) {
            handleException("Failed to search APIs with type Doc", e);
        }
        return apiDocMap;
    }


    public static Map<String, Object> searchAPIsByURLPattern(Registry registry, String searchTerm, int start, int end)
            throws APIManagementException {
        SortedSet<API> apiSet = new TreeSet<API>(new APINameComparator());
        List<API> apiList = new ArrayList<API>();
        final String searchValue = searchTerm.trim();
        Map<String, Object> result = new HashMap<String, Object>();
        int totalLength = 0;
        String criteria;
        Map<String, List<String>> listMap = new HashMap<String, List<String>>();
        GenericArtifact[] genericArtifacts = new GenericArtifact[0];
        GenericArtifactManager artifactManager = null;
        try {
            artifactManager = APIUtil.getArtifactManager(registry, APIConstants.API_KEY);
            PaginationContext.init(0, 10000, "ASC", APIConstants.API_OVERVIEW_NAME, Integer.MAX_VALUE);
            if (artifactManager != null) {
                for (int i = 0; i < 20; i++) { //This need to fix in future.We don't have a way to get max value of
                    // "url_template" entry stores in registry,unless we search in each API
                    criteria = APIConstants.API_URI_PATTERN + i;
                    listMap.put(criteria, new ArrayList<String>() {
                        {
                           add(searchValue);
                        }
                    });
                    genericArtifacts = (GenericArtifact[]) ArrayUtils.addAll(genericArtifacts, artifactManager
                            .findGenericArtifacts(listMap));
                }
                if (genericArtifacts == null || genericArtifacts.length == 0) {
                    result.put("apis", apiSet);
                    result.put("length", 0);
                    return result;
                }
                totalLength = genericArtifacts.length;
                StringBuilder apiNames = new StringBuilder();
                for (GenericArtifact artifact : genericArtifacts) {
                    if (apiNames.indexOf(artifact.getAttribute(APIConstants.API_OVERVIEW_NAME)) < 0) {
                        String status = artifact.getAttribute(APIConstants.API_OVERVIEW_STATUS);
                        if (isAllowDisplayAPIsWithMultipleStatus()) {
                            if (APIConstants.PUBLISHED.equals(status) || APIConstants.DEPRECATED.equals(status)) {
                                API api = APIUtil.getAPI(artifact, registry);
                                if (api != null) {
                                    apiList.add(api);
                                    apiNames.append(api.getId().getApiName());
                                }
                            }
                        } else {
                            if (APIConstants.PUBLISHED.equals(status)) {
                                API api = APIUtil.getAPI(artifact, registry);
                                if (api != null) {
                                    apiList.add(api);
                                    apiNames.append(api.getId().getApiName());
                                }
                            }
                        }
                    }
                    totalLength = apiList.size();
                }
                if (totalLength <= ((start + end) - 1)) {
                    end = totalLength;
                }
                for (int i = start; i < end; i++) {
                    apiSet.add(apiList.get(i));
                }
            }
        } catch (APIManagementException e) {
            handleException("Failed to search APIs with input url-pattern", e);
        } catch (GovernanceException e) {
            handleException("Failed to search APIs with input url-pattern", e);
        }
        result.put("apis", apiSet);
        result.put("length", totalLength);
        return result;
    }

    /**
     * This method will check the validity of given url. WSDL url should be
     * contain http, https or file system patch
     * otherwise we will mark it as invalid wsdl url. How ever here we do not
     * validate wsdl content.
     *
     * @param wsdlURL wsdl url tobe tested
     * @return true if its valid url else fale
     */
    public static boolean isValidWSDLURL(String wsdlURL, boolean required) {
        if (wsdlURL != null && !"".equals(wsdlURL)) {
            if (wsdlURL.contains("http:") || wsdlURL.contains("https:") || wsdlURL.contains("file:")) {
                return true;
            }
        } else if (!required) {
            // If the WSDL in not required and URL is empty, then we don't need
            // to add debug log.
            // Hence returning.
            return false;
        }

        if (log.isDebugEnabled()) {
            log.debug("WSDL url validation failed. Provided wsdl url is not valid url: " + wsdlURL);
        }
        return false;
    }

    /**
     * load tenant axis configurations.
     *
     * @param tenantDomain
     */
    public static void loadTenantConfig(String tenantDomain) {
        final String finalTenantDomain = tenantDomain;
        ConfigurationContext ctx =
                ServiceReferenceHolder.getContextService().getServerConfigContext();

        //Cannot use the tenantDomain directly because it's getting locked in createTenantConfigurationContext()
        // method in TenantAxisUtils
        String accessFlag = tenantDomain + "@WSO2";

        long lastAccessed = TenantAxisUtils.getLastAccessed(tenantDomain, ctx);
        //Only if the tenant is in unloaded state, we do the loading
        if (System.currentTimeMillis() - lastAccessed >= tenantIdleTimeMillis) {
            synchronized (accessFlag.intern()) {
                // Currently loading tenants are added to a set.
                // If a tenant domain is in the set it implies that particular tenant is being loaded.
                // Therefore if and only if the set does not contain the tenant.
                if (!currentLoadingTenants.contains(tenantDomain)) {
                    //Only one concurrent request is allowed to add to the currentLoadingTenants
                    currentLoadingTenants.add(tenantDomain);
                    ctx.getThreadPool().execute(new Runnable() {
                        @Override
                        public void run() {
                            Thread.currentThread().setName("APIMHostObjectUtils-loadTenantConfig-thread");
                            try {
                                PrivilegedCarbonContext.startTenantFlow();
                                ConfigurationContext ctx = ServiceReferenceHolder.getContextService()
                                        .getServerConfigContext();
                                TenantAxisUtils.getTenantAxisConfiguration(finalTenantDomain, ctx);
                            } catch (Exception e) {
                                log.error("Error while creating axis configuration for tenant " + finalTenantDomain, e);
                            } finally {
                                //only after the tenant is loaded completely, the tenant domain is removed from the set
                                currentLoadingTenants.remove(finalTenantDomain);
                                PrivilegedCarbonContext.endTenantFlow();
                            }
                        }
                    });
                }
            }
        }
    }

    /**
     * load tenant axis configurations.
     * @param tenantDomain
     */
    public static void loadTenantConfigBlockingMode(String tenantDomain) {

        try {
            ConfigurationContext ctx = ServiceReferenceHolder.getContextService().getServerConfigContext();
            TenantAxisUtils.getTenantAxisConfiguration(tenantDomain, ctx);
        } catch (Exception e) {
            log.error("Error while creating axis configuration for tenant " + tenantDomain, e);
        }
    }

    public static void checkClientDomainAuthorized(APIKeyValidationInfoDTO apiKeyValidationInfoDTO, String clientDomain)
            throws APIManagementException {
        if (clientDomain != null) {
            clientDomain = clientDomain.trim();
        }
        List<String> authorizedDomains = apiKeyValidationInfoDTO.getAuthorizedDomains();
        if (authorizedDomains != null && !(authorizedDomains.contains("ALL") || authorizedDomains.contains(clientDomain)
        )) {
            log.error("Unauthorized client domain :" + clientDomain +
                    ". Only \"" + authorizedDomains + "\" domains are authorized to access the API.");
            throw new APIManagementException("Unauthorized client domain :" + clientDomain +
                    ". Only \"" + authorizedDomains + "\" domains are authorized to access the API.");
        }

    }

    public static String extractCustomerKeyFromAuthHeader(Map headersMap) {

        //From 1.0.7 version of this component onwards remove the OAuth authorization header from
        // the message is configurable. So we dont need to remove headers at this point.
        String authHeader = (String) headersMap.get(HttpHeaders.AUTHORIZATION);
        if (authHeader == null) {
            return null;
        }

        if (authHeader.startsWith("OAuth ") || authHeader.startsWith("oauth ")) {
            authHeader = authHeader.substring(authHeader.indexOf("o"));
        }

        String[] headers = authHeader.split(APIConstants.OAUTH_HEADER_SPLITTER);
        for (String header : headers) {
            String[] elements = header.split(APIConstants.CONSUMER_KEY_SEGMENT_DELIMITER);
            if (elements.length > 1) {
                int j = 0;
                boolean isConsumerKeyHeaderAvailable = false;
                for (String element : elements) {
                    if (!"".equals(element.trim())) {
                        if (APIConstants.CONSUMER_KEY_SEGMENT.equals(elements[j].trim())) {
                            isConsumerKeyHeaderAvailable = true;
                        } else if (isConsumerKeyHeaderAvailable) {
                            return removeLeadingAndTrailing(elements[j].trim());
                        }
                    }
                    j++;
                }
            }
        }
        return null;
    }

    private static String removeLeadingAndTrailing(String base) {
        String result = base;

        if (base.startsWith("\"") || base.endsWith("\"")) {
            result = base.replace("\"", "");
        }
        return result.trim();
    }

    /**
     * This method will return mounted path of the path if the path
     * is mounted. Else path will be returned.
     *
     * @param registryContext Registry Context instance which holds path mappings
     * @param path            default path of the registry
     * @return mounted path or path
     */
    public static String getMountedPath(RegistryContext registryContext, String path) {
        if (registryContext != null && path != null) {
            List<Mount> mounts = registryContext.getMounts();
            if (mounts != null) {
                for (Mount mount : mounts) {
                    if (path.equals(mount.getPath())) {
                        return mount.getTargetPath();
                    }
                }
            }
        }
        return path;
    }

    /**
     * Returns a map of gateway / store domains for the tenant
     *
     * @return a Map of domain names for tenant
     * @throws org.wso2.carbon.apimgt.api.APIManagementException if an error occurs when loading tiers from the registry
     */
    public static Map<String, String> getDomainMappings(String tenantDomain, String appType)
            throws APIManagementException {
        Map<String, String> domains = new HashMap<String, String>();
        String resourcePath;
        try {
            Registry registry = ServiceReferenceHolder.getInstance().getRegistryService().
                    getGovernanceSystemRegistry();
            resourcePath = APIConstants.API_DOMAIN_MAPPINGS.replace("<tenant-id>", tenantDomain);
            if (registry.resourceExists(resourcePath)) {
                Resource resource = registry.get(resourcePath);
                String content = new String((byte[]) resource.getContent(), Charset.defaultCharset());
                JSONParser parser = new JSONParser();
                JSONObject mappings = (JSONObject) parser.parse(content);
                if (mappings.get(appType) != null) {
                    mappings = (JSONObject) mappings.get(appType);
                    for (Object o : mappings.entrySet()) {
                        Entry thisEntry = (Entry) o;
                        String key = (String) thisEntry.getKey();
                        String value = (String) thisEntry.getValue();
                        domains.put(key, value);
                    }
                }
            }
        } catch (RegistryException e) {
            String msg = "Error while retrieving gateway domain mappings from registry";
            log.error(msg, e);
            throw new APIManagementException(msg, e);
        } catch (ClassCastException e) {
            String msg = "Invalid JSON found in the gateway tenant domain mappings";
            log.error(msg, e);
            throw new APIManagementException(msg, e);
        } catch (ParseException e) {
            String msg = "Malformed JSON found in the gateway tenant domain mappings";
            log.error(msg, e);
            throw new APIManagementException(msg, e);
        }
        return domains;
    }

    /**
     * This method used to Downloaded Uploaded Documents from publisher
     *
     * @param userName     logged in username
     * @param resourceUrl  resource want to download
     * @param tenantDomain loggedUserTenantDomain
     * @return map that contains Data of the resource
     * @throws APIManagementException
     */
    public static Map<String, Object> getDocument(String userName, String resourceUrl, String tenantDomain)
            throws APIManagementException {
        Map<String, Object> documentMap = new HashMap<String, Object>();

        InputStream inStream = null;
        String[] resourceSplitPath =
                resourceUrl.split(RegistryConstants.GOVERNANCE_REGISTRY_BASE_PATH);
        if (resourceSplitPath.length == 2) {
            resourceUrl = resourceSplitPath[1];
        } else {
            handleException("Invalid resource Path " + resourceUrl);
        }
        Resource apiDocResource;
        Registry registryType = null;
        boolean isTenantFlowStarted = false;
        try {
            int tenantId;
            if (tenantDomain != null && !MultitenantConstants.SUPER_TENANT_DOMAIN_NAME.equals(tenantDomain)) {
                PrivilegedCarbonContext.startTenantFlow();
                isTenantFlowStarted = true;

                PrivilegedCarbonContext.getThreadLocalCarbonContext().setTenantDomain(tenantDomain, true);
                tenantId = PrivilegedCarbonContext.getThreadLocalCarbonContext().getTenantId();
            } else {
                tenantId = MultitenantConstants.SUPER_TENANT_ID;
            }

            userName = MultitenantUtils.getTenantAwareUsername(userName);
            registryType = ServiceReferenceHolder
                    .getInstance().
                            getRegistryService().getGovernanceUserRegistry(userName, tenantId);
            if (registryType.resourceExists(resourceUrl)) {
                apiDocResource = registryType.get(resourceUrl);
                inStream = apiDocResource.getContentStream();
                documentMap.put("Data", inStream);
                documentMap.put("contentType", apiDocResource.getMediaType());
                String[] content = apiDocResource.getPath().split("/");
                documentMap.put("name", content[content.length - 1]);
            }
        } catch (RegistryException e) {
            String msg = "Couldn't retrieve registry for User " + userName + " Tenant " + tenantDomain;
            log.error(msg, e);
            handleException(msg, e);
        } finally {
            if (isTenantFlowStarted) {
                PrivilegedCarbonContext.endTenantFlow();
            }
        }
        return documentMap;
    }

    /**
     * this method used to set environments values to api object.
     *
     * @param environments environments values in json format
     * @return set of environments that Published
     */
    public static Set<String> extractEnvironmentsForAPI(String environments) {
        Set<String> environmentStringSet = null;
        if (environments == null) {
            environmentStringSet = new HashSet<String>(
                    ServiceReferenceHolder.getInstance().getAPIManagerConfigurationService()
                            .getAPIManagerConfiguration().getApiGatewayEnvironments().keySet());
        } else {
            //handle not to publish to any of the gateways
            if (APIConstants.API_GATEWAY_NONE.equals(environments)) {
                environmentStringSet = new HashSet<String>();
            }
            //handle to set published gateways nto api object
            else if (!"".equals(environments)) {
                String[] publishEnvironmentArray = environments.split(",");
                environmentStringSet = new HashSet<String>(Arrays.asList(publishEnvironmentArray));
                environmentStringSet.remove(APIConstants.API_GATEWAY_NONE);
            }
            //handle to publish to any of the gateways when api creating stage
            else if ("".equals(environments)) {
                environmentStringSet = new HashSet<String>(
                        ServiceReferenceHolder.getInstance().getAPIManagerConfigurationService()
                                .getAPIManagerConfiguration().getApiGatewayEnvironments().keySet());
            }
        }
        return environmentStringSet;
    }

    /**
     * This method used to set environment values to governance artifact of API .
     *
     * @param api API object with the attributes value
     */
    public static String writeEnvironmentsToArtifact(API api) {
        StringBuilder publishedEnvironments = new StringBuilder();
        Set<String> apiEnvironments = api.getEnvironments();
        if (apiEnvironments != null) {
            for (String environmentName : apiEnvironments) {
                publishedEnvironments.append(environmentName).append(',');
            }

            if (apiEnvironments.isEmpty()) {
                publishedEnvironments.append("none,");
            }

            if (!publishedEnvironments.toString().isEmpty()) {
                publishedEnvironments.deleteCharAt(publishedEnvironments.length() - 1);
            }
        }
        return publishedEnvironments.toString();
    }

    /**
     * This method used to get the currently published gateway environments of an API .
     *
     * @param api API object with the attributes value
     */
    public static List<Environment> getEnvironmentsOfAPI(API api) {
        Map<String, Environment> gatewayEnvironments = ServiceReferenceHolder.getInstance()
                .getAPIManagerConfigurationService()
                .getAPIManagerConfiguration()
                .getApiGatewayEnvironments();
        Set<String> apiEnvironments = api.getEnvironments();
        List<Environment> returnEnvironments = new ArrayList<Environment>();

        for (Environment environment : gatewayEnvironments.values()) {
            for (String apiEnvironment : apiEnvironments) {
                if (environment.getName().equals(apiEnvironment)) {
                    returnEnvironments.add(environment);
                    break;
                }
            }
        }
        return returnEnvironments;
    }

    /**
     * Given the apps and the application name to check for, it will check if the application already exists.
     *
     * @param apps The collection of applications
     * @param name The application to be checked if exists
     * @return true - if an application of the name <name> already exists in the collection <apps>
     * false-  if an application of the name <name>  does not already exists in the collection <apps>
     */
    public static boolean doesApplicationExist(Application[] apps, String name) {
        boolean doesApplicationExist = false;
        if (apps != null) {
            for (Application app : apps) {
                if (app.getName().equals(name)) {
                    doesApplicationExist = true;
                }
            }
        }
        return doesApplicationExist;
    }

    /**
     * Read the group id extractor class reference from api-manager.xml.
     *
     * @return group id extractor class reference.
     */
    public static String getGroupingExtractorImplementation() {
        APIManagerConfiguration config = ServiceReferenceHolder.getInstance().getAPIManagerConfigurationService()
                .getAPIManagerConfiguration();
        return config.getFirstProperty(APIConstants.API_STORE_GROUP_EXTRACTOR_IMPLEMENTATION);
    }

    /**
     * This method will update the permission cache of the tenant which is related to the given usename
     *
     * @param username User name to find the relevant tenant
     * @throws UserStoreException if the permission update failed
     */
    public static void updatePermissionCache(String username) throws UserStoreException {
        String tenantDomain = MultitenantUtils.getTenantDomain(username);
        int tenantId = ServiceReferenceHolder.getInstance().getRealmService().getTenantManager().getTenantId(tenantDomain);
        PermissionUpdateUtil.updatePermissionTree(tenantId);
    }

    /**
     * Check whether given application name is available under current subscriber or group
     *
     * @param subscriber      subscriber name
     * @param applicationName application name
     * @param groupId         group of the subscriber
     * @return true if application is available for the subscriber
     * @throws APIManagementException if failed to get applications for given subscriber
     */
    public static boolean isApplicationExist(String subscriber, String applicationName, String groupId)
            throws APIManagementException {
        return ApiMgtDAO.getInstance().isApplicationExist(applicationName, subscriber, groupId);
    }

    public static String getHostAddress() {

        if (hostAddress != null) {
            return hostAddress;
        }
        hostAddress = ServerConfiguration.getInstance().getFirstProperty(APIConstants.API_MANAGER_HOSTNAME);
        if (null == hostAddress) {
            if (getLocalAddress() != null) {
                hostAddress = getLocalAddress().getHostName();
            }
            if (hostAddress == null) {
                hostAddress = APIConstants.API_MANAGER_HOSTNAME_UNKNOWN;
            }
            return hostAddress;
        } else {
            return hostAddress;
        }
    }

    private static InetAddress getLocalAddress() {
        Enumeration<NetworkInterface> ifaces = null;
        try {
            ifaces = NetworkInterface.getNetworkInterfaces();
        } catch (SocketException e) {
            log.error("Failed to get host address", e);
        }
        if (ifaces != null) {
            while (ifaces.hasMoreElements()) {
                NetworkInterface iface = ifaces.nextElement();
                Enumeration<InetAddress> addresses = iface.getInetAddresses();

                while (addresses.hasMoreElements()) {
                    InetAddress addr = addresses.nextElement();
                    if (addr instanceof Inet4Address && !addr.isLoopbackAddress()) {
                        return addr;
                    }
                }
            }
        }

        return null;
    }

    public static boolean isStringArray(Object[] args) {

        for (Object arg : args) {
            if (!(arg instanceof String)) {
                return false;
            }
        }
        return true;
    }

    public static String appendDomainWithUser(String username, String domain) {
        if (username.contains(APIConstants.EMAIL_DOMAIN_SEPARATOR) || username.contains(APIConstants.EMAIL_DOMAIN_SEPARATOR_REPLACEMENT) || MultitenantConstants.SUPER_TENANT_NAME.equalsIgnoreCase(username)) {
            return username;
        }
        return username + APIConstants.EMAIL_DOMAIN_SEPARATOR + domain;
    }

    /*
    *  Util method to convert a java object to a json object
    *
    */
    public static String convertToString(Object obj) {
        Gson gson = new Gson();
        return gson.toJson(obj);
    }


    public static String getSequencePath(APIIdentifier identifier, String pathFlow) {
        String artifactPath = APIConstants.API_ROOT_LOCATION + RegistryConstants.PATH_SEPARATOR +
                identifier.getProviderName() + RegistryConstants.PATH_SEPARATOR +
                identifier.getApiName() + RegistryConstants.PATH_SEPARATOR + identifier.getVersion();
        return artifactPath + RegistryConstants.PATH_SEPARATOR + pathFlow + RegistryConstants.PATH_SEPARATOR;
    }

    private static String getAPIMonetizationCategory(Set<Tier> tiers, String tenantDomain)
            throws APIManagementException {
        boolean isPaidFound = false;
        boolean isFreeFound = false;
        for (Tier tier : tiers) {
            if (isTierPaid(tier.getName(), tenantDomain)) {
                isPaidFound = true;
            } else {
                isFreeFound = true;

                if (isPaidFound) {
                    break;
                }
            }
        }

        if (!isPaidFound) {
            return APIConstants.API_CATEGORY_FREE;
        } else if (!isFreeFound) {
            return APIConstants.API_CATEGORY_PAID;
        } else {
            return APIConstants.API_CATEGORY_FREEMIUM;
        }
    }

    private static boolean isTierPaid(String tierName, String tenantDomainName) throws APIManagementException {
        String tenantDomain = tenantDomainName;
        if (tenantDomain == null) {
            tenantDomain = MultitenantConstants.SUPER_TENANT_DOMAIN_NAME;
        }
        if (APIConstants.UNLIMITED_TIER.equalsIgnoreCase(tierName)) {
            return isUnlimitedTierPaid(tenantDomain);
        }

        boolean isPaid = false;
        Tier tier = getTierFromCache(tierName, tenantDomain);

        if (tier != null) {
            final Map<String, Object> tierAttributes = tier.getTierAttributes();

            if (tierAttributes != null) {
                String isPaidValue = tier.getTierPlan();

                if (isPaidValue != null && APIConstants.COMMERCIAL_TIER_PLAN.equals(isPaidValue)) {
                    isPaid = true;
                }
            }
        } else {
            throw new APIManagementException("Tier " + tierName + "cannot be found");
        }
        return isPaid;
    }

    private static boolean isUnlimitedTierPaid(String tenantDomain) throws APIManagementException {
        JSONObject apiTenantConfig = null;
        try {
            String content = null;

            PrivilegedCarbonContext.startTenantFlow();
            PrivilegedCarbonContext.getThreadLocalCarbonContext().setTenantDomain(tenantDomain, true);

            int tenantId = ServiceReferenceHolder.getInstance().getRealmService().getTenantManager()
                    .getTenantId(tenantDomain);
            Registry registry = ServiceReferenceHolder.getInstance().getRegistryService()
                    .getConfigSystemRegistry(tenantId);

            if (registry.resourceExists(APIConstants.API_TENANT_CONF_LOCATION)) {
                Resource resource = registry.get(APIConstants.API_TENANT_CONF_LOCATION);
                content = new String((byte[]) resource.getContent(), Charset.defaultCharset());
            }

            if (content != null) {
                JSONParser parser = new JSONParser();
                apiTenantConfig = (JSONObject) parser.parse(content);
            }
        } catch (UserStoreException e) {
            handleException("UserStoreException thrown when getting API tenant config from registry", e);
        } catch (RegistryException e) {
            handleException("RegistryException thrown when getting API tenant config from registry", e);
        } catch (ParseException e) {
            handleException("ParseException thrown when passing API tenant config from registry", e);
        } finally {
            PrivilegedCarbonContext.endTenantFlow();
        }

        if (apiTenantConfig != null) {
            Object value = apiTenantConfig.get(APIConstants.API_TENANT_CONF_IS_UNLIMITED_TIER_PAID);

            if (value != null) {
                return Boolean.parseBoolean(value.toString());
            } else {
                throw new APIManagementException(APIConstants.API_TENANT_CONF_IS_UNLIMITED_TIER_PAID
                        + " config does not exist for tenant " + tenantDomain);
            }
        }

        return false;
    }

    public static Tier getTierFromCache(String tierName, String tenantDomain) throws APIManagementException {
        Map<String, Tier> tierMap = null;

        try {
            PrivilegedCarbonContext.startTenantFlow();
            PrivilegedCarbonContext.getThreadLocalCarbonContext().setTenantDomain(tenantDomain, true);

            if (getTiersCache().containsKey(tierName)) {
                tierMap = (Map<String, Tier>) getTiersCache().get(tierName);
            } else {
                int requestedTenantId = PrivilegedCarbonContext.getThreadLocalCarbonContext().getTenantId();
                if (requestedTenantId == 0) {
                    tierMap = APIUtil.getTiers();
                } else {
                    tierMap = APIUtil.getTiers(requestedTenantId);
                }

                getTiersCache().put(tierName, tierMap);
            }
        } finally {
            PrivilegedCarbonContext.endTenantFlow();
        }

        return tierMap.get(tierName);
    }


    public static void clearTiersCache(String tenantDomain) {
        try {
            PrivilegedCarbonContext.startTenantFlow();
            PrivilegedCarbonContext.getThreadLocalCarbonContext().setTenantDomain(tenantDomain, true);

            getTiersCache().removeAll();
        } finally {
            PrivilegedCarbonContext.endTenantFlow();
        }
    }

    private static Cache getTiersCache() {
        return Caching.getCacheManager(APIConstants.API_MANAGER_CACHE_MANAGER).
                getCache(APIConstants.TIERS_CACHE);
    }

    /**
     * Util method to return the artifact from a registry resource path
     * @param apiIdentifier
     * @param registry
     * @return
     * @throws APIManagementException
     */
    public static GenericArtifact getAPIArtifact(APIIdentifier apiIdentifier, Registry registry)
            throws APIManagementException {
        String apiPath = APIUtil.getAPIPath(apiIdentifier);
        GenericArtifactManager artifactManager = APIUtil.getArtifactManager(registry, APIConstants.API_KEY);
        try {
            Resource apiResource = registry.get(apiPath);
            String artifactId = apiResource.getUUID();
            if (artifactId == null) {
                throw new APIManagementException("artifact id is null for : " + apiPath);
            }
            return artifactManager.getGenericArtifact(artifactId);
        } catch (RegistryException e) {
            handleException("Failed to get API artifact from : " + apiPath, e);
            return null;
        }
    }

    /**
     * Return a http client instance
     *
     * @param port      - server port
     * @param protocol- service endpoint protocol http/https
     * @return
     */
    public static HttpClient getHttpClient(int port, String protocol) {
        SchemeRegistry registry = new SchemeRegistry();
        X509HostnameVerifier hostnameVerifier = SSLSocketFactory.ALLOW_ALL_HOSTNAME_VERIFIER;
        SSLSocketFactory socketFactory = SSLSocketFactory.getSocketFactory();
        socketFactory.setHostnameVerifier(hostnameVerifier);
        if (APIConstants.HTTPS_PROTOCOL.equals(protocol)) {
            if (port >= 0) {
                registry.register(new Scheme(APIConstants.HTTPS_PROTOCOL, port, socketFactory));
            } else {
                registry.register(new Scheme(APIConstants.HTTPS_PROTOCOL, 443, socketFactory));
            }
        } else if (APIConstants.HTTP_PROTOCOL.equals(protocol)) {
            if (port >= 0) {
                registry.register(new Scheme(APIConstants.HTTP_PROTOCOL, port, PlainSocketFactory.getSocketFactory()));
            } else {
                registry.register(new Scheme(APIConstants.HTTP_PROTOCOL, 80, PlainSocketFactory.getSocketFactory()));
            }
        }
        HttpParams params = new BasicHttpParams();
        ThreadSafeClientConnManager tcm = new ThreadSafeClientConnManager(registry);
        return new DefaultHttpClient(tcm, params);

    }

    /**
     * This method will return a relative URL for given registry resource which we can used to retrieve the resource
     * from the web UI. For example, URI for a thumbnail icon of a tag can be generated from this method.
     *
     * @param resourceType Type of the registry resource. Based on this value the way URL is generate can be changed.
     * @param tenantDomain tenant domain of the resource
     * @param resourcePath path of the resource
     * @return relative path of the registry resource from the web context level
     */
    public static String getRegistryResourcePathForUI(APIConstants.RegistryResourceTypesForUI resourceType, String
            tenantDomain, String resourcePath) {
        StringBuilder resourcePathBuilder = new StringBuilder();
        if (APIConstants.RegistryResourceTypesForUI.TAG_THUMBNAIL.equals(resourceType)) {
            if (tenantDomain != null && !"".equals(tenantDomain)
                    && !MultitenantConstants.SUPER_TENANT_DOMAIN_NAME.equals(tenantDomain)) {
                // The compiler will concatenate the 2 constants. If we use the builder to append the 2 constants, then
                // it will happen during the runtime.
                resourcePathBuilder.append(RegistryConstants.PATH_SEPARATOR + MultitenantConstants
                        .TENANT_AWARE_URL_PREFIX + RegistryConstants.PATH_SEPARATOR).append(tenantDomain);
            }
            // The compiler will concatenate the 2 constants. If we use the builder to append the 2 constants, then
            // it will happen during the runtime.
            resourcePathBuilder.append(APIConstants.REGISTRY_RESOURCE_PREFIX + RegistryConstants.GOVERNANCE_REGISTRY_BASE_PATH);
            resourcePathBuilder.append(resourcePath);
        }
        return resourcePathBuilder.toString();
    }

    /**
     * Gets the  class given the class name.
     *
     * @param className the fully qualified name of the class.
     * @return an instance of the class with the given name
     * @throws ClassNotFoundException
     * @throws IllegalAccessException
     * @throws InstantiationException
     */

    public static Class getClassForName(String className) throws ClassNotFoundException, IllegalAccessException,
            InstantiationException {
        return Class.forName(className);
    }

    /**
     * This method will check the validity of given url.
     * otherwise we will mark it as invalid url.
     *
     * @param url url tobe tested
     * @return true if its valid url else fale
     */
    public static boolean isValidURL(String url) {

        if (url == null) {
            return false;
        }
        try {
            URL urlVal = new URL(url);
            // If there are no issues, then this is a valid URL. Hence returning true.
            return true;
        } catch (MalformedURLException e) {
            return false;
        }
    }


    /**
     * @param tenantDomain Tenant domain to be used to get configurations for REST API scopes
     * @return JSON object which contains configuration for REST API scopes
     * @throws APIManagementException
     */
    public static JSONObject getTenantRESTAPIScopesConfig(String tenantDomain) throws APIManagementException {
        JSONObject apiTenantConfig = null;
        JSONObject restAPIConfigJSON = null;
        try {
            String content = new APIMRegistryServiceImpl().getConfigRegistryResourceContent(tenantDomain,
                    APIConstants.API_TENANT_CONF_LOCATION);

            if (content != null) {
                JSONParser parser = new JSONParser();
                apiTenantConfig = (JSONObject) parser.parse(content);
                if (apiTenantConfig != null) {
                    Object value = apiTenantConfig.get(APIConstants.REST_API_SCOPES_CONFIG);
                    if (value != null) {
                        restAPIConfigJSON = (JSONObject) value;
                    } else {
                        throw new APIManagementException("RESTAPIScopes" + " config does not exist for tenant "
                                + tenantDomain);
                    }
                }
            }
        } catch (UserStoreException e) {
            handleException("UserStoreException thrown when getting API tenant config from registry", e);
        } catch (RegistryException e) {
            handleException("RegistryException thrown when getting API tenant config from registry", e);
        } catch (ParseException e) {
            handleException("ParseException thrown when passing API tenant config from registry", e);
        }
        return restAPIConfigJSON;
    }

    /**
     * @param config JSON configuration object with scopes and associated roles
     * @return Map of scopes which contains scope names and associated role list
     */
    public static Map<String, String> getRESTAPIScopesFromConfig(JSONObject config) {
        Map<String, String> scopes = new HashMap<String, String>();
        JSONArray scopesArray = (JSONArray) config.get("Scope");
        for (Object scopeObj : scopesArray) {
            JSONObject scope = (JSONObject) scopeObj;
            String scopeName = scope.get(APIConstants.REST_API_SCOPE_NAME).toString();
            String scopeRoles = scope.get(APIConstants.REST_API_SCOPE_ROLE).toString();
            scopes.put(scopeName, scopeRoles);
        }
        return scopes;
    }

    /**
     * Determines if the scope is specified in the whitelist.
     *
     * @param scope - The scope key to check
     * @return - 'true' if the scope is white listed. 'false' if not.
     */
    public static boolean isWhiteListedScope(String scope) {

        if (whiteListedScopes == null) {
            APIManagerConfiguration configuration = ServiceReferenceHolder.getInstance().
                    getAPIManagerConfigurationService().getAPIManagerConfiguration();

            // Read scope whitelist from Configuration.
            List<String> whitelist = configuration.getProperty(APIConstants.API_KEY_MANGER_SCOPE_WHITELIST);

            // If whitelist is null, default scopes will be put.
            if (whitelist == null) {
                whitelist = new ArrayList<String>();
                whitelist.add(APIConstants.OPEN_ID_SCOPE_NAME);
                whitelist.add(APIConstants.DEVICE_SCOPE_PATTERN);
            }

            whiteListedScopes = new HashSet<String>(whitelist);
        }

        for (String scopeTobeSkipped : whiteListedScopes) {
            if (scope.matches(scopeTobeSkipped)) {
                return true;
            }
        }
        return false;
    }

<<<<<<< HEAD
    /**
     * Used to generate CORS Configuration object from CORS Configuration Json
     *
     * @param jsonString json representation of CORS configuration
     * @return CORSConfiguration Object
     */
    public static CORSConfiguration getCorsConfigurationDtoFromJson(String jsonString) {
        return new Gson().fromJson(jsonString, CORSConfiguration.class);

    }

    /**
     * Used to generate Json string from CORS Configuration object
     *
     * @param corsConfiguration CORSConfiguration Object
     * @return Json string according to CORSConfiguration Object
     */
    public static String getCorsConfigurationJsonFromDto(CORSConfiguration corsConfiguration) {
        return new Gson().toJson(corsConfiguration);
    }

    /**
     * Used to get access control allowed headers according to the api-manager.xml
     *
     * @return access control allowed headers string
     */
    public static String getAllowedHeaders() {
        return ServiceReferenceHolder.getInstance().getAPIManagerConfigurationService().getAPIManagerConfiguration().
                getFirstProperty(APIConstants.CORS_CONFIGURATION_ACCESS_CTL_ALLOW_HEADERS);
    }

    /**
     * Used to get access control allowed methods define in api-manager.xml
     *
     * @return access control allowed methods string
     */
    public static String getAllowedMethods() {
        return ServiceReferenceHolder.getInstance().getAPIManagerConfigurationService().getAPIManagerConfiguration().
                getFirstProperty(APIConstants.CORS_CONFIGURATION_ACCESS_CTL_ALLOW_METHODS);
    }

    /**
     * Used to get access control allowed credential define in api-manager.xml
     *
     * @return true if access control allow credential enabled
     */
    public static boolean isAllowCredentials() {
        String allowCredentials =
                ServiceReferenceHolder.getInstance().getAPIManagerConfigurationService().getAPIManagerConfiguration().
                        getFirstProperty(APIConstants.CORS_CONFIGURATION_ACCESS_CTL_ALLOW_CREDENTIALS);
        return Boolean.parseBoolean(allowCredentials);
    }

    /**
     * Used to get CORS Configuration enabled from api-manager.xml
     *
     * @return true if CORS-Configuration is enabled in api-manager.xml
     */
    public static boolean isCORSEnabled() {
        String corsEnabled =
                ServiceReferenceHolder.getInstance().getAPIManagerConfigurationService().getAPIManagerConfiguration().
                        getFirstProperty(APIConstants.CORS_CONFIGURATION_ENABLED);

        return Boolean.parseBoolean(corsEnabled);
    }

    /**
     * Used to return analytic enabled from the configuration
     *
     * @return true if analytics enabled in analytic configuration
     */
    public static boolean isStatsEnabled() {
        return ServiceReferenceHolder.getInstance().getAPIManagerConfigurationService().
                getAPIAnalyticsConfiguration().isAnalyticsEnabled();
    }

    /**
     * Used to get access control allowed origins define in api-manager.xml
     *
     * @return allow origins list defined in api-manager.xml
     */
    public static String getAllowedOrigins() {
        return ServiceReferenceHolder.getInstance().getAPIManagerConfigurationService().getAPIManagerConfiguration().
                getFirstProperty(APIConstants.CORS_CONFIGURATION_ACCESS_CTL_ALLOW_ORIGIN);

    }

    /**
     * Used to get CORSConfiguration according to the API artifact
     *
     * @param artifact registry artifact for the API
     * @return CORS Configuration object extract from the artifact
     * @throws GovernanceException if attribute couldn't fetch from the artifact.
     */
    public static CORSConfiguration getCorsConfigurationFromArtifact(GovernanceArtifact artifact)
            throws GovernanceException {
        CORSConfiguration corsConfiguration = APIUtil.getCorsConfigurationDtoFromJson(
                artifact.getAttribute(APIConstants.API_OVERVIEW_CORS_CONFIGURATION));
        if (corsConfiguration == null) {
            corsConfiguration = getDefaultCorsConfiguration();
        }
        return corsConfiguration;
    }

    /**
     * Used to get Default CORS Configuration object according to configuration define in api-manager.xml
     *
     * @return CORSConfiguration object accordine to the defined values in api-manager.xml
     */
    public static CORSConfiguration getDefaultCorsConfiguration() {
        List<String> allowHeadersStringSet = Arrays.asList(getAllowedHeaders().split(","));
        List<String> allowMethodsStringSet = Arrays.asList(getAllowedMethods().split(","));
        List<String> allowOriginsStringSet = Arrays.asList(getAllowedOrigins().split(","));
        return new CORSConfiguration(false, allowOriginsStringSet, false, allowHeadersStringSet, allowMethodsStringSet);
=======
    public static String getServerURL() throws APIManagementException{
        String hostName = ServerConfiguration.getInstance().getFirstProperty(APIConstants.HOST_NAME);

        try {
            if (hostName == null) {
                hostName = NetworkUtils.getLocalHostname();
            }
        } catch (SocketException e) {
            throw new APIManagementException("Error while trying to read hostname.", e);
        }

        String mgtTransport = CarbonUtils.getManagementTransport();
        AxisConfiguration axisConfiguration = ServiceReferenceHolder
                .getContextService().getServerConfigContext().getAxisConfiguration();
        int mgtTransportPort = CarbonUtils.getTransportProxyPort(axisConfiguration, mgtTransport);
        if (mgtTransportPort <= 0) {
            mgtTransportPort = CarbonUtils.getTransportPort(axisConfiguration, mgtTransport);
        }
        String serverUrl = mgtTransport + "://" + hostName.toLowerCase();
        // If it's well known HTTPS port, skip adding port
        if (mgtTransportPort != APIConstants.DEFAULT_HTTPS_PORT) {
            serverUrl += ":" + mgtTransportPort;
        }
        // If ProxyContextPath is defined then append it
        String proxyContextPath = ServerConfiguration.getInstance().getFirstProperty(APIConstants.PROXY_CONTEXT_PATH);
        if (proxyContextPath != null && !proxyContextPath.trim().isEmpty()) {
            if (proxyContextPath.charAt(0) == '/') {
                serverUrl += proxyContextPath;
            } else {
                serverUrl += "/" + proxyContextPath;
            }
        }

        return serverUrl;
    }

    /**
     * Extract the provider of the API from name
     *
     * @param apiVersion - API Name with version
     * @param tenantDomain - tenant domain of the API
     * @return API publisher name
     */
    public static String getAPIProviderFromRESTAPI(String apiVersion, String tenantDomain) {
        int index = apiVersion.indexOf("--");
        String apiProvider;
        if (index != -1) {
            apiProvider = apiVersion.substring(0, index);
            if (apiProvider.contains(APIConstants.EMAIL_DOMAIN_SEPARATOR_REPLACEMENT)) {
                apiProvider = apiProvider.replace(APIConstants.EMAIL_DOMAIN_SEPARATOR_REPLACEMENT,
                        APIConstants.EMAIL_DOMAIN_SEPARATOR);
            }
            if (!apiProvider.endsWith(tenantDomain)) {
                apiProvider = apiProvider + '@' + tenantDomain;
            }
            return apiProvider;
        }
        return null;
>>>>>>> 031c14c2
    }
}<|MERGE_RESOLUTION|>--- conflicted
+++ resolved
@@ -5029,122 +5029,6 @@
         return false;
     }
 
-<<<<<<< HEAD
-    /**
-     * Used to generate CORS Configuration object from CORS Configuration Json
-     *
-     * @param jsonString json representation of CORS configuration
-     * @return CORSConfiguration Object
-     */
-    public static CORSConfiguration getCorsConfigurationDtoFromJson(String jsonString) {
-        return new Gson().fromJson(jsonString, CORSConfiguration.class);
-
-    }
-
-    /**
-     * Used to generate Json string from CORS Configuration object
-     *
-     * @param corsConfiguration CORSConfiguration Object
-     * @return Json string according to CORSConfiguration Object
-     */
-    public static String getCorsConfigurationJsonFromDto(CORSConfiguration corsConfiguration) {
-        return new Gson().toJson(corsConfiguration);
-    }
-
-    /**
-     * Used to get access control allowed headers according to the api-manager.xml
-     *
-     * @return access control allowed headers string
-     */
-    public static String getAllowedHeaders() {
-        return ServiceReferenceHolder.getInstance().getAPIManagerConfigurationService().getAPIManagerConfiguration().
-                getFirstProperty(APIConstants.CORS_CONFIGURATION_ACCESS_CTL_ALLOW_HEADERS);
-    }
-
-    /**
-     * Used to get access control allowed methods define in api-manager.xml
-     *
-     * @return access control allowed methods string
-     */
-    public static String getAllowedMethods() {
-        return ServiceReferenceHolder.getInstance().getAPIManagerConfigurationService().getAPIManagerConfiguration().
-                getFirstProperty(APIConstants.CORS_CONFIGURATION_ACCESS_CTL_ALLOW_METHODS);
-    }
-
-    /**
-     * Used to get access control allowed credential define in api-manager.xml
-     *
-     * @return true if access control allow credential enabled
-     */
-    public static boolean isAllowCredentials() {
-        String allowCredentials =
-                ServiceReferenceHolder.getInstance().getAPIManagerConfigurationService().getAPIManagerConfiguration().
-                        getFirstProperty(APIConstants.CORS_CONFIGURATION_ACCESS_CTL_ALLOW_CREDENTIALS);
-        return Boolean.parseBoolean(allowCredentials);
-    }
-
-    /**
-     * Used to get CORS Configuration enabled from api-manager.xml
-     *
-     * @return true if CORS-Configuration is enabled in api-manager.xml
-     */
-    public static boolean isCORSEnabled() {
-        String corsEnabled =
-                ServiceReferenceHolder.getInstance().getAPIManagerConfigurationService().getAPIManagerConfiguration().
-                        getFirstProperty(APIConstants.CORS_CONFIGURATION_ENABLED);
-
-        return Boolean.parseBoolean(corsEnabled);
-    }
-
-    /**
-     * Used to return analytic enabled from the configuration
-     *
-     * @return true if analytics enabled in analytic configuration
-     */
-    public static boolean isStatsEnabled() {
-        return ServiceReferenceHolder.getInstance().getAPIManagerConfigurationService().
-                getAPIAnalyticsConfiguration().isAnalyticsEnabled();
-    }
-
-    /**
-     * Used to get access control allowed origins define in api-manager.xml
-     *
-     * @return allow origins list defined in api-manager.xml
-     */
-    public static String getAllowedOrigins() {
-        return ServiceReferenceHolder.getInstance().getAPIManagerConfigurationService().getAPIManagerConfiguration().
-                getFirstProperty(APIConstants.CORS_CONFIGURATION_ACCESS_CTL_ALLOW_ORIGIN);
-
-    }
-
-    /**
-     * Used to get CORSConfiguration according to the API artifact
-     *
-     * @param artifact registry artifact for the API
-     * @return CORS Configuration object extract from the artifact
-     * @throws GovernanceException if attribute couldn't fetch from the artifact.
-     */
-    public static CORSConfiguration getCorsConfigurationFromArtifact(GovernanceArtifact artifact)
-            throws GovernanceException {
-        CORSConfiguration corsConfiguration = APIUtil.getCorsConfigurationDtoFromJson(
-                artifact.getAttribute(APIConstants.API_OVERVIEW_CORS_CONFIGURATION));
-        if (corsConfiguration == null) {
-            corsConfiguration = getDefaultCorsConfiguration();
-        }
-        return corsConfiguration;
-    }
-
-    /**
-     * Used to get Default CORS Configuration object according to configuration define in api-manager.xml
-     *
-     * @return CORSConfiguration object accordine to the defined values in api-manager.xml
-     */
-    public static CORSConfiguration getDefaultCorsConfiguration() {
-        List<String> allowHeadersStringSet = Arrays.asList(getAllowedHeaders().split(","));
-        List<String> allowMethodsStringSet = Arrays.asList(getAllowedMethods().split(","));
-        List<String> allowOriginsStringSet = Arrays.asList(getAllowedOrigins().split(","));
-        return new CORSConfiguration(false, allowOriginsStringSet, false, allowHeadersStringSet, allowMethodsStringSet);
-=======
     public static String getServerURL() throws APIManagementException{
         String hostName = ServerConfiguration.getInstance().getFirstProperty(APIConstants.HOST_NAME);
 
@@ -5203,6 +5087,121 @@
             return apiProvider;
         }
         return null;
->>>>>>> 031c14c2
+    }
+
+    /**
+     * Used to generate CORS Configuration object from CORS Configuration Json
+     *
+     * @param jsonString json representation of CORS configuration
+     * @return CORSConfiguration Object
+     */
+    public static CORSConfiguration getCorsConfigurationDtoFromJson(String jsonString) {
+        return new Gson().fromJson(jsonString, CORSConfiguration.class);
+
+    }
+
+    /**
+     * Used to generate Json string from CORS Configuration object
+     *
+     * @param corsConfiguration CORSConfiguration Object
+     * @return Json string according to CORSConfiguration Object
+     */
+    public static String getCorsConfigurationJsonFromDto(CORSConfiguration corsConfiguration) {
+        return new Gson().toJson(corsConfiguration);
+    }
+
+    /**
+     * Used to get access control allowed headers according to the api-manager.xml
+     *
+     * @return access control allowed headers string
+     */
+    public static String getAllowedHeaders() {
+        return ServiceReferenceHolder.getInstance().getAPIManagerConfigurationService().getAPIManagerConfiguration().
+                getFirstProperty(APIConstants.CORS_CONFIGURATION_ACCESS_CTL_ALLOW_HEADERS);
+    }
+
+    /**
+     * Used to get access control allowed methods define in api-manager.xml
+     *
+     * @return access control allowed methods string
+     */
+    public static String getAllowedMethods() {
+        return ServiceReferenceHolder.getInstance().getAPIManagerConfigurationService().getAPIManagerConfiguration().
+                getFirstProperty(APIConstants.CORS_CONFIGURATION_ACCESS_CTL_ALLOW_METHODS);
+    }
+
+    /**
+     * Used to get access control allowed credential define in api-manager.xml
+     *
+     * @return true if access control allow credential enabled
+     */
+    public static boolean isAllowCredentials() {
+        String allowCredentials =
+                ServiceReferenceHolder.getInstance().getAPIManagerConfigurationService().getAPIManagerConfiguration().
+                        getFirstProperty(APIConstants.CORS_CONFIGURATION_ACCESS_CTL_ALLOW_CREDENTIALS);
+        return Boolean.parseBoolean(allowCredentials);
+    }
+
+    /**
+     * Used to get CORS Configuration enabled from api-manager.xml
+     *
+     * @return true if CORS-Configuration is enabled in api-manager.xml
+     */
+    public static boolean isCORSEnabled() {
+        String corsEnabled =
+                ServiceReferenceHolder.getInstance().getAPIManagerConfigurationService().getAPIManagerConfiguration().
+                        getFirstProperty(APIConstants.CORS_CONFIGURATION_ENABLED);
+
+        return Boolean.parseBoolean(corsEnabled);
+    }
+
+    /**
+     * Used to return analytic enabled from the configuration
+     *
+     * @return true if analytics enabled in analytic configuration
+     */
+    public static boolean isStatsEnabled() {
+        return ServiceReferenceHolder.getInstance().getAPIManagerConfigurationService().
+                getAPIAnalyticsConfiguration().isAnalyticsEnabled();
+    }
+
+    /**
+     * Used to get access control allowed origins define in api-manager.xml
+     *
+     * @return allow origins list defined in api-manager.xml
+     */
+    public static String getAllowedOrigins() {
+        return ServiceReferenceHolder.getInstance().getAPIManagerConfigurationService().getAPIManagerConfiguration().
+                getFirstProperty(APIConstants.CORS_CONFIGURATION_ACCESS_CTL_ALLOW_ORIGIN);
+
+    }
+
+    /**
+     * Used to get CORSConfiguration according to the API artifact
+     *
+     * @param artifact registry artifact for the API
+     * @return CORS Configuration object extract from the artifact
+     * @throws GovernanceException if attribute couldn't fetch from the artifact.
+     */
+    public static CORSConfiguration getCorsConfigurationFromArtifact(GovernanceArtifact artifact)
+            throws GovernanceException {
+        CORSConfiguration corsConfiguration = APIUtil.getCorsConfigurationDtoFromJson(
+                artifact.getAttribute(APIConstants.API_OVERVIEW_CORS_CONFIGURATION));
+        if (corsConfiguration == null) {
+            corsConfiguration = getDefaultCorsConfiguration();
+        }
+        return corsConfiguration;
+    }
+
+    /**
+     * Used to get Default CORS Configuration object according to configuration define in api-manager.xml
+     *
+     * @return CORSConfiguration object accordine to the defined values in api-manager.xml
+     */
+    public static CORSConfiguration getDefaultCorsConfiguration() {
+        List<String> allowHeadersStringSet = Arrays.asList(getAllowedHeaders().split(","));
+        List<String> allowMethodsStringSet = Arrays.asList(getAllowedMethods().split(","));
+        List<String> allowOriginsStringSet = Arrays.asList(getAllowedOrigins().split(","));
+        return new CORSConfiguration(false, allowOriginsStringSet, false, allowHeadersStringSet, allowMethodsStringSet);
     }
 }