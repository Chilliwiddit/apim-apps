/*
*  Copyright (c) 2005-2011, WSO2 Inc. (http://www.wso2.org) All Rights Reserved.
*
*  WSO2 Inc. licenses this file to you under the Apache License,
*  Version 2.0 (the "License"); you may not use this file except
*  in compliance with the License.
*  You may obtain a copy of the License at
*
*    http://www.apache.org/licenses/LICENSE-2.0
*
* Unless required by applicable law or agreed to in writing,
* software distributed under the License is distributed on an
* "AS IS" BASIS, WITHOUT WARRANTIES OR CONDITIONS OF ANY
* KIND, either express or implied.  See the License for the
* specific language governing permissions and limitations
* under the License.
*/

package org.wso2.carbon.apimgt.impl.utils;

import com.google.gson.Gson;

import org.apache.axis2.util.JavaUtils;
import org.apache.commons.lang.ArrayUtils;
import org.apache.http.HttpHeaders;
import org.apache.http.client.HttpClient;
import org.apache.http.conn.scheme.PlainSocketFactory;
import org.apache.http.conn.scheme.Scheme;
import org.apache.http.conn.scheme.SchemeRegistry;
import org.apache.http.conn.ssl.SSLSocketFactory;
import org.apache.http.conn.ssl.X509HostnameVerifier;
import org.apache.http.impl.client.DefaultHttpClient;
import org.apache.http.impl.conn.tsccm.ThreadSafeClientConnManager;
import org.apache.http.params.BasicHttpParams;
import org.apache.http.params.HttpParams;
import org.json.simple.JSONObject;
import org.apache.axiom.om.OMElement;
import org.apache.axiom.om.impl.builder.StAXOMBuilder;
import org.apache.axiom.om.util.AXIOMUtil;
import org.apache.axis2.Constants;
import org.apache.axis2.client.Options;
import org.apache.axis2.client.ServiceClient;
import org.apache.axis2.context.ConfigurationContext;
import org.apache.axis2.transport.http.HTTPConstants;
import org.apache.commons.codec.binary.Base64;
import org.apache.commons.io.IOUtils;
import org.apache.commons.logging.Log;
import org.apache.commons.logging.LogFactory;
import org.apache.solr.common.SolrDocument;
import org.apache.solr.common.SolrDocumentList;
import org.apache.woden.WSDLException;
import org.apache.woden.WSDLFactory;
import org.apache.woden.WSDLReader;
import org.json.simple.parser.JSONParser;
import org.json.simple.parser.ParseException;
import org.w3c.dom.Document;
import org.wso2.carbon.CarbonConstants;
import org.wso2.carbon.apimgt.api.APIManagementException;
import org.wso2.carbon.apimgt.api.doc.model.APIDefinition;
import org.wso2.carbon.apimgt.api.doc.model.APIResource;
import org.wso2.carbon.apimgt.api.doc.model.Operation;
import org.wso2.carbon.apimgt.api.doc.model.Parameter;
import org.wso2.carbon.apimgt.api.model.*;
import org.wso2.carbon.apimgt.impl.APIConstants;
import org.wso2.carbon.apimgt.impl.APIManagerConfiguration;
import org.wso2.carbon.apimgt.impl.clients.ApplicationManagementServiceClient;
import org.wso2.carbon.apimgt.impl.clients.OAuthAdminClient;
import org.wso2.carbon.apimgt.impl.dao.ApiMgtDAO;
import org.wso2.carbon.apimgt.impl.dto.APIKeyValidationInfoDTO;
import org.wso2.carbon.apimgt.impl.dto.Environment;
import org.wso2.carbon.apimgt.impl.factory.KeyManagerHolder;
import org.wso2.carbon.apimgt.impl.internal.APIManagerComponent;
import org.wso2.carbon.apimgt.impl.internal.ServiceReferenceHolder;
import org.wso2.carbon.apimgt.keymgt.client.SubscriberKeyMgtClient;
import org.wso2.carbon.bam.service.data.publisher.conf.EventingConfigData;
import org.wso2.carbon.bam.service.data.publisher.services.ServiceDataPublisherAdmin;
import org.wso2.carbon.base.MultitenantConstants;
import org.wso2.carbon.base.ServerConfiguration;
import org.wso2.carbon.context.CarbonContext;
import org.wso2.carbon.context.PrivilegedCarbonContext;
import org.wso2.carbon.core.commons.stub.loggeduserinfo.ExceptionException;
import org.wso2.carbon.core.commons.stub.loggeduserinfo.LoggedUserInfo;
import org.wso2.carbon.core.commons.stub.loggeduserinfo.LoggedUserInfoAdminStub;
import org.wso2.carbon.core.multitenancy.utils.TenantAxisUtils;
import org.wso2.carbon.core.util.CryptoException;
import org.wso2.carbon.core.util.CryptoUtil;
import org.wso2.carbon.core.util.PermissionUpdateUtil;
import org.wso2.carbon.governance.api.common.dataobjects.GovernanceArtifact;
import org.wso2.carbon.governance.api.endpoints.EndpointManager;
import org.wso2.carbon.governance.api.endpoints.dataobjects.Endpoint;
import org.wso2.carbon.governance.api.exception.GovernanceException;
import org.wso2.carbon.governance.api.generic.GenericArtifactManager;
import org.wso2.carbon.governance.api.generic.dataobjects.GenericArtifact;
import org.wso2.carbon.governance.api.util.GovernanceConstants;
import org.wso2.carbon.governance.api.util.GovernanceUtils;
import org.wso2.carbon.identity.oauth.config.OAuthServerConfiguration;
import org.wso2.carbon.registry.core.*;
import org.wso2.carbon.registry.core.Tag;
import org.wso2.carbon.registry.core.config.Mount;
import org.wso2.carbon.registry.core.config.RegistryContext;
import org.wso2.carbon.registry.core.exceptions.RegistryException;
import org.wso2.carbon.registry.core.jdbc.realm.RegistryAuthorizationManager;
import org.wso2.carbon.registry.core.pagination.PaginationContext;
import org.wso2.carbon.registry.core.service.RegistryService;
import org.wso2.carbon.registry.core.service.TenantRegistryLoader;
import org.wso2.carbon.registry.core.session.UserRegistry;
import org.wso2.carbon.registry.core.utils.RegistryUtils;
import org.wso2.carbon.registry.indexing.indexer.IndexerException;
import org.wso2.carbon.registry.indexing.solr.SolrClient;
import org.wso2.carbon.user.api.*;
import org.wso2.carbon.user.core.UserCoreConstants;
import org.wso2.carbon.user.core.UserRealm;
import org.wso2.carbon.user.core.config.RealmConfigXMLProcessor;
import org.wso2.carbon.user.core.service.RealmService;
import org.wso2.carbon.user.mgt.UserMgtConstants;
import org.wso2.carbon.utils.CarbonUtils;
import org.wso2.carbon.utils.ConfigurationContextService;
import org.wso2.carbon.utils.FileUtil;
import org.wso2.carbon.utils.multitenancy.MultitenantUtils;
import org.xml.sax.SAXException;

import javax.cache.Cache;
import javax.cache.CacheConfiguration;
import javax.cache.CacheManager;
import javax.cache.Caching;
import javax.xml.namespace.QName;
import javax.xml.parsers.DocumentBuilder;
import javax.xml.parsers.DocumentBuilderFactory;
import javax.xml.parsers.ParserConfigurationException;
import javax.xml.stream.XMLInputFactory;
import javax.xml.stream.XMLStreamException;
import javax.xml.stream.XMLStreamReader;

import java.io.*;
import java.math.BigDecimal;
import java.math.RoundingMode;
import java.net.*;
import java.rmi.RemoteException;
import java.util.*;
import java.util.Map.Entry;
import java.util.concurrent.TimeUnit;
/**
 * This class contains the utility methods used by the implementations of APIManager, APIProvider
 * and APIConsumer interfaces.
 */
public final class APIUtil {

    private static final Log log = LogFactory.getLog(APIUtil.class);

    private static boolean isContextCacheInitialized = false;

    private static final String DESCRIPTION = "Allows [1] request(s) per minute.";

    private static Set<Integer> registryInitializedTenants = new HashSet<Integer>();
    private static GenericArtifactManager genericArtifactManager;


    private static final int DEFAULT_TENANT_IDLE_MINS = 30;
    private static long tenantIdleTimeMillis;
    private static Set<String> currentLoadingTenants = new HashSet<String>();

    //Need tenantIdleTime to check whether the tenant is in idle state in loadTenantConfig method
    static {
        tenantIdleTimeMillis =
                Long.parseLong(System.getProperty(
                        org.wso2.carbon.utils.multitenancy.MultitenantConstants.TENANT_IDLE_TIME,
                        String.valueOf(DEFAULT_TENANT_IDLE_MINS)))
                * 60 * 1000;
    }

    private static String hostAddress = null;

    /**
     * This method used to get API from governance artifact
     *
     * @param artifact API artifact
     * @param registry Registry
     * @return API
     * @throws APIManagementException if failed to get API from artifact
     */
    public static API getAPI(GovernanceArtifact artifact, Registry registry)
            throws APIManagementException {

        API api;
        try {
            String providerName = artifact.getAttribute(APIConstants.API_OVERVIEW_PROVIDER);
            String apiName = artifact.getAttribute(APIConstants.API_OVERVIEW_NAME);
            String apiVersion = artifact.getAttribute(APIConstants.API_OVERVIEW_VERSION);
            APIIdentifier apiIdentifier = new APIIdentifier(providerName, apiName, apiVersion);
            int apiId = ApiMgtDAO.getAPIID(apiIdentifier, null);

            if(apiId == -1){
                return null;
            }
            api = new API(apiIdentifier);
            // set rating
            String artifactPath = GovernanceUtils.getArtifactPath(registry, artifact.getId());
            // BigDecimal bigDecimal = new BigDecimal(getAverageRating(apiId));
            //BigDecimal res = bigDecimal.setScale(1, RoundingMode.HALF_UP);
            api.setRating(getAverageRating(apiId));
            //set description
            api.setDescription(artifact.getAttribute(APIConstants.API_OVERVIEW_DESCRIPTION));
            //set last access time
            api.setLastUpdated(registry.get(artifactPath).getLastModified());
            // set url
            api.setUrl(artifact.getAttribute(APIConstants.API_OVERVIEW_ENDPOINT_URL));
            api.setSandboxUrl(artifact.getAttribute(APIConstants.API_OVERVIEW_SANDBOX_URL));
            api.setStatus(getApiStatus(artifact.getAttribute(APIConstants.API_OVERVIEW_STATUS)));
            api.setThumbnailUrl(artifact.getAttribute(APIConstants.API_OVERVIEW_THUMBNAIL_URL));
            api.setWsdlUrl(artifact.getAttribute(APIConstants.API_OVERVIEW_WSDL));
            api.setWadlUrl(artifact.getAttribute(APIConstants.API_OVERVIEW_WADL));
            api.setTechnicalOwner(artifact.getAttribute(APIConstants.API_OVERVIEW_TEC_OWNER));
            api.setTechnicalOwnerEmail(artifact.getAttribute(APIConstants.API_OVERVIEW_TEC_OWNER_EMAIL));
            api.setBusinessOwner(artifact.getAttribute(APIConstants.API_OVERVIEW_BUSS_OWNER));
            api.setBusinessOwnerEmail(artifact.getAttribute(APIConstants.API_OVERVIEW_BUSS_OWNER_EMAIL));
            api.setVisibility(artifact.getAttribute(APIConstants.API_OVERVIEW_VISIBILITY));
            api.setVisibleRoles(artifact.getAttribute(APIConstants.API_OVERVIEW_VISIBLE_ROLES));
            api.setVisibleTenants(artifact.getAttribute(APIConstants.API_OVERVIEW_VISIBLE_TENANTS));
            api.setEndpointSecured(Boolean.parseBoolean(artifact.getAttribute(APIConstants.API_OVERVIEW_ENDPOINT_SECURED)));
            api.setEndpointUTUsername(artifact.getAttribute(APIConstants.API_OVERVIEW_ENDPOINT_USERNAME));
            api.setEndpointUTPassword(artifact.getAttribute(APIConstants.API_OVERVIEW_ENDPOINT_PASSWORD));
            api.setTransports(artifact.getAttribute(APIConstants.API_OVERVIEW_TRANSPORTS));
            api.setInSequence(artifact.getAttribute(APIConstants.API_OVERVIEW_INSEQUENCE));
            api.setOutSequence(artifact.getAttribute(APIConstants.API_OVERVIEW_OUTSEQUENCE));
            api.setFaultSequence(artifact.getAttribute(APIConstants.API_OVERVIEW_FAULTSEQUENCE));
            api.setResponseCache(artifact.getAttribute(APIConstants.API_OVERVIEW_RESPONSE_CACHING));
            api.setImplementation(artifact.getAttribute(APIConstants.PROTOTYPE_OVERVIEW_IMPLEMENTATION));
            api.setProductionMaxTps(artifact.getAttribute(APIConstants.API_PRODUCTION_THROTTLE_MAXTPS));

            int cacheTimeout = APIConstants.API_RESPONSE_CACHE_TIMEOUT;
            try {		
            	cacheTimeout = Integer.parseInt(artifact.getAttribute(APIConstants.API_OVERVIEW_CACHE_TIMEOUT));
            } catch(NumberFormatException e) {
            	//ignore
            }

            api.setCacheTimeout(cacheTimeout);

            api.setEndpointConfig(artifact.getAttribute(APIConstants.API_OVERVIEW_ENDPOINT_CONFIG));

            api.setRedirectURL(artifact.getAttribute(APIConstants.API_OVERVIEW_REDIRECT_URL));
            api.setApiOwner(artifact.getAttribute(APIConstants.API_OVERVIEW_OWNER));
            api.setAdvertiseOnly(Boolean.parseBoolean(artifact.getAttribute(APIConstants.API_OVERVIEW_ADVERTISE_ONLY)));

            api.setSubscriptionAvailability(artifact.getAttribute(APIConstants.API_OVERVIEW_SUBSCRIPTION_AVAILABILITY));
            api.setSubscriptionAvailableTenants(artifact.getAttribute(APIConstants.API_OVERVIEW_SUBSCRIPTION_AVAILABLE_TENANTS));

            api.setDestinationStatsEnabled(artifact.getAttribute(APIConstants.API_OVERVIEW_DESTINATION_BASED_STATS_ENABLED));

            String tenantDomainName = MultitenantUtils.getTenantDomain(replaceEmailDomainBack(providerName));
            int tenantId = ServiceReferenceHolder.getInstance().getRealmService().getTenantManager()
                    .getTenantId(tenantDomainName);

            Set<Tier> availableTier = new HashSet<Tier>();
            String tiers = artifact.getAttribute(APIConstants.API_OVERVIEW_TIER);
            Map<String, Tier> definedTiers = getTiers(tenantId);
            if (tiers != null && !"".equals(tiers)) {
                String[] tierNames = tiers.split("\\|\\|");
                for (String tierName : tierNames) {
                    Tier definedTier = definedTiers.get(tierName);
                    if (definedTier != null) {
                        availableTier.add(definedTier);
                    } else {
                        log.warn("Unknown tier: " + tierName + " found on API: " + apiName);
                    }
                }
            }
            api.addAvailableTiers(availableTier);
            api.setContext(artifact.getAttribute(APIConstants.API_OVERVIEW_CONTEXT));
            // We set the context template here
            api.setContextTemplate(artifact.getAttribute(APIConstants.API_OVERVIEW_CONTEXT_TEMPLATE));
            api.setLatest(Boolean.valueOf(artifact.getAttribute(APIConstants.API_OVERVIEW_IS_LATEST)));


            Set<URITemplate> uriTemplates = new LinkedHashSet<URITemplate>();
            List<String> uriTemplateNames = new ArrayList<String>();

            Set<Scope> scopes = ApiMgtDAO.getAPIScopes(api.getId());
            api.setScopes(scopes);

            HashMap<String, String> urlPatternsSet;
            urlPatternsSet = ApiMgtDAO.getURITemplatesPerAPIAsString(api.getId());

            HashMap<String, String> resourceScopes;
            resourceScopes = ApiMgtDAO.getResourceToScopeMapping(api.getId());

            Set<String> urlPatternsKeySet = urlPatternsSet.keySet();
            String resourceScopeKey;
            for (String urlPattern : urlPatternsKeySet) {
                URITemplate uriTemplate = new URITemplate();
                String[] urlPatternComponents = urlPattern.split("::");
                String uTemplate = (urlPatternComponents.length >= 1) ? urlPatternComponents[0] : null;
                String method = (urlPatternComponents.length >= 2) ? urlPatternComponents[1] : null;
                String authType = (urlPatternComponents.length >= 3) ? urlPatternComponents[2] : null;
                String throttlingTier = (urlPatternComponents.length >= 4) ? urlPatternComponents[3] : null;
                String mediationScript = (urlPatternComponents.length >= 5) ? urlPatternComponents[4] : null;
                uriTemplate.setHTTPVerb(method);
                uriTemplate.setAuthType(authType);
                uriTemplate.setThrottlingTier(throttlingTier);
                uriTemplate.setHttpVerbs(method);
                uriTemplate.setAuthTypes(authType);
                uriTemplate.setUriTemplate(uTemplate);
                uriTemplate.setResourceURI(api.getUrl());
                uriTemplate.setResourceSandboxURI(api.getSandboxUrl());
                uriTemplate.setThrottlingTiers(throttlingTier);
                uriTemplate.setMediationScript(mediationScript);
                resourceScopeKey = APIUtil.getResourceKey(api.getContext(), apiVersion, uTemplate, method);
                uriTemplate.setScopes(findScopeByKey(scopes, resourceScopes.get(resourceScopeKey)));
                //Checking for duplicate uri template names
                if (uriTemplateNames.contains(uTemplate)) {
                    for (URITemplate tmp : uriTemplates) {
                        if (uTemplate.equals(tmp.getUriTemplate())) {
                            tmp.setHttpVerbs(method);
                            tmp.setAuthTypes(authType);
                            tmp.setThrottlingTiers(throttlingTier);
                            resourceScopeKey = APIUtil.getResourceKey(api.getContext(), apiVersion, uTemplate, method);
                            tmp.setScopes(findScopeByKey(scopes, resourceScopes.get(resourceScopeKey)));
                            break;
                        }
                    }
                } else {
                    uriTemplates.add(uriTemplate);
                }
                uriTemplateNames.add(uTemplate);
            }
            api.setUriTemplates(uriTemplates);
            api.setAsDefaultVersion(Boolean.valueOf(artifact.getAttribute(APIConstants.API_OVERVIEW_IS_DEFAULT_VERSION)));
            Set<String> tags = new HashSet<String>();
            Tag[] tag = registry.getTags(artifactPath);
            for (Tag tag1 : tag) {
                tags.add(tag1.getTagName());
            }
            api.addTags(tags);
            api.setLastUpdated(registry.get(artifactPath).getLastModified());
            api.setImplementation(artifact.getAttribute(APIConstants.PROTOTYPE_OVERVIEW_IMPLEMENTATION));
            String environments = artifact.getAttribute(APIConstants.API_OVERVIEW_ENVIRONMENTS);
            api.setEnvironments(extractEnvironmentsForAPI(environments));

        } catch (GovernanceException e) {
            String msg = "Failed to get API for artifact ";
            throw new APIManagementException(msg, e);
        } catch (RegistryException e) {
            String msg = "Failed to get LastAccess time or Rating";
            throw new APIManagementException(msg, e);
        } catch (UserStoreException e) {
            String msg = "Failed to get User Realm of API Provider";
            throw new APIManagementException(msg, e);
        }
        return api;
    }

    /**
     * This Method is different from getAPI method, as this one returns
     * URLTemplates without aggregating duplicates. This is to be used for building synapse config.
     *
     * @param artifact
     * @param registry
     * @return API
     * @throws org.wso2.carbon.apimgt.api.APIManagementException
     */
    public static API getAPIForPublishing(GovernanceArtifact artifact, Registry registry)
            throws APIManagementException {

        API api;
        try {
            String providerName = artifact.getAttribute(APIConstants.API_OVERVIEW_PROVIDER);
            String apiName = artifact.getAttribute(APIConstants.API_OVERVIEW_NAME);
            String apiVersion = artifact.getAttribute(APIConstants.API_OVERVIEW_VERSION);
            APIIdentifier apiIdentifier = new APIIdentifier(providerName, apiName, apiVersion);
            int apiId = ApiMgtDAO.getAPIID(apiIdentifier, null);

            if (apiId == -1) {
                return null;
            }

            api = new API(apiIdentifier);
            // set rating
            String artifactPath = GovernanceUtils.getArtifactPath(registry, artifact.getId());
            // BigDecimal bigDecimal = new BigDecimal(getAverageRating(apiId));
            //BigDecimal res = bigDecimal.setScale(1, RoundingMode.HALF_UP);
            api.setRating(getAverageRating(apiId));
            //set description
            api.setDescription(artifact.getAttribute(APIConstants.API_OVERVIEW_DESCRIPTION));
            //set last access time
            api.setLastUpdated(registry.get(artifactPath).getLastModified());
            // set url
            api.setUrl(artifact.getAttribute(APIConstants.API_OVERVIEW_ENDPOINT_URL));
            api.setSandboxUrl(artifact.getAttribute(APIConstants.API_OVERVIEW_SANDBOX_URL));
            api.setStatus(getApiStatus(artifact.getAttribute(APIConstants.API_OVERVIEW_STATUS)));
            api.setThumbnailUrl(artifact.getAttribute(APIConstants.API_OVERVIEW_THUMBNAIL_URL));
            api.setWsdlUrl(artifact.getAttribute(APIConstants.API_OVERVIEW_WSDL));
            api.setWadlUrl(artifact.getAttribute(APIConstants.API_OVERVIEW_WADL));
            api.setTechnicalOwner(artifact.getAttribute(APIConstants.API_OVERVIEW_TEC_OWNER));
            api.setTechnicalOwnerEmail(artifact.getAttribute(APIConstants.API_OVERVIEW_TEC_OWNER_EMAIL));
            api.setBusinessOwner(artifact.getAttribute(APIConstants.API_OVERVIEW_BUSS_OWNER));
            api.setBusinessOwnerEmail(artifact.getAttribute(APIConstants.API_OVERVIEW_BUSS_OWNER_EMAIL));
            api.setVisibility(artifact.getAttribute(APIConstants.API_OVERVIEW_VISIBILITY));
            api.setVisibleRoles(artifact.getAttribute(APIConstants.API_OVERVIEW_VISIBLE_ROLES));
            api.setVisibleTenants(artifact.getAttribute(APIConstants.API_OVERVIEW_VISIBLE_TENANTS));
            api.setEndpointSecured(Boolean.parseBoolean(artifact.getAttribute(APIConstants.API_OVERVIEW_ENDPOINT_SECURED)));
            api.setEndpointUTUsername(artifact.getAttribute(APIConstants.API_OVERVIEW_ENDPOINT_USERNAME));
            api.setEndpointUTPassword(artifact.getAttribute(APIConstants.API_OVERVIEW_ENDPOINT_PASSWORD));
            api.setTransports(artifact.getAttribute(APIConstants.API_OVERVIEW_TRANSPORTS));
            api.setInSequence(artifact.getAttribute(APIConstants.API_OVERVIEW_INSEQUENCE));
            api.setOutSequence(artifact.getAttribute(APIConstants.API_OVERVIEW_OUTSEQUENCE));
            api.setFaultSequence(artifact.getAttribute(APIConstants.API_OVERVIEW_FAULTSEQUENCE));
            api.setResponseCache(artifact.getAttribute(APIConstants.API_OVERVIEW_RESPONSE_CACHING));
            api.setImplementation(artifact.getAttribute(APIConstants.PROTOTYPE_OVERVIEW_IMPLEMENTATION));

            api.setProductionMaxTps(artifact.getAttribute(APIConstants.API_PRODUCTION_THROTTLE_MAXTPS));
            api.setSandboxMaxTps(artifact.getAttribute(APIConstants.API_SANDBOX_THROTTLE_MAXTPS));

            int cacheTimeout = APIConstants.API_RESPONSE_CACHE_TIMEOUT;
            try {
                String strCacheTimeout = artifact.getAttribute(APIConstants.API_OVERVIEW_CACHE_TIMEOUT);
                if (strCacheTimeout != null && !strCacheTimeout.isEmpty()) {
                    cacheTimeout = Integer.parseInt(strCacheTimeout);
                }
            } catch (NumberFormatException e) {
                if (log.isWarnEnabled()) {
                    log.warn("Error while retrieving cache timeout from the registry for " + apiIdentifier);
                }
                // ignore the exception and use default cache timeout value
            }

            api.setCacheTimeout(cacheTimeout);

            api.setEndpointConfig(artifact.getAttribute(APIConstants.API_OVERVIEW_ENDPOINT_CONFIG));

            api.setRedirectURL(artifact.getAttribute(APIConstants.API_OVERVIEW_REDIRECT_URL));
            api.setApiOwner(artifact.getAttribute(APIConstants.API_OVERVIEW_OWNER));
            api.setAdvertiseOnly(Boolean.parseBoolean(artifact.getAttribute(APIConstants.API_OVERVIEW_ADVERTISE_ONLY)));

            api.setSubscriptionAvailability(artifact.getAttribute(APIConstants.API_OVERVIEW_SUBSCRIPTION_AVAILABILITY));
            api.setSubscriptionAvailableTenants(artifact.getAttribute(APIConstants.API_OVERVIEW_SUBSCRIPTION_AVAILABLE_TENANTS));

            api.setDestinationStatsEnabled(artifact.getAttribute(APIConstants.API_OVERVIEW_DESTINATION_BASED_STATS_ENABLED));

            String tenantDomainName = MultitenantUtils.getTenantDomain(replaceEmailDomainBack(providerName));
            int tenantId = ServiceReferenceHolder.getInstance().getRealmService().getTenantManager()
                    .getTenantId(tenantDomainName);

            Set<Tier> availableTier = new HashSet<Tier>();
            String tiers = artifact.getAttribute(APIConstants.API_OVERVIEW_TIER);
            Map<String, Tier> definedTiers = getTiers(tenantId);
            if (tiers != null && !"".equals(tiers)) {
                String[] tierNames = tiers.split("\\|\\|");
                for (String tierName : tierNames) {
                    Tier definedTier = definedTiers.get(tierName);
                    if (definedTier != null) {
                        availableTier.add(definedTier);
                    } else {
                        log.warn("Unknown tier: " + tierName + " found on API: " + apiName);
                    }
                }
            }
            api.addAvailableTiers(availableTier);
            // This contains the resolved context
            api.setContext(artifact.getAttribute(APIConstants.API_OVERVIEW_CONTEXT));
            // We set the context template here
            api.setContextTemplate(artifact.getAttribute(APIConstants.API_OVERVIEW_CONTEXT_TEMPLATE));
            api.setLatest(Boolean.valueOf(artifact.getAttribute(APIConstants.API_OVERVIEW_IS_LATEST)));


            Set<URITemplate> uriTemplates = new LinkedHashSet<URITemplate>();
            List<String> uriTemplateNames = new ArrayList<String>();

            Set<Scope> scopes = ApiMgtDAO.getAPIScopes(api.getId());
            api.setScopes(scopes);

            HashMap<String, String> urlPatternsSet;
            urlPatternsSet = ApiMgtDAO.getURITemplatesPerAPIAsString(api.getId());
            HashMap<String, String> resourceScopes;
            resourceScopes = ApiMgtDAO.getResourceToScopeMapping(api.getId());

            Set<String> urlPatternsKeySet = urlPatternsSet.keySet();
            String resourceScopeKey;
            for (String urlPattern : urlPatternsKeySet) {
                URITemplate uriTemplate = new URITemplate();
                String[] urlPatternComponents = urlPattern.split("::");
                String uTemplate = (urlPatternComponents.length >= 1) ? urlPatternComponents[0] : null;
                String method = (urlPatternComponents.length >= 2) ? urlPatternComponents[1] : null;
                String authType = (urlPatternComponents.length >= 3) ? urlPatternComponents[2] : null;
                String throttlingTier = (urlPatternComponents.length >= 4) ? urlPatternComponents[3] : null;
                String mediationScript = (urlPatternComponents.length >= 5) ? urlPatternComponents[4] : null;
                uriTemplate.setHTTPVerb(method);
                uriTemplate.setAuthType(authType);
                uriTemplate.setThrottlingTier(throttlingTier);
                uriTemplate.setHttpVerbs(method);
                uriTemplate.setAuthTypes(authType);
                uriTemplate.setUriTemplate(uTemplate);
                uriTemplate.setResourceURI(api.getUrl());
                uriTemplate.setResourceSandboxURI(api.getSandboxUrl());
                uriTemplate.setThrottlingTiers(throttlingTier);
                uriTemplate.setMediationScript(mediationScript);
                uriTemplate.setMediationScripts(method, mediationScript);
                resourceScopeKey = APIUtil.getResourceKey(api.getContext(), apiVersion, uTemplate, method);
                uriTemplate.setScopes(findScopeByKey(scopes, resourceScopes.get(resourceScopeKey)));
                //Checking for duplicate uri template names

                if (uriTemplateNames.contains(uTemplate)) {
                    for (URITemplate tmp : uriTemplates) {
                        if (uTemplate.equals(tmp.getUriTemplate())) {
                            tmp.setHttpVerbs(method);
                            tmp.setAuthTypes(authType);
                            tmp.setThrottlingTiers(throttlingTier);
                            tmp.setMediationScripts(method, mediationScript);
                            resourceScopeKey = APIUtil.getResourceKey(api.getContext(), apiVersion, uTemplate, method);
                            tmp.setScopes(findScopeByKey(scopes, resourceScopes.get(resourceScopeKey)));
                            break;
                        }
                    }
                } else {
                    uriTemplates.add(uriTemplate);
                }
                uriTemplateNames.add(uTemplate);
            }

            if (api.getImplementation().equalsIgnoreCase(APIConstants.IMPLEMENTATION_TYPE_INLINE)) {
                for (URITemplate template : uriTemplates) {
                    template.setMediationScript(template.getAggregatedMediationScript());
                }
            }

            api.setUriTemplates(uriTemplates);
            api.setAsDefaultVersion(Boolean.valueOf(artifact.getAttribute(APIConstants.API_OVERVIEW_IS_DEFAULT_VERSION)));
            Set<String> tags = new HashSet<String>();
            Tag[] tag = registry.getTags(artifactPath);
            for (Tag tag1 : tag) {
                tags.add(tag1.getTagName());
            }
            api.addTags(tags);
            api.setLastUpdated(registry.get(artifactPath).getLastModified());
            api.setImplementation(artifact.getAttribute(APIConstants.PROTOTYPE_OVERVIEW_IMPLEMENTATION));
            String environments = artifact.getAttribute(APIConstants.API_OVERVIEW_ENVIRONMENTS);
            api.setEnvironments(extractEnvironmentsForAPI(environments));

        } catch (GovernanceException e) {
            String msg = "Failed to get API for artifact ";
            throw new APIManagementException(msg, e);
        } catch (RegistryException e) {
            String msg = "Failed to get LastAccess time or Rating";
            throw new APIManagementException(msg, e);
        } catch (UserStoreException e) {
            String msg = "Failed to get User Realm of API Provider";
            throw new APIManagementException(msg, e);
        }
        return api;
    }


    public static API getAPI(GovernanceArtifact artifact)
            throws APIManagementException {

        API api;
        try {
            String providerName = artifact.getAttribute(APIConstants.API_OVERVIEW_PROVIDER);
            String apiName = artifact.getAttribute(APIConstants.API_OVERVIEW_NAME);
            String apiVersion = artifact.getAttribute(APIConstants.API_OVERVIEW_VERSION);
            APIIdentifier apiIdentifier = new APIIdentifier(providerName, apiName, apiVersion);
            api = new API(apiIdentifier);
            int apiId = ApiMgtDAO.getAPIID(apiIdentifier, null);
            if (apiId == -1) {
                return null;
            }
            api.setRating(getAverageRating(apiId));
            api.setThumbnailUrl(artifact.getAttribute(APIConstants.API_OVERVIEW_THUMBNAIL_URL));
            api.setStatus(getApiStatus(artifact.getAttribute(APIConstants.API_OVERVIEW_STATUS)));
            api.setContext(artifact.getAttribute(APIConstants.API_OVERVIEW_CONTEXT));
            api.setVisibility(artifact.getAttribute(APIConstants.API_OVERVIEW_VISIBILITY));
            api.setVisibleRoles(artifact.getAttribute(APIConstants.API_OVERVIEW_VISIBLE_ROLES));
            api.setVisibleTenants(artifact.getAttribute(APIConstants.API_OVERVIEW_VISIBLE_TENANTS));
            api.setTransports(artifact.getAttribute(APIConstants.API_OVERVIEW_TRANSPORTS));
            api.setInSequence(artifact.getAttribute(APIConstants.API_OVERVIEW_INSEQUENCE));
            api.setOutSequence(artifact.getAttribute(APIConstants.API_OVERVIEW_OUTSEQUENCE));
            api.setFaultSequence(artifact.getAttribute(APIConstants.API_OVERVIEW_FAULTSEQUENCE));
            api.setDescription(artifact.getAttribute(APIConstants.API_OVERVIEW_DESCRIPTION));
            api.setResponseCache(artifact.getAttribute(APIConstants.API_OVERVIEW_RESPONSE_CACHING));

            int cacheTimeout = APIConstants.API_RESPONSE_CACHE_TIMEOUT;
            try {
                cacheTimeout = Integer.parseInt(artifact.getAttribute(APIConstants.API_OVERVIEW_CACHE_TIMEOUT));
            } catch (NumberFormatException e) {
                //ignore
            }
            api.setCacheTimeout(cacheTimeout);

            Set<Tier> availableTier = new HashSet<Tier>();
            String tiers = artifact.getAttribute(APIConstants.API_OVERVIEW_TIER);
            if (tiers != null) {
                String[] tierNames = tiers.split("\\|\\|");
                for (String tierName : tierNames) {
                    Tier tier = new Tier(tierName);
                    availableTier.add(tier);

                }

                api.addAvailableTiers(availableTier);
            }

            api.setRedirectURL(artifact.getAttribute(APIConstants.API_OVERVIEW_REDIRECT_URL));
            api.setApiOwner(artifact.getAttribute(APIConstants.API_OVERVIEW_OWNER));
            api.setAdvertiseOnly(Boolean.parseBoolean(artifact.getAttribute(APIConstants.API_OVERVIEW_ADVERTISE_ONLY)));

            api.setEndpointConfig(artifact.getAttribute(APIConstants.API_OVERVIEW_ENDPOINT_CONFIG));

            api.setSubscriptionAvailability(artifact.getAttribute(APIConstants.API_OVERVIEW_SUBSCRIPTION_AVAILABILITY));
            api.setSubscriptionAvailableTenants(artifact.getAttribute(APIConstants.API_OVERVIEW_SUBSCRIPTION_AVAILABLE_TENANTS));

            api.setDestinationStatsEnabled(artifact.getAttribute(APIConstants.API_OVERVIEW_DESTINATION_BASED_STATS_ENABLED));
            api.setAsDefaultVersion(Boolean.valueOf(artifact.getAttribute(APIConstants.API_OVERVIEW_IS_DEFAULT_VERSION)));
            api.setImplementation(artifact.getAttribute(APIConstants.PROTOTYPE_OVERVIEW_IMPLEMENTATION));
            api.setBusinessOwner(artifact.getAttribute(APIConstants.API_OVERVIEW_BUSS_OWNER));
            ArrayList<URITemplate> urlPatternsList;
            urlPatternsList = ApiMgtDAO.getAllURITemplates(api.getContext(), api.getId().getVersion());
            Set<URITemplate> uriTemplates = new HashSet<URITemplate>(urlPatternsList);

            for (URITemplate uriTemplate : uriTemplates) {
                uriTemplate.setResourceURI(api.getUrl());
                uriTemplate.setResourceSandboxURI(api.getSandboxUrl());

            }
            api.setUriTemplates(uriTemplates);
            String environments = artifact.getAttribute(APIConstants.API_OVERVIEW_ENVIRONMENTS);
            api.setEnvironments(extractEnvironmentsForAPI(environments));
        } catch (GovernanceException e) {
            String msg = "Failed to get API from artifact ";
            throw new APIManagementException(msg, e);
        }
        return api;
    }

    /**
     * This method used to get Provider from provider artifact
     *
     * @param artifact provider artifact
     * @return Provider
     * @throws APIManagementException if failed to get Provider from provider artifact.
     */
    public static Provider getProvider(GenericArtifact artifact) throws APIManagementException {
        Provider provider;
        try {
            provider =
                    new Provider(artifact.getAttribute(APIConstants.PROVIDER_OVERVIEW_NAME));
            provider.setDescription(artifact.getAttribute(APIConstants.PROVIDER_OVERVIEW_DESCRIPTION));
            provider.setEmail(artifact.getAttribute(APIConstants.PROVIDER_OVERVIEW_EMAIL));

        } catch (GovernanceException e) {
            String msg = "Failed to get provider ";
            log.error(msg, e);
            throw new APIManagementException(msg, e);
        }
        return provider;
    }

    /**
     * Returns a list of scopes when passed the Provider Name and Scope Key
     * @param scopeKey
     * @param provider
     * @return
     * @throws APIManagementException
     */
    public static Set<Scope> getScopeByScopeKey(String scopeKey, String provider) throws APIManagementException {
        Set<Scope> scopeList = null;
        String tenantDomainName = MultitenantUtils.getTenantDomain(replaceEmailDomainBack(provider));
        try {
            int tenantId = ServiceReferenceHolder.getInstance().getRealmService().getTenantManager()
                    .getTenantId(tenantDomainName);
            scopeList = ApiMgtDAO.getAPIScopesByScopeKey(scopeKey,tenantId);
        } catch (UserStoreException e) {
            handleException("Error while retrieving Scopes");
        }
        return scopeList;
    }

    /**
     * Create Governance artifact from given attributes
     *
     * @param artifact initial governance artifact
     * @param api      API object with the attributes value
     * @return GenericArtifact
     * @throws org.wso2.carbon.apimgt.api.APIManagementException
     *          if failed to create API
     */
    public static GenericArtifact createAPIArtifactContent(GenericArtifact artifact, API api)
            throws APIManagementException {
        try {
            String apiStatus = api.getStatus().getStatus();
            artifact.setAttribute(APIConstants.API_OVERVIEW_NAME, api.getId().getApiName());
            artifact.setAttribute(APIConstants.API_OVERVIEW_VERSION, api.getId().getVersion());

            artifact.setAttribute(APIConstants.API_OVERVIEW_IS_DEFAULT_VERSION, String.valueOf(api.isDefaultVersion()));

            artifact.setAttribute(APIConstants.API_OVERVIEW_CONTEXT, api.getContext());
            artifact.setAttribute(APIConstants.API_OVERVIEW_PROVIDER, api.getId().getProviderName());
            artifact.setAttribute(APIConstants.API_OVERVIEW_DESCRIPTION, api.getDescription());
            artifact.setAttribute(APIConstants.API_OVERVIEW_ENDPOINT_URL, api.getUrl());
            artifact.setAttribute(APIConstants.API_OVERVIEW_SANDBOX_URL, api.getSandboxUrl());
            artifact.setAttribute(APIConstants.API_OVERVIEW_WSDL, api.getWsdlUrl());
            artifact.setAttribute(APIConstants.API_OVERVIEW_WADL, api.getWadlUrl());
            artifact.setAttribute(APIConstants.API_OVERVIEW_THUMBNAIL_URL, api.getThumbnailUrl());
            artifact.setAttribute(APIConstants.API_OVERVIEW_STATUS, apiStatus);
            artifact.setAttribute(APIConstants.API_OVERVIEW_TEC_OWNER, api.getTechnicalOwner());
            artifact.setAttribute(APIConstants.API_OVERVIEW_TEC_OWNER_EMAIL, api.getTechnicalOwnerEmail());
            artifact.setAttribute(APIConstants.API_OVERVIEW_BUSS_OWNER, api.getBusinessOwner());
            artifact.setAttribute(APIConstants.API_OVERVIEW_BUSS_OWNER_EMAIL, api.getBusinessOwnerEmail());
            artifact.setAttribute(APIConstants.API_OVERVIEW_VISIBILITY, api.getVisibility());
            artifact.setAttribute(APIConstants.API_OVERVIEW_VISIBLE_ROLES, api.getVisibleRoles());
            artifact.setAttribute(APIConstants.API_OVERVIEW_VISIBLE_TENANTS, api.getVisibleTenants());
            artifact.setAttribute(APIConstants.API_OVERVIEW_ENDPOINT_SECURED,Boolean.toString(api.isEndpointSecured()));
            artifact.setAttribute(APIConstants.API_OVERVIEW_ENDPOINT_USERNAME, api.getEndpointUTUsername());
            artifact.setAttribute(APIConstants.API_OVERVIEW_ENDPOINT_PASSWORD, api.getEndpointUTPassword());
            artifact.setAttribute(APIConstants.API_OVERVIEW_TRANSPORTS, api.getTransports());
            artifact.setAttribute(APIConstants.API_OVERVIEW_INSEQUENCE, api.getInSequence());
            artifact.setAttribute(APIConstants.API_OVERVIEW_OUTSEQUENCE, api.getOutSequence());
            artifact.setAttribute(APIConstants.API_OVERVIEW_FAULTSEQUENCE, api.getFaultSequence());
            artifact.setAttribute(APIConstants.API_OVERVIEW_RESPONSE_CACHING, api.getResponseCache());
            artifact.setAttribute(APIConstants.API_OVERVIEW_CACHE_TIMEOUT, Integer.toString(api.getCacheTimeout()));

            artifact.setAttribute(APIConstants.API_OVERVIEW_REDIRECT_URL, api.getRedirectURL());
            artifact.setAttribute(APIConstants.API_OVERVIEW_OWNER, api.getApiOwner());
            artifact.setAttribute(APIConstants.API_OVERVIEW_ADVERTISE_ONLY, Boolean.toString(api.isAdvertiseOnly()));

            artifact.setAttribute(APIConstants.API_OVERVIEW_ENDPOINT_CONFIG, api.getEndpointConfig());

            artifact.setAttribute(APIConstants.API_OVERVIEW_SUBSCRIPTION_AVAILABILITY, api.getSubscriptionAvailability());
            artifact.setAttribute(APIConstants.API_OVERVIEW_SUBSCRIPTION_AVAILABLE_TENANTS, api.getSubscriptionAvailableTenants());

            artifact.setAttribute(APIConstants.API_OVERVIEW_DESTINATION_BASED_STATS_ENABLED, api.getDestinationStatsEnabled());

			artifact.setAttribute(APIConstants.PROTOTYPE_OVERVIEW_IMPLEMENTATION, api.getImplementation());

            artifact.setAttribute(APIConstants.API_PRODUCTION_THROTTLE_MAXTPS, api.getProductionMaxTps());
            artifact.setAttribute(APIConstants.API_SANDBOX_THROTTLE_MAXTPS, api.getSandboxMaxTps());

            // This is to support the pluggable version strategy.
            artifact.setAttribute(APIConstants.API_OVERVIEW_CONTEXT_TEMPLATE, api.getContextTemplate());
            artifact.setAttribute(APIConstants.API_OVERVIEW_VERSION_TYPE, "context"); // TODO: check whether this is
            // correct

            String tiers = "";
            for (Tier tier : api.getAvailableTiers()) {
                tiers += tier.getName() + "||";
            }
            if (!"".equals(tiers)) {
                tiers = tiers.substring(0, tiers.length() - 2);
                artifact.setAttribute(APIConstants.API_OVERVIEW_TIER, tiers);
            }
            if (APIConstants.PUBLISHED.equals(apiStatus)) {
                artifact.setAttribute(APIConstants.API_OVERVIEW_IS_LATEST, "true");
            }
            String[] keys = artifact.getAttributeKeys();
            for (String key : keys) {
                if (key.contains("URITemplate")) {
                    artifact.removeAttribute(key);
                }
            }

            Set<URITemplate> uriTemplateSet = api.getUriTemplates();
            int i = 0;
            for (URITemplate uriTemplate : uriTemplateSet) {
                artifact.addAttribute(APIConstants.API_URI_PATTERN + i,
                        uriTemplate.getUriTemplate());
                artifact.addAttribute(APIConstants.API_URI_HTTP_METHOD + i,
                        uriTemplate.getHTTPVerb());
                artifact.addAttribute(APIConstants.API_URI_AUTH_TYPE + i,
                        uriTemplate.getAuthType());
//                artifact.addAttribute(APIConstants.API_URI_MEDIATION_SCRIPT + i,
//                        uriTemplate.getMediationScript());
                i++;

            }
            artifact.setAttribute(APIConstants.API_OVERVIEW_ENVIRONMENTS, writeEnvironmentsToArtifact(api));

        } catch (GovernanceException e) {
            String msg = "Failed to create API for : " + api.getId().getApiName();
            log.error(msg, e);
            throw new APIManagementException(msg, e);
        }
        return artifact;
    }

    /**
     * Create the Documentation from artifact
     *
     * @param artifact Documentation artifact
     * @return Documentation
     * @throws APIManagementException if failed to create Documentation from artifact
     */
    public static Documentation getDocumentation(GenericArtifact artifact)
            throws APIManagementException {

        Documentation documentation;

        try {
            DocumentationType type;
            String docType = artifact.getAttribute(APIConstants.DOC_TYPE);

            if (docType.equalsIgnoreCase(DocumentationType.HOWTO.getType())) {
                type = DocumentationType.HOWTO;
            } else if (docType.equalsIgnoreCase(DocumentationType.PUBLIC_FORUM.getType())) {
                type = DocumentationType.PUBLIC_FORUM;
            } else if (docType.equalsIgnoreCase(DocumentationType.SUPPORT_FORUM.getType())) {
                type = DocumentationType.SUPPORT_FORUM;
            } else if (docType.equalsIgnoreCase(DocumentationType.API_MESSAGE_FORMAT.getType())) {
                type = DocumentationType.API_MESSAGE_FORMAT;
            } else if (docType.equalsIgnoreCase(DocumentationType.SAMPLES.getType())) {
                type = DocumentationType.SAMPLES;
            } else {
                type = DocumentationType.OTHER;
            }
            documentation = new Documentation(type, artifact.getAttribute(APIConstants.DOC_NAME));
            documentation.setSummary(artifact.getAttribute(APIConstants.DOC_SUMMARY));
            String visibilityAttr = artifact.getAttribute(APIConstants.DOC_VISIBILITY);
            Documentation.DocumentVisibility documentVisibility = Documentation.DocumentVisibility.API_LEVEL;
            if(visibilityAttr!=null){
            if (visibilityAttr.equals(Documentation.DocumentVisibility.API_LEVEL.name())) {
                documentVisibility= Documentation.DocumentVisibility.API_LEVEL;
            } else if (visibilityAttr.equals(Documentation.DocumentVisibility.PRIVATE.name())) {
                documentVisibility = Documentation.DocumentVisibility.PRIVATE;
            }else if (visibilityAttr.equals(Documentation.DocumentVisibility.OWNER_ONLY.name())) {
                documentVisibility = Documentation.DocumentVisibility.OWNER_ONLY;
            }
            }
            documentation.setVisibility(documentVisibility);

            Documentation.DocumentSourceType docSourceType = Documentation.DocumentSourceType.INLINE;
            String artifactAttribute = artifact.getAttribute(APIConstants.DOC_SOURCE_TYPE);

            if (artifactAttribute.equals(Documentation.DocumentSourceType.URL.name())) {
                docSourceType = Documentation.DocumentSourceType.URL;
            } else if (artifactAttribute.equals(Documentation.DocumentSourceType.FILE.name())) {
                docSourceType = Documentation.DocumentSourceType.FILE;
            }

            documentation.setSourceType(docSourceType);
            if (artifact.getAttribute(APIConstants.DOC_SOURCE_TYPE).equals("URL")) {
                documentation.setSourceUrl(artifact.getAttribute(APIConstants.DOC_SOURCE_URL));
            }

            if (docSourceType == Documentation.DocumentSourceType.FILE) {
                documentation.setFilePath(prependWebContextRoot(artifact.getAttribute(APIConstants.DOC_FILE_PATH)));
            }

            if(documentation.getType() == DocumentationType.OTHER){
                documentation.setOtherTypeName(artifact.getAttribute(APIConstants.DOC_OTHER_TYPE_NAME));
            }

        } catch (GovernanceException e) {
            throw new APIManagementException("Failed to get documentation from artifact", e);
        }
        return documentation;
    }

    /**
     * Create the Documentation from artifact
     *
     * @param artifact Documentation artifact
     * @return Documentation
     * @throws APIManagementException if failed to create Documentation from artifact
     */
    public static Documentation getDocumentation(GenericArtifact artifact,String docCreatorName)
            throws APIManagementException {

        Documentation documentation;

        try {
            DocumentationType type;
            String docType = artifact.getAttribute(APIConstants.DOC_TYPE);

            if (docType.equalsIgnoreCase(DocumentationType.HOWTO.getType())) {
                type = DocumentationType.HOWTO;
            } else if (docType.equalsIgnoreCase(DocumentationType.PUBLIC_FORUM.getType())) {
                type = DocumentationType.PUBLIC_FORUM;
            } else if (docType.equalsIgnoreCase(DocumentationType.SUPPORT_FORUM.getType())) {
                type = DocumentationType.SUPPORT_FORUM;
            } else if (docType.equalsIgnoreCase(DocumentationType.API_MESSAGE_FORMAT.getType())) {
                type = DocumentationType.API_MESSAGE_FORMAT;
            } else if (docType.equalsIgnoreCase(DocumentationType.SAMPLES.getType())) {
                type = DocumentationType.SAMPLES;
            } else {
                type = DocumentationType.OTHER;
            }
            documentation = new Documentation(type, artifact.getAttribute(APIConstants.DOC_NAME));
            documentation.setSummary(artifact.getAttribute(APIConstants.DOC_SUMMARY));

            Documentation.DocumentSourceType docSourceType = Documentation.DocumentSourceType.INLINE;
            String artifactAttribute = artifact.getAttribute(APIConstants.DOC_SOURCE_TYPE);

            if (artifactAttribute.equals(Documentation.DocumentSourceType.URL.name())) {
                docSourceType = Documentation.DocumentSourceType.URL;
            } else if (artifactAttribute.equals(Documentation.DocumentSourceType.FILE.name())) {
                docSourceType = Documentation.DocumentSourceType.FILE;
            }

            documentation.setSourceType(docSourceType);
            if (artifact.getAttribute(APIConstants.DOC_SOURCE_TYPE).equals("URL")) {
                documentation.setSourceUrl(artifact.getAttribute(APIConstants.DOC_SOURCE_URL));
            }

            if (docSourceType == Documentation.DocumentSourceType.FILE) {
                String filePath=prependTenantPrefix(artifact.getAttribute(APIConstants.DOC_FILE_PATH),docCreatorName);
                documentation.setFilePath(prependWebContextRoot(filePath));
            }

            if(documentation.getType() == DocumentationType.OTHER){
                documentation.setOtherTypeName(artifact.getAttribute(APIConstants.DOC_OTHER_TYPE_NAME));
            }

        } catch (GovernanceException e) {
            throw new APIManagementException("Failed to get documentation from artifact", e);
        }
        return documentation;
    }

    public static APIStatus getApiStatus(String status) throws APIManagementException {
        APIStatus apiStatus = null;
        for (APIStatus aStatus : APIStatus.values()) {
            if (aStatus.getStatus().equals(status)) {
                apiStatus = aStatus;
            }
        }
        return apiStatus;

    }

    /**
     * Prepends the Tenant Prefix to a registry path. ex: /t/test1.com
     * @param postfixUrl path to be prepended.
     * @return Path prepended with he Tenant domain prefix.
     */
    public static String prependTenantPrefix(String postfixUrl, String username) {
    	String tenantDomain = MultitenantUtils.getTenantDomain(replaceEmailDomainBack(username));
    	if (!(tenantDomain.equals(MultitenantConstants.SUPER_TENANT_DOMAIN_NAME))) {
    		String tenantPrefix = "/t/";
            if (tenantDomain != null) {

                postfixUrl = tenantPrefix + tenantDomain + postfixUrl;
            }
        }

        return postfixUrl;
    }

    /**
     * Prepends the webcontextroot to a registry path.
     * @param postfixUrl path to be prepended.
     * @return Path prepended with he WebContext root.
     */
    public static String prependWebContextRoot(String postfixUrl) {
        String webContext = CarbonUtils.getServerConfiguration().getFirstProperty("WebContextRoot");
        if (webContext != null && !webContext.equals("/")) {

            postfixUrl = webContext + postfixUrl;
        }
        return postfixUrl;
    }

    /**
     * Utility method for creating storage path for an icon.
     *
     * @param identifier APIIdentifier
     * @return Icon storage path.
     */
    public static String getIconPath(APIIdentifier identifier) {
        String artifactPath = APIConstants.API_IMAGE_LOCATION + RegistryConstants.PATH_SEPARATOR +
                identifier.getProviderName() + RegistryConstants.PATH_SEPARATOR +
                identifier.getApiName() + RegistryConstants.PATH_SEPARATOR + identifier.getVersion();
        return artifactPath + RegistryConstants.PATH_SEPARATOR + APIConstants.API_ICON_IMAGE;
    }

    /**
     * Utility method to generate the path for a file.
     *
     * @param identifier APIIdentifier
     * @return Generated path.
     * @fileName File name.
     */
    public static String getDocumentationFilePath(APIIdentifier identifier, String fileName) {
        String contentPath = APIUtil.getAPIDocPath(identifier) + APIConstants.DOCUMENT_FILE_DIR +
                RegistryConstants.PATH_SEPARATOR + fileName;
        return contentPath;
    }

    //remove getSwagger12DefinitionFilePath once getSwagger20DefinitionFilePath operates
    public static String getSwagger12DefinitionFilePath(String apiName, String apiVersion, String apiProvider) {
    	String resourcePath = APIConstants.API_DOC_LOCATION + RegistryConstants.PATH_SEPARATOR +
    			apiName +"-"  + apiVersion + "-" + apiProvider + RegistryConstants.PATH_SEPARATOR + APIConstants.API_DOC_1_2_LOCATION;

    	return resourcePath;
    }

    public static String getSwagger20DefinitionFilePath(String apiName, String apiVersion, String apiProvider) {
        return APIConstants.API_ROOT_LOCATION + RegistryConstants.PATH_SEPARATOR + apiProvider + RegistryConstants.PATH_SEPARATOR +
                apiName + RegistryConstants.PATH_SEPARATOR + apiVersion + RegistryConstants.PATH_SEPARATOR;
    }

    /**
     * Utility method to get api path from APIIdentifier
     *
     * @param identifier APIIdentifier
     * @return API path
     */
    public static String getAPIPath(APIIdentifier identifier) {
        return APIConstants.API_ROOT_LOCATION + RegistryConstants.PATH_SEPARATOR +
                identifier.getProviderName() + RegistryConstants.PATH_SEPARATOR +
                identifier.getApiName() + RegistryConstants.PATH_SEPARATOR +
                identifier.getVersion() + APIConstants.API_RESOURCE_NAME;
    }

    /**
     * Utility method to get API provider path
     *
     * @param identifier APIIdentifier
     * @return API provider path
     */
    public static String getAPIProviderPath(APIIdentifier identifier) {
        return APIConstants.API_LOCATION + RegistryConstants.PATH_SEPARATOR
                + identifier.getProviderName();
    }

    /**
     * Utility method to get documentation path
     *
     * @param apiId APIIdentifier
     * @return Doc path
     */
    public static String getAPIDocPath(APIIdentifier apiId) {
        return APIConstants.API_LOCATION + RegistryConstants.PATH_SEPARATOR +
                apiId.getProviderName() + RegistryConstants.PATH_SEPARATOR +
                apiId.getApiName() + RegistryConstants.PATH_SEPARATOR +
                apiId.getVersion() + RegistryConstants.PATH_SEPARATOR +
                APIConstants.DOC_DIR + RegistryConstants.PATH_SEPARATOR;
    }

    /**
     * Utility method to get documentation content file path
     *
     * @param apiId APIIdentifier
     * @param documentationName String
     * @return Doc content path
     */
    public static String getAPIDocContentPath(APIIdentifier apiId, String documentationName) {
        return getAPIDocPath(apiId) + RegistryConstants.PATH_SEPARATOR + documentationName;
    }

    /**
     * This utility method used to create documentation artifact content
     *
     * @param artifact      GovernanceArtifact
     * @param apiId         APIIdentifier
     * @param documentation Documentation
     * @return GenericArtifact
     * @throws APIManagementException if failed to get GovernanceArtifact from Documentation
     */
    public static GenericArtifact createDocArtifactContent(GenericArtifact artifact,
                                                           APIIdentifier apiId,
                                                           Documentation documentation)
            throws APIManagementException {
        try {
            artifact.setAttribute(APIConstants.DOC_NAME, documentation.getName());
            artifact.setAttribute(APIConstants.DOC_SUMMARY, documentation.getSummary());
            artifact.setAttribute(APIConstants.DOC_TYPE, documentation.getType().getType());
            artifact.setAttribute(APIConstants.DOC_VISIBILITY, documentation.getVisibility().name());

            Documentation.DocumentSourceType sourceType = documentation.getSourceType();

            switch (sourceType) {
                case INLINE:
                    sourceType = Documentation.DocumentSourceType.INLINE;
                    break;
                case URL:
                    sourceType = Documentation.DocumentSourceType.URL;
                    break;
                case FILE: {
                    sourceType = Documentation.DocumentSourceType.FILE;
                    setFilePermission(documentation.getFilePath());
                }
                break;
            }
            artifact.setAttribute(APIConstants.DOC_SOURCE_TYPE, sourceType.name());
            artifact.setAttribute(APIConstants.DOC_SOURCE_URL, documentation.getSourceUrl());
            artifact.setAttribute(APIConstants.DOC_FILE_PATH, documentation.getFilePath());
            artifact.setAttribute(APIConstants.DOC_OTHER_TYPE_NAME,documentation.getOtherTypeName());
            String basePath = apiId.getProviderName() + RegistryConstants.PATH_SEPARATOR +
                    apiId.getApiName() + RegistryConstants.PATH_SEPARATOR +
                    apiId.getVersion();
            artifact.setAttribute(APIConstants.DOC_API_BASE_PATH, basePath);
        } catch (GovernanceException e) {
            String msg = "Filed to create doc artifact content from :" + documentation.getName();
            log.error(msg, e);
            throw new APIManagementException(msg, e);
        }
        return artifact;
    }

    /**
     * this method used to initialized the ArtifactManager
     *
     * @param registry Registry
     * @param key      , key name of the key
     * @return GenericArtifactManager
     * @throws APIManagementException if failed to initialized GenericArtifactManager
     */
    public static GenericArtifactManager getArtifactManager(Registry registry, String key)
            throws APIManagementException {
        GenericArtifactManager artifactManager = null;

        try {
            GovernanceUtils.loadGovernanceArtifacts((UserRegistry) registry);
            if(GovernanceUtils.findGovernanceArtifactConfiguration(key, registry)!=null){
                artifactManager = new GenericArtifactManager(registry, key);
            } else {
                if (log.isDebugEnabled()) {
                    log.debug("Couldn't find GovernanceArtifactConfiguration of RXT: " + key +
                              ". Tenant id set in registry : " + ((UserRegistry) registry).getTenantId() +
                              ", Tenant domain set in PrivilegedCarbonContext: " +
                              PrivilegedCarbonContext.getThreadLocalCarbonContext().getTenantId());
                }
            }
        } catch (RegistryException e) {
            String msg = "Failed to initialize GenericArtifactManager";
            log.error(msg, e);
            throw new APIManagementException(msg, e);
        } 
        return artifactManager;
    }

    private static void handleException(String msg) throws APIManagementException {
        log.error(msg);
        throw new APIManagementException(msg);
    }

    public static void handleException(String msg, Throwable t) throws APIManagementException {
        log.error(msg, t);
        throw new APIManagementException(msg, t);
    }

    public static SubscriberKeyMgtClient getKeyManagementClient() throws APIManagementException {

        KeyManagerConfiguration configuration = KeyManagerHolder.getKeyManagerInstance().getKeyManagerConfiguration();
        String serverURL = configuration.getParameter(APIConstants.AUTHSERVER_URL);
        String username = configuration.getParameter(APIConstants.KEY_MANAGER_USERNAME);
        String password = configuration.getParameter(APIConstants.KEY_MANAGER_PASSWORD);

        if (serverURL == null) {
            handleException("API key manager URL unspecified");
        }

        if (username == null || password == null) {
            handleException("Authentication credentials for API key manager unspecified");
        }

        try {
            return new SubscriberKeyMgtClient(serverURL, username, password);
        } catch (Exception e) {
            handleException("Error while initializing the subscriber key management client", e);
            return null;
        }
    }

    public static OAuthAdminClient getOauthAdminClient() throws APIManagementException {

        try {
            return new OAuthAdminClient();
        } catch (Exception e) {
            handleException("Error while initializing the OAuth admin client", e);
            return null;
        }
    }


    public static ApplicationManagementServiceClient getApplicationManagementServiceClient() throws APIManagementException {
        APIManagerConfiguration config = ServiceReferenceHolder.getInstance().
                getAPIManagerConfigurationService().getAPIManagerConfiguration();
        try {
            return new ApplicationManagementServiceClient();
        } catch (Exception e) {
            handleException("Error while initializing the Application Management Service client", e);
            return null;
        }
    }


    /**
     * Crate an WSDL from given wsdl url. Reset the endpoint details to gateway node
     ** 
     * @param registry - Governance Registry space to save the WSDL
     * @param api      -API instance
     * @return Path of the created resource
     * @throws APIManagementException If an error occurs while adding the WSDL
     */

    public static String createWSDL(Registry registry, API api) throws RegistryException, APIManagementException {

    	try {
    		String wsdlResourcePath = APIConstants.API_WSDL_RESOURCE_LOCATION + api.getId().getProviderName() +
                    "--" + api.getId().getApiName() + api.getId().getVersion()+".wsdl";
			String absoluteWSDLResourcePath = RegistryUtils.getAbsolutePath(
                    RegistryContext.getBaseInstance(), RegistryConstants.GOVERNANCE_REGISTRY_BASE_PATH) +
                    wsdlResourcePath;

			APIMWSDLReader wsdlreader = new APIMWSDLReader(api.getWsdlUrl());
            OMElement wsdlContentEle = null;
            String wsdRegistryPath = null;

            String tenantDomain = PrivilegedCarbonContext.getThreadLocalCarbonContext().getTenantDomain();
            if (tenantDomain.equalsIgnoreCase(org.wso2.carbon.utils.multitenancy.MultitenantConstants.SUPER_TENANT_DOMAIN_NAME)) {
                wsdRegistryPath = RegistryConstants.PATH_SEPARATOR + "registry"
                                  + RegistryConstants.PATH_SEPARATOR + "resource"
                                  + absoluteWSDLResourcePath;
            } else {
                wsdRegistryPath = "/t/" + tenantDomain + RegistryConstants.PATH_SEPARATOR + "registry"
                                  + RegistryConstants.PATH_SEPARATOR + "resource"
                                  + absoluteWSDLResourcePath;
            }

            Resource wsdlResource = registry.newResource();
            if (!api.getWsdlUrl().matches(wsdRegistryPath)) {
                if (isWSDL2Document(api.getWsdlUrl())) {
                    wsdlContentEle = wsdlreader.readAndCleanWsdl2(api);
                    wsdlResource.setContent(wsdlContentEle.toString());
                } else {
                    wsdlContentEle = wsdlreader.readAndCleanWsdl(api);
                    wsdlResource.setContent(wsdlContentEle.toString());
                }

                registry.put(wsdlResourcePath, wsdlResource);
                //set the anonymous role for wsld resource to avoid basicauth security.
                String visibleRoles[] = null;
                if (api.getVisibleRoles() != null) {
                    visibleRoles = api.getVisibleRoles().split(",");
                }
                setResourcePermissions(api.getId().getProviderName(), api.getVisibility(), visibleRoles, wsdlResourcePath);
            }

			//set the wsdl resource permlink as the wsdlURL.
			api.setWsdlUrl(getRegistryResourceHTTPPermlink(absoluteWSDLResourcePath));

            return wsdlResourcePath;

        } catch (RegistryException e) {
            String msg = "Failed to add WSDL " + api.getWsdlUrl() + " to the registry";
            log.error(msg, e);
            throw new RegistryException(msg, e);
        } catch (APIManagementException e) {
	        String msg = "Failed to process the WSDL : " + api.getWsdlUrl() ;
            log.error(msg, e);
            throw new APIManagementException(msg, e);
        }
    }

    /**
     * Given a URL, this method checks if the underlying document is a WSDL2
     * @param url
     * @return
     * @throws Exception
     */
    private static boolean isWSDL2Document(String url) throws APIManagementException{
        URL wsdl = null;
        boolean isWsdl2 = false;
        try {
            wsdl = new URL(url);
        } catch (MalformedURLException e) {
            throw new APIManagementException("Malformed URL encountered", e);
        }
        BufferedReader in = null;
        try {
            in = new BufferedReader(new InputStreamReader(wsdl.openStream()));

        String inputLine;
        StringBuilder urlContent = new StringBuilder();
        while ((inputLine = in.readLine()) != null) {
            String wsdl2NameSpace = "http://www.w3.org/ns/wsdl";
            urlContent.append(inputLine);
            isWsdl2 = urlContent.indexOf(wsdl2NameSpace) > 0;
        }
        in.close();
        if (isWsdl2) {
            WSDLReader wsdlReader20 = null;
            try {
                wsdlReader20 = WSDLFactory.newInstance().newWSDLReader();
                wsdlReader20.readWSDL(url);
            } catch (WSDLException e) {
                throw new APIManagementException("Error while reading WSDL Document from " + url, e);
            }
        }
        } catch (IOException e) {
            throw new APIManagementException("Error Reading Input from Stream from " + url, e);
        }
        return isWsdl2;
    }

    /**
     * Read the GateWay Endpoint from the APIConfiguration. If multiple Gateway
     * environments defined,
     * take only the production node's Endpoint.
     * Else, pick what is available as the gateway node.
     *
     * @return {@link String} - Gateway URL
     */

    public static String getGatewayendpoint(String transports) {

        String gatewayURLs = null;
        String gatewayURL = null;

        Map<String, Environment> gatewayEnvironments = ServiceReferenceHolder.getInstance()
                .getAPIManagerConfigurationService()
                .getAPIManagerConfiguration()
                .getApiGatewayEnvironments();
        if (gatewayEnvironments.size() > 1) {
            for (Environment environment : gatewayEnvironments.values()) {
                if (APIConstants.GATEWAY_ENV_TYPE_PRODUCTION.equals(environment.getType())) {
                    gatewayURLs = environment.getApiGatewayEndpoint(); // This might have http,https
                    // endpoints
                    gatewayURL = APIUtil.extractHTTPSEndpoint(gatewayURLs, transports);
                    break;
                }
            }
        } else {
            gatewayURLs = ((Environment) gatewayEnvironments.values().toArray()[0]).getApiGatewayEndpoint();
            gatewayURL = extractHTTPSEndpoint(gatewayURLs, transports);
        }

        return gatewayURL;
    }

    /**
     * Gateway endpoint  has HTTP and HTTPS endpoints.
     * If both are defined pick HTTPS only. Else, pick whatever available.
     * eg: <GatewayEndpoint>http://${carbon.local.ip}:${http.nio.port},
     * 		https://${carbon.local.ip}:${https.nio.port}</GatewayEndpoint>
     *
     * @param gatewayURLs - String contains comma separated gateway urls.
     * @return {@link String} - Returns HTTPS gateway endpoint
     */

    private static String extractHTTPSEndpoint(String gatewayURLs, String transports) {
        String gatewayURL = null;
        String gatewayHTTPURL = null;
        String gatewayHTTPSURL = null;
        boolean httpsEnabled = false;
        String[] gatewayURLsArray = gatewayURLs.split(",");
        String[] transportsArray = transports.split(",");
        for (int j = 0; j < transportsArray.length; j++) {
            if (transportsArray[j].toString().startsWith("https")) {
                httpsEnabled = true;
            }
        }
        if (gatewayURLsArray.length > 1) {
            for (int j = 0; j < gatewayURLsArray.length; j++) {
                if (gatewayURLsArray[j].toString().startsWith("https:")) {
                    gatewayHTTPSURL = gatewayURLsArray[j].toString();
                }else {
                	gatewayHTTPURL = gatewayURLsArray[j].toString();
                }
            }
            if (httpsEnabled) {
                gatewayURL = gatewayHTTPSURL;
            } else {
                gatewayURL = gatewayHTTPURL;
            }
        } else {
            gatewayURL = gatewayURLs;
        }
        return gatewayURL;
    }

    /**
     * Create an Endpoint
     *
     * @param endpointUrl Endpoint url
     * @param registry    Registry space to save the endpoint
     * @return Path of the created resource
     * @throws APIManagementException If an error occurs while adding the endpoint
     */
    public static String createEndpoint(String endpointUrl, Registry registry) throws APIManagementException {
        try {
            EndpointManager endpointManager = new EndpointManager(registry);
            Endpoint endpoint = endpointManager.newEndpoint(endpointUrl);
            endpointManager.addEndpoint(endpoint);
            return GovernanceUtils.getArtifactPath(registry, endpoint.getId());
        } catch (RegistryException e) {
            String msg = "Failed to import endpoint " + endpointUrl + " to registry ";
            log.error(msg, e);
            throw new APIManagementException(msg, e);
        }
    }

    /**
     * Returns a map of API availability tiers as defined in the underlying governance
     * registry.
     *
     * @return a Map of tier names and Tier objects - possibly empty
     * @throws APIManagementException if an error occurs when loading tiers from the registry
     */
    public static Map<String, Tier> getTiers() throws APIManagementException {
        Map<String, Tier> tiers = new TreeMap<String, Tier>();
        try {
            Registry registry = ServiceReferenceHolder.getInstance().getRegistryService().
                    getGovernanceSystemRegistry();
            if (registry.resourceExists(APIConstants.API_TIER_LOCATION)) {
                Resource resource = registry.get(APIConstants.API_TIER_LOCATION);
                String content = new String((byte[]) resource.getContent());
                OMElement element = AXIOMUtil.stringToOM(content);
                OMElement assertion = element.getFirstChildWithName(APIConstants.ASSERTION_ELEMENT);
                Iterator policies = assertion.getChildrenWithName(APIConstants.POLICY_ELEMENT);

                while (policies.hasNext()) {
                    OMElement policy = (OMElement) policies.next();
                    OMElement id = policy.getFirstChildWithName(APIConstants.THROTTLE_ID_ELEMENT);
                    String displayName=null;
                    if(id.getAttribute(APIConstants.THROTTLE_ID_DISPLAY_NAME_ELEMENT)!=null){
                    displayName=id.getAttributeValue(APIConstants.THROTTLE_ID_DISPLAY_NAME_ELEMENT);
                    }
                    if(displayName==null){
                    displayName=id.getText();
                    }
                    Tier tier = new Tier(id.getText());
                    tier.setPolicyContent(policy.toString().getBytes());
                    tier.setDisplayName(displayName);
                    // String desc = resource.getProperty(APIConstants.TIER_DESCRIPTION_PREFIX + id.getText());

                    String desc;
                    try {
                        long requestPerMin = APIDescriptionGenUtil.getAllowedCountPerMinute(policy);
                        tier.setRequestsPerMin(requestPerMin);
                        if(requestPerMin >= 1){
                            desc = DESCRIPTION.replaceAll("\\[1\\]", Long.toString(requestPerMin));
                        }
                        else{
                            desc = DESCRIPTION;
                        }
                    } catch (APIManagementException ex) {
                        desc = APIConstants.TIER_DESC_NOT_AVAILABLE;
                    }
                    Map<String,Object> tierAttributes=APIDescriptionGenUtil.getTierAttributes(policy);
                    if(tierAttributes!=null && tierAttributes.size()!=0){
                    tier.setTierAttributes(APIDescriptionGenUtil.getTierAttributes(policy));
                    }
                    tier.setDescription(desc);
                    if (!tier.getName().equalsIgnoreCase("Unauthenticated")) {
                        tiers.put(tier.getName(), tier);
                    }
                }
            }

            APIManagerConfiguration config = ServiceReferenceHolder.getInstance().
                    getAPIManagerConfigurationService().getAPIManagerConfiguration();
            if (Boolean.parseBoolean(config.getFirstProperty(APIConstants.ENABLE_UNLIMITED_TIER))) {
                Tier tier = new Tier(APIConstants.UNLIMITED_TIER);
                tier.setDescription(APIConstants.UNLIMITED_TIER_DESC);
                tier.setDisplayName(APIConstants.UNLIMITED_TIER);
                tier.setRequestsPerMin(Long.MAX_VALUE);
                tiers.put(tier.getName(), tier);
            }
        } catch (RegistryException e) {
            String msg = "Error while retrieving API tiers from registry";
            log.error(msg, e);
            throw new APIManagementException(msg, e);
        } catch (XMLStreamException e) {
            String msg = "Malformed XML found in the API tier policy resource";
            log.error(msg, e);
            throw new APIManagementException(msg, e);
        }
        return tiers;
    }

    /**
     * Sorts the list of tiers according to the number of requests allowed per minute in each tier in descending order.
     * @param tiers - The list of tiers to be sorted
     * @return - The sorted list.
     */
    public static List<Tier> sortTiers(Set<Tier> tiers){
        List<Tier> tierList = new ArrayList<Tier>();
        tierList.addAll(tiers);
        Collections.sort(tierList);
        return tierList;
    }

    /**
     * Returns a set of External API Stores as defined in the underlying governance
     * registry.
     *
     * @return a Map of tier names and Tier objects - possibly empty
     * @throws APIManagementException if an error occurs when loading tiers from the registry
     */
    public static Set<APIStore> getExternalStores(int tenantId) throws APIManagementException {
        // First checking if ExternalStores are defined in api-manager.xml
        Set<APIStore> externalAPIStores = ServiceReferenceHolder.getInstance().getAPIManagerConfigurationService()
                .getAPIManagerConfiguration().getExternalAPIStores();
        // If defined, return Store Config provided there.
        if (externalAPIStores != null && !externalAPIStores.isEmpty()) {
            return externalAPIStores;
        }
        // Else Read the config from Tenant's Registry.
        externalAPIStores = new HashSet<APIStore>();
        try {
    		UserRegistry registry = ServiceReferenceHolder.getInstance().getRegistryService()
                    .getGovernanceSystemRegistry(tenantId);
            if (registry.resourceExists(APIConstants.EXTERNAL_API_STORES_LOCATION)) {
                Resource resource = registry.get(APIConstants.EXTERNAL_API_STORES_LOCATION);
                String content = new String((byte[]) resource.getContent());
                OMElement element = AXIOMUtil.stringToOM(content);
                Iterator apistoreIterator = element.getChildrenWithLocalName("ExternalAPIStore");

                while(apistoreIterator.hasNext()){
                    APIStore store=new APIStore();
                    OMElement storeElem = (OMElement)apistoreIterator.next();
                    String type=storeElem.getAttributeValue(new QName(APIConstants.EXTERNAL_API_STORE_TYPE));
                    String className =
                            storeElem.getAttributeValue(new QName(APIConstants.EXTERNAL_API_STORE_CLASS_NAME));
                    store.setPublisher((APIPublisher) Class.forName(className).newInstance());
                    store.setType(type); //Set Store type [eg:wso2]
                    String name=storeElem.getAttributeValue(new QName(APIConstants.EXTERNAL_API_STORE_ID));
                    if (name == null) {
                        log.error("The ExternalAPIStore name attribute is not defined in api-manager.xml.");
                    }
                    store.setName(name); //Set store name
                    OMElement configDisplayName = storeElem.getFirstChildWithName
                            (new QName(APIConstants.EXTERNAL_API_STORE_DISPLAY_NAME));
                    String displayName = (configDisplayName != null) ? replaceSystemProperty(
                            configDisplayName.getText()) : name;
                    store.setDisplayName(displayName);//Set store display name
                    store.setEndpoint(replaceSystemProperty(storeElem.getFirstChildWithName(
                            new QName(APIConstants.EXTERNAL_API_STORE_ENDPOINT)).getText()));
                    //Set store endpoint, which is used to publish APIs
                    store.setPublished(false);
                    if (APIConstants.WSO2_API_STORE_TYPE.equals(type)) {
                        OMElement password = storeElem.getFirstChildWithName(new QName(
                                APIConstants.EXTERNAL_API_STORE_PASSWORD));
                        if (password != null) {
                            String key = APIConstants.EXTERNAL_API_STORES + "." + APIConstants.EXTERNAL_API_STORE + "."
                                    + APIConstants.EXTERNAL_API_STORE_PASSWORD + '_' + name; //Set store login password
                            String value = password.getText();

                            store.setPassword(replaceSystemProperty(value));
                            store.setUsername(replaceSystemProperty(storeElem.getFirstChildWithName(
                                    new QName(APIConstants.EXTERNAL_API_STORE_USERNAME)).getText()));
                                    //Set store login username
                        } else {
                            log.error("The user-credentials of API Publisher is not defined in the <ExternalAPIStore> " +
                                    "config of api-manager.xml.");
                        }
                    }
                    externalAPIStores.add(store);
                }

            }
        } catch (RegistryException e) {
            String msg = "Error while retrieving External Stores Configuration from registry";
            log.error(msg, e);
            throw new APIManagementException(msg, e);
        } catch (XMLStreamException e) {
            String msg = "Malformed XML found in the External Stores Configuration resource";
            log.error(msg, e);
            throw new APIManagementException(msg, e);
        } catch (ClassNotFoundException e) {
            String msg = "One or more classes defined in APIConstants.EXTERNAL_API_STORE_CLASS_NAME cannot be found";
            log.error(msg, e);
            throw new APIManagementException(msg, e);
        } catch (InstantiationException e) {
            String msg = "One or more classes defined in APIConstants.EXTERNAL_API_STORE_CLASS_NAME cannot be load";
            log.error(msg, e);
            throw new APIManagementException(msg, e);
        } catch (IllegalAccessException e) {
            String msg = "One or more classes defined in APIConstants.EXTERNAL_API_STORE_CLASS_NAME cannot be access";
            log.error(msg, e);
            throw new APIManagementException(msg, e);
        }
        return externalAPIStores;
    }


    /**
     * Returns the External API Store Configuration with the given Store Name
     * @param apiStoreName
     * @return
     * @throws APIManagementException
     */
    public static APIStore getExternalAPIStore(String apiStoreName, int tenantId) throws APIManagementException {
    	Set<APIStore> externalAPIStoresConfig = APIUtil.getExternalStores(tenantId);
        APIStore apiStore = null;
        for (APIStore apiStoreConfig : externalAPIStoresConfig) {
            if (apiStoreConfig.getName().equals(apiStoreName)) {
            	apiStore = apiStoreConfig;
            }
        }
        return apiStore;
    }

    /**
     * Returns a map of API availability tiers of the tenant as defined in the underlying governance
     * registry.
     *
     * @return a Map of tier names and Tier objects - possibly empty
     * @throws APIManagementException if an error occurs when loading tiers from the registry
     */
    public static Map<String, Tier> getTiers(int tenantId) throws APIManagementException {
        Map<String, Tier> tiers = new TreeMap<String, Tier>();
        try {
            Registry registry = ServiceReferenceHolder.getInstance().getRegistryService().
                    getGovernanceSystemRegistry(tenantId);
            if (registry.resourceExists(APIConstants.API_TIER_LOCATION)) {
                Resource resource = registry.get(APIConstants.API_TIER_LOCATION);
                String content = new String((byte[]) resource.getContent());
                OMElement element = AXIOMUtil.stringToOM(content);
                OMElement assertion = element.getFirstChildWithName(APIConstants.ASSERTION_ELEMENT);
                Iterator policies = assertion.getChildrenWithName(APIConstants.POLICY_ELEMENT);
                while (policies.hasNext()) {
                    OMElement policy = (OMElement) policies.next();
                    OMElement id = policy.getFirstChildWithName(APIConstants.THROTTLE_ID_ELEMENT);
                    String displayName=null;
                    if(id.getAttribute(APIConstants.THROTTLE_ID_DISPLAY_NAME_ELEMENT)!=null){
                    displayName=id.getAttributeValue(APIConstants.THROTTLE_ID_DISPLAY_NAME_ELEMENT);
                    }
                    if(displayName==null){
                    displayName=id.getText();
                    }
                    Tier tier = new Tier(id.getText());
                    tier.setPolicyContent(policy.toString().getBytes());
                    tier.setDisplayName(displayName);
                    // String desc = resource.getProperty(APIConstants.TIER_DESCRIPTION_PREFIX + id.getText());
                    String desc;
                    try {
                        long requestPerMin = APIDescriptionGenUtil.getAllowedCountPerMinute(policy);
                        tier.setRequestsPerMin(requestPerMin);

                        if(requestPerMin >= 1){
                            desc = DESCRIPTION.replaceAll("\\[1\\]", Long.toString(requestPerMin));
                        }
                        else{
                            desc = DESCRIPTION;
                        }
                    } catch (APIManagementException ex) {
                        desc = APIConstants.TIER_DESC_NOT_AVAILABLE;
                    }
                    Map<String,Object> tierAttributes=APIDescriptionGenUtil.getTierAttributes(policy);
                    if(tierAttributes!=null && tierAttributes.size()!=0){
                    tier.setTierAttributes(APIDescriptionGenUtil.getTierAttributes(policy));
                    }
                    tier.setDescription(desc);
                    if (!tier.getName().equalsIgnoreCase("Unauthenticated")) {
                        tiers.put(tier.getName(), tier);
                    }
                }
            }

            APIManagerConfiguration config = ServiceReferenceHolder.getInstance().
                    getAPIManagerConfigurationService().getAPIManagerConfiguration();
            if (Boolean.parseBoolean(config.getFirstProperty(APIConstants.ENABLE_UNLIMITED_TIER))) {
                Tier tier = new Tier(APIConstants.UNLIMITED_TIER);
                tier.setDescription(APIConstants.UNLIMITED_TIER_DESC);
                tier.setDisplayName(APIConstants.UNLIMITED_TIER);
                tier.setRequestsPerMin(Long.MAX_VALUE);
                tiers.put(tier.getName(), tier);
            }
        } catch (RegistryException e) {
            String msg = "Error while retrieving API tiers from registry";
            log.error(msg, e);
            throw new APIManagementException(msg, e);
        } catch (XMLStreamException e) {
            String msg = "Malformed XML found in the API tier policy resource";
            log.error(msg, e);
            throw new APIManagementException(msg, e);
        }
        return tiers;
    }

    /**
     * Returns the tier display name for a particular tier
     *
     * @return the relevant tier display name
     * @throws APIManagementException if an error occurs when loading tiers from the registry
     */
    public static String getTierDisplayName(int tenantId,String tierName) throws APIManagementException {
        String displayName = null;
        try {
            Registry registry = ServiceReferenceHolder.getInstance().getRegistryService().
                    getGovernanceSystemRegistry(tenantId);
            if (registry.resourceExists(APIConstants.API_TIER_LOCATION)) {
                Resource resource = registry.get(APIConstants.API_TIER_LOCATION);
                String content = new String((byte[]) resource.getContent());
                OMElement element = AXIOMUtil.stringToOM(content);
                OMElement assertion = element.getFirstChildWithName(APIConstants.ASSERTION_ELEMENT);
                Iterator policies = assertion.getChildrenWithName(APIConstants.POLICY_ELEMENT);

                while (policies.hasNext()) {
                    OMElement policy = (OMElement) policies.next();
                    OMElement id = policy.getFirstChildWithName(APIConstants.THROTTLE_ID_ELEMENT);
                    if(id.getText().equals(tierName)) {
                    	if(id.getAttribute(APIConstants.THROTTLE_ID_DISPLAY_NAME_ELEMENT) != null) {
                    		displayName = id.getAttributeValue(APIConstants.THROTTLE_ID_DISPLAY_NAME_ELEMENT);
                    	} else if(displayName==null) {
                            displayName = id.getText();
                        }
                    } else if(APIConstants.UNLIMITED_TIER.equals(tierName)){
                    	displayName=APIConstants.UNLIMITED_TIER;
                    }
                }

        } }catch (RegistryException e) {
            String msg = "Error while retrieving API tiers from registry";
            log.error(msg, e);
            throw new APIManagementException(msg, e);
        } catch (XMLStreamException e) {
            String msg = "Malformed XML found in the API tier policy resource";
            log.error(msg, e);
            throw new APIManagementException(msg, e);
        }
        return displayName;
    }

    /**
     * Checks whether the specified user has the specified permission.
     *
     * @param username   A username
     * @param permission A valid Carbon permission
     * @throws APIManagementException If the user does not have the specified permission or if an error occurs
     */
    public static void checkPermission(String username, String permission)
            throws APIManagementException {
        if (username == null) {
            throw new APIManagementException("Attempt to execute privileged operation as" +
                                             " the anonymous user");
        }

        if (isPermissionCheckDisabled()) {
            log.debug("Permission verification is disabled by APIStore configuration");
            return;
        }

        String tenantDomain = MultitenantUtils.getTenantDomain(username);
        PrivilegedCarbonContext.startTenantFlow();
        PrivilegedCarbonContext.getThreadLocalCarbonContext().setTenantDomain(tenantDomain, true);

        boolean authorized;
        try {
            int tenantId = ServiceReferenceHolder.getInstance().getRealmService().getTenantManager().getTenantId(tenantDomain);

            if (!tenantDomain.equals(org.wso2.carbon.utils.multitenancy.MultitenantConstants.SUPER_TENANT_DOMAIN_NAME)) {
                org.wso2.carbon.user.api.AuthorizationManager manager = ServiceReferenceHolder.getInstance().
                        getRealmService().getTenantUserRealm(tenantId).
                        getAuthorizationManager();
                authorized = manager.isUserAuthorized(MultitenantUtils.getTenantAwareUsername(username), permission,
                                                      CarbonConstants.UI_PERMISSION_ACTION);
            } else {
                //On the first login attempt to publisher (without browsing the store), the user realm will be null.
                if(ServiceReferenceHolder.getUserRealm() == null){
                    ServiceReferenceHolder.setUserRealm((UserRealm)ServiceReferenceHolder.getInstance().
                                            getRealmService().getTenantUserRealm(tenantId));
                }
                authorized = AuthorizationManager.getInstance().isUserAuthorized(username, permission);
            }
            if (!authorized) {
                throw new APIManagementException("User '" + username + "' does not have the " +
                                                 "required permission: " + permission);
            }
        } catch (UserStoreException e) {
            throw new APIManagementException("Error while checking the user:"+username+ " authorized or not",e);
        } finally {
            PrivilegedCarbonContext.endTenantFlow();
        }
    }

    /**
     * Checks whether the disablePermissionCheck parameter enabled
     *
     * @return boolean
     */
    public static boolean isPermissionCheckDisabled() {
        APIManagerConfiguration config = ServiceReferenceHolder.getInstance().
                getAPIManagerConfigurationService().getAPIManagerConfiguration();
        String disablePermissionCheck = config.getFirstProperty(APIConstants.API_STORE_DISABLE_PERMISSION_CHECK);
        if (disablePermissionCheck == null) {
            return false;
        }

        return Boolean.parseBoolean(disablePermissionCheck);
    }

    /**
     * Checks whether the specified user has the specified permission without throwing
     * any exceptions.
     *
     * @param username   A username
     * @param permission A valid Carbon permission
     * @return true if the user has the specified permission and false otherwise
     */
    public static boolean checkPermissionQuietly(String username, String permission) {
        try {
            checkPermission(username, permission);
            return true;
        } catch (APIManagementException e) {
            return false;
        }
    }

    /**
     * Gets the information of the logged in User.
     *
     * @param cookie Cookie of the previously logged in session.
     * @param serviceUrl Url of the authentication service.
     * @return LoggedUserInfo object containing details of the logged in user.
     */
    public static LoggedUserInfo getLoggedInUserInfo(String cookie,String serviceUrl) throws RemoteException, ExceptionException {
        LoggedUserInfoAdminStub stub = new LoggedUserInfoAdminStub(null,
                serviceUrl + "LoggedUserInfoAdmin");
        ServiceClient client = stub._getServiceClient();
        Options options = client.getOptions();
        options.setManageSession(true);
        options.setProperty(HTTPConstants.COOKIE_STRING, cookie);
        LoggedUserInfo userInfo = stub.getUserInfo();
        return userInfo;
    }

    /**
     * Retrieves the role list of a user
     *
     * @param username   A username
     * @throws APIManagementException If an error occurs
     */
    public static String[] getListOfRoles(String username) throws APIManagementException {
        if (username == null) {
            throw new APIManagementException("Attempt to execute privileged operation as" +
                    " the anonymous user");
        }

        return AuthorizationManager.getInstance().getRolesOfUser(username);
    }

    /**
     * Retrieves the list of user roles without throwing any exceptions.
     *
     * @param username   A username
     * @return the list of roles to which the user belongs to.
     */
    public static String[] getListOfRolesQuietly(String username) {
        try {
            return getListOfRoles(username);
        } catch (APIManagementException e) {
            return new String[0];
        }
    }

    /**
     * Sets permission for uploaded file resource.
     *
     * @param filePath Registry path for the uploaded file
     * @throws APIManagementException
     */

    private static void setFilePermission(String filePath) throws APIManagementException {
        try {
            filePath = filePath.replaceFirst("/registry/resource/", "");
            org.wso2.carbon.user.api.AuthorizationManager accessControlAdmin = ServiceReferenceHolder.getInstance().
                    getRealmService().getTenantUserRealm(MultitenantConstants.SUPER_TENANT_ID).
                    getAuthorizationManager();
            if (!accessControlAdmin.isRoleAuthorized(CarbonConstants.REGISTRY_ANONNYMOUS_ROLE_NAME,
                    filePath, ActionConstants.GET)) {
                accessControlAdmin.authorizeRole(CarbonConstants.REGISTRY_ANONNYMOUS_ROLE_NAME,
                        filePath, ActionConstants.GET);
            }
        } catch (UserStoreException e) {
            throw new APIManagementException("Error while setting up permissions for file location", e);
        }
    }

      /**
        * This method used to get API from governance artifact specific to copyAPI
        *
        * @param artifact API artifact
        * @param registry Registry
        * @return API
        * @throws APIManagementException if failed to get API from artifact
        */
       public static API getAPI(GovernanceArtifact artifact, Registry registry,APIIdentifier oldId, String oldContext)
               throws APIManagementException {

           API api;
           try {
               String providerName = artifact.getAttribute(APIConstants.API_OVERVIEW_PROVIDER);
               String apiName = artifact.getAttribute(APIConstants.API_OVERVIEW_NAME);
               String apiVersion = artifact.getAttribute(APIConstants.API_OVERVIEW_VERSION);
               api = new API(new APIIdentifier(providerName, apiName, apiVersion));
               // set rating
               String artifactPath = GovernanceUtils.getArtifactPath(registry, artifact.getId());
               BigDecimal bigDecimal = new BigDecimal(registry.getAverageRating(artifactPath));
               BigDecimal res = bigDecimal.setScale(1, RoundingMode.HALF_UP);
               api.setRating(res.floatValue());
               //set description
               api.setDescription(artifact.getAttribute(APIConstants.API_OVERVIEW_DESCRIPTION));
               //set last access time
               api.setLastUpdated(registry.get(artifactPath).getLastModified());
               // set url
               api.setUrl(artifact.getAttribute(APIConstants.API_OVERVIEW_ENDPOINT_URL));
               api.setSandboxUrl(artifact.getAttribute(APIConstants.API_OVERVIEW_SANDBOX_URL));
               api.setStatus(getApiStatus(artifact.getAttribute(APIConstants.API_OVERVIEW_STATUS)));
               api.setThumbnailUrl(artifact.getAttribute(APIConstants.API_OVERVIEW_THUMBNAIL_URL));
               api.setWsdlUrl(artifact.getAttribute(APIConstants.API_OVERVIEW_WSDL));
               api.setWadlUrl(artifact.getAttribute(APIConstants.API_OVERVIEW_WADL));
               api.setTechnicalOwner(artifact.getAttribute(APIConstants.API_OVERVIEW_TEC_OWNER));
               api.setTechnicalOwnerEmail(artifact.getAttribute(APIConstants.API_OVERVIEW_TEC_OWNER_EMAIL));
               api.setBusinessOwner(artifact.getAttribute(APIConstants.API_OVERVIEW_BUSS_OWNER));
               api.setBusinessOwnerEmail(artifact.getAttribute(APIConstants.API_OVERVIEW_BUSS_OWNER_EMAIL));
               api.setEndpointSecured(Boolean.parseBoolean(artifact.getAttribute(APIConstants.API_OVERVIEW_ENDPOINT_SECURED)));
               api.setEndpointUTUsername(artifact.getAttribute(APIConstants.API_OVERVIEW_ENDPOINT_USERNAME));
               api.setEndpointUTPassword(artifact.getAttribute(APIConstants.API_OVERVIEW_ENDPOINT_PASSWORD));
               api.setTransports(artifact.getAttribute(APIConstants.API_OVERVIEW_TRANSPORTS));

               api.setEndpointConfig(artifact.getAttribute(APIConstants.API_OVERVIEW_ENDPOINT_CONFIG));

               api.setRedirectURL(artifact.getAttribute(APIConstants.API_OVERVIEW_REDIRECT_URL));
               api.setApiOwner(artifact.getAttribute(APIConstants.API_OVERVIEW_OWNER));
               api.setAdvertiseOnly(Boolean.parseBoolean(artifact.getAttribute(APIConstants.API_OVERVIEW_ADVERTISE_ONLY)));

               api.setSubscriptionAvailability(artifact.getAttribute(APIConstants.API_OVERVIEW_SUBSCRIPTION_AVAILABILITY));
               api.setSubscriptionAvailableTenants(artifact.getAttribute(APIConstants.API_OVERVIEW_SUBSCRIPTION_AVAILABLE_TENANTS));

               api.setResponseCache(artifact.getAttribute(APIConstants.API_OVERVIEW_RESPONSE_CACHING));
               api.setImplementation(artifact.getAttribute(APIConstants.PROTOTYPE_OVERVIEW_IMPLEMENTATION));
               api.setVisibility(artifact.getAttribute(APIConstants.API_OVERVIEW_VISIBILITY));
               int cacheTimeout = APIConstants.API_RESPONSE_CACHE_TIMEOUT;
               try {
               	cacheTimeout = Integer.parseInt(artifact.getAttribute(APIConstants.API_OVERVIEW_CACHE_TIMEOUT));
               } catch(NumberFormatException e) {
               	//ignore
               }

               api.setDestinationStatsEnabled(artifact.getAttribute(APIConstants.API_OVERVIEW_DESTINATION_BASED_STATS_ENABLED));

               String tenantDomainName = MultitenantUtils.getTenantDomain(replaceEmailDomainBack(providerName));
               int tenantId = ServiceReferenceHolder.getInstance().getRealmService().getTenantManager()
                                .getTenantId(tenantDomainName);

               Set<Tier> availableTier = new HashSet<Tier>();
               String tiers = artifact.getAttribute(APIConstants.API_OVERVIEW_TIER);
               Map<String, Tier> definedTiers = getTiers(tenantId);
               if (tiers != null && !"".equals(tiers)) {
                   String[] tierNames = tiers.split("\\|\\|");
                   for (String tierName : tierNames) {
                       Tier definedTier = definedTiers.get(tierName);
                       if (definedTier != null) {
                           availableTier.add(definedTier);
                       } else {
                           log.warn("Unknown tier: " + tierName + " found on API: " + apiName);
                       }
                   }
               }
               api.addAvailableTiers(availableTier);
               api.setContext(artifact.getAttribute(APIConstants.API_OVERVIEW_CONTEXT));
               api.setContextTemplate(artifact.getAttribute(APIConstants.API_OVERVIEW_CONTEXT_TEMPLATE));
               api.setLatest(Boolean.valueOf(artifact.getAttribute(APIConstants.API_OVERVIEW_IS_LATEST)));
               ArrayList<URITemplate> urlPatternsList;

               urlPatternsList = ApiMgtDAO.getAllURITemplates(oldContext, oldId.getVersion());
               Set<URITemplate> uriTemplates = new HashSet<URITemplate>(urlPatternsList);

               for (URITemplate uriTemplate : uriTemplates) {
                   uriTemplate.setResourceURI(api.getUrl());
                   uriTemplate.setResourceSandboxURI(api.getSandboxUrl());

               }
               api.setUriTemplates(uriTemplates);

               Set<String> tags = new HashSet<String>();
               Tag[] tag = registry.getTags(artifactPath);
               for (Tag tag1 : tag) {
                   tags.add(tag1.getTagName());
               }
               api.addTags(tags);
               api.setLastUpdated(registry.get(artifactPath).getLastModified());
               api.setAsDefaultVersion(Boolean.valueOf(artifact.getAttribute(APIConstants.API_OVERVIEW_IS_DEFAULT_VERSION)));

               String environments = artifact.getAttribute(APIConstants.API_OVERVIEW_ENVIRONMENTS);
               api.setEnvironments(extractEnvironmentsForAPI(environments));

           } catch (GovernanceException e) {
               String msg = "Failed to get API fro artifact ";
               throw new APIManagementException(msg, e);
           } catch (RegistryException e) {
               String msg = "Failed to get LastAccess time or Rating";
               throw new APIManagementException(msg, e);
           } catch (UserStoreException e){
               String msg = "Failed to get User Realm of API Provider";
               throw new APIManagementException(msg, e);
           }
           return api;
       }


    /**
     * Gets the List of Authorized Domains by consumer key.
     * @param consumerKey
     * @return
     * @throws APIManagementException
     */
    public static List<String> getListOfAuthorizedDomainsByConsumerKey(String consumerKey)
            throws APIManagementException {
        String list = ApiMgtDAO.getAuthorizedDomainsByConsumerKey(consumerKey);
        if(list != null || !list.isEmpty()){
            return Arrays.asList(list.split(","));
        }

        return null;
    }
    
    public static boolean checkAccessTokenPartitioningEnabled() {
        return OAuthServerConfiguration.getInstance().isAccessTokenPartitioningEnabled();
    }

    public static boolean checkUserNameAssertionEnabled() {
        return OAuthServerConfiguration.getInstance().isUserNameAssertionEnabled();
    }

    public static String[] getAvailableKeyStoreTables() throws APIManagementException {
        String[] keyStoreTables = new String[0];
        Map<String, String>  domainMappings = getAvailableUserStoreDomainMappings();
        if (domainMappings != null) {
            keyStoreTables = new String[domainMappings.size()];
            int i = 0;
            for (Entry<String, String> e : domainMappings.entrySet()) {
                String value = e.getValue();
                keyStoreTables[i] = APIConstants.ACCESS_TOKEN_STORE_TABLE + "_" + value.trim();
                i++;
            }
        }
        return keyStoreTables;
    }

    public static Map<String, String> getAvailableUserStoreDomainMappings() throws
            APIManagementException {
        Map<String, String> userStoreDomainMap = new HashMap<String, String>();
        String domainsStr = OAuthServerConfiguration.getInstance().getAccessTokenPartitioningDomains();
        if (domainsStr != null) {
            String[] userStoreDomainsArr = domainsStr.split(",");
            for (String anUserStoreDomainsArr : userStoreDomainsArr) {
                String[] mapping = anUserStoreDomainsArr.trim().split(":"); //A:foo.com , B:bar.com
                if (mapping.length < 2) {
                    throw new APIManagementException("Domain mapping has not defined");
                }
                userStoreDomainMap.put(mapping[1].trim(), mapping[0].trim()); //key=domain & value=mapping
            }
        }
        return userStoreDomainMap;
    }

    public static String getAccessTokenStoreTableFromUserId(String userId)
            throws APIManagementException {
        String accessTokenStoreTable = APIConstants.ACCESS_TOKEN_STORE_TABLE;
        String userStore;
         if(userId != null) {
            String[] strArr = userId.split("/");
            if (strArr != null && strArr.length > 1) {
                userStore = strArr[0];
                Map<String, String> availableDomainMappings = getAvailableUserStoreDomainMappings();
                if (availableDomainMappings != null &&
                        availableDomainMappings.containsKey(userStore)) {
                    accessTokenStoreTable = accessTokenStoreTable + "_" +
                            availableDomainMappings.get(userStore);
                }
            }
         }
        return accessTokenStoreTable;
    }

    public static String getAccessTokenStoreTableFromAccessToken(String apiKey)
            throws APIManagementException {
        String userId = getUserIdFromAccessToken(apiKey); //i.e: 'foo.com/admin' or 'admin'
        return getAccessTokenStoreTableFromUserId(userId);
    }

    public static String getUserIdFromAccessToken(String apiKey) {
        String userId = null;
        String decodedKey = new String(Base64.decodeBase64(apiKey.getBytes()));
        String[] tmpArr = decodedKey.split(":");
        if (tmpArr != null && tmpArr.length == 2) { //tmpArr[0]= userStoreDomain & tmpArr[1] = userId
            userId = tmpArr[1];
        }
        return userId;
    }

    /**
     * validates if an accessToken has expired or not
     * @param accessTokenDO
     * @return true if token has expired else false
     */
    public static boolean isAccessTokenExpired(APIKeyValidationInfoDTO accessTokenDO) {
        long validityPeriod = accessTokenDO.getValidityPeriod();
        long issuedTime = accessTokenDO.getIssuedTime();
        long timestampSkew = OAuthServerConfiguration.getInstance().getTimeStampSkewInSeconds() * 1000;
        long currentTime = System.currentTimeMillis();

        //If the validity period is not an never expiring value
        if (validityPeriod != Long.MAX_VALUE &&
            // For cases where validityPeriod is closer to Long.MAX_VALUE (then issuedTime + validityPeriod would spill
            // over and would produce a negative value)
            (currentTime - timestampSkew) > validityPeriod) {
            //check the validity of cached OAuth2AccessToken Response

            if ((currentTime - timestampSkew) > (issuedTime + validityPeriod)) {
                accessTokenDO.setValidationStatus(APIConstants.KeyValidationStatus.API_AUTH_INVALID_CREDENTIALS);
                return true;
            }
        }

        return false;
    }

    /**
     *  When an input is having '@',replace it with '-AT-' [This is required to persist API data in registry,as registry paths don't allow '@' sign.]
     * @param input inputString
     * @return String modifiedString
     */
    public static String replaceEmailDomain(String input){
        if(input!=null&& input.contains(APIConstants.EMAIL_DOMAIN_SEPARATOR) ){
            input=input.replace(APIConstants.EMAIL_DOMAIN_SEPARATOR,APIConstants.EMAIL_DOMAIN_SEPARATOR_REPLACEMENT);
        }
        return input;
    }

    /**
     * When an input is having '-AT-',replace it with @ [This is required to persist API data between registry and database]
     * @param input inputString
     * @return String modifiedString
     */
    public static String replaceEmailDomainBack(String input) {
        if (input!=null && input.contains(APIConstants.EMAIL_DOMAIN_SEPARATOR_REPLACEMENT)) {
            input = input.replace(APIConstants.EMAIL_DOMAIN_SEPARATOR_REPLACEMENT,
                                  APIConstants.EMAIL_DOMAIN_SEPARATOR);
        }
        return input;
    }

    public static void copyResourcePermissions(String username, String sourceArtifactPath, String targetArtifactPath)
            throws APIManagementException {
        String sourceResourcePath = RegistryUtils.getAbsolutePath(RegistryContext.getBaseInstance(),
                                                                  APIUtil.getMountedPath(RegistryContext.getBaseInstance(),
                                                                                         RegistryConstants.GOVERNANCE_REGISTRY_BASE_PATH)
                                                                  + sourceArtifactPath);

        String targetResourcePath = RegistryUtils.getAbsolutePath(RegistryContext.getBaseInstance(),
                                                                  APIUtil.getMountedPath(RegistryContext.getBaseInstance(),
                                                                                         RegistryConstants.GOVERNANCE_REGISTRY_BASE_PATH)
                                                                  + targetArtifactPath);

        String tenantDomain = MultitenantUtils.getTenantDomain(APIUtil.replaceEmailDomainBack(username));

        try {
            int tenantId = ServiceReferenceHolder.getInstance().getRealmService().getTenantManager().getTenantId(tenantDomain);
            org.wso2.carbon.user.api.AuthorizationManager authManager = ServiceReferenceHolder.getInstance().getRealmService().
                    getTenantUserRealm(tenantId).getAuthorizationManager();
            String[] allowedRoles = authManager.getAllowedRolesForResource(sourceResourcePath, ActionConstants.GET);

            if (allowedRoles != null) {

                for (String allowedRole : allowedRoles) {
                    authManager.authorizeRole(allowedRole, targetResourcePath, ActionConstants.GET);
                }
            }

        } catch (UserStoreException e) {
            throw new APIManagementException("Error while adding role permissions to API", e);
        }
    }


    /**
     * This function is to set resource permissions based on its visibility
     *
     * @param visibility   API visibility
     * @param roles        Authorized roles
     * @param artifactPath API resource path
     * @throws APIManagementException Throwing exception
     */
    public static void setResourcePermissions(String username, String visibility, String[] roles, String artifactPath)
            throws APIManagementException {
        try {
        	String resourcePath = RegistryUtils.getAbsolutePath(RegistryContext.getBaseInstance(),
<<<<<<< HEAD
                                                                APIUtil.getMountedPath(RegistryContext.getBaseInstance(), RegistryConstants.GOVERNANCE_REGISTRY_BASE_PATH)
                                                                + artifactPath);
=======
                    APIUtil.getMountedPath(RegistryContext.getBaseInstance(), RegistryConstants.GOVERNANCE_REGISTRY_BASE_PATH)
                            + artifactPath);
>>>>>>> 036df2ed

        	String tenantDomain = MultitenantUtils.getTenantDomain(APIUtil.replaceEmailDomainBack(username));
        	if (!tenantDomain.equals(org.wso2.carbon.utils.multitenancy.
        			MultitenantConstants.SUPER_TENANT_DOMAIN_NAME)) {
        		int tenantId = ServiceReferenceHolder.getInstance().getRealmService().
        				getTenantManager().getTenantId(tenantDomain);
                // calculate resource path
                RegistryAuthorizationManager authorizationManager = new RegistryAuthorizationManager
                        (ServiceReferenceHolder.getUserRealm());
                resourcePath = authorizationManager.computePathOnMount(resourcePath);
        		org.wso2.carbon.user.api.AuthorizationManager authManager =
                        ServiceReferenceHolder.getInstance().getRealmService().
        				getTenantUserRealm(tenantId).getAuthorizationManager();
        		if (visibility != null && visibility.equalsIgnoreCase(APIConstants.API_RESTRICTED_VISIBILITY)) {
        			boolean isRoleEveryOne = false;
                    /*If no roles have defined, authorize for everyone role */
                    if (roles != null && roles.length == 1 && roles[0].equals("")) {
                        authManager.authorizeRole(APIConstants.EVERYONE_ROLE, resourcePath,
                                                  ActionConstants.GET);
                        isRoleEveryOne = true;
                    } else {
                        for (String role : roles) {
                            if (role.equalsIgnoreCase(APIConstants.EVERYONE_ROLE)) {
                                isRoleEveryOne = true;
                            }
                            authManager.authorizeRole(role, resourcePath, ActionConstants.GET);

                        }
                    }
                    if (!isRoleEveryOne) {
                        authManager.denyRole(APIConstants.EVERYONE_ROLE, resourcePath, ActionConstants.GET);
                    }
                    authManager.denyRole(APIConstants.ANONYMOUS_ROLE, resourcePath, ActionConstants.GET);
                } else if (visibility != null && visibility.equalsIgnoreCase(APIConstants.API_PRIVATE_VISIBILITY)) {
                    authManager.authorizeRole(APIConstants.EVERYONE_ROLE, resourcePath, ActionConstants.GET);
                    authManager.denyRole(APIConstants.ANONYMOUS_ROLE, resourcePath, ActionConstants.GET);
                } else if (visibility != null && visibility.equalsIgnoreCase(APIConstants.DOC_OWNER_VISIBILITY)) {

                    /*If no roles have defined, deny access for everyone & anonymous role */
                    if (roles == null) {
                        authManager.denyRole(APIConstants.EVERYONE_ROLE, resourcePath, ActionConstants.GET);
                        authManager.denyRole(APIConstants.ANONYMOUS_ROLE, resourcePath, ActionConstants.GET);
                    } else {
                        for (String role : roles) {
                            authManager.denyRole(role, resourcePath, ActionConstants.GET);

                        }
                    }
                } else {
                    authManager.authorizeRole(APIConstants.EVERYONE_ROLE, resourcePath,
                                              ActionConstants.GET);
                    authManager.authorizeRole(APIConstants.ANONYMOUS_ROLE, resourcePath,
                                              ActionConstants.GET);
                }
            } else {
                RegistryAuthorizationManager authorizationManager = new RegistryAuthorizationManager
                        (ServiceReferenceHolder.getUserRealm());

                if (visibility != null && visibility.equalsIgnoreCase(APIConstants.API_RESTRICTED_VISIBILITY)) {
                    boolean isRoleEveryOne = false;
                    for (String role : roles) {
                        if (role.equalsIgnoreCase(APIConstants.EVERYONE_ROLE)) {
                            isRoleEveryOne = true;
                        }
                        authorizationManager.authorizeRole(role, resourcePath, ActionConstants.GET);

                    }
                    if (!isRoleEveryOne) {
                        authorizationManager.denyRole(APIConstants.EVERYONE_ROLE, resourcePath, ActionConstants.GET);
                    }
                    authorizationManager.denyRole(APIConstants.ANONYMOUS_ROLE, resourcePath, ActionConstants.GET);

                } else if (visibility != null && visibility.equalsIgnoreCase(APIConstants.API_PRIVATE_VISIBILITY)) {
                    authorizationManager.authorizeRole(APIConstants.EVERYONE_ROLE, resourcePath, ActionConstants.GET);
                    authorizationManager.denyRole(APIConstants.ANONYMOUS_ROLE, resourcePath, ActionConstants.GET);
                } else if (visibility != null && visibility.equalsIgnoreCase(APIConstants.DOC_OWNER_VISIBILITY)) {
                     /*If no roles have defined, deny access for everyone & anonymous role */
                    if (roles == null) {
                        authorizationManager.denyRole(APIConstants.EVERYONE_ROLE, resourcePath, ActionConstants.GET);
                        authorizationManager.denyRole(APIConstants.ANONYMOUS_ROLE, resourcePath, ActionConstants.GET);
                    } else {
                        for (String role : roles) {
                            authorizationManager.denyRole(role, resourcePath, ActionConstants.GET);

                        }
                    }
                } else {
                    authorizationManager.authorizeRole(APIConstants.EVERYONE_ROLE, resourcePath,
                                                       ActionConstants.GET);
                    authorizationManager.authorizeRole(APIConstants.ANONYMOUS_ROLE, resourcePath,
                                                       ActionConstants.GET);
                }
        	}


        } catch (UserStoreException e) {
        	throw new APIManagementException("Error while adding role permissions to API", e);
        }
    }

	/**
	 * Load the throttling policy  to the registry for tenants
	 *
	 * @param tenant
	 * @param tenantID
	 * @throws APIManagementException
	 */

	public static void loadTenantAPIPolicy(String tenant, int tenantID)
	                                                                   throws APIManagementException {
		try {
			RegistryService registryService =
			                                  ServiceReferenceHolder.getInstance()
			                                                        .getRegistryService();
			//UserRegistry govRegistry = registryService.getGovernanceUserRegistry(tenant, tenantID);
            UserRegistry govRegistry = registryService.getGovernanceSystemRegistry(tenantID);

			if (govRegistry.resourceExists(APIConstants.API_TIER_LOCATION)) {
				if (log.isDebugEnabled()) {
					log.debug("Tier policies already uploaded to the tenant's registry space");
				}
				return;
			}
			if (log.isDebugEnabled()) {
				log.debug("Adding API tier policies to the tenant's registry");
			}
			InputStream inputStream =
			                          APIManagerComponent.class.getResourceAsStream("/tiers/default-tiers.xml");
			byte[] data = IOUtils.toByteArray(inputStream);
			Resource resource = govRegistry.newResource();
			resource.setContent(data);
			govRegistry.put(APIConstants.API_TIER_LOCATION, resource);

		} catch (RegistryException e) {
			throw new APIManagementException(
			                                 "Error while saving policy information to the registry",
			                                 e);
		} catch (IOException e) {
			throw new APIManagementException("Error while reading policy file content", e);
		}
    }

    /**
     * Load the External API Store Configuration  to the registry
     *
     * @param tenantID
     * @throws org.wso2.carbon.apimgt.api.APIManagementException
     */

	public static void loadTenantExternalStoreConfig(int tenantID)
	                                                                   throws APIManagementException {
		try {
			RegistryService registryService =
			                                  ServiceReferenceHolder.getInstance()
			                                                        .getRegistryService();
			//UserRegistry govRegistry = registryService.getGovernanceUserRegistry(tenant, tenantID);
            UserRegistry govRegistry = registryService.getGovernanceSystemRegistry(tenantID);

            if (govRegistry.resourceExists(APIConstants.EXTERNAL_API_STORES_LOCATION)) {
                log.debug("External Stores configuration already uploaded to the registry");
                return;
            }
			if (log.isDebugEnabled()) {
				log.debug("Adding External Stores configuration to the tenant's registry");
			}
			InputStream inputStream =
                    APIManagerComponent.class.getResourceAsStream("/externalstores/default-external-api-stores.xml");
			byte[] data = IOUtils.toByteArray(inputStream);
			Resource resource = govRegistry.newResource();
			resource.setContent(data);
			govRegistry.put(APIConstants.EXTERNAL_API_STORES_LOCATION, resource);

			/*set resource permission*/
            org.wso2.carbon.user.api.AuthorizationManager authManager =
                    ServiceReferenceHolder.getInstance().getRealmService().getTenantUserRealm(tenantID).
                            getAuthorizationManager();
            String resourcePath = RegistryUtils.getAbsolutePath(RegistryContext.getBaseInstance(),
<<<<<<< HEAD
                                                                APIUtil.getMountedPath(RegistryContext.getBaseInstance(), RegistryConstants.GOVERNANCE_REGISTRY_BASE_PATH)
                                                                + APIConstants.EXTERNAL_API_STORES_LOCATION);
=======
                    APIUtil.getMountedPath(RegistryContext.getBaseInstance(),
                            RegistryConstants.GOVERNANCE_REGISTRY_BASE_PATH)
                            + APIConstants.EXTERNAL_API_STORES_LOCATION);
>>>>>>> 036df2ed
            authManager.denyRole(APIConstants.EVERYONE_ROLE, resourcePath, ActionConstants.GET);

		} catch (RegistryException e) {
            throw new APIManagementException("Error while saving External Stores configuration information to the " +
                    "registry", e);
        } catch (IOException e) {
            throw new APIManagementException("Error while reading External Stores configuration file content", e);
        } catch (UserStoreException e) {
        	throw new APIManagementException("Error while setting permission to External Stores configuration file", e);
		}
    }

	/**
	 * Load the Google Analytics Configuration  to the registry
	 *
	 * @param tenantID
	 * @throws APIManagementException
	 */

	public static void loadTenantGAConfig(int tenantID) throws APIManagementException {
        InputStream inputStream = null;
        try {
            RegistryService registryService =
                    ServiceReferenceHolder.getInstance()
                            .getRegistryService();
            //UserRegistry govRegistry = registryService.getGovernanceUserRegistry(tenant, tenantID);
            UserRegistry govRegistry = registryService.getGovernanceSystemRegistry(tenantID);

            if (govRegistry.resourceExists(APIConstants.GA_CONFIGURATION_LOCATION)) {
                log.debug("Google Analytics configuration already uploaded to the registry");
                return;
            }
            if (log.isDebugEnabled()) {
                log.debug("Adding Google Analytics configuration to the tenant's registry");
            }
            inputStream = APIManagerComponent.class.getResourceAsStream("/statistics/default-ga-config.xml");
            byte[] data = IOUtils.toByteArray(inputStream);
            Resource resource = govRegistry.newResource();
            resource.setContent(data);
            govRegistry.put(APIConstants.GA_CONFIGURATION_LOCATION, resource);

			/*set resource permission*/
            org.wso2.carbon.user.api.AuthorizationManager authManager =
                    ServiceReferenceHolder.getInstance().getRealmService().
    				getTenantUserRealm(tenantID).getAuthorizationManager();
            String resourcePath = RegistryUtils.getAbsolutePath(RegistryContext.getBaseInstance(),
                    APIUtil.getMountedPath(RegistryContext.getBaseInstance(),
                            RegistryConstants.GOVERNANCE_REGISTRY_BASE_PATH) + APIConstants.GA_CONFIGURATION_LOCATION);
            authManager.denyRole(APIConstants.EVERYONE_ROLE, resourcePath, ActionConstants.GET);

        } catch (RegistryException e) {
            throw new APIManagementException("Error while saving Google Analytics configuration information to the registry", e);
        } catch (IOException e) {
            throw new APIManagementException("Error while reading Google Analytics configuration file content", e);
        } catch (UserStoreException e) {
            throw new APIManagementException("Error while setting permission to Google Analytics configuration file", e);
        } finally {
            try {
                if (inputStream != null) {
                    inputStream.close();
                }
            } catch (IOException e) {
                if (log.isWarnEnabled()) {
                    log.warn("Error while closing the input stream");
                }
            }
        }
    }

    public static void loadTenantWorkFlowExtensions(int tenantID)
            throws APIManagementException {
        // TODO: Merge different resource loading methods and create a single method.
        try {
            RegistryService registryService =
                    ServiceReferenceHolder.getInstance()
                            .getRegistryService();
            //UserRegistry govRegistry = registryService.getGovernanceUserRegistry(tenant, tenantID);
            UserRegistry govRegistry = registryService.getGovernanceSystemRegistry(tenantID);

            if (govRegistry.resourceExists(APIConstants.WORKFLOW_EXECUTOR_LOCATION)) {
                log.debug("External Stores configuration already uploaded to the registry");
                return;
            }
            if (log.isDebugEnabled()) {
                log.debug("Adding External Stores configuration to the tenant's registry");
            }
            InputStream inputStream =
                    APIManagerComponent.class.getResourceAsStream("/workflowextensions/default-workflow-extensions.xml");
            byte[] data = IOUtils.toByteArray(inputStream);
            Resource resource = govRegistry.newResource();
            resource.setContent(data);
            resource.setMediaType(APIConstants.WORKFLOW_MEDIA_TYPE);
            govRegistry.put(APIConstants.WORKFLOW_EXECUTOR_LOCATION, resource);

        } catch (RegistryException e) {
            throw new APIManagementException("Error while saving External Stores configuration information to the registry", e);
        } catch (IOException e) {
            throw new APIManagementException("Error while reading External Stores configuration file content", e);
        }
    }

    /**
     *
     * @param tenantId
     * @throws APIManagementException
     */
    public static void loadTenantSelfSignUpConfigurations(int tenantId)
    		throws APIManagementException {
    	try {
            RegistryService registryService =
                    ServiceReferenceHolder.getInstance()
                            .getRegistryService();
            UserRegistry govRegistry = registryService.getGovernanceSystemRegistry(tenantId);

            if (govRegistry.resourceExists(APIConstants.SELF_SIGN_UP_CONFIG_LOCATION)) {
                log.debug("Self signup configuration already uploaded to the registry");
                return;
            }
            if (log.isDebugEnabled()) {
                log.debug("Adding Self signup configuration to the tenant's registry");
            }
            InputStream inputStream;
            if(tenantId==org.wso2.carbon.utils.multitenancy.MultitenantConstants.SUPER_TENANT_ID){
            inputStream=
                    APIManagerComponent.class.getResourceAsStream("/signupconfigurations/default-sign-up-config.xml");
            }else{
            inputStream=
                        APIManagerComponent.class.getResourceAsStream("/signupconfigurations/tenant-sign-up-config.xml");
            }
            byte[] data = IOUtils.toByteArray(inputStream);
            Resource resource = govRegistry.newResource();
            resource.setContent(data);
            resource.setMediaType(APIConstants.SELF_SIGN_UP_CONFIG_MEDIA_TYPE);
            govRegistry.put(APIConstants.SELF_SIGN_UP_CONFIG_LOCATION, resource);

        } catch (RegistryException e) {
            throw new APIManagementException("Error while saving Self signup configuration information to the registry", e);
        } catch (IOException e) {
            throw new APIManagementException("Error while reading Self signup configuration file content", e);
        }
    }

    /**
     *
     * @param tenantId
     * @throws APIManagementException
     */
    public static void createSelfSignUpRoles(int tenantId)
    		throws APIManagementException {
    	try {
            RegistryService registryService =
                    ServiceReferenceHolder.getInstance()
                            .getRegistryService();
            UserRegistry govRegistry = registryService.getGovernanceSystemRegistry(tenantId);
            if (govRegistry.resourceExists(APIConstants.SELF_SIGN_UP_CONFIG_LOCATION)) {
                Resource resource = govRegistry.get(APIConstants.SELF_SIGN_UP_CONFIG_LOCATION);
                InputStream content=resource.getContentStream();
                DocumentBuilderFactory factory
                        = DocumentBuilderFactory.newInstance();
                DocumentBuilder parser = factory.newDocumentBuilder();
                Document dc= parser.parse(content);
                boolean enableSignup=Boolean.parseBoolean(dc.getElementsByTagName(APIConstants.SELF_SIGN_UP_REG_ENABLED).item(0).getFirstChild().getNodeValue());
                String signUpDomain=dc.getElementsByTagName(APIConstants.SELF_SIGN_UP_REG_DOMAIN_ELEM).item(0).getFirstChild().getNodeValue();
                if(enableSignup){
                int roleLength=dc.getElementsByTagName(APIConstants.SELF_SIGN_UP_REG_ROLE_NAME_ELEMENT).getLength();
                for(int i=0;i<roleLength;i++){
                String roleName=dc.getElementsByTagName(APIConstants.SELF_SIGN_UP_REG_ROLE_NAME_ELEMENT).item(i).getFirstChild().getNodeValue();
                boolean isExternalRole=Boolean.parseBoolean(dc.getElementsByTagName(APIConstants.SELF_SIGN_UP_REG_ROLE_IS_EXTERNAL).item(i).getFirstChild().getNodeValue());
                if(roleName!=null){
                // If isExternalRole==false ;create the subscriber role as an internal role
                if(isExternalRole && signUpDomain!=null){
                roleName=signUpDomain.toUpperCase()+CarbonConstants.DOMAIN_SEPARATOR+roleName;
                }else{
                roleName= UserCoreConstants.INTERNAL_DOMAIN + CarbonConstants.DOMAIN_SEPARATOR+roleName;
                }
                createSubscriberRole(roleName,tenantId);
                }
                }
                }
            }
            if (log.isDebugEnabled()) {
                log.debug("Adding Self signup configuration to the tenant's registry");
            }



        } catch (RegistryException e) {
            throw new APIManagementException("Error while getting Self signup role information from the registry", e);
        } catch (ParserConfigurationException e) {
            throw new APIManagementException("Error while getting Self signup role information from the registry", e);
        } catch (SAXException e) {
            throw new APIManagementException("Error while getting Self signup role information from the registry", e);
        } catch (IOException e) {
            throw new APIManagementException("Error while getting Self signup role information from the registry", e);
        }
    }

	 /**
     * Add BAM Server Profile Configuration which is used for southbound statistics
     * publishing
     * @throws APIManagementException
     */
    public static void addBamServerProfile(String bamServerURL, String bamServerUser, 
    		String bamServerPassword, int tenantId) throws APIManagementException {
    	RegistryService registryService = ServiceReferenceHolder.getInstance().getRegistryService();
        try {
            UserRegistry registry = registryService.getConfigSystemRegistry(tenantId);
            log.debug("Adding Bam Server Profile to the registry");
            InputStream inputStream = APIManagerComponent.class.getResourceAsStream("/bam/profile/bam-profile.xml");
            String bamProfile = IOUtils.toString(inputStream);
                        
            String bamProfileConfig = bamProfile.replaceAll("\\[1\\]", bamServerURL).
            		replaceAll("\\[2\\]", bamServerUser).
            		replaceAll("\\[3\\]", encryptPassword(bamServerPassword));

            Resource resource = registry.newResource();
            resource.setContent(bamProfileConfig);
            registry.put(APIConstants.BAM_SERVER_PROFILE_LOCATION, resource);

        } catch(RegistryException e) {
        	throw new APIManagementException("Error while adding BAM Server Profile configuration " +
        			"information to the registry", e);
        } catch (IOException e) {
        	throw new APIManagementException("Error while reading BAM Server Profile configuration " +
        			"configuration file content", e);
		}
	}

    public static boolean isAnalyticsEnabled() {
     ServiceDataPublisherAdmin serviceDataPublisherAdmin = APIManagerComponent.getDataPublisherAdminService();
        if (serviceDataPublisherAdmin != null){
            return serviceDataPublisherAdmin.getEventingConfigData().isServiceStatsEnable();
        }
        return false;
    }


    /**
     * If Analytics is enabled through api-manager.xml this method will write the details to registry.
     *
     * @param configuration api-manager.xml
     */
    public static void writeAnalyticsConfigurationToRegistry(APIManagerConfiguration configuration) {
        ServiceDataPublisherAdmin serviceDataPublisherAdmin = APIManagerComponent.getDataPublisherAdminService();
        String usageEnabled = configuration.getFirstProperty(APIConstants.API_USAGE_ENABLED);
        if (usageEnabled != null && serviceDataPublisherAdmin != null) {
            log.debug("APIUsageTracking set to : " + usageEnabled);
            boolean usageEnabledState = JavaUtils.isTrueExplicitly(usageEnabled);
            EventingConfigData eventingConfigData = serviceDataPublisherAdmin.getEventingConfigData();
            eventingConfigData.setServiceStatsEnable(usageEnabledState);
            try {
                if (usageEnabledState) {
                    String bamServerURL = configuration.getFirstProperty(APIConstants.API_USAGE_BAM_SERVER_URL_GROUPS);
                    String bamServerUser = configuration.getFirstProperty(APIConstants.API_USAGE_BAM_SERVER_USER);
                    String bamServerPassword = configuration.getFirstProperty(APIConstants.API_USAGE_BAM_SERVER_PASSWORD);
                    eventingConfigData.setUrl(bamServerURL);
                    eventingConfigData.setUserName(bamServerUser);
                    eventingConfigData.setPassword(bamServerPassword);
                    if (log.isDebugEnabled()) {
                        log.debug("BAMServerURL : " + bamServerURL + " , BAMServerUserName : " + bamServerUser + " , " +
                                  "BAMServerPassword : " + bamServerPassword);
                    }
                    APIUtil.addBamServerProfile(bamServerURL, bamServerUser, bamServerPassword, MultitenantConstants.SUPER_TENANT_ID);
                }

                serviceDataPublisherAdmin.configureEventing(eventingConfigData);
            } catch (APIManagementException e) {
                log.error("Error occurred while adding BAMServerProfile");
            } catch (Exception e) {
                log.error("Error occurred while updating EventingConfiguration");
            }
        }
    }

    public static Map<String, String> getAnalyticsConfigFromRegistry() {

        Map<String,String> propertyMap = new HashMap<String, String>();
        EventingConfigData eventingConfigData = APIManagerComponent.
                getDataPublisherAdminService().getEventingConfigData();
        propertyMap.put(APIConstants.API_USAGE_BAM_SERVER_URL_GROUPS, eventingConfigData.getUrl());
        propertyMap.put(APIConstants.API_USAGE_BAM_SERVER_USER, eventingConfigData.getUserName());
        propertyMap.put(APIConstants.API_USAGE_BAM_SERVER_PASSWORD, eventingConfigData.getPassword());
        return propertyMap;
    }

	public static void addDefinedAllSequencesToRegistry(UserRegistry registry,
	                                                    String customSequenceType)
			throws APIManagementException {

		InputStream inSeqStream = null;
		String seqFolderLocation =
				APIConstants.API_CUSTOM_SEQUENCES_FOLDER_LOCATION + File.separator +
				customSequenceType;

		try {
			File inSequenceDir = new File(seqFolderLocation);
			File[] sequences;
			sequences = inSequenceDir.listFiles();

			if (sequences != null) {
				for (File sequenceFile : sequences) {
					String sequenceFileName = sequenceFile.getName();
					String regResourcePath =
							APIConstants.API_CUSTOM_SEQUENCE_LOCATION + "/" +
							customSequenceType + "/" + sequenceFileName;
					if (registry.resourceExists(regResourcePath)) {
						if (log.isDebugEnabled()) {
							log.debug("Defined sequences have already been added to the registry");
						}
					} else {
						if (log.isDebugEnabled()) {
							log.debug("Adding defined sequences to the registry.");
						}

						inSeqStream =
								new FileInputStream(sequenceFile);
						byte[] inSeqData = IOUtils.toByteArray(inSeqStream);
						Resource inSeqResource = registry.newResource();
						inSeqResource.setContent(inSeqData);

						registry.put(regResourcePath, inSeqResource);
					}
				}
			} else {
				log.error(
						"Custom sequence template location unavailable for custom sequence type " +
						customSequenceType + " : " + seqFolderLocation
				);
			}

		} catch (RegistryException e) {
			throw new APIManagementException(
					"Error while saving defined sequences to the registry ", e);
		} catch (IOException e) {
			throw new APIManagementException("Error while reading defined sequence ", e);
		} finally {
			if (inSeqStream != null) {
				try {
					inSeqStream.close();
				} catch (IOException e) {
					log.error(
							"Error while closing input stream in path " + seqFolderLocation + " " +
							e);
				}
			}
		}

	}

	public static void writeDefinedSequencesToTenantRegistry(int tenantID)
			throws APIManagementException {
		try {

			RegistryService registryService =
					ServiceReferenceHolder.getInstance()
					                      .getRegistryService();
			UserRegistry govRegistry = registryService.getGovernanceSystemRegistry(tenantID);

			//Add all custom in,out and fault sequences to tenant registry
			APIUtil.addDefinedAllSequencesToRegistry(govRegistry,
			                                         APIConstants.API_CUSTOM_SEQUENCE_TYPE_IN);
			APIUtil.addDefinedAllSequencesToRegistry(govRegistry,
			                                         APIConstants.API_CUSTOM_SEQUENCE_TYPE_OUT);
			APIUtil.addDefinedAllSequencesToRegistry(govRegistry,
			                                         APIConstants.API_CUSTOM_SEQUENCE_TYPE_FAULT);

		} catch (RegistryException e) {
			throw new APIManagementException(
					"Error while saving defined sequences to the tenant's registry ", e);
		}
	}

	/**
	 * Load the  API RXT to the registry for tenants
	 *
	 * @param tenant
	 * @param tenantID
	 * @throws APIManagementException
	 */

    public static void loadloadTenantAPIRXT(String tenant, int tenantID) throws APIManagementException {
        RegistryService registryService = ServiceReferenceHolder.getInstance().getRegistryService();
        UserRegistry registry = null;
        try {
            //registry = registryService.getRegistry(tenant, tenantID);
            registry = registryService.getGovernanceSystemRegistry(tenantID);
        } catch (RegistryException e) {
            throw new APIManagementException("Error when create registry instance ", e);
        }

        String rxtDir = CarbonUtils.getCarbonHome() + File.separator + "repository" + File.separator + "resources" +
                        File.separator + "rxts";
        File file = new File(rxtDir);
        FilenameFilter filenameFilter = new FilenameFilter() {
            public boolean accept(File dir, String name) {
                // if the file extension is .rxt return true, else false
                return name.endsWith(".rxt");
            }
        };
        String[] rxtFilePaths = file.list(filenameFilter);
        for (String rxtPath : rxtFilePaths) {
            String resourcePath =
                    GovernanceConstants.RXT_CONFIGS_PATH +
                    RegistryConstants.PATH_SEPARATOR + rxtPath;

            //This is  "registry" is a governance registry instance, therefore calculate the relative path to governance.
            String govRelativePath = RegistryUtils.getRelativePathToOriginal(resourcePath,
                                                                             APIUtil.getMountedPath(RegistryContext.getBaseInstance(),
                                                                                                    RegistryConstants.GOVERNANCE_REGISTRY_BASE_PATH));
            try {
                // calculate resource path
                RegistryAuthorizationManager authorizationManager = new RegistryAuthorizationManager
                        (ServiceReferenceHolder.getUserRealm());
                resourcePath = authorizationManager.computePathOnMount(resourcePath);

                org.wso2.carbon.user.api.AuthorizationManager authManager = ServiceReferenceHolder.getInstance().getRealmService().
                        getTenantUserRealm(tenantID).getAuthorizationManager();

                if (registry.resourceExists(govRelativePath)) {
                    // set anonymous user permission to RXTs
                    authManager.authorizeRole(APIConstants.ANONYMOUS_ROLE, resourcePath, ActionConstants.GET);
                    continue;
                }

                String rxt = FileUtil.readFileToString(rxtDir + File.separator + rxtPath);
                Resource resource = registry.newResource();
                resource.setContent(rxt.getBytes());
                resource.setMediaType(APIConstants.RXT_MEDIA_TYPE);
                registry.put(govRelativePath, resource);


                authManager.authorizeRole(APIConstants.ANONYMOUS_ROLE, resourcePath, ActionConstants.GET);

            } catch (UserStoreException e) {
                throw new APIManagementException("Error while adding role permissions to API", e);
            } catch (IOException e) {
                String msg = "Failed to read rxt files";
                throw new APIManagementException(msg, e);
            } catch (RegistryException e) {
                String msg = "Failed to add rxt to registry ";
                throw new APIManagementException(msg, e);
            }
        }

    }

    /**
     * Converting the user store domain name to uppercase.
     *
     * @param username Username to be modified
     * @return Username with domain name set to uppercase.
     */
    public static String setDomainNameToUppercase(String username) {
        if (username != null) {
            String[] nameParts = username.split(CarbonConstants.DOMAIN_SEPARATOR);
            if (nameParts.length > 1) {
                username = nameParts[0].toUpperCase() + CarbonConstants.DOMAIN_SEPARATOR + nameParts[1];
            }
        }

        return username;
    }

    public static void createSubscriberRole(String roleName,int tenantId) throws APIManagementException {

        String[] permissions = new String[]{
                "/permission/admin/login",
                APIConstants.Permissions.API_SUBSCRIBE
        };
        try {
            RealmService realmService = ServiceReferenceHolder.getInstance().getRealmService();
            UserRealm realm;
            org.wso2.carbon.user.api.UserRealm tenantRealm;
            UserStoreManager manager;

            if (tenantId < 0) {
                realm = realmService.getBootstrapRealm();
                manager = realm.getUserStoreManager();
            } else {
                tenantRealm = realmService.getTenantUserRealm(tenantId);
                manager = tenantRealm.getUserStoreManager();
            }
            if (!manager.isExistingRole(roleName)) {
                if (log.isDebugEnabled()) {
                    log.debug("Creating subscriber role: " + roleName);
                }
                Permission[] subscriberPermissions = new Permission[]{new Permission("/permission/admin/login", UserMgtConstants.EXECUTE_ACTION),
                        new Permission(APIConstants.Permissions.API_SUBSCRIBE, UserMgtConstants.EXECUTE_ACTION)};
                String tenantAdminName = ServiceReferenceHolder.getInstance()
                        .getRealmService().getTenantUserRealm(tenantId).
                                getRealmConfiguration().getAdminUserName();
                String[] userList = new String[]{tenantAdminName};
                manager.addRole(roleName, userList, subscriberPermissions);
            }
        } catch (UserStoreException e) {
            throw new APIManagementException("Error while creating subscriber role: " + roleName+ " - " +
                    "Self registration might not function properly.", e);
        }
    }

    public void setupSelfRegistration(APIManagerConfiguration config,int tenantId)
            throws APIManagementException {
        boolean enabled = Boolean.parseBoolean(config.getFirstProperty(APIConstants.SELF_SIGN_UP_ENABLED));
        if (!enabled) {
            return;
        }
        //Create the subscriber role as an internal role
        String role = UserCoreConstants.INTERNAL_DOMAIN + CarbonConstants.DOMAIN_SEPARATOR+config.getFirstProperty(APIConstants.SELF_SIGN_UP_ROLE);
        if (role.equals(UserCoreConstants.INTERNAL_DOMAIN + CarbonConstants.DOMAIN_SEPARATOR)) {
            // Required parameter missing - Throw an exception and interrupt startup
            throw new APIManagementException("Required subscriber role parameter missing " +
                                             "in the self sign up configuration");
        }
        String[] permissions = new String[]{
                "/permission/admin/login",
                APIConstants.Permissions.API_SUBSCRIBE
        };
        try {
            RealmService realmService = ServiceReferenceHolder.getInstance().getRealmService();
            UserRealm realm;
            org.wso2.carbon.user.api.UserRealm tenantRealm;
            UserStoreManager manager;

            if (tenantId < 0) {
                realm = realmService.getBootstrapRealm();
                manager = realm.getUserStoreManager();
            } else {
                tenantRealm = realmService.getTenantUserRealm(tenantId);
                manager = tenantRealm.getUserStoreManager();
            }
            if (!manager.isExistingRole(role)) {
                if (log.isDebugEnabled()) {
                    log.debug("Creating subscriber role: " + role);
                }
                Permission[] subscriberPermissions = new Permission[]{new Permission("/permission/admin/login", UserMgtConstants.EXECUTE_ACTION),
                        new Permission(APIConstants.Permissions.API_SUBSCRIBE, UserMgtConstants.EXECUTE_ACTION)};
                String tenantAdminName = ServiceReferenceHolder.getInstance()
                        .getRealmService().getTenantUserRealm(tenantId).
                                getRealmConfiguration().getAdminUserName();
                String[] userList = new String[]{tenantAdminName};
                manager.addRole(role, userList, subscriberPermissions);
            }
        } catch (UserStoreException e) {
            throw new APIManagementException("Error while creating subscriber role: " + role + " - " +
                    "Self registration might not function properly.", e);
        }
    }

    public static String removeAnySymbolFromUriTempate(String uriTemplate) {
    	if (uriTemplate != null) {
    		int anySymbolIndex = uriTemplate.indexOf("/*");
    		if (anySymbolIndex != -1) {
    			return uriTemplate.substring(0, anySymbolIndex);
    		}
    	}
    	return uriTemplate;
    }

    public static float getAverageRating(APIIdentifier apiId) throws APIManagementException {
        return ApiMgtDAO.getAverageRating(apiId);
    }

    public static float getAverageRating(int apiId) throws APIManagementException {
        return ApiMgtDAO.getAverageRating(apiId);
    }

    public static List<Tenant> getAllTenantsWithSuperTenant() throws UserStoreException {
        Tenant[] tenants = ServiceReferenceHolder.getInstance().getRealmService().getTenantManager().getAllTenants();
        ArrayList<Tenant> tenantArrayList=new ArrayList<Tenant>();
        for(Tenant t:tenants){
            tenantArrayList.add(t);
        }
        Tenant superAdminTenant=new Tenant();
        superAdminTenant.setDomain(MultitenantConstants.SUPER_TENANT_DOMAIN_NAME);
        superAdminTenant.setId(org.wso2.carbon.utils.multitenancy.MultitenantConstants.SUPER_TENANT_ID);
        superAdminTenant.setAdminName(CarbonConstants.REGISTRY_ANONNYMOUS_USERNAME);
        tenantArrayList.add(superAdminTenant);
        return tenantArrayList;
    }

    /**
     * In multi tenant environment, publishers should allow only to revoke the tokens generated within his domain.
     * Super tenant should not see the tenant created tokens and vise versa. This method is used to check the logged in
     * user have permissions to revoke a given users tokens.
     * @param loggedInUser current logged in user to publisher
     * @param authorizedUser access token owner
     * @return
     */
    public static boolean isLoggedInUserAuthorizedToRevokeToken(String loggedInUser, String authorizedUser) {
        String loggedUserTenantDomain = MultitenantUtils.getTenantDomain(loggedInUser);
        String authorizedUserTenantDomain = MultitenantUtils.getTenantDomain(authorizedUser);

        if (loggedUserTenantDomain.equals(MultitenantConstants.SUPER_TENANT_DOMAIN_NAME) &&
                authorizedUserTenantDomain.equals(MultitenantConstants.SUPER_TENANT_DOMAIN_NAME)) {
            return true;
        } else if (loggedUserTenantDomain.equals(authorizedUserTenantDomain)) {
            return true;
        }

        return false;
    }
    public static int getApplicationId(String appName,String userId) throws APIManagementException {
        return new ApiMgtDAO().getApplicationId(appName,userId);
    }

    public static boolean isAPIManagementEnabled() {
        return Boolean.parseBoolean(CarbonUtils.getServerConfiguration().getFirstProperty("APIManagement.Enabled"));
    }

    public static boolean isLoadAPIContextsAtStartup() {
        return Boolean.parseBoolean(CarbonUtils.getServerConfiguration().getFirstProperty("APIManagement.LoadAPIContextsInServerStartup"));
    }

    public static Set<APIStore> getExternalAPIStores(int tenantId) throws APIManagementException {
        SortedSet<APIStore> apistoreSet=new TreeSet<APIStore>(new APIStoreNameComparator());
        apistoreSet.addAll(getExternalStores(tenantId));
        if (apistoreSet.size() != 0) {
            return apistoreSet;
        } else {
            return null;
        }

    }

    public static boolean isAllowDisplayAPIsWithMultipleStatus() {
        APIManagerConfiguration config = ServiceReferenceHolder.getInstance().
                getAPIManagerConfigurationService().getAPIManagerConfiguration();
        String displayAllAPIs = config.getFirstProperty(APIConstants.API_STORE_DISPLAY_ALL_APIS);
        if (displayAllAPIs == null) {
            log.warn("The configurations related to show deprecated APIs in APIStore " +
                    "are missing in api-manager.xml.");
            return false;
        }
        return Boolean.parseBoolean(displayAllAPIs);
    }

    public static boolean isAllowDisplayMultipleVersions() {
        APIManagerConfiguration config = ServiceReferenceHolder.getInstance().
                getAPIManagerConfigurationService().getAPIManagerConfiguration();

        String displayMultiVersions = config.getFirstProperty(APIConstants.API_STORE_DISPLAY_MULTIPLE_VERSIONS);
        if (displayMultiVersions == null) {
            log.warn("The configurations related to show multiple versions of API in APIStore " +
                    "are missing in api-manager.xml.");
            return false;
        }
        return Boolean.parseBoolean(displayMultiVersions);
    }

    public static Set<APIStore> getExternalAPIStores(Set<APIStore> inputStores, int tenantId)
            throws APIManagementException {
        SortedSet<APIStore> apiStores = new TreeSet<APIStore>(new APIStoreNameComparator());
        apiStores.addAll(getExternalStores(tenantId));
        //Retains only the stores that contained in configuration
        inputStores.retainAll(apiStores);
        boolean exists = false;
        if (apiStores.size() != 0) {
            for (APIStore store : apiStores) {
                for (APIStore inputStore : inputStores) {
                    if (inputStore.getName().equals(store.getName())) { //If the configured apistore already stored in db,ignore adding it again
                        exists = true;
                    }
                }
                if (!exists) {
                    inputStores.add(store);
                }
                exists=false;
            }

        }
        return inputStores;


    }

    public static boolean isAPIsPublishToExternalAPIStores(int tenantId)
            throws APIManagementException {

        return getExternalStores(tenantId).size() != 0;


    }

    public static boolean isAPIGatewayKeyCacheEnabled() {
        try {
            APIManagerConfiguration config = ServiceReferenceHolder.getInstance().getAPIManagerConfigurationService().getAPIManagerConfiguration();
            String serviceURL = config.getFirstProperty(APIConstants.API_GATEWAY_KEY_CACHE_ENABLED);
            return Boolean.parseBoolean(serviceURL);
        } catch (Exception e) {
            log.error("Did not found valid API Validation Information cache configuration. Use default configuration" + e);
        }
        return true;
    }


    public static Cache getAPIContextCache() {
        CacheManager contextCacheManager = Caching.getCacheManager(APIConstants.API_CONTEXT_CACHE_MANAGER).
                getCache(APIConstants.API_CONTEXT_CACHE).getCacheManager();
        if (!isContextCacheInitialized) {
            isContextCacheInitialized = true;
            return contextCacheManager.<String, Boolean>createCacheBuilder(APIConstants.API_CONTEXT_CACHE_MANAGER).
                    setExpiry(CacheConfiguration.ExpiryType.MODIFIED, new CacheConfiguration.Duration(TimeUnit.DAYS,
                            APIConstants.API_CONTEXT_CACHE_EXPIRY_TIME_IN_DAYS)).setStoreByValue(false).build();
        } else {
            return Caching.getCacheManager(APIConstants.API_CONTEXT_CACHE_MANAGER).getCache(APIConstants.API_CONTEXT_CACHE);
        }
    }

    /**
     * Get active tenant domains
     *
     * @return
     * @throws UserStoreException
     */
    public static Set<String> getActiveTenantDomains() throws UserStoreException {
        Set<String> tenantDomains = null;
        Tenant[] tenants = ServiceReferenceHolder.getInstance().getRealmService().getTenantManager().getAllTenants();
        if (tenants == null || tenants.length == 0) {
            tenantDomains = Collections.<String>emptySet();
        } else {
            tenantDomains = new HashSet<String>();
            for (Tenant tenant : tenants) {
                if (tenant.isActive()) {
                    tenantDomains.add(tenant.getDomain());
                }
            }
            if (tenantDomains.size() > 0) {
                tenantDomains.add(MultitenantConstants.SUPER_TENANT_DOMAIN_NAME);
            }
        }
        return tenantDomains;
    }


    /**
     * Retrieves the role list of system

     * @throws APIManagementException If an error occurs
     */
    public static String[] getRoleNames(String username) throws APIManagementException {

        String tenantDomain = MultitenantUtils.getTenantDomain(username);
        try {
            if (!tenantDomain.equals(org.wso2.carbon.utils.multitenancy.MultitenantConstants.SUPER_TENANT_DOMAIN_NAME)) {
                int tenantId = ServiceReferenceHolder.getInstance().getRealmService().getTenantManager().getTenantId(tenantDomain);
                UserStoreManager manager = ServiceReferenceHolder.getInstance().
                        getRealmService().getTenantUserRealm(tenantId).getUserStoreManager();

                return manager.getRoleNames();
            } else {
                return AuthorizationManager.getInstance().getRoleNames();
            }
        } catch (UserStoreException e) {
            log.error("Error while getting all the roles", e);
            return null;

        }

    }

    /**
     * Create API Definition in JSON
     *
     * @param api API
     * @throws org.wso2.carbon.apimgt.api.APIManagementException
     *          if failed to generate the content and save
     */
    @Deprecated
    public static String createSwaggerJSONContent(API api) throws APIManagementException {
    	APIIdentifier identifier = api.getId();

		APIManagerConfiguration config = ServiceReferenceHolder.getInstance().
                getAPIManagerConfigurationService().getAPIManagerConfiguration();

        Environment environment = (Environment) config.getApiGatewayEnvironments().values().toArray()[0];
        String endpoints = environment.getApiGatewayEndpoint();
        String[] endpointsSet = endpoints.split(",");
        String apiContext = api.getContext();
        String version = identifier.getVersion();
        Set<URITemplate> uriTemplates = api.getUriTemplates();
        String description = api.getDescription();

        // With the new context version strategy, the URL prefix is the apiContext. the verison will be embedded in
        // the apiContext.
        String urlPrefix = apiContext;
//        String urlPrefix = apiContext + "/" +version;

        if (endpointsSet.length < 1) {
        	throw new APIManagementException("Error in creating JSON representation of the API" + identifier.getApiName());
        }
    	if (description == null || description.equals("")) {
    		description = "";
    	} else {
    		description = description.trim();
    	}

    	Map<String, List<Operation>> uriTemplateDefinitions = new HashMap<String, List<Operation>>();
    	List<APIResource> apis = new ArrayList<APIResource>();
    	for (URITemplate template : uriTemplates) {
    		List<Operation> ops;
    		List<Parameter> parameters = null;
    		String path = urlPrefix +
    				APIUtil.removeAnySymbolFromUriTempate(template.getUriTemplate());
    		/* path exists in uriTemplateDefinitions */
    		if (uriTemplateDefinitions.get(path) != null) {
    			ops = uriTemplateDefinitions.get(path);
    			parameters = new ArrayList<Parameter>();

    			String httpVerb = template.getHTTPVerb();
    			/* For GET and DELETE Parameter name - Query Parameters*/
    			if (httpVerb.equals(Constants.Configuration.HTTP_METHOD_GET) ||
    					httpVerb.equals(Constants.Configuration.HTTP_METHOD_DELETE)) {
    				Parameter queryParam = new Parameter(APIConstants.OperationParameter.QUERY_PARAM_NAME,
    						APIConstants.OperationParameter.QUERY_PARAM_DESCRIPTION, APIConstants.OperationParameter.PAYLOAD_PARAM_TYPE, false, false, "String");
    				parameters.add(queryParam);
    			} else {/* For POST and PUT Parameter name - Payload*/
    				Parameter payLoadParam = new Parameter(APIConstants.OperationParameter.PAYLOAD_PARAM_NAME,
    						APIConstants.OperationParameter.PAYLOAD_PARAM_DESCRIPTION, APIConstants.OperationParameter.PAYLOAD_PARAM_TYPE, false, false, "String");
    				parameters.add(payLoadParam);
    			}

    			Parameter authParam = new Parameter(APIConstants.OperationParameter.AUTH_PARAM_NAME,
						APIConstants.OperationParameter.AUTH_PARAM_DESCRIPTION, APIConstants.OperationParameter.AUTH_PARAM_TYPE, false, false, "String");
    			parameters.add(authParam);
    			if (!httpVerb.equals("OPTIONS")) {
    				Operation op = new Operation(httpVerb, description, description, parameters);
    				ops.add(op);
    			}
    		} else {/* path not exists in uriTemplateDefinitions */
    			ops = new ArrayList<Operation>();
    			parameters = new ArrayList<Parameter>();

				String httpVerb = template.getHTTPVerb();
				/* For GET and DELETE Parameter name - Query Parameters*/
    			if (httpVerb.equals(Constants.Configuration.HTTP_METHOD_GET) ||
    					httpVerb.equals(Constants.Configuration.HTTP_METHOD_DELETE)) {
    				Parameter queryParam = new Parameter(APIConstants.OperationParameter.QUERY_PARAM_NAME,
    						APIConstants.OperationParameter.QUERY_PARAM_DESCRIPTION, APIConstants.OperationParameter.PAYLOAD_PARAM_TYPE, false, false, "String");
    				parameters.add(queryParam);
    			} else {/* For POST and PUT Parameter name - Payload*/
    				Parameter payLoadParam = new Parameter(APIConstants.OperationParameter.PAYLOAD_PARAM_NAME,
    						APIConstants.OperationParameter.PAYLOAD_PARAM_DESCRIPTION, APIConstants.OperationParameter.PAYLOAD_PARAM_TYPE, false, false, "String");
    				parameters.add(payLoadParam);
    			}
    			Parameter authParam = new Parameter(APIConstants.OperationParameter.AUTH_PARAM_NAME,
						APIConstants.OperationParameter.AUTH_PARAM_DESCRIPTION, APIConstants.OperationParameter.AUTH_PARAM_TYPE, false, false, "String");
    			parameters.add(authParam);
    			if (!httpVerb.equals("OPTIONS")) {
    				Operation op = new Operation(httpVerb, description, description, parameters);
    				ops.add(op);
    			}
    			uriTemplateDefinitions.put(path, ops);
    		}
    	}

    	Set<String> resPaths = uriTemplateDefinitions.keySet();

		for (String resPath: resPaths) {
			APIResource apiResource = new APIResource(resPath, description, uriTemplateDefinitions.get(resPath));
			apis.add(apiResource);
    	}

		APIDefinition apidefinition = new APIDefinition(version, APIConstants.SWAGGER_VERSION, endpointsSet[0], apiContext, apis);

    	Gson gson = new Gson();
    	return gson.toJson(apidefinition);
     }

    /**
     * Helper method to get tenantId from userName
     *
     * @param userName
     * @return tenantId
     * @throws APIManagementException
     */
    public static int getTenantId(String userName){
        //get tenant domain from user name
        String tenantDomain = MultitenantUtils.getTenantDomain(userName);
        RealmService realmService = ServiceReferenceHolder.getInstance().getRealmService();

        if(realmService == null){
            return MultitenantConstants.SUPER_TENANT_ID;
        }

        try {
            int tenantId = realmService.getTenantManager().getTenantId(tenantDomain);
            return tenantId;
        } catch (UserStoreException e) {

            log.error(e);
        }

        return -1;
    }

    /**
     * Helper method to get username with tenant domain.
     *
     * @param userName
     * @return  userName with tenant domain
     */
    public static String getUserNameWithTenantSuffix(String userName) {
        String userNameWithTenantPrefix = userName;
        String tenantDomain = MultitenantUtils.getTenantDomain(userName);
        if (userName != null && !userName.contains("@")
                  && MultitenantConstants.SUPER_TENANT_DOMAIN_NAME.equals(tenantDomain)) {
              userNameWithTenantPrefix = userName + "@" + tenantDomain;
        }

        return userNameWithTenantPrefix;

    }

    /**
     * Build OMElement from inputstream
     * @param inputStream
     * @return  OMElement
     * @throws Exception
     * @return
     */
    public static OMElement buildOMElement(InputStream inputStream) throws Exception {
        XMLStreamReader parser;
        StAXOMBuilder builder;
        try {
            parser = XMLInputFactory.newInstance().createXMLStreamReader(inputStream);
             builder = new StAXOMBuilder(parser);
        }
        catch (XMLStreamException e) {
            String msg = "Error in initializing the parser.";
            log.error(msg, e);
            throw new Exception(msg, e);
        }

        return builder.getDocumentElement();
    }


	/**
	 * Get stored in sequences, out sequences and fault sequences from the governanceSystem registry
	 *
	 * @param sequenceName
	 *            -The sequence to be retrieved
	 * @param tenantId
	 * @param direction
	 *            - Direction indicates which sequences to fetch. Values would be
	 *             "in", "out" or "fault"
	 * @return
	 * @throws APIManagementException
	 */
	public static OMElement getCustomSequence(String sequenceName, int tenantId,
	                                                 String direction)
	                                                                  throws APIManagementException {
		org.wso2.carbon.registry.api.Collection seqCollection = null;

		try {
			UserRegistry registry = ServiceReferenceHolder.getInstance().getRegistryService()
			                                              .getGovernanceSystemRegistry(tenantId);
			if ("in".equals(direction)) {
				seqCollection = (org.wso2.carbon.registry.api.Collection) registry.get(APIConstants.API_CUSTOM_INSEQUENCE_LOCATION);
			}
			else if ("out".equals(direction)) {
				seqCollection = (org.wso2.carbon.registry.api.Collection) registry.get(APIConstants.API_CUSTOM_OUTSEQUENCE_LOCATION);
			}
            else if("fault".equals(direction)) {
                seqCollection = (org.wso2.carbon.registry.api.Collection) registry.get(APIConstants.API_CUSTOM_FAULTSEQUENCE_LOCATION);
            }

			if (seqCollection != null) {
				String[] childPaths = seqCollection.getChildren();

				for (int i = 0; i < childPaths.length; i++) {
					Resource sequence = registry.get(childPaths[i]);
					OMElement seqElment = APIUtil.buildOMElement(sequence.getContentStream());
					if (sequenceName.equals(seqElment.getAttributeValue(new QName("name")))) {
						return seqElment;
					}
				}
			}

		} catch (Exception e) {
			String msg = "Issue is in accessing the Registry";
			log.error(msg);
			throw new APIManagementException(msg, e);
		}
		return null;
	}

	/**
	 * Return the sequence extension name.
	 * eg: admin--testAPi--v1.00
	 *
	 * @param api
	 * @return
	 */
	public static String getSequenceExtensionName(API api) {

		String seqExt = api.getId().getProviderName() + "--" + api.getId().getApiName() + ":v" +
		                        api.getId().getVersion();

		return seqExt;

	}

    /**
     *
     * @param token
     * @return
     */
    public static String decryptToken(String token) throws CryptoException {
        APIManagerConfiguration config = ServiceReferenceHolder.getInstance().
                getAPIManagerConfigurationService().getAPIManagerConfiguration();

        if(Boolean.parseBoolean(config.getFirstProperty(APIConstants.API_KEY_VALIDATOR_ENCRYPT_TOKENS))){
            return new String(CryptoUtil.getDefaultCryptoUtil().base64DecodeAndDecrypt(token));
        }
        return token;
    }

    /**
     *
     * @param token
     * @return
     */
    public static String encryptToken(String token) throws CryptoException{
        APIManagerConfiguration config = ServiceReferenceHolder.getInstance().
                getAPIManagerConfigurationService().getAPIManagerConfiguration();

        if(Boolean.parseBoolean(config.getFirstProperty(APIConstants.API_KEY_VALIDATOR_ENCRYPT_TOKENS))){
            return CryptoUtil.getDefaultCryptoUtil().encryptAndBase64Encode(token.getBytes());
        }
        return token;
    }

    public static void loadTenantRegistry(int tenantId) throws RegistryException {
        TenantRegistryLoader tenantRegistryLoader = APIManagerComponent.getTenantRegistryLoader();
        ServiceReferenceHolder.getInstance().getIndexLoaderService().loadTenantIndex(tenantId);
        tenantRegistryLoader.loadTenantRegistry(tenantId);
     }

    /**
     * This is to get the registry resource's HTTP permlink path.
     * Once this issue is fixed (https://wso2.org/jira/browse/REGISTRY-2110),
     * we can remove this method, and get permlink from the resource.
     * @param path - Registry resource path
     * @return {@link String} -HTTP permlink
     */
    public static String getRegistryResourceHTTPPermlink(String path){
        String schemeHttp = "http";
        String schemeHttps = "https";

        ConfigurationContextService contetxservice = ServiceReferenceHolder.getContextService();
        //First we will try to generate http permalink and if its disabled then only we will consider https
        int port = CarbonUtils.getTransportProxyPort(contetxservice.getServerConfigContext(), schemeHttp);
        if (port == -1) {
            port = CarbonUtils.getTransportPort(contetxservice.getServerConfigContext(), schemeHttp);
        }
        //getting https parameters if http is disabled. If proxy port is not present we will go for default port
        if (port == -1) {
            port = CarbonUtils.getTransportProxyPort(contetxservice.getServerConfigContext(), schemeHttps);
        }
        if (port == -1) {
            port = CarbonUtils.getTransportPort(contetxservice.getServerConfigContext(), schemeHttps);
        }

        String webContext = ServerConfiguration.getInstance().getFirstProperty("WebContextRoot");

        if (webContext == null || webContext.equals("/")) {
            webContext = "";
        }
        RegistryService registryService =ServiceReferenceHolder.getInstance().getRegistryService();
        String version = "";
        if (registryService == null) {
            log.error("Registry Service has not been set.");
        } else if (path != null) {
            try {
                String[] versions = registryService.getRegistry(
                        CarbonConstants.REGISTRY_SYSTEM_USERNAME,
                        CarbonContext.getThreadLocalCarbonContext().getTenantId()).getVersions(path);
                if (versions != null && versions.length > 0) {
                    version = versions[0].substring(versions[0].lastIndexOf(";version:"));
                }
            } catch (RegistryException e) {
                log.error("An error occurred while determining the latest version of the " +
                        "resource at the given path: " + path, e);
            }
        }
        if (port != -1 && path != null) {
            String tenantDomain =
                    PrivilegedCarbonContext.getThreadLocalCarbonContext().getTenantDomain(true);
            return webContext +
            		( (tenantDomain != null &&
            		!MultitenantConstants.SUPER_TENANT_DOMAIN_NAME.equals(tenantDomain)) ?
            			"/" + MultitenantConstants.TENANT_AWARE_URL_PREFIX + "/" + tenantDomain :
            			"") +
                    "/registry/resource" +
                    org.wso2.carbon.registry.app.Utils.encodeRegistryPath(path) + version;
        }
        return null;
    }


    public static boolean isSandboxEndpointsExists(API api){
        JSONParser parser = new JSONParser();
        JSONObject config = null;
        try {
            config = (JSONObject) parser.parse(api.getEndpointConfig());

            if(config.containsKey("sandbox_endpoints")){
                return true;
            }
        } catch (ParseException e) {
            log.error("Unable to parse endpoint config JSON", e);
        } catch (ClassCastException e){
            log.error("Unable to parse endpoint config JSON", e);
        }
        return false;
    }

    public static boolean isProductionEndpointsExists(API api){
        JSONParser parser = new JSONParser();
        JSONObject config = null;
        try {
            config = (JSONObject) parser.parse(api.getEndpointConfig());

            if(config.containsKey("production_endpoints")){
                return true;
            }
        } catch (ParseException e) {
            log.error("Unable to parse endpoint config JSON", e);
        } catch (ClassCastException e){
            log.error("Unable to parse endpoint config JSON", e);
        }
        return false;
    }

     /**
       * This method used to get API minimum information from governance artifact
       *
       * @param artifact API artifact
       * @param registry Registry
       * @return API
       * @throws APIManagementException if failed to get API from artifact
     */
     public static API getAPIInformation(GovernanceArtifact artifact, Registry registry)
                                        throws APIManagementException {
        API api;
        try {
        String providerName = artifact.getAttribute(APIConstants.API_OVERVIEW_PROVIDER);
        String apiName = artifact.getAttribute(APIConstants.API_OVERVIEW_NAME);
        String apiVersion = artifact.getAttribute(APIConstants.API_OVERVIEW_VERSION);
        api = new API(new APIIdentifier(providerName, apiName, apiVersion));
        api.setThumbnailUrl(artifact.getAttribute(APIConstants.API_OVERVIEW_THUMBNAIL_URL));
        api.setStatus(getApiStatus(artifact.getAttribute(APIConstants.API_OVERVIEW_STATUS)));
        api.setContext(artifact.getAttribute(APIConstants.API_OVERVIEW_CONTEXT));
        api.setVisibility(artifact.getAttribute(APIConstants.API_OVERVIEW_VISIBILITY));
        api.setVisibleRoles(artifact.getAttribute(APIConstants.API_OVERVIEW_VISIBLE_ROLES));
        api.setVisibleTenants(artifact.getAttribute(APIConstants.API_OVERVIEW_VISIBLE_TENANTS));
        api.setTransports(artifact.getAttribute(APIConstants.API_OVERVIEW_TRANSPORTS));
        api.setInSequence(artifact.getAttribute(APIConstants.API_OVERVIEW_INSEQUENCE));
        api.setOutSequence(artifact.getAttribute(APIConstants.API_OVERVIEW_OUTSEQUENCE));
        api.setFaultSequence(artifact.getAttribute(APIConstants.API_OVERVIEW_FAULTSEQUENCE));
        api.setDescription(artifact.getAttribute(APIConstants.API_OVERVIEW_DESCRIPTION));
        api.setRedirectURL(artifact.getAttribute(APIConstants.API_OVERVIEW_REDIRECT_URL));
        api.setBusinessOwner(artifact.getAttribute(APIConstants.API_OVERVIEW_BUSS_OWNER));
        api.setApiOwner(artifact.getAttribute(APIConstants.API_OVERVIEW_OWNER));
        api.setAdvertiseOnly(Boolean.parseBoolean(artifact.getAttribute(APIConstants.API_OVERVIEW_ADVERTISE_ONLY)));
        } catch (GovernanceException e) {
        String msg = "Failed to get API fro artifact ";
        throw new APIManagementException(msg, e);
        }
        return api;
     }
    /**
     * Get the cache key of the ResourceInfoDTO
     * @param apiContext - Context of the API
     * @param apiVersion - API Version
     * @param resourceUri - The resource uri Ex: /name/version
     * @param httpMethod - The http method. Ex: GET, POST
     * @return - The cache key
     */
    public static String getResourceInfoDTOCacheKey(String apiContext, String apiVersion,
                                                    String resourceUri, String httpMethod){
        return apiContext + "/" + apiVersion + resourceUri + ":" + httpMethod;
    }


    /**
     * Get the key of the Resource ( used in scopes)
     * @param api - API
     * @param template - URI Template
     * @return - The resource key
     */
    public static String getResourceKey(API api, URITemplate template){
        return APIUtil.getResourceKey(api.getContext(),api.getId().getVersion(),template.getUriTemplate(),template.getHTTPVerb());
    }

    /**
     * Get the key of the Resource ( used in scopes)
     * @param apiContext - Context of the API
     * @param apiVersion - API Version
     * @param resourceUri - The resource uri Ex: /name/version
     * @param httpMethod - The http method. Ex: GET, POST
     * @return - The resource key
     */
    public static String getResourceKey(String apiContext, String apiVersion,
                                                    String resourceUri, String httpMethod){
        return apiContext + "/" + apiVersion + resourceUri + ":" + httpMethod;
    }

    /**
     * Find scope object in a set based on the key
     * @param scopes - Set of scopes
     * @param key - Key to search with
     * @return Scope - scope object
     */
    public static Scope findScopeByKey(Set<Scope> scopes,String key){
        for(Scope scope:scopes){
            if(scope.getKey().equals(key)){
                return scope;
            }
        }
        return null;
    }

    /**
     * Get the cache key of the APIInfoDTO
     * @param apiContext - Context of the API
     * @param apiVersion - API Version
     * @return - The cache key of the APIInfoDTO
     */
    public static String getAPIInfoDTOCacheKey(String apiContext, String apiVersion){
        return apiContext + "/" + apiVersion;
    }

    /**
     * Get the cache key of the Access Token
     * @param accessToken - The access token which is cached
     * @param apiContext - The context of the API
     * @param apiVersion - The version of the API
     * @param resourceUri - The value of the resource url
     * @param httpVerb - The http method. Ex: GET, POST
     * @param authLevel - Required Authentication level. Ex: Application/Application User
     * @return - The Key which will be used to cache the access token
     */
    public static String getAccessTokenCacheKey(String accessToken, String apiContext, String apiVersion,
                                                String resourceUri, String httpVerb, String authLevel){
        return accessToken + ":" + apiContext + "/" + apiVersion + resourceUri + ":" + httpVerb + ":" + authLevel;
    }
    
    
    
    /**
     * Resolves system properties and replaces in given in text 
     * @param text
     * @return System properties resolved text
     */
    public static String replaceSystemProperty(String text) {
        int indexOfStartingChars = -1;
        int indexOfClosingBrace;

        // The following condition deals with properties.
        // Properties are specified as ${system.property},
        // and are assumed to be System properties
        while (indexOfStartingChars < text.indexOf("${")
                && (indexOfStartingChars = text.indexOf("${")) != -1
                && (indexOfClosingBrace = text.indexOf('}')) != -1) { // Is a
            // property
            // used?
            String sysProp = text.substring(indexOfStartingChars + 2,
                    indexOfClosingBrace);
            String propValue = System.getProperty(sysProp);
            
            if (propValue == null) {
                if (sysProp.equals("carbon.context")) {
                    propValue = ServiceReferenceHolder.getContextService().getServerConfigContext().getContextRoot();
                } else if (sysProp.equals("admin.username") || sysProp.equals("admin.password")) {
                    try {
                        RealmConfiguration realmConfig =
                                                         new RealmConfigXMLProcessor().buildRealmConfigurationFromFile();
                        if (sysProp.equals("admin.username")) {
                            propValue = realmConfig.getAdminUserName();
                        } else {
                            propValue = realmConfig.getAdminPassword();
                        }
                    } catch (UserStoreException e) {
                        // Can't throw an exception because the server is
                        // starting and can't be halted.
                        log.error(e.getMessage());
                        return null;
                    }
                }
            }
            //Derive original text value with resolved system property value
            if (propValue != null) {
                text = text.substring(0, indexOfStartingChars) + propValue
                        + text.substring(indexOfClosingBrace + 1);
            }
            if (sysProp.equals("carbon.home") && propValue != null
                    && propValue.equals(".")) {

                text = new File(".").getAbsolutePath() + File.separator + text;

            }
        }
        return text;
    }

    public static String encryptPassword(String plainTextPassword) throws APIManagementException {
        try {
            return CryptoUtil.getDefaultCryptoUtil().encryptAndBase64Encode(plainTextPassword.getBytes());
        } catch (CryptoException e) {
            String errorMsg = "Error while encrypting the password. " + e.getMessage();
            throw new APIManagementException(errorMsg, e);
        }
    }

    public static Map<Documentation, API> searchAPIsByDoc(Registry registry, int tenantID, String username, String searchTerm, String searchType) throws APIManagementException {
    	List<API> apiSortedList = new ArrayList<API>();

    	Map<Documentation, API> apiDocMap = new HashMap<Documentation, API>();

    	try {
	    	GenericArtifactManager artifactManager = APIUtil.getArtifactManager(registry,
	                APIConstants.API_KEY);
	    	GenericArtifactManager docArtifactManager = APIUtil.getArtifactManager(registry,
	                APIConstants.DOCUMENTATION_KEY);
			SolrClient client =  SolrClient.getInstance();
	    	Map<String, String> fields = new HashMap<String, String>();
			fields.put(APIConstants.DOCUMENTATION_SEARCH_PATH_FIELD, "*" + APIConstants.API_ROOT_LOCATION + "*");
			fields.put(APIConstants.DOCUMENTATION_SEARCH_MEDIA_TYPE_FIELD, "*");

			//PaginationContext.init(0, 10000, "ASC", APIConstants.DOCUMENTATION_SEARCH_PATH_FIELD, Integer.MAX_VALUE);

			SolrDocumentList documentList = client.query(searchTerm, tenantID, fields);

            org.wso2.carbon.user.api.AuthorizationManager manager = ServiceReferenceHolder.getInstance().
                    getRealmService().getTenantUserRealm(tenantID).
                    getAuthorizationManager();

			username = MultitenantUtils.getTenantAwareUsername(username);

			for (SolrDocument document : documentList) {
	    		String filePath= (String) document.getFieldValue("path_s");
	    		int index = filePath.indexOf(APIConstants.APIMGT_REGISTRY_LOCATION);
	    		filePath = filePath.substring(index);
	    		Association[] associations = registry.getAllAssociations(filePath);
	    		API api = null;
	    		Documentation doc = null;
	    		for (Association association : associations) {
	    			boolean isAuthorized = false;
	    			String documentationPath = association.getSourcePath();
                    String path = RegistryUtils.getAbsolutePath(RegistryContext.getBaseInstance(),
                                                                APIUtil.getMountedPath(RegistryContext.getBaseInstance(),
                                                                                       RegistryConstants.GOVERNANCE_REGISTRY_BASE_PATH) + documentationPath);
                    if (CarbonConstants.REGISTRY_ANONNYMOUS_USERNAME.equalsIgnoreCase(username)) {
		    			isAuthorized = manager.isRoleAuthorized(APIConstants.ANONYMOUS_ROLE, path, ActionConstants.GET);
		    		} else {
		    			isAuthorized = manager.isUserAuthorized(username, path, ActionConstants.GET);
		    		}

		    		if(isAuthorized) {
		    			Resource docResource = registry.get(documentationPath);
			    		String docArtifactId = docResource.getUUID();
			    		if (docArtifactId != null) {
			    			GenericArtifact docArtifact = docArtifactManager.getGenericArtifact(docArtifactId);
			    			doc = APIUtil.getDocumentation(docArtifact);
			    		}

			    		Association[] docAssociations = registry.getAssociations(documentationPath, APIConstants.DOCUMENTATION_ASSOCIATION);
			    		/* There will be only one document association, for a document path which is by its owner API*/
			    		if (docAssociations.length > 0) {
			    			isAuthorized = false;
			    			String apiPath = docAssociations[0].getSourcePath();
                            path = RegistryUtils.getAbsolutePath(RegistryContext.getBaseInstance(),
                                                                 APIUtil.getMountedPath(RegistryContext.getBaseInstance(),
                                                                                        RegistryConstants.GOVERNANCE_REGISTRY_BASE_PATH) + apiPath);
                            if (CarbonConstants.REGISTRY_ANONNYMOUS_USERNAME.equalsIgnoreCase(username)) {
				    			isAuthorized = manager.isRoleAuthorized(APIConstants.ANONYMOUS_ROLE, path, ActionConstants.GET);
				    		} else {
				    			isAuthorized = manager.isUserAuthorized(username, path, ActionConstants.GET);
				    		}

				    		if (isAuthorized) {
				                   Resource resource = registry.get(apiPath);
				                   String apiArtifactId = resource.getUUID();
				                   if (apiArtifactId != null) {
				                       GenericArtifact apiArtifact = artifactManager.getGenericArtifact(apiArtifactId);
				                       api = APIUtil.getAPI(apiArtifact, registry);
				                       apiSortedList.add(api);
				                   } else {
				                       throw new GovernanceException("artifact id is null of " + apiPath);
				                   }
				    		}
			    		}
		    		}

	    			if (doc != null && api != null) {
	    				apiDocMap.put(doc, api);
	    			}
	    		}
	    	}
    	} catch(IndexerException e) {
    		handleException("Failed to search APIs with type Doc", e);
    	} catch (RegistryException e) {
			handleException("Failed to search APIs with type Doc", e);
		} catch (UserStoreException e) {
			handleException("Failed to search APIs with type Doc", e);
		}
    	return apiDocMap;
    }


    public static Map<String,Object>  searchAPIsByURLPattern(Registry registry,String searchTerm,int start,int end) throws APIManagementException {
        SortedSet<API> apiSet = new TreeSet<API>(new APINameComparator());
        List<API> apiList = new ArrayList<API>();
        final String searchValue=searchTerm.trim();
        Map<String,Object> result=new HashMap<String, Object>();
        int totalLength=0;
        String criteria;
        Map<String, List<String>> listMap = new HashMap<String, List<String>>();
        GenericArtifact[] genericArtifacts = new GenericArtifact[0];
        GenericArtifactManager artifactManager = null;
        try {
        artifactManager = APIUtil.getArtifactManager(registry, APIConstants.API_KEY);
        PaginationContext.init(0, 10000, "ASC", APIConstants.API_OVERVIEW_NAME, Integer.MAX_VALUE);
        if (artifactManager != null) {
        for(int i=0;i<20;i++){ //This need to fix in future.We don't have a way to get max value of "url_template" entry stores in registry,unless we search in each API
            criteria=APIConstants.API_URI_PATTERN+i;
            listMap.put(criteria, new ArrayList<String>() {{
                add(searchValue);
            }});
            genericArtifacts = (GenericArtifact[]) ArrayUtils.addAll(genericArtifacts, artifactManager.findGenericArtifacts(listMap));

        }

        if (genericArtifacts == null || genericArtifacts.length == 0) {

            result.put("apis",apiSet);
            result.put("length",0);
            return result;
        }
        totalLength = genericArtifacts.length;
        StringBuilder apiNames=new StringBuilder();
        for (GenericArtifact artifact : genericArtifacts) {
            if(apiNames.indexOf(artifact.getAttribute(APIConstants.API_OVERVIEW_NAME))<0){
            String status = artifact.getAttribute(APIConstants.API_OVERVIEW_STATUS);
            if (isAllowDisplayAPIsWithMultipleStatus()) {
                if (status.equals(APIConstants.PUBLISHED) || status.equals(APIConstants.DEPRECATED)) {
                    API api=APIUtil.getAPI(artifact, registry);
                    if (api != null) {
                        apiList.add(api);
                        apiNames.append(api.getId().getApiName());
                    }
                }
            } else {
                if (status.equals(APIConstants.PUBLISHED)) {
                    API api=APIUtil.getAPI(artifact, registry);
                    if (api != null) {
                        apiList.add(api);
                        apiNames.append(api.getId().getApiName());
                    }
                }
            }
            }
            totalLength=apiList.size();

        }
        if(totalLength<=((start+end)-1)){
            end=totalLength;
        }
        for(int i=start;i<end;i++){
            apiSet.add(apiList.get(i));


        }

        }
        } catch (APIManagementException e) {
            handleException("Failed to search APIs with input url-pattern", e);
        } catch (GovernanceException e) {
            handleException("Failed to search APIs with input url-pattern", e);
        }
        result.put("apis",apiSet);
        result.put("length",totalLength);
        return result;

    }



    /**
     * This method will check the validity of given url. WSDL url should be
     * contain http, https or file system patch
     * otherwise we will mark it as invalid wsdl url. How ever here we do not
     * validate wsdl content.
     * 
     * @param wsdlURL
     *            wsdl url tobe tested
     * @return true if its valid url else fale
     */
    public static boolean isValidWSDLURL(String wsdlURL, boolean required) {
        if ((wsdlURL != null && !"".equals(wsdlURL))) {
            if ((wsdlURL.contains("http:") | wsdlURL.contains("https:") | wsdlURL.contains("file:"))) {
                return true;
            }
        } else if (!required) {
            // If the WSDL in not required and URL is empty, then we don't need
            // to add debug log.
            // Hence returning.
            return false;
        }

        if (log.isDebugEnabled()) {
            log.debug("WSDL url validation failed. Provided wsdl url is not valid url: " + wsdlURL);
        }
        return false;

    }

    /**
     * load tenant axis configurations.
     *
     * @param tenantDomain
     */
    public static void loadTenantConfig(String tenantDomain) {
        final String finalTenantDomain = tenantDomain;
        ConfigurationContext ctx =
                ServiceReferenceHolder.getContextService().getServerConfigContext();

        //Cannot use the tenantDomain directly because it's getting locked in createTenantConfigurationContext()
        // method in TenantAxisUtils
        String accessFlag = tenantDomain + "@WSO2";

        long lastAccessed = TenantAxisUtils.getLastAccessed(tenantDomain, ctx);
        //Only if the tenant is in unloaded state, we do the loading
        if (System.currentTimeMillis() - lastAccessed >= tenantIdleTimeMillis) {
            synchronized (accessFlag.intern()) {
                // Currently loading tenants are added to a set.
                // If a tenant domain is in the set it implies that particular tenant is being loaded.
                // Therefore if and only if the set does not contain the tenant.
                if (!currentLoadingTenants.contains(tenantDomain)) {
                    //Only one concurrent request is allowed to add to the currentLoadingTenants
                    currentLoadingTenants.add(tenantDomain);
                    ctx.getThreadPool().execute(new Runnable() {
                        public void run() {
                            Thread.currentThread()
                                  .setName("APIMHostObjectUtils-loadTenantConfig-thread");
                            try {
                                PrivilegedCarbonContext.startTenantFlow();
                                ConfigurationContext ctx =
                                        ServiceReferenceHolder.getContextService()
                                                              .getServerConfigContext();
                                TenantAxisUtils.getTenantAxisConfiguration(finalTenantDomain, ctx);
                            } catch (Exception e) {
                                log.error("Error while creating axis configuration for tenant " +
                                          finalTenantDomain, e);
                            } finally {
                                //only after the tenant is loaded completely, the tenant domain is removed from the set
                                currentLoadingTenants.remove(finalTenantDomain);
                                PrivilegedCarbonContext.endTenantFlow();
                            }
                        }
                    });
                }
            }
        }
    }

    public static void checkClientDomainAuthorized(APIKeyValidationInfoDTO apiKeyValidationInfoDTO, String clientDomain)
            throws APIManagementException {
        if (clientDomain != null) {
            clientDomain = clientDomain.trim();
        }
        List<String> authorizedDomains = apiKeyValidationInfoDTO.getAuthorizedDomains();
        if (authorizedDomains != null && !(authorizedDomains.contains("ALL") || authorizedDomains.contains(clientDomain)
        )) {
            log.error("Unauthorized client domain :" + clientDomain +
                      ". Only \"" + authorizedDomains + "\" domains are authorized to access the API.");
            throw new APIManagementException("Unauthorized client domain :" + clientDomain +
                                             ". Only \"" + authorizedDomains + "\" domains are authorized to access the API.");
        }

    }

    /**
     * This method will return mounted path of the path if the path
     * is mounted. Else path will be returned.
     *
     * @param registryContext Registry Context instance which holds path mappings
     * @param path            default path of the registry
     * @return mounted path or path
     */
    public static String extractCustomerKeyFromAuthHeader(Map headersMap) {

        //From 1.0.7 version of this component onwards remove the OAuth authorization header from
        // the message is configurable. So we dont need to remove headers at this point.
        String authHeader = (String) headersMap.get(HttpHeaders.AUTHORIZATION);
        if (authHeader == null) {
            return null;
        }

        if (authHeader.startsWith("OAuth ") || authHeader.startsWith("oauth ")) {
            authHeader = authHeader.substring(authHeader.indexOf("o"));
        }

        String[] headers = authHeader.split(APIConstants.OAUTH_HEADER_SPLITTER);
        if (headers != null) {
            for (int i = 0; i < headers.length; i++) {
                String[] elements = headers[i].split(APIConstants.CONSUMER_KEY_SEGMENT_DELIMITER);
                if (elements != null && elements.length > 1) {
                    int j = 0;
                    boolean isConsumerKeyHeaderAvailable = false;
                    for (String element : elements) {
                        if (!"".equals(element.trim())) {
                            if (APIConstants.CONSUMER_KEY_SEGMENT.equals(elements[j].trim())) {
                                isConsumerKeyHeaderAvailable = true;
                            } else if (isConsumerKeyHeaderAvailable) {
                                return removeLeadingAndTrailing(elements[j].trim());
                            }
                        }
                        j++;
                    }
                }
            }
        }
        return null;
    }
    private static String removeLeadingAndTrailing(String base) {
        String result = base;

        if (base.startsWith("\"") || base.endsWith("\"")) {
            result = base.replace("\"", "");
        }
        return result.trim();
    }
    
    /**
     * This method will return mounted path of the path if the path
     * is mounted. Else path will be returned.
     * 
     * @param registryContext
     *            Registry Context instance which holds path mappings
     * @param path
     *            default path of the registry
     * @return mounted path or path
     */
    public static String getMountedPath(RegistryContext registryContext, String path) {
        if (registryContext != null && path != null) {
            List<Mount> mounts = registryContext.getMounts();
            if (mounts != null) {
                for (Mount mount : mounts) {
                    if (path.equals(mount.getPath())) {
                        return mount.getTargetPath();
                    }
                }
            }
        }
        return path;
    }

    /**
     * Returns a map of gateway / store domains for the tenant
     *
     * @return a Map of domain names for tenant
     * @throws org.wso2.carbon.apimgt.api.APIManagementException if an error occurs when loading tiers from the registry
     */
    public static Map<String, String> getDomainMappings(String tenantDomain, String appType) throws APIManagementException {
        Map<String, String> domains = new HashMap<String, String>();
        String resourcePath;
        try {
            Registry registry = ServiceReferenceHolder.getInstance().getRegistryService().
                    getGovernanceSystemRegistry();
            resourcePath = APIConstants.API_DOMAIN_MAPPINGS.replace("<tenant-id>",tenantDomain);
            if (registry.resourceExists(resourcePath)) {
                Resource resource = registry.get(resourcePath);
                String content = new String((byte[]) resource.getContent());
                JSONParser parser = new JSONParser();
                JSONObject mappings = (JSONObject) parser.parse(content);
                if(mappings.get(appType) != null) {
                    mappings = (JSONObject) mappings.get(appType);
                    Iterator entries = mappings.entrySet().iterator();
                    while (entries.hasNext()) {
                        Entry thisEntry = (Entry) entries.next();
                        String key = (String) thisEntry.getKey();
                        String value = (String) thisEntry.getValue();
                        domains.put(key, value);
                    }
                }
            }
        } catch (RegistryException e) {
            String msg = "Error while retrieving gateway domain mappings from registry";
            log.error(msg, e);
            throw new APIManagementException(msg, e);
        } catch (ClassCastException e) {
            String msg = "Invalid JSON found in the gateway tenant domain mappings";
            log.error(msg, e);
            throw new APIManagementException(msg, e);
        } catch (ParseException e) {
            String msg = "Malformed JSON found in the gateway tenant domain mappings";
            log.error(msg, e);
            throw new APIManagementException(msg, e);
        }
        return domains;
    }

    /**
     * This method used to Downloaded Uploaded Documents from publisher
     *
     * @param userName     logged in username
     * @param resourceUrl  resource want to download
     * @param tenantDomain loggedUserTenantDomain
     * @return map that contains Data of the resource
     * @throws APIManagementException
     */

    public static Map<String, Object> getDocument(String userName, String resourceUrl,
                                                  String tenantDomain, int tenantId)
            throws APIManagementException {
        Map<String, Object> documentMap = new HashMap<String, Object>();

        InputStream inStream = null;
        String[] resourceSplitPath =
                resourceUrl.split(RegistryConstants.GOVERNANCE_REGISTRY_BASE_PATH);
        if (resourceSplitPath.length == 2) {
            resourceUrl = resourceSplitPath[1];
        } else {
            handleException("Invalid resource Path " + resourceUrl);
        }
        Resource apiDocResource;
        Registry registryType = null;
        try {
            userName = MultitenantUtils.getTenantAwareUsername(userName);
            registryType = ServiceReferenceHolder
                    .getInstance().
                            getRegistryService().getGovernanceUserRegistry(userName, tenantId);
            if (registryType.resourceExists(resourceUrl)) {
                apiDocResource = registryType.get(resourceUrl);
                inStream = apiDocResource.getContentStream();
                documentMap.put("Data", inStream);
                documentMap.put("contentType", apiDocResource.getMediaType());
                String[] content = apiDocResource.getPath().split("/");
                documentMap.put("name", content[content.length - 1]);
            }
        } catch (RegistryException e) {
            String msg = "Couldn't retrieve registry for User " + userName + " Tenant " + tenantDomain;
            log.error(msg, e);
            handleException(msg, e);
        }
        return documentMap;
    }
    /**
     * this method used to set environments values to api object.
     *
     * @param environments environments values in json format
     * @return set of environments that Published
     */
    public static Set<String> extractEnvironmentsForAPI(String environments) {
        Set<String> environmentStringSet = null;
        if (environments == null) {
            environmentStringSet = new HashSet<String>(
                    ServiceReferenceHolder.getInstance().getAPIManagerConfigurationService()
                                          .getAPIManagerConfiguration().getApiGatewayEnvironments().keySet());
        } else {
            //handle not to publish to any of the gateways
            if ("none".equals(environments)) {
                environmentStringSet = new HashSet<String>();
            }
            //handle to set published gateways nto api object
            else if (!"".equals(environments)) {
                String[] publishEnvironmentArray = environments.split(",");
                environmentStringSet = new HashSet<String>(Arrays.asList(publishEnvironmentArray));
                environmentStringSet.remove("none");
            }
            //handle to publish to any of the gateways when api creating stage
            else if ("".equals(environments)) {
                environmentStringSet = new HashSet<String>(
                        ServiceReferenceHolder.getInstance().getAPIManagerConfigurationService()
                                              .getAPIManagerConfiguration().getApiGatewayEnvironments().keySet());
            }
        }
        return environmentStringSet;
    }

    /**
     * This method used to set environment values to governance artifact of API .
     *
     * @param api      API object with the attributes value
     * @throws GovernanceException
     */
    public static String writeEnvironmentsToArtifact( API api){
        StringBuilder publishedEnvironments = new StringBuilder();
        Set<String> apiEnvironments = api.getEnvironments();
        if (apiEnvironments != null) {

            if (apiEnvironments != null) {
                for (String environmentName : apiEnvironments) {
                    publishedEnvironments.append(environmentName + ",");
                }
                if(apiEnvironments.isEmpty()) {
                    publishedEnvironments.append("none,");
                }
            }
            if (!publishedEnvironments.toString().isEmpty()) {
                publishedEnvironments.deleteCharAt(publishedEnvironments.length() - 1);
            }
        }
        return publishedEnvironments.toString();
    }
  /**
     * Given the apps and the application name to check for, it will check if the application already exists.
     * 
     * @param apps The collection of applications
     * @param name The application to be checked if exists
     * @return true - if an application of the name <name> already exists in the collection <apps>
     *         false-  if an application of the name <name>  does not already exists in the collection <apps> 
     */
    public static boolean doesApplicationExist(Application[] apps, String name){
    	boolean doesApplicationExist = false;
        if (apps != null) {
            for (Application app : apps) {
                if (app.getName().equals(name)) {
                	doesApplicationExist = true;
                }
            }
        }
        return doesApplicationExist;
    }

    /**
     * Read the group id extractor class reference from api-manager.xml.
     *
     * @return group id extractor class reference.
     */
    public static String getGroupingExtractorImplementation() {
        APIManagerConfiguration config = ServiceReferenceHolder.getInstance().getAPIManagerConfigurationService()
                .getAPIManagerConfiguration();

        String gropingExtractorClass = config.getFirstProperty(APIConstants.API_STORE_GROUP_EXTRACTOR_IMPLEMENTATION);
        return gropingExtractorClass;
	}
    /**
     * This method will update the permission cache of the tenant which is related to the given usename
     *
     * @param username User name to find the relevant tenant
     * @throws UserStoreException if the permission update failed
     */
    public static void updatePermissionCache(String username) throws UserStoreException {
        String tenantDomain = MultitenantUtils.getTenantDomain(username);
        int tenantId = ServiceReferenceHolder.getInstance().getRealmService().getTenantManager().getTenantId(tenantDomain);
        PermissionUpdateUtil.updatePermissionTree(tenantId);
    }

    /**
     * Check whether given application name is available under current subscriber or group
     *
     * @param subscriber      subscriber name
     * @param applicationName application name
     * @param groupId         group of the subscriber
     * @return true if application is available for the subscriber
     * @throws APIManagementException if failed to get applications for given subscriber
     */
    public static boolean isApplicationExist(String subscriber, String applicationName, String groupId)
            throws APIManagementException {
        return ApiMgtDAO.isApplicationExist(applicationName, subscriber, groupId);
    }

    public static String getHostAddress() {

        if (hostAddress != null) {
            return hostAddress;
        }
        hostAddress =   ServerConfiguration.getInstance().getFirstProperty(APIConstants.API_MANAGER_HOSTNAME);
        if(null == hostAddress){
            if (getLocalAddress() != null) {
                hostAddress = getLocalAddress().getHostName();
            }
            if (hostAddress == null) {
                hostAddress = APIConstants.API_MANAGER_HOSTNAME_UNKNOWN;
            }
            return hostAddress;
        }else {
            return hostAddress;
        }
    }

    private static InetAddress getLocalAddress(){
        Enumeration<NetworkInterface> ifaces = null;
        try {
            ifaces = NetworkInterface.getNetworkInterfaces();
        } catch (SocketException e) {
            log.error("Failed to get host address", e);
        }
        if (ifaces != null) {
            while (ifaces.hasMoreElements()) {
                NetworkInterface iface = ifaces.nextElement();
                Enumeration<InetAddress> addresses = iface.getInetAddresses();

                while (addresses.hasMoreElements()) {
                    InetAddress addr = addresses.nextElement();
                    if (addr instanceof Inet4Address && !addr.isLoopbackAddress()) {
                        return addr;
                    }
                }
            }
        }

        return null;
    }

	 public static boolean isStringArray(Object[] args) {
        int argsCount = args.length;
        for (int i = 0; i < argsCount; i++) {
            if (!(args[i] instanceof String)) {
                return false;
            }
        }
        return true;
    }

    public static String appendDomainWithUser(String username, String domain){
        if(username.contains(APIConstants.EMAIL_DOMAIN_SEPARATOR) || username.contains(APIConstants.EMAIL_DOMAIN_SEPARATOR_REPLACEMENT) || MultitenantConstants.SUPER_TENANT_NAME.equalsIgnoreCase(username)){
            return username;
        }
        return username + APIConstants.EMAIL_DOMAIN_SEPARATOR+domain;
    }

    /*
    Attach the lifecycle to a registry resource
    */
    public void associateLifeCycle(String resourcePath, Registry registry) throws RegistryException {

        GovernanceUtils.associateAspect(resourcePath, APIConstants.API_LIFE_CYCLE, registry);
    }

<<<<<<< HEAD
    public static String getSequencePath(APIIdentifier identifier, String pathFlow) {
        String artifactPath = APIConstants.API_ROOT_LOCATION + RegistryConstants.PATH_SEPARATOR +
                              identifier.getProviderName() + RegistryConstants.PATH_SEPARATOR +
                              identifier.getApiName() + RegistryConstants.PATH_SEPARATOR + identifier.getVersion();
        return artifactPath + RegistryConstants.PATH_SEPARATOR + pathFlow;
=======
    /**
     * Return a http client instance
     * @param port - server port
     * @param protocol- service endpoint protocol http/https
     * @return
     */
    public static HttpClient getHttpClient(int port, String protocol) {
        SchemeRegistry registry = new SchemeRegistry();
        X509HostnameVerifier hostnameVerifier = SSLSocketFactory.ALLOW_ALL_HOSTNAME_VERIFIER;
        SSLSocketFactory socketFactory = SSLSocketFactory.getSocketFactory();
        socketFactory.setHostnameVerifier(hostnameVerifier);
        if ("https".equals(protocol)) {
            if (port >= 0) {
                registry.register(new Scheme("https", port, socketFactory));
            } else {
                registry.register(new Scheme("https", 443, socketFactory));
            }
        } else if ("http".equals(protocol)) {
            if (port >= 0) {
                registry.register(new Scheme("http", port, PlainSocketFactory.getSocketFactory()));
            } else {
                registry.register(new Scheme("http", 80, PlainSocketFactory.getSocketFactory()));
            }
        }
        HttpParams params = new BasicHttpParams();
        ThreadSafeClientConnManager tcm = new ThreadSafeClientConnManager(registry);
        HttpClient client = new DefaultHttpClient(tcm, params);
        return client;
>>>>>>> 036df2ed
    }

}<|MERGE_RESOLUTION|>--- conflicted
+++ resolved
@@ -2178,13 +2178,8 @@
             throws APIManagementException {
         try {
         	String resourcePath = RegistryUtils.getAbsolutePath(RegistryContext.getBaseInstance(),
-<<<<<<< HEAD
                                                                 APIUtil.getMountedPath(RegistryContext.getBaseInstance(), RegistryConstants.GOVERNANCE_REGISTRY_BASE_PATH)
                                                                 + artifactPath);
-=======
-                    APIUtil.getMountedPath(RegistryContext.getBaseInstance(), RegistryConstants.GOVERNANCE_REGISTRY_BASE_PATH)
-                            + artifactPath);
->>>>>>> 036df2ed
 
         	String tenantDomain = MultitenantUtils.getTenantDomain(APIUtil.replaceEmailDomainBack(username));
         	if (!tenantDomain.equals(org.wso2.carbon.utils.multitenancy.
@@ -2362,14 +2357,8 @@
                     ServiceReferenceHolder.getInstance().getRealmService().getTenantUserRealm(tenantID).
                             getAuthorizationManager();
             String resourcePath = RegistryUtils.getAbsolutePath(RegistryContext.getBaseInstance(),
-<<<<<<< HEAD
                                                                 APIUtil.getMountedPath(RegistryContext.getBaseInstance(), RegistryConstants.GOVERNANCE_REGISTRY_BASE_PATH)
                                                                 + APIConstants.EXTERNAL_API_STORES_LOCATION);
-=======
-                    APIUtil.getMountedPath(RegistryContext.getBaseInstance(),
-                            RegistryConstants.GOVERNANCE_REGISTRY_BASE_PATH)
-                            + APIConstants.EXTERNAL_API_STORES_LOCATION);
->>>>>>> 036df2ed
             authManager.denyRole(APIConstants.EVERYONE_ROLE, resourcePath, ActionConstants.GET);
 
 		} catch (RegistryException e) {
@@ -4304,13 +4293,13 @@
         GovernanceUtils.associateAspect(resourcePath, APIConstants.API_LIFE_CYCLE, registry);
     }
 
-<<<<<<< HEAD
     public static String getSequencePath(APIIdentifier identifier, String pathFlow) {
         String artifactPath = APIConstants.API_ROOT_LOCATION + RegistryConstants.PATH_SEPARATOR +
                               identifier.getProviderName() + RegistryConstants.PATH_SEPARATOR +
                               identifier.getApiName() + RegistryConstants.PATH_SEPARATOR + identifier.getVersion();
         return artifactPath + RegistryConstants.PATH_SEPARATOR + pathFlow;
-=======
+    }
+
     /**
      * Return a http client instance
      * @param port - server port
@@ -4339,7 +4328,7 @@
         ThreadSafeClientConnManager tcm = new ThreadSafeClientConnManager(registry);
         HttpClient client = new DefaultHttpClient(tcm, params);
         return client;
->>>>>>> 036df2ed
+
     }
 
 }