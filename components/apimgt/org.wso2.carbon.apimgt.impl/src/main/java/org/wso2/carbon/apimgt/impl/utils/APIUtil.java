/*
*  Copyright (c) 2005-2011, WSO2 Inc. (http://www.wso2.org) All Rights Reserved.
*
*  WSO2 Inc. licenses this file to you under the Apache License,
*  Version 2.0 (the "License"); you may not use this file except
*  in compliance with the License.
*  You may obtain a copy of the License at
*
*    http://www.apache.org/licenses/LICENSE-2.0
*
* Unless required by applicable law or agreed to in writing,
* software distributed under the License is distributed on an
* "AS IS" BASIS, WITHOUT WARRANTIES OR CONDITIONS OF ANY
* KIND, either express or implied.  See the License for the
* specific language governing permissions and limitations
* under the License.
*/

package org.wso2.carbon.apimgt.impl.utils;

import com.google.gson.Gson;

import org.apache.commons.lang.ArrayUtils;
import org.apache.http.HttpHeaders;
import org.json.JSONException;
import org.json.simple.JSONArray;
import org.json.simple.JSONObject;
import org.apache.axiom.om.OMElement;
import org.apache.axiom.om.impl.builder.StAXOMBuilder;
import org.apache.axiom.om.util.AXIOMUtil;
import org.apache.axis2.Constants;
import org.apache.axis2.client.Options;
import org.apache.axis2.client.ServiceClient;
import org.apache.axis2.context.ConfigurationContext;
import org.apache.axis2.transport.http.HTTPConstants;
import org.apache.commons.codec.binary.Base64;
import org.apache.commons.io.IOUtils;
import org.apache.commons.lang.ArrayUtils;
import org.apache.commons.logging.Log;
import org.apache.commons.logging.LogFactory;
import org.apache.solr.common.SolrDocument;
import org.apache.solr.common.SolrDocumentList;
import org.apache.woden.WSDLException;
import org.apache.woden.WSDLFactory;
import org.apache.woden.WSDLReader;
import org.json.simple.JSONArray;
import org.json.simple.JSONObject;
import org.json.simple.parser.JSONParser;
import org.json.simple.parser.ParseException;
import org.w3c.dom.Document;
import org.wso2.carbon.CarbonConstants;
import org.wso2.carbon.apimgt.api.APIManagementException;
import org.wso2.carbon.apimgt.api.doc.model.APIDefinition;
import org.wso2.carbon.apimgt.api.doc.model.APIResource;
import org.wso2.carbon.apimgt.api.doc.model.Operation;
import org.wso2.carbon.apimgt.api.doc.model.Parameter;
import org.wso2.carbon.apimgt.api.model.*;
import org.wso2.carbon.apimgt.impl.APIConstants;
import org.wso2.carbon.apimgt.impl.APIManagerConfiguration;
import org.wso2.carbon.apimgt.impl.clients.ApplicationManagementServiceClient;
import org.wso2.carbon.apimgt.impl.clients.OAuthAdminClient;
import org.wso2.carbon.apimgt.impl.dao.ApiMgtDAO;
import org.wso2.carbon.apimgt.impl.dto.APIKeyValidationInfoDTO;
import org.wso2.carbon.apimgt.impl.dto.Environment;
import org.wso2.carbon.apimgt.impl.internal.APIManagerComponent;
import org.wso2.carbon.apimgt.impl.internal.ServiceReferenceHolder;
import org.wso2.carbon.apimgt.keymgt.client.SubscriberKeyMgtClient;
import org.wso2.carbon.base.MultitenantConstants;
import org.wso2.carbon.base.ServerConfiguration;
import org.wso2.carbon.context.CarbonContext;
import org.wso2.carbon.context.PrivilegedCarbonContext;
import org.wso2.carbon.core.commons.stub.loggeduserinfo.ExceptionException;
import org.wso2.carbon.core.commons.stub.loggeduserinfo.LoggedUserInfo;
import org.wso2.carbon.core.commons.stub.loggeduserinfo.LoggedUserInfoAdminStub;
import org.wso2.carbon.core.multitenancy.utils.TenantAxisUtils;
import org.wso2.carbon.core.util.CryptoException;
import org.wso2.carbon.core.util.CryptoUtil;
import org.wso2.carbon.governance.api.common.dataobjects.GovernanceArtifact;
import org.wso2.carbon.governance.api.endpoints.EndpointManager;
import org.wso2.carbon.governance.api.endpoints.dataobjects.Endpoint;
import org.wso2.carbon.governance.api.exception.GovernanceException;
import org.wso2.carbon.governance.api.generic.GenericArtifactManager;
import org.wso2.carbon.governance.api.generic.dataobjects.GenericArtifact;
import org.wso2.carbon.governance.api.util.GovernanceConstants;
import org.wso2.carbon.governance.api.util.GovernanceUtils;
import org.wso2.carbon.identity.oauth.config.OAuthServerConfiguration;
import org.wso2.carbon.registry.core.*;
import org.wso2.carbon.registry.core.Tag;
import org.wso2.carbon.registry.core.config.Mount;
import org.wso2.carbon.registry.core.config.RegistryContext;
import org.wso2.carbon.registry.core.exceptions.RegistryException;
import org.wso2.carbon.registry.core.jdbc.realm.RegistryAuthorizationManager;
import org.wso2.carbon.registry.core.pagination.PaginationContext;
import org.wso2.carbon.registry.core.service.RegistryService;
import org.wso2.carbon.registry.core.service.TenantRegistryLoader;
import org.wso2.carbon.registry.core.session.UserRegistry;
import org.wso2.carbon.registry.core.utils.RegistryUtils;
import org.wso2.carbon.registry.indexing.indexer.IndexerException;
import org.wso2.carbon.registry.indexing.solr.SolrClient;
import org.wso2.carbon.user.api.*;
import org.wso2.carbon.user.core.UserCoreConstants;
import org.wso2.carbon.user.core.UserRealm;
import org.wso2.carbon.user.core.service.RealmService;
import org.wso2.carbon.user.mgt.UserMgtConstants;
import org.wso2.carbon.utils.CarbonUtils;
import org.wso2.carbon.utils.ConfigurationContextService;
import org.wso2.carbon.utils.FileUtil;
import org.wso2.carbon.utils.multitenancy.MultitenantUtils;
import org.xml.sax.SAXException;

import javax.cache.Cache;
import javax.cache.CacheConfiguration;
import javax.cache.CacheManager;
import javax.cache.Caching;
import javax.xml.namespace.QName;
import javax.xml.parsers.DocumentBuilder;
import javax.xml.parsers.DocumentBuilderFactory;
import javax.xml.parsers.ParserConfigurationException;
import javax.xml.stream.XMLInputFactory;
import javax.xml.stream.XMLStreamException;
import javax.xml.stream.XMLStreamReader;

import java.io.*;
import java.math.BigDecimal;
import java.math.RoundingMode;
import java.net.MalformedURLException;
import java.net.URL;
import java.rmi.RemoteException;
import java.util.*;
import java.util.Map.Entry;
import java.util.concurrent.TimeUnit;
/**
 * This class contains the utility methods used by the implementations of APIManager, APIProvider
 * and APIConsumer interfaces.
 */
public final class APIUtil {

    private static final Log log = LogFactory.getLog(APIUtil.class);

    private static boolean isContextCacheInitialized = false;

    private static Set<Integer> registryInitializedTenants = new HashSet<Integer>();
    private static GenericArtifactManager genericArtifactManager;

    /**
     * This method used to get API from governance artifact
     *
     * @param artifact API artifact
     * @param registry Registry
     * @return API
     * @throws APIManagementException if failed to get API from artifact
     */
    public static API getAPI(GovernanceArtifact artifact, Registry registry)
            throws APIManagementException {

        API api;
        try {
            String providerName = artifact.getAttribute(APIConstants.API_OVERVIEW_PROVIDER);
            String apiName = artifact.getAttribute(APIConstants.API_OVERVIEW_NAME);
            String apiVersion = artifact.getAttribute(APIConstants.API_OVERVIEW_VERSION);
            APIIdentifier apiId=new APIIdentifier(providerName, apiName, apiVersion);
            api = new API(apiId);
            // set rating
            String artifactPath = GovernanceUtils.getArtifactPath(registry, artifact.getId());
           // BigDecimal bigDecimal = new BigDecimal(getAverageRating(apiId));
            //BigDecimal res = bigDecimal.setScale(1, RoundingMode.HALF_UP);
            api.setRating(getAverageRating(apiId));
            //set description
            api.setDescription(artifact.getAttribute(APIConstants.API_OVERVIEW_DESCRIPTION));
            //set last access time
            api.setLastUpdated(registry.get(artifactPath).getLastModified());
            // set url
            api.setUrl(artifact.getAttribute(APIConstants.API_OVERVIEW_ENDPOINT_URL));
            api.setSandboxUrl(artifact.getAttribute(APIConstants.API_OVERVIEW_SANDBOX_URL));
            api.setStatus(getApiStatus(artifact.getAttribute(APIConstants.API_OVERVIEW_STATUS)));
            api.setThumbnailUrl(artifact.getAttribute(APIConstants.API_OVERVIEW_THUMBNAIL_URL));
            api.setWsdlUrl(artifact.getAttribute(APIConstants.API_OVERVIEW_WSDL));
            api.setWadlUrl(artifact.getAttribute(APIConstants.API_OVERVIEW_WADL));
            api.setTechnicalOwner(artifact.getAttribute(APIConstants.API_OVERVIEW_TEC_OWNER));
            api.setTechnicalOwnerEmail(artifact.getAttribute(APIConstants.API_OVERVIEW_TEC_OWNER_EMAIL));
            api.setBusinessOwner(artifact.getAttribute(APIConstants.API_OVERVIEW_BUSS_OWNER));
            api.setBusinessOwnerEmail(artifact.getAttribute(APIConstants.API_OVERVIEW_BUSS_OWNER_EMAIL));
            api.setVisibility(artifact.getAttribute(APIConstants.API_OVERVIEW_VISIBILITY));
            api.setVisibleRoles(artifact.getAttribute(APIConstants.API_OVERVIEW_VISIBLE_ROLES));
            api.setVisibleTenants(artifact.getAttribute(APIConstants.API_OVERVIEW_VISIBLE_TENANTS));
            api.setEndpointSecured(Boolean.parseBoolean(artifact.getAttribute(APIConstants.API_OVERVIEW_ENDPOINT_SECURED)));
            api.setEndpointUTUsername(artifact.getAttribute(APIConstants.API_OVERVIEW_ENDPOINT_USERNAME));
            api.setEndpointUTPassword(artifact.getAttribute(APIConstants.API_OVERVIEW_ENDPOINT_PASSWORD));
            api.setTransports(artifact.getAttribute(APIConstants.API_OVERVIEW_TRANSPORTS));
            api.setInSequence(artifact.getAttribute(APIConstants.API_OVERVIEW_INSEQUENCE));
            api.setOutSequence(artifact.getAttribute(APIConstants.API_OVERVIEW_OUTSEQUENCE));
            api.setFaultSequence(artifact.getAttribute(APIConstants.API_OVERVIEW_FAULTSEQUENCE));
            api.setResponseCache(artifact.getAttribute(APIConstants.API_OVERVIEW_RESPONSE_CACHING));
            api.setImplementation(artifact.getAttribute(APIConstants.PROTOTYPE_OVERVIEW_IMPLEMENTATION));

            int cacheTimeout = APIConstants.API_RESPONSE_CACHE_TIMEOUT;
            try {
            	cacheTimeout = Integer.parseInt(artifact.getAttribute(APIConstants.API_OVERVIEW_CACHE_TIMEOUT));
            } catch(NumberFormatException e) {
            	//ignore
            }

            api.setCacheTimeout(cacheTimeout);

            api.setEndpointConfig(artifact.getAttribute(APIConstants.API_OVERVIEW_ENDPOINT_CONFIG));

            api.setRedirectURL(artifact.getAttribute(APIConstants.API_OVERVIEW_REDIRECT_URL));
            api.setApiOwner(artifact.getAttribute(APIConstants.API_OVERVIEW_OWNER));
            api.setAdvertiseOnly(Boolean.parseBoolean(artifact.getAttribute(APIConstants.API_OVERVIEW_ADVERTISE_ONLY)));

            api.setSubscriptionAvailability(artifact.getAttribute(APIConstants.API_OVERVIEW_SUBSCRIPTION_AVAILABILITY));
            api.setSubscriptionAvailableTenants(artifact.getAttribute(APIConstants.API_OVERVIEW_SUBSCRIPTION_AVAILABLE_TENANTS));

            api.setDestinationStatsEnabled(artifact.getAttribute(APIConstants.API_OVERVIEW_DESTINATION_BASED_STATS_ENABLED));

            String tenantDomainName = MultitenantUtils.getTenantDomain(replaceEmailDomainBack(providerName));
            int tenantId = ServiceReferenceHolder.getInstance().getRealmService().getTenantManager()
                    .getTenantId(tenantDomainName);

            Set<Tier> availableTier = new HashSet<Tier>();
            String tiers = artifact.getAttribute(APIConstants.API_OVERVIEW_TIER);
            Map<String, Tier> definedTiers = getTiers(tenantId);
            if (tiers != null && !"".equals(tiers)) {
                String[] tierNames = tiers.split("\\|\\|");
                for (String tierName : tierNames) {
                    Tier definedTier = definedTiers.get(tierName);
                    if (definedTier != null) {
                        availableTier.add(definedTier);
                    } else {
                        log.warn("Unknown tier: " + tierName + " found on API: " + apiName);
                    }
                }
            }
            api.addAvailableTiers(availableTier);
            api.setContext(artifact.getAttribute(APIConstants.API_OVERVIEW_CONTEXT));
            api.setLatest(Boolean.valueOf(artifact.getAttribute(APIConstants.API_OVERVIEW_IS_LATEST)));


            Set<URITemplate> uriTemplates = new LinkedHashSet<URITemplate>();
            List<String> uriTemplateNames = new ArrayList<String>();

            Set<Scope> scopes = ApiMgtDAO.getAPIScopes(api.getId());
            api.setScopes(scopes);

            HashMap<String,String> urlPatternsSet;
            urlPatternsSet = ApiMgtDAO.getURITemplatesPerAPIAsString(api.getId());

            HashMap<String,String> resourceScopes;
            resourceScopes = ApiMgtDAO.getResourceToScopeMapping(api.getId());

            Set<String> urlPatternsKeySet = urlPatternsSet.keySet();
            String resourceScopeKey;
            for (String urlPattern : urlPatternsKeySet) {
                    URITemplate uriTemplate = new URITemplate();
                    String [] urlPatternComponents=urlPattern.split("::");
                    String uTemplate = (urlPatternComponents.length>=1)?urlPatternComponents[0]:null;
                    String method = (urlPatternComponents.length>=2)?urlPatternComponents[1]:null;
                    String authType = (urlPatternComponents.length>=3)?urlPatternComponents[2]:null;
                    String throttlingTier = (urlPatternComponents.length>=4)?urlPatternComponents[3]:null;
                    String mediationScript = (urlPatternComponents.length>=5)?urlPatternComponents[4]:null;
                    uriTemplate.setHTTPVerb(method);
                    uriTemplate.setAuthType(authType);
                    uriTemplate.setThrottlingTier(throttlingTier);
                    uriTemplate.setHttpVerbs(method);
                    uriTemplate.setAuthTypes(authType);
                    uriTemplate.setUriTemplate(uTemplate);
                    uriTemplate.setResourceURI(api.getUrl());
                    uriTemplate.setResourceSandboxURI(api.getSandboxUrl());
                    uriTemplate.setThrottlingTiers(throttlingTier);
                    uriTemplate.setMediationScript(mediationScript);
                    resourceScopeKey = APIUtil.getResourceKey(api.getContext(),apiVersion,uTemplate,method);
                    uriTemplate.setScopes(findScopeByKey(scopes,resourceScopes.get(resourceScopeKey)));
                    //Checking for duplicate uri template names
                    if (uriTemplateNames.contains(uTemplate)) {
                        for (URITemplate tmp : uriTemplates) {
                            if (uTemplate.equals(tmp.getUriTemplate())) {
                                tmp.setHttpVerbs(method);
                                tmp.setAuthTypes(authType);
                                tmp.setThrottlingTiers(throttlingTier);
                                resourceScopeKey = APIUtil.getResourceKey(api.getContext(),apiVersion,uTemplate,method);
                                tmp.setScopes(findScopeByKey(scopes,resourceScopes.get(resourceScopeKey)));
                                break;
                            }
                        }
                    } else {
                        uriTemplates.add(uriTemplate);
                    }

                    uriTemplateNames.add(uTemplate);


                }

            api.setUriTemplates(uriTemplates);
            api.setAsDefaultVersion(Boolean.valueOf(artifact.getAttribute(APIConstants.API_OVERVIEW_IS_DEFAULT_VERSION)));
            Set<String> tags = new HashSet<String>();
            Tag[] tag = registry.getTags(artifactPath);
            for (Tag tag1 : tag) {
                tags.add(tag1.getTagName());
            }
            api.addTags(tags);
            api.setLastUpdated(registry.get(artifactPath).getLastModified());
            api.setImplementation(artifact.getAttribute(APIConstants.PROTOTYPE_OVERVIEW_IMPLEMENTATION));
            String environments = artifact.getAttribute(APIConstants.API_OVERVIEW_ENVIRONMENTS);
            api.setEnvironments(extractEnvironmentsForAPI(environments));

        } catch (GovernanceException e) {
            String msg = "Failed to get API for artifact ";
            throw new APIManagementException(msg, e);
        } catch (RegistryException e) {
            String msg = "Failed to get LastAccess time or Rating";
            throw new APIManagementException(msg, e);
        } catch (UserStoreException e){
            String msg = "Failed to get User Realm of API Provider";
            throw new APIManagementException(msg, e);
        }
        return api;
    }

    /**
     * This Method is different from getAPI method, as this one returns
     * URLTemplates without aggregating duplicates. This is to be used for building synapse config.
     * @param artifact
     * @param registry
     * @return
     * @throws APIManagementException
     */
    public static API getAPIForPublishing(GovernanceArtifact artifact, Registry registry)
            throws APIManagementException {

        API api;
        try {
            String providerName = artifact.getAttribute(APIConstants.API_OVERVIEW_PROVIDER);
            String apiName = artifact.getAttribute(APIConstants.API_OVERVIEW_NAME);
            String apiVersion = artifact.getAttribute(APIConstants.API_OVERVIEW_VERSION);
            APIIdentifier apiId=new APIIdentifier(providerName, apiName, apiVersion);
            api = new API(apiId);
            // set rating
            String artifactPath = GovernanceUtils.getArtifactPath(registry, artifact.getId());
            // BigDecimal bigDecimal = new BigDecimal(getAverageRating(apiId));
            //BigDecimal res = bigDecimal.setScale(1, RoundingMode.HALF_UP);
            api.setRating(getAverageRating(apiId));
            //set description
            api.setDescription(artifact.getAttribute(APIConstants.API_OVERVIEW_DESCRIPTION));
            //set last access time
            api.setLastUpdated(registry.get(artifactPath).getLastModified());
            // set url
            api.setUrl(artifact.getAttribute(APIConstants.API_OVERVIEW_ENDPOINT_URL));
            api.setSandboxUrl(artifact.getAttribute(APIConstants.API_OVERVIEW_SANDBOX_URL));
            api.setStatus(getApiStatus(artifact.getAttribute(APIConstants.API_OVERVIEW_STATUS)));
            api.setThumbnailUrl(artifact.getAttribute(APIConstants.API_OVERVIEW_THUMBNAIL_URL));
            api.setWsdlUrl(artifact.getAttribute(APIConstants.API_OVERVIEW_WSDL));
            api.setWadlUrl(artifact.getAttribute(APIConstants.API_OVERVIEW_WADL));
            api.setTechnicalOwner(artifact.getAttribute(APIConstants.API_OVERVIEW_TEC_OWNER));
            api.setTechnicalOwnerEmail(artifact.getAttribute(APIConstants.API_OVERVIEW_TEC_OWNER_EMAIL));
            api.setBusinessOwner(artifact.getAttribute(APIConstants.API_OVERVIEW_BUSS_OWNER));
            api.setBusinessOwnerEmail(artifact.getAttribute(APIConstants.API_OVERVIEW_BUSS_OWNER_EMAIL));
            api.setVisibility(artifact.getAttribute(APIConstants.API_OVERVIEW_VISIBILITY));
            api.setVisibleRoles(artifact.getAttribute(APIConstants.API_OVERVIEW_VISIBLE_ROLES));
            api.setVisibleTenants(artifact.getAttribute(APIConstants.API_OVERVIEW_VISIBLE_TENANTS));
            api.setEndpointSecured(Boolean.parseBoolean(artifact.getAttribute(APIConstants.API_OVERVIEW_ENDPOINT_SECURED)));
            api.setEndpointUTUsername(artifact.getAttribute(APIConstants.API_OVERVIEW_ENDPOINT_USERNAME));
            api.setEndpointUTPassword(artifact.getAttribute(APIConstants.API_OVERVIEW_ENDPOINT_PASSWORD));
            api.setTransports(artifact.getAttribute(APIConstants.API_OVERVIEW_TRANSPORTS));
            api.setInSequence(artifact.getAttribute(APIConstants.API_OVERVIEW_INSEQUENCE));
            api.setOutSequence(artifact.getAttribute(APIConstants.API_OVERVIEW_OUTSEQUENCE));
            api.setFaultSequence(artifact.getAttribute(APIConstants.API_OVERVIEW_FAULTSEQUENCE));
            api.setResponseCache(artifact.getAttribute(APIConstants.API_OVERVIEW_RESPONSE_CACHING));
            api.setImplementation(artifact.getAttribute(APIConstants.PROTOTYPE_OVERVIEW_IMPLEMENTATION));

            int cacheTimeout = APIConstants.API_RESPONSE_CACHE_TIMEOUT;
            try {
                cacheTimeout = Integer.parseInt(artifact.getAttribute(APIConstants.API_OVERVIEW_CACHE_TIMEOUT));
            } catch(NumberFormatException e) {
                //ignore
            }

            api.setCacheTimeout(cacheTimeout);

            api.setEndpointConfig(artifact.getAttribute(APIConstants.API_OVERVIEW_ENDPOINT_CONFIG));

            api.setRedirectURL(artifact.getAttribute(APIConstants.API_OVERVIEW_REDIRECT_URL));
            api.setApiOwner(artifact.getAttribute(APIConstants.API_OVERVIEW_OWNER));
            api.setAdvertiseOnly(Boolean.parseBoolean(artifact.getAttribute(APIConstants.API_OVERVIEW_ADVERTISE_ONLY)));

            api.setSubscriptionAvailability(artifact.getAttribute(APIConstants.API_OVERVIEW_SUBSCRIPTION_AVAILABILITY));
            api.setSubscriptionAvailableTenants(artifact.getAttribute(APIConstants.API_OVERVIEW_SUBSCRIPTION_AVAILABLE_TENANTS));

            api.setDestinationStatsEnabled(artifact.getAttribute(APIConstants.API_OVERVIEW_DESTINATION_BASED_STATS_ENABLED));

            String tenantDomainName = MultitenantUtils.getTenantDomain(replaceEmailDomainBack(providerName));
            int tenantId = ServiceReferenceHolder.getInstance().getRealmService().getTenantManager()
                    .getTenantId(tenantDomainName);

            Set<Tier> availableTier = new HashSet<Tier>();
            String tiers = artifact.getAttribute(APIConstants.API_OVERVIEW_TIER);
            Map<String, Tier> definedTiers = getTiers(tenantId);
            if (tiers != null && !"".equals(tiers)) {
                String[] tierNames = tiers.split("\\|\\|");
                for (String tierName : tierNames) {
                    Tier definedTier = definedTiers.get(tierName);
                    if (definedTier != null) {
                        availableTier.add(definedTier);
                    } else {
                        log.warn("Unknown tier: " + tierName + " found on API: " + apiName);
                    }
                }
            }
            api.addAvailableTiers(availableTier);
            // This contains the resolved context
            api.setContext(artifact.getAttribute(APIConstants.API_OVERVIEW_CONTEXT));
            // We set the context template here
            api.setContextTemplate(artifact.getAttribute(APIConstants.API_OVERVIEW_CONTEXT_TEMPLATE));
            api.setLatest(Boolean.valueOf(artifact.getAttribute(APIConstants.API_OVERVIEW_IS_LATEST)));


            Set<URITemplate> uriTemplates = new LinkedHashSet<URITemplate>();
            List<String> uriTemplateNames = new ArrayList<String>();

            Set<Scope> scopes = ApiMgtDAO.getAPIScopes(api.getId());
            api.setScopes(scopes);

            HashMap<String,String> urlPatternsSet;
            urlPatternsSet = ApiMgtDAO.getURITemplatesPerAPIAsString(api.getId());
            HashMap<String,String> resourceScopes;
            resourceScopes = ApiMgtDAO.getResourceToScopeMapping(api.getId());

            Set<String> urlPatternsKeySet = urlPatternsSet.keySet();
            String resourceScopeKey;
            for (String urlPattern : urlPatternsKeySet) {
                URITemplate uriTemplate = new URITemplate();
                String [] urlPatternComponents=urlPattern.split("::");
                String uTemplate = (urlPatternComponents.length>=1)?urlPatternComponents[0]:null;
                String method = (urlPatternComponents.length>=2)?urlPatternComponents[1]:null;
                String authType = (urlPatternComponents.length>=3)?urlPatternComponents[2]:null;
                String throttlingTier = (urlPatternComponents.length>=4)?urlPatternComponents[3]:null;
                String mediationScript = (urlPatternComponents.length>=5)?urlPatternComponents[4]:null;
                uriTemplate.setHTTPVerb(method);
                uriTemplate.setAuthType(authType);
                uriTemplate.setThrottlingTier(throttlingTier);
                uriTemplate.setHttpVerbs(method);
                uriTemplate.setAuthTypes(authType);
                uriTemplate.setUriTemplate(uTemplate);
                uriTemplate.setResourceURI(api.getUrl());
                uriTemplate.setResourceSandboxURI(api.getSandboxUrl());
                uriTemplate.setThrottlingTiers(throttlingTier);
                uriTemplate.setMediationScript(mediationScript);
                uriTemplate.setMediationScripts(method, mediationScript);
                resourceScopeKey = APIUtil.getResourceKey(api.getContext(), apiVersion, uTemplate, method);
                uriTemplate.setScopes(findScopeByKey(scopes, resourceScopes.get(resourceScopeKey)));
                //Checking for duplicate uri template names

                if (uriTemplateNames.contains(uTemplate)) {
                    for (URITemplate tmp : uriTemplates) {
                        if (uTemplate.equals(tmp.getUriTemplate())) {
                            tmp.setHttpVerbs(method);
                            tmp.setAuthTypes(authType);
                            tmp.setThrottlingTiers(throttlingTier);
                            tmp.setMediationScripts(method, mediationScript);
                            resourceScopeKey = APIUtil.getResourceKey(api.getContext(), apiVersion, uTemplate, method);
                            tmp.setScopes(findScopeByKey(scopes, resourceScopes.get(resourceScopeKey)));
                            break;
                        }
                    }
                } else {
                    uriTemplates.add(uriTemplate);
                }
                uriTemplateNames.add(uTemplate);
            }

            if (api.getImplementation().equalsIgnoreCase(APIConstants.IMPLEMENTATION_TYPE_INLINE)){
                for (URITemplate template : uriTemplates) {
                    template.setMediationScript(template.getAggregatedMediationScript());
                }
            }

            api.setUriTemplates(uriTemplates);
            api.setAsDefaultVersion(Boolean.valueOf(artifact.getAttribute(APIConstants.API_OVERVIEW_IS_DEFAULT_VERSION)));
            Set<String> tags = new HashSet<String>();
            Tag[] tag = registry.getTags(artifactPath);
            for (Tag tag1 : tag) {
                tags.add(tag1.getTagName());
            }
            api.addTags(tags);
            api.setLastUpdated(registry.get(artifactPath).getLastModified());
            api.setImplementation(artifact.getAttribute(APIConstants.PROTOTYPE_OVERVIEW_IMPLEMENTATION));
            String environments = artifact.getAttribute(APIConstants.API_OVERVIEW_ENVIRONMENTS);
            api.setEnvironments(extractEnvironmentsForAPI(environments));

        } catch (GovernanceException e) {
            String msg = "Failed to get API for artifact ";
            throw new APIManagementException(msg, e);
        } catch (RegistryException e) {
            String msg = "Failed to get LastAccess time or Rating";
            throw new APIManagementException(msg, e);
        } catch (UserStoreException e){
            String msg = "Failed to get User Realm of API Provider";
            throw new APIManagementException(msg, e);
        }
        return api;
    }



    public static API getAPI(GovernanceArtifact artifact)
            throws APIManagementException {

        API api;
        try {
            String providerName = artifact.getAttribute(APIConstants.API_OVERVIEW_PROVIDER);
            String apiName = artifact.getAttribute(APIConstants.API_OVERVIEW_NAME);
            String apiVersion = artifact.getAttribute(APIConstants.API_OVERVIEW_VERSION);
            api = new API(new APIIdentifier(providerName, apiName, apiVersion));
            api.setRating(getAverageRating(api.getId()));
            api.setThumbnailUrl(artifact.getAttribute(APIConstants.API_OVERVIEW_THUMBNAIL_URL));
            api.setStatus(getApiStatus(artifact.getAttribute(APIConstants.API_OVERVIEW_STATUS)));
            api.setContext(artifact.getAttribute(APIConstants.API_OVERVIEW_CONTEXT));
            api.setVisibility(artifact.getAttribute(APIConstants.API_OVERVIEW_VISIBILITY));
            api.setVisibleRoles(artifact.getAttribute(APIConstants.API_OVERVIEW_VISIBLE_ROLES));
            api.setVisibleTenants(artifact.getAttribute(APIConstants.API_OVERVIEW_VISIBLE_TENANTS));
            api.setTransports(artifact.getAttribute(APIConstants.API_OVERVIEW_TRANSPORTS));
            api.setInSequence(artifact.getAttribute(APIConstants.API_OVERVIEW_INSEQUENCE));
            api.setOutSequence(artifact.getAttribute(APIConstants.API_OVERVIEW_OUTSEQUENCE));
            api.setFaultSequence(artifact.getAttribute(APIConstants.API_OVERVIEW_FAULTSEQUENCE));
            api.setDescription(artifact.getAttribute(APIConstants.API_OVERVIEW_DESCRIPTION));
            api.setResponseCache(artifact.getAttribute(APIConstants.API_OVERVIEW_RESPONSE_CACHING));

            int cacheTimeout = APIConstants.API_RESPONSE_CACHE_TIMEOUT;
            try {
            	cacheTimeout = Integer.parseInt(artifact.getAttribute(APIConstants.API_OVERVIEW_CACHE_TIMEOUT));
            } catch(NumberFormatException e) {
            	//ignore
            }
            api.setCacheTimeout(cacheTimeout);

            api.setRedirectURL(artifact.getAttribute(APIConstants.API_OVERVIEW_REDIRECT_URL));
            api.setApiOwner(artifact.getAttribute(APIConstants.API_OVERVIEW_OWNER));
            api.setAdvertiseOnly(Boolean.parseBoolean(artifact.getAttribute(APIConstants.API_OVERVIEW_ADVERTISE_ONLY)));

            api.setEndpointConfig(artifact.getAttribute(APIConstants.API_OVERVIEW_ENDPOINT_CONFIG));

            api.setSubscriptionAvailability(artifact.getAttribute(APIConstants.API_OVERVIEW_SUBSCRIPTION_AVAILABILITY));
            api.setSubscriptionAvailableTenants(artifact.getAttribute(APIConstants.API_OVERVIEW_SUBSCRIPTION_AVAILABLE_TENANTS));

            api.setDestinationStatsEnabled(artifact.getAttribute(APIConstants.API_OVERVIEW_DESTINATION_BASED_STATS_ENABLED));
            api.setAsDefaultVersion(Boolean.valueOf(artifact.getAttribute(APIConstants.API_OVERVIEW_IS_DEFAULT_VERSION)));
            api.setImplementation(artifact.getAttribute(APIConstants.PROTOTYPE_OVERVIEW_IMPLEMENTATION));
            ArrayList<URITemplate> urlPatternsList;
            urlPatternsList = ApiMgtDAO.getAllURITemplates(api.getContext(), api.getId().getVersion());
            Set<URITemplate> uriTemplates = new HashSet<URITemplate>(urlPatternsList);

            for (URITemplate uriTemplate : uriTemplates) {
                uriTemplate.setResourceURI(api.getUrl());
                uriTemplate.setResourceSandboxURI(api.getSandboxUrl());

            }
            api.setUriTemplates(uriTemplates);
            String environments = artifact.getAttribute(APIConstants.API_OVERVIEW_ENVIRONMENTS);
            api.setEnvironments(extractEnvironmentsForAPI(environments));
        } catch (GovernanceException e) {
            String msg = "Failed to get API from artifact ";
            throw new APIManagementException(msg, e);
        }
        return api;
    }

    /**
     * This method used to get Provider from provider artifact
     *
     * @param artifact provider artifact
     * @return Provider
     * @throws APIManagementException if failed to get Provider from provider artifact.
     */
    public static Provider getProvider(GenericArtifact artifact) throws APIManagementException {
        Provider provider;
        try {
            provider =
                    new Provider(artifact.getAttribute(APIConstants.PROVIDER_OVERVIEW_NAME));
            provider.setDescription(artifact.getAttribute(APIConstants.PROVIDER_OVERVIEW_DESCRIPTION));
            provider.setEmail(artifact.getAttribute(APIConstants.PROVIDER_OVERVIEW_EMAIL));

        } catch (GovernanceException e) {
            String msg = "Failed to get provider ";
            log.error(msg, e);
            throw new APIManagementException(msg, e);
        }
        return provider;
    }

    /**
     * Returns a list of scopes when passed the Provider Name and Scope Key
     * @param scopeKey
     * @param provider
     * @return
     * @throws APIManagementException
     */
    public static Set<Scope> getScopeByScopeKey(String scopeKey, String provider) throws APIManagementException {
        Set<Scope> scopeList = null;
        String tenantDomainName = MultitenantUtils.getTenantDomain(replaceEmailDomainBack(provider));
        try {
            int tenantId = ServiceReferenceHolder.getInstance().getRealmService().getTenantManager()
                    .getTenantId(tenantDomainName);
            scopeList = ApiMgtDAO.getAPIScopesByScopeKey(scopeKey,tenantId);
        } catch (UserStoreException e) {
            handleException("Error while retrieving Scopes");
        }
        return scopeList;
    }

    /**
     * Create Governance artifact from given attributes
     *
     * @param artifact initial governance artifact
     * @param api      API object with the attributes value
     * @return GenericArtifact
     * @throws org.wso2.carbon.apimgt.api.APIManagementException
     *          if failed to create API
     */
    public static GenericArtifact createAPIArtifactContent(GenericArtifact artifact, API api)
            throws APIManagementException {
        try {
            String apiStatus = api.getStatus().getStatus();
            artifact.setAttribute(APIConstants.API_OVERVIEW_NAME, api.getId().getApiName());
            artifact.setAttribute(APIConstants.API_OVERVIEW_VERSION, api.getId().getVersion());

            artifact.setAttribute(APIConstants.API_OVERVIEW_IS_DEFAULT_VERSION, String.valueOf(api.isDefaultVersion()));

            artifact.setAttribute(APIConstants.API_OVERVIEW_CONTEXT, api.getContext());
            artifact.setAttribute(APIConstants.API_OVERVIEW_PROVIDER, api.getId().getProviderName());
            artifact.setAttribute(APIConstants.API_OVERVIEW_DESCRIPTION, api.getDescription());
            artifact.setAttribute(APIConstants.API_OVERVIEW_ENDPOINT_URL, api.getUrl());
            artifact.setAttribute(APIConstants.API_OVERVIEW_SANDBOX_URL, api.getSandboxUrl());
            artifact.setAttribute(APIConstants.API_OVERVIEW_WSDL, api.getWsdlUrl());
            artifact.setAttribute(APIConstants.API_OVERVIEW_WADL, api.getWadlUrl());
            artifact.setAttribute(APIConstants.API_OVERVIEW_THUMBNAIL_URL, api.getThumbnailUrl());
            artifact.setAttribute(APIConstants.API_OVERVIEW_STATUS, apiStatus);
            artifact.setAttribute(APIConstants.API_OVERVIEW_TEC_OWNER, api.getTechnicalOwner());
            artifact.setAttribute(APIConstants.API_OVERVIEW_TEC_OWNER_EMAIL, api.getTechnicalOwnerEmail());
            artifact.setAttribute(APIConstants.API_OVERVIEW_BUSS_OWNER, api.getBusinessOwner());
            artifact.setAttribute(APIConstants.API_OVERVIEW_BUSS_OWNER_EMAIL, api.getBusinessOwnerEmail());
            artifact.setAttribute(APIConstants.API_OVERVIEW_VISIBILITY, api.getVisibility());
            artifact.setAttribute(APIConstants.API_OVERVIEW_VISIBLE_ROLES, api.getVisibleRoles());
            artifact.setAttribute(APIConstants.API_OVERVIEW_VISIBLE_TENANTS, api.getVisibleTenants());
            artifact.setAttribute(APIConstants.API_OVERVIEW_ENDPOINT_SECURED,Boolean.toString(api.isEndpointSecured()));
            artifact.setAttribute(APIConstants.API_OVERVIEW_ENDPOINT_USERNAME, api.getEndpointUTUsername());
            artifact.setAttribute(APIConstants.API_OVERVIEW_ENDPOINT_PASSWORD, api.getEndpointUTPassword());
            artifact.setAttribute(APIConstants.API_OVERVIEW_TRANSPORTS, api.getTransports());
            artifact.setAttribute(APIConstants.API_OVERVIEW_INSEQUENCE, api.getInSequence());
            artifact.setAttribute(APIConstants.API_OVERVIEW_OUTSEQUENCE, api.getOutSequence());
            artifact.setAttribute(APIConstants.API_OVERVIEW_FAULTSEQUENCE, api.getFaultSequence());
            artifact.setAttribute(APIConstants.API_OVERVIEW_RESPONSE_CACHING, api.getResponseCache());
            artifact.setAttribute(APIConstants.API_OVERVIEW_CACHE_TIMEOUT, Integer.toString(api.getCacheTimeout()));

            artifact.setAttribute(APIConstants.API_OVERVIEW_REDIRECT_URL, api.getRedirectURL());
            artifact.setAttribute(APIConstants.API_OVERVIEW_OWNER, api.getApiOwner());
            artifact.setAttribute(APIConstants.API_OVERVIEW_ADVERTISE_ONLY, Boolean.toString(api.isAdvertiseOnly()));

            artifact.setAttribute(APIConstants.API_OVERVIEW_ENDPOINT_CONFIG, api.getEndpointConfig());

            artifact.setAttribute(APIConstants.API_OVERVIEW_SUBSCRIPTION_AVAILABILITY, api.getSubscriptionAvailability());
            artifact.setAttribute(APIConstants.API_OVERVIEW_SUBSCRIPTION_AVAILABLE_TENANTS, api.getSubscriptionAvailableTenants());

            artifact.setAttribute(APIConstants.API_OVERVIEW_DESTINATION_BASED_STATS_ENABLED, api.getDestinationStatsEnabled());

			artifact.setAttribute(APIConstants.PROTOTYPE_OVERVIEW_IMPLEMENTATION, api.getImplementation());

            // This is to support the pluggable version strategy.
            artifact.setAttribute(APIConstants.API_OVERVIEW_CONTEXT_TEMPLATE, api.getContextTemplate());
            artifact.setAttribute(APIConstants.API_OVERVIEW_VERSION_TYPE, "context"); // TODO: check whether this is
            // correct

            String tiers = "";
            for (Tier tier : api.getAvailableTiers()) {
                tiers += tier.getName() + "||";
            }
            if (!"".equals(tiers)) {
                tiers = tiers.substring(0, tiers.length() - 2);
                artifact.setAttribute(APIConstants.API_OVERVIEW_TIER, tiers);
            }
            if (APIConstants.PUBLISHED.equals(apiStatus)) {
                artifact.setAttribute(APIConstants.API_OVERVIEW_IS_LATEST, "true");
            }
            String[] keys = artifact.getAttributeKeys();
            for (String key : keys) {
                if (key.contains("URITemplate")) {
                    artifact.removeAttribute(key);
                }
            }

            Set<URITemplate> uriTemplateSet = api.getUriTemplates();
            int i = 0;
            for (URITemplate uriTemplate : uriTemplateSet) {
                artifact.addAttribute(APIConstants.API_URI_PATTERN + i,
                        uriTemplate.getUriTemplate());
                artifact.addAttribute(APIConstants.API_URI_HTTP_METHOD + i,
                        uriTemplate.getHTTPVerb());
                artifact.addAttribute(APIConstants.API_URI_AUTH_TYPE + i,
                        uriTemplate.getAuthType());
//                artifact.addAttribute(APIConstants.API_URI_MEDIATION_SCRIPT + i,
//                        uriTemplate.getMediationScript());
                i++;

            }
            artifact.setAttribute(APIConstants.API_OVERVIEW_ENVIRONMENTS, writeEnvironmentsToArtifact(api));

        } catch (GovernanceException e) {
            String msg = "Failed to create API for : " + api.getId().getApiName();
            log.error(msg, e);
            throw new APIManagementException(msg, e);
        }
        return artifact;
    }

    /**
     * Create the Documentation from artifact
     *
     * @param artifact Documentation artifact
     * @return Documentation
     * @throws APIManagementException if failed to create Documentation from artifact
     */
    public static Documentation getDocumentation(GenericArtifact artifact)
            throws APIManagementException {

        Documentation documentation;

        try {
            DocumentationType type;
            String docType = artifact.getAttribute(APIConstants.DOC_TYPE);

            if (docType.equalsIgnoreCase(DocumentationType.HOWTO.getType())) {
                type = DocumentationType.HOWTO;
            } else if (docType.equalsIgnoreCase(DocumentationType.PUBLIC_FORUM.getType())) {
                type = DocumentationType.PUBLIC_FORUM;
            } else if (docType.equalsIgnoreCase(DocumentationType.SUPPORT_FORUM.getType())) {
                type = DocumentationType.SUPPORT_FORUM;
            } else if (docType.equalsIgnoreCase(DocumentationType.API_MESSAGE_FORMAT.getType())) {
                type = DocumentationType.API_MESSAGE_FORMAT;
            } else if (docType.equalsIgnoreCase(DocumentationType.SAMPLES.getType())) {
                type = DocumentationType.SAMPLES;
            } else {
                type = DocumentationType.OTHER;
            }
            documentation = new Documentation(type, artifact.getAttribute(APIConstants.DOC_NAME));
            documentation.setSummary(artifact.getAttribute(APIConstants.DOC_SUMMARY));
            String visibilityAttr = artifact.getAttribute(APIConstants.DOC_VISIBILITY);
            Documentation.DocumentVisibility documentVisibility = Documentation.DocumentVisibility.API_LEVEL;
            if(visibilityAttr!=null){
            if (visibilityAttr.equals(Documentation.DocumentVisibility.API_LEVEL.name())) {
                documentVisibility= Documentation.DocumentVisibility.API_LEVEL;
            } else if (visibilityAttr.equals(Documentation.DocumentVisibility.PRIVATE.name())) {
                documentVisibility = Documentation.DocumentVisibility.PRIVATE;
            }else if (visibilityAttr.equals(Documentation.DocumentVisibility.OWNER_ONLY.name())) {
                documentVisibility = Documentation.DocumentVisibility.OWNER_ONLY;
            }
            }
            documentation.setVisibility(documentVisibility);

            Documentation.DocumentSourceType docSourceType = Documentation.DocumentSourceType.INLINE;
            String artifactAttribute = artifact.getAttribute(APIConstants.DOC_SOURCE_TYPE);

            if (artifactAttribute.equals(Documentation.DocumentSourceType.URL.name())) {
                docSourceType = Documentation.DocumentSourceType.URL;
            } else if (artifactAttribute.equals(Documentation.DocumentSourceType.FILE.name())) {
                docSourceType = Documentation.DocumentSourceType.FILE;
            }

            documentation.setSourceType(docSourceType);
            if (artifact.getAttribute(APIConstants.DOC_SOURCE_TYPE).equals("URL")) {
                documentation.setSourceUrl(artifact.getAttribute(APIConstants.DOC_SOURCE_URL));
            }

            if (docSourceType == Documentation.DocumentSourceType.FILE) {
                documentation.setFilePath(prependWebContextRoot(artifact.getAttribute(APIConstants.DOC_FILE_PATH)));
            }

            if(documentation.getType() == DocumentationType.OTHER){
                documentation.setOtherTypeName(artifact.getAttribute(APIConstants.DOC_OTHER_TYPE_NAME));
            }

        } catch (GovernanceException e) {
            throw new APIManagementException("Failed to get documentation from artifact", e);
        }
        return documentation;
    }

    /**
     * Create the Documentation from artifact
     *
     * @param artifact Documentation artifact
     * @return Documentation
     * @throws APIManagementException if failed to create Documentation from artifact
     */
    public static Documentation getDocumentation(GenericArtifact artifact,String docCreatorName)
            throws APIManagementException {

        Documentation documentation;

        try {
            DocumentationType type;
            String docType = artifact.getAttribute(APIConstants.DOC_TYPE);

            if (docType.equalsIgnoreCase(DocumentationType.HOWTO.getType())) {
                type = DocumentationType.HOWTO;
            } else if (docType.equalsIgnoreCase(DocumentationType.PUBLIC_FORUM.getType())) {
                type = DocumentationType.PUBLIC_FORUM;
            } else if (docType.equalsIgnoreCase(DocumentationType.SUPPORT_FORUM.getType())) {
                type = DocumentationType.SUPPORT_FORUM;
            } else if (docType.equalsIgnoreCase(DocumentationType.API_MESSAGE_FORMAT.getType())) {
                type = DocumentationType.API_MESSAGE_FORMAT;
            } else if (docType.equalsIgnoreCase(DocumentationType.SAMPLES.getType())) {
                type = DocumentationType.SAMPLES;
            } else {
                type = DocumentationType.OTHER;
            }
            documentation = new Documentation(type, artifact.getAttribute(APIConstants.DOC_NAME));
            documentation.setSummary(artifact.getAttribute(APIConstants.DOC_SUMMARY));

            Documentation.DocumentSourceType docSourceType = Documentation.DocumentSourceType.INLINE;
            String artifactAttribute = artifact.getAttribute(APIConstants.DOC_SOURCE_TYPE);

            if (artifactAttribute.equals(Documentation.DocumentSourceType.URL.name())) {
                docSourceType = Documentation.DocumentSourceType.URL;
            } else if (artifactAttribute.equals(Documentation.DocumentSourceType.FILE.name())) {
                docSourceType = Documentation.DocumentSourceType.FILE;
            }

            documentation.setSourceType(docSourceType);
            if (artifact.getAttribute(APIConstants.DOC_SOURCE_TYPE).equals("URL")) {
                documentation.setSourceUrl(artifact.getAttribute(APIConstants.DOC_SOURCE_URL));
            }

            if (docSourceType == Documentation.DocumentSourceType.FILE) {
                String filePath=prependTenantPrefix(artifact.getAttribute(APIConstants.DOC_FILE_PATH),docCreatorName);
                documentation.setFilePath(prependWebContextRoot(filePath));
            }

            if(documentation.getType() == DocumentationType.OTHER){
                documentation.setOtherTypeName(artifact.getAttribute(APIConstants.DOC_OTHER_TYPE_NAME));
            }

        } catch (GovernanceException e) {
            throw new APIManagementException("Failed to get documentation from artifact", e);
        }
        return documentation;
    }

    public static APIStatus getApiStatus(String status) throws APIManagementException {
        APIStatus apiStatus = null;
        for (APIStatus aStatus : APIStatus.values()) {
            if (aStatus.getStatus().equals(status)) {
                apiStatus = aStatus;
            }
        }
        return apiStatus;

    }

    /**
     * Prepends the Tenant Prefix to a registry path. ex: /t/test1.com
     * @param postfixUrl path to be prepended.
     * @return Path prepended with he Tenant domain prefix.
     */
    public static String prependTenantPrefix(String postfixUrl, String username) {
    	String tenantDomain = MultitenantUtils.getTenantDomain(replaceEmailDomainBack(username));
    	if (!(tenantDomain.equals(MultitenantConstants.SUPER_TENANT_DOMAIN_NAME))) {
    		String tenantPrefix = "/t/";
            if (tenantDomain != null) {

                postfixUrl = tenantPrefix + tenantDomain + postfixUrl;
            }
        }

        return postfixUrl;
    }

    /**
     * Prepends the webcontextroot to a registry path.
     * @param postfixUrl path to be prepended.
     * @return Path prepended with he WebContext root.
     */
    public static String prependWebContextRoot(String postfixUrl) {
        String webContext = CarbonUtils.getServerConfiguration().getFirstProperty("WebContextRoot");
        if (webContext != null && !webContext.equals("/")) {

            postfixUrl = webContext + postfixUrl;
        }
        return postfixUrl;
    }

    /**
     * Utility method for creating storage path for an icon.
     *
     * @param identifier APIIdentifier
     * @return Icon storage path.
     */
    public static String getIconPath(APIIdentifier identifier) {
        String artifactPath = APIConstants.API_IMAGE_LOCATION + RegistryConstants.PATH_SEPARATOR +
                identifier.getProviderName() + RegistryConstants.PATH_SEPARATOR +
                identifier.getApiName() + RegistryConstants.PATH_SEPARATOR + identifier.getVersion();
        return artifactPath + RegistryConstants.PATH_SEPARATOR + APIConstants.API_ICON_IMAGE;
    }

    /**
     * Utility method to generate the path for a file.
     *
     * @param identifier APIIdentifier
     * @return Generated path.
     * @fileName File name.
     */
    public static String getDocumentationFilePath(APIIdentifier identifier, String fileName) {
        String contentPath = APIUtil.getAPIDocPath(identifier) + APIConstants.DOCUMENT_FILE_DIR +
                RegistryConstants.PATH_SEPARATOR + fileName;
        return contentPath;
    }

    public static String getAPIDefinitionFilePath(String apiName, String apiVersion,String apiProvider) {
    	String resourcePath = APIConstants.API_DOC_LOCATION + RegistryConstants.PATH_SEPARATOR +
		apiName +"-"  + apiVersion +"-"+apiProvider + RegistryConstants.PATH_SEPARATOR + APIConstants.API_DOC_RESOURCE_NAME;

    	return resourcePath;
    }

    public static String getSwagger12DefinitionFilePath(String apiName, String apiVersion, String apiProvider) {
    	String resourcePath = APIConstants.API_DOC_LOCATION + RegistryConstants.PATH_SEPARATOR +
    			apiName +"-"  + apiVersion + "-" + apiProvider + RegistryConstants.PATH_SEPARATOR + APIConstants.API_DOC_1_2_LOCATION;

    	return resourcePath;
    }

    /**
     * Utility method to get api path from APIIdentifier
     *
     * @param identifier APIIdentifier
     * @return API path
     */
    public static String getAPIPath(APIIdentifier identifier) {
        return APIConstants.API_ROOT_LOCATION + RegistryConstants.PATH_SEPARATOR +
                identifier.getProviderName() + RegistryConstants.PATH_SEPARATOR +
                identifier.getApiName() + RegistryConstants.PATH_SEPARATOR +
                identifier.getVersion() + APIConstants.API_RESOURCE_NAME;
    }

    /**
     * Utility method to get API provider path
     *
     * @param identifier APIIdentifier
     * @return API provider path
     */
    public static String getAPIProviderPath(APIIdentifier identifier) {
        return APIConstants.API_LOCATION + RegistryConstants.PATH_SEPARATOR
                + identifier.getProviderName();
    }

    /**
     * Utility method to get documentation path
     *
     * @param apiId APIIdentifier
     * @return Doc path
     */
    public static String getAPIDocPath(APIIdentifier apiId) {
        return APIConstants.API_LOCATION + RegistryConstants.PATH_SEPARATOR +
                apiId.getProviderName() + RegistryConstants.PATH_SEPARATOR +
                apiId.getApiName() + RegistryConstants.PATH_SEPARATOR +
                apiId.getVersion() + RegistryConstants.PATH_SEPARATOR +
                APIConstants.DOC_DIR + RegistryConstants.PATH_SEPARATOR;
    }

    /**
     * Utility method to get documentation content file path
     *
     * @param apiId APIIdentifier
     * @param documentationName String
     * @return Doc content path
     */
    public static String getAPIDocContentPath(APIIdentifier apiId, String documentationName) {
        return getAPIDocPath(apiId) + APIConstants.INLINE_DOCUMENT_CONTENT_DIR +
        		RegistryConstants.PATH_SEPARATOR + documentationName;
    }

    /**
     * This utility method used to create documentation artifact content
     *
     * @param artifact      GovernanceArtifact
     * @param apiId         APIIdentifier
     * @param documentation Documentation
     * @return GenericArtifact
     * @throws APIManagementException if failed to get GovernanceArtifact from Documentation
     */
    public static GenericArtifact createDocArtifactContent(GenericArtifact artifact,
                                                           APIIdentifier apiId,
                                                           Documentation documentation)
            throws APIManagementException {
        try {
            artifact.setAttribute(APIConstants.DOC_NAME, documentation.getName());
            artifact.setAttribute(APIConstants.DOC_SUMMARY, documentation.getSummary());
            artifact.setAttribute(APIConstants.DOC_TYPE, documentation.getType().getType());
            artifact.setAttribute(APIConstants.DOC_VISIBILITY, documentation.getVisibility().name());

            Documentation.DocumentSourceType sourceType = documentation.getSourceType();

            switch (sourceType) {
                case INLINE:
                    sourceType = Documentation.DocumentSourceType.INLINE;
                    break;
                case URL:
                    sourceType = Documentation.DocumentSourceType.URL;
                    break;
                case FILE: {
                    sourceType = Documentation.DocumentSourceType.FILE;
                    setFilePermission(documentation.getFilePath());
                }
                break;
            }
            artifact.setAttribute(APIConstants.DOC_SOURCE_TYPE, sourceType.name());
            artifact.setAttribute(APIConstants.DOC_SOURCE_URL, documentation.getSourceUrl());
            artifact.setAttribute(APIConstants.DOC_FILE_PATH, documentation.getFilePath());
            artifact.setAttribute(APIConstants.DOC_OTHER_TYPE_NAME,documentation.getOtherTypeName());
            String basePath = apiId.getProviderName() + RegistryConstants.PATH_SEPARATOR +
                    apiId.getApiName() + RegistryConstants.PATH_SEPARATOR +
                    apiId.getVersion();
            artifact.setAttribute(APIConstants.DOC_API_BASE_PATH, basePath);
        } catch (GovernanceException e) {
            String msg = "Filed to create doc artifact content from :" + documentation.getName();
            log.error(msg, e);
            throw new APIManagementException(msg, e);
        }
        return artifact;
    }

    /**
     * this method used to initialized the ArtifactManager
     *
     * @param registry Registry
     * @param key      , key name of the key
     * @return GenericArtifactManager
     * @throws APIManagementException if failed to initialized GenericArtifactManager
     */
    public static GenericArtifactManager getArtifactManager(Registry registry, String key)
            throws APIManagementException {
        GenericArtifactManager artifactManager = null;

        try {
            GovernanceUtils.loadGovernanceArtifacts((UserRegistry) registry);
            if(GovernanceUtils.findGovernanceArtifactConfiguration(key, registry)!=null){
            artifactManager = new GenericArtifactManager(registry, key);
            }
        } catch (RegistryException e) {
            String msg = "Failed to initialize GenericArtifactManager";
            log.error(msg, e);
            throw new APIManagementException(msg, e);
        }
        return artifactManager;
    }

    private static void handleException(String msg) throws APIManagementException {
        log.error(msg);
        throw new APIManagementException(msg);
    }

    public static void handleException(String msg, Throwable t) throws APIManagementException {
        log.error(msg, t);
        throw new APIManagementException(msg, t);
    }

    public static SubscriberKeyMgtClient getKeyManagementClient() throws APIManagementException {
        APIManagerConfiguration config = ServiceReferenceHolder.getInstance().
                getAPIManagerConfigurationService().getAPIManagerConfiguration();
        String url = config.getFirstProperty(APIConstants.API_KEY_MANAGER_URL);
        if (url == null) {
            handleException("API key manager URL unspecified");
        }

        String username = config.getFirstProperty(APIConstants.API_KEY_MANAGER_USERNAME);
        String password = config.getFirstProperty(APIConstants.API_KEY_MANAGER_PASSWORD);
        if (username == null || password == null) {
            handleException("Authentication credentials for API key manager unspecified");
        }

        try {
            return new SubscriberKeyMgtClient(url, username, password);
        } catch (Exception e) {
            handleException("Error while initializing the subscriber key management client", e);
            return null;
        }
    }

    public static OAuthAdminClient getOauthAdminClient() throws APIManagementException {

        try {
            return new OAuthAdminClient();
        } catch (Exception e) {
            handleException("Error while initializing the OAuth admin client", e);
            return null;
        }
    }


    public static ApplicationManagementServiceClient getApplicationManagementServiceClient() throws APIManagementException {
        APIManagerConfiguration config = ServiceReferenceHolder.getInstance().
                getAPIManagerConfigurationService().getAPIManagerConfiguration();
        try {
            return new ApplicationManagementServiceClient();
        } catch (Exception e) {
            handleException("Error while initializing the Application Management Service client", e);
            return null;
        }
    }


    /**
     * Crate an WSDL from given wsdl url. Reset the endpoint details to gateway node
     **
     * @param registry - Governance Registry space to save the WSDL
     * @param api -API instance
     * @return Path of the created resource
     * @throws APIManagementException If an error occurs while adding the WSDL
     */

    public static String createWSDL(Registry registry, API api) throws RegistryException, APIManagementException {

    	try {
    		String wsdlResourcePath = APIConstants.API_WSDL_RESOURCE_LOCATION + api.getId().getProviderName() +
                    "--" + api.getId().getApiName() + api.getId().getVersion()+".wsdl";
			String absoluteWSDLResourcePath = RegistryUtils.getAbsolutePath(
                    RegistryContext.getBaseInstance(), APIUtil.getMountedPath(RegistryContext.getBaseInstance(), RegistryConstants.GOVERNANCE_REGISTRY_BASE_PATH)) +
                    wsdlResourcePath;

			APIMWSDLReader wsdlreader = new APIMWSDLReader(api.getWsdlUrl());
            OMElement wsdlContentEle = null;
            String wsdRegistryPath = null;

            String tenantDomain = PrivilegedCarbonContext.getThreadLocalCarbonContext().getTenantDomain();
            if(tenantDomain.equalsIgnoreCase(org.wso2.carbon.utils.multitenancy.MultitenantConstants.SUPER_TENANT_DOMAIN_NAME)){
                wsdRegistryPath = RegistryConstants.PATH_SEPARATOR + "registry"
                        + RegistryConstants.PATH_SEPARATOR + "resource"
                        + absoluteWSDLResourcePath;
            }
            else{
                wsdRegistryPath = "/t/"+tenantDomain+ RegistryConstants.PATH_SEPARATOR + "registry"
                        + RegistryConstants.PATH_SEPARATOR + "resource"
                        + absoluteWSDLResourcePath;
            }

            Resource wsdlResource = registry.newResource();
            if(!api.getWsdlUrl().matches(wsdRegistryPath)) {
                if (isWSDL2Document(api.getWsdlUrl())) {
                    wsdlContentEle = wsdlreader.readAndCleanWsdl2(api);
                    wsdlResource.setContent(wsdlContentEle.toString());
                } else {
                    wsdlContentEle = wsdlreader.readAndCleanWsdl(api);
                    wsdlResource.setContent(wsdlContentEle.toString());
                }

                registry.put(wsdlResourcePath, wsdlResource);
                //set the anonymous role for wsld resource to avoid basicauth security.
                setResourcePermissions(api.getId().getProviderName(), null, null, wsdlResourcePath);
            }

			//set the wsdl resource permlink as the wsdlURL.
			api.setWsdlUrl(getRegistryResourceHTTPPermlink(absoluteWSDLResourcePath));

            return wsdlResourcePath;

        } catch (RegistryException e) {
            String msg = "Failed to add WSDL " + api.getWsdlUrl() + " to the registry";
            log.error(msg, e);
            throw new RegistryException(msg, e);
        } catch (APIManagementException e) {
	        String msg = "Failed to process the WSDL : " + api.getWsdlUrl() ;
            log.error(msg, e);
            throw new APIManagementException(msg, e);
        }
    }

    /**
     * Given a URL, this method checks if the underlying document is a WSDL2
     * @param url
     * @return
     * @throws Exception
     */
    private static boolean isWSDL2Document(String url) throws APIManagementException{
        URL wsdl = null;
        boolean isWsdl2 = false;
        try {
            wsdl = new URL(url);
        } catch (MalformedURLException e) {
            throw new APIManagementException("Malformed URL encountered", e);
        }
        BufferedReader in = null;
        try {
            in = new BufferedReader(new InputStreamReader(wsdl.openStream()));

        String inputLine;
        StringBuilder urlContent = new StringBuilder();
        while ((inputLine = in.readLine()) != null) {
            String wsdl2NameSpace = "http://www.w3.org/ns/wsdl";
            urlContent.append(inputLine);
            isWsdl2 = urlContent.indexOf(wsdl2NameSpace) > 0;
        }
        in.close();
        if (isWsdl2) {
            WSDLReader wsdlReader20 = null;
            try {
                wsdlReader20 = WSDLFactory.newInstance().newWSDLReader();
                wsdlReader20.readWSDL(url);
            } catch (WSDLException e) {
                throw new APIManagementException("Error while reading WSDL Document from " + url, e);
            }
        }
        } catch (IOException e) {
            throw new APIManagementException("Error Reading Input from Stream from " + url, e);
        }
        return isWsdl2;
    }

    /**
     * Read the GateWay Endpoint from the APIConfiguration. If multiple Gateway
     * environments defined,
     * take only the production node's Endpoint.
     * Else, pick what is available as the gateway node.
     *
     * @return {@link String} - Gateway URL
     */

    public static String getGatewayendpoint(String transports) {

        String gatewayURLs = null;
        String gatewayURL = null;

        Map<String, Environment> gatewayEnvironments = ServiceReferenceHolder.getInstance()
                .getAPIManagerConfigurationService()
                .getAPIManagerConfiguration()
                .getApiGatewayEnvironments();
        if (gatewayEnvironments.size() > 1) {
            for (Environment environment : gatewayEnvironments.values()) {
                if (APIConstants.GATEWAY_ENV_TYPE_PRODUCTION.equals(environment.getType())) {
                    gatewayURLs = environment.getApiGatewayEndpoint(); // This might have http,https
                    // endpoints
                    gatewayURL = APIUtil.extractHTTPSEndpoint(gatewayURLs, transports);
                    break;
                }
            }
        } else {
            gatewayURLs = ((Environment) gatewayEnvironments.values().toArray()[0]).getApiGatewayEndpoint();
            gatewayURL = extractHTTPSEndpoint(gatewayURLs, transports);
        }

        return gatewayURL;
    }

    /**
     * Gateway endpoint  has HTTP and HTTPS endpoints.
     * If both are defined pick HTTPS only. Else, pick whatever available.
     * eg: <GatewayEndpoint>http://${carbon.local.ip}:${http.nio.port},
     * 		https://${carbon.local.ip}:${https.nio.port}</GatewayEndpoint>
     *
     * @param gatewayURLs - String contains comma separated gateway urls.
     * @return {@link String} - Returns HTTPS gateway endpoint
     */

    private static String extractHTTPSEndpoint(String gatewayURLs, String transports) {
        String gatewayURL = null;
        String gatewayHTTPURL = null;
        String gatewayHTTPSURL = null;
        boolean httpsEnabled = false;
        String[] gatewayURLsArray = gatewayURLs.split(",");
        String[] transportsArray = transports.split(",");
        for (int j = 0; j < transportsArray.length; j++) {
            if (transportsArray[j].toString().startsWith("https")) {
                httpsEnabled = true;
            }
        }
        if (gatewayURLsArray.length > 1) {
            for (int j = 0; j < gatewayURLsArray.length; j++) {
                if (gatewayURLsArray[j].toString().startsWith("https:")) {
                    gatewayHTTPSURL = gatewayURLsArray[j].toString();
                }else {
                	gatewayHTTPURL = gatewayURLsArray[j].toString();
                }
            }
            if (httpsEnabled) {
                gatewayURL = gatewayHTTPSURL;
            } else {
                gatewayURL = gatewayHTTPURL;
            }
        } else {
            gatewayURL = gatewayURLs;
        }
        return gatewayURL;
    }

    /**
     * Create an Endpoint
     *
     * @param endpointUrl Endpoint url
     * @param registry    Registry space to save the endpoint
     * @return Path of the created resource
     * @throws APIManagementException If an error occurs while adding the endpoint
     */
    public static String createEndpoint(String endpointUrl, Registry registry) throws APIManagementException {
        try {
            EndpointManager endpointManager = new EndpointManager(registry);
            Endpoint endpoint = endpointManager.newEndpoint(endpointUrl);
            endpointManager.addEndpoint(endpoint);
            return GovernanceUtils.getArtifactPath(registry, endpoint.getId());
        } catch (RegistryException e) {
            String msg = "Failed to import endpoint " + endpointUrl + " to registry ";
            log.error(msg, e);
            throw new APIManagementException(msg, e);
        }
    }

    /**
     * Returns a map of API availability tiers as defined in the underlying governance
     * registry.
     *
     * @return a Map of tier names and Tier objects - possibly empty
     * @throws APIManagementException if an error occurs when loading tiers from the registry
     */
    public static Map<String, Tier> getTiers() throws APIManagementException {
        Map<String, Tier> tiers = new TreeMap<String, Tier>();
        try {
            Registry registry = ServiceReferenceHolder.getInstance().getRegistryService().
                    getGovernanceSystemRegistry();
            if (registry.resourceExists(APIConstants.API_TIER_LOCATION)) {
                Resource resource = registry.get(APIConstants.API_TIER_LOCATION);
                String content = new String((byte[]) resource.getContent());
                OMElement element = AXIOMUtil.stringToOM(content);
                OMElement assertion = element.getFirstChildWithName(APIConstants.ASSERTION_ELEMENT);
                Iterator policies = assertion.getChildrenWithName(APIConstants.POLICY_ELEMENT);

                while (policies.hasNext()) {
                    OMElement policy = (OMElement) policies.next();
                    OMElement id = policy.getFirstChildWithName(APIConstants.THROTTLE_ID_ELEMENT);
                    String displayName=null;
                    if(id.getAttribute(APIConstants.THROTTLE_ID_DISPLAY_NAME_ELEMENT)!=null){
                    displayName=id.getAttributeValue(APIConstants.THROTTLE_ID_DISPLAY_NAME_ELEMENT);
                    }
                    if(displayName==null){
                    displayName=id.getText();
                    }
                    Tier tier = new Tier(id.getText());
                    tier.setPolicyContent(policy.toString().getBytes());
                    tier.setDisplayName(displayName);
                    // String desc = resource.getProperty(APIConstants.TIER_DESCRIPTION_PREFIX + id.getText());
                    String desc;
                    try {
                        desc = APIDescriptionGenUtil.generateDescriptionFromPolicy(policy);
                    } catch (APIManagementException ex) {
                        desc = APIConstants.TIER_DESC_NOT_AVAILABLE;
                    }
                    Map<String,Object> tierAttributes=APIDescriptionGenUtil.getTierAttributes(policy);
                    if(tierAttributes!=null && tierAttributes.size()!=0){
                    tier.setTierAttributes(APIDescriptionGenUtil.getTierAttributes(policy));
                    }
                    tier.setDescription(desc);
                    if (!tier.getName().equalsIgnoreCase("Unauthenticated")) {
                        tiers.put(tier.getName(), tier);
                    }
                }
            }

            APIManagerConfiguration config = ServiceReferenceHolder.getInstance().
                    getAPIManagerConfigurationService().getAPIManagerConfiguration();
            if (Boolean.parseBoolean(config.getFirstProperty(APIConstants.ENABLE_UNLIMITED_TIER))) {
                Tier tier = new Tier(APIConstants.UNLIMITED_TIER);
                tier.setDescription(APIConstants.UNLIMITED_TIER_DESC);
                tier.setDisplayName(APIConstants.UNLIMITED_TIER);
                tiers.put(tier.getName(), tier);
            }
        } catch (RegistryException e) {
            String msg = "Error while retrieving API tiers from registry";
            log.error(msg, e);
            throw new APIManagementException(msg, e);
        } catch (XMLStreamException e) {
            String msg = "Malformed XML found in the API tier policy resource";
            log.error(msg, e);
            throw new APIManagementException(msg, e);
        }
        return tiers;
    }

    /**
     * Returns a set of External API Stores as defined in the underlying governance
     * registry.
     *
     * @return a Map of tier names and Tier objects - possibly empty
     * @throws APIManagementException if an error occurs when loading tiers from the registry
     */
    public static Set<APIStore> getExternalStores(int tenantId) throws APIManagementException {
        // First checking if ExternalStores are defined in api-manager.xml
        Set<APIStore> externalAPIStores = ServiceReferenceHolder.getInstance().getAPIManagerConfigurationService()
                .getAPIManagerConfiguration().getExternalAPIStores();
        // If defined, return Store Config provided there.
        if (externalAPIStores != null && !externalAPIStores.isEmpty()) {
            return externalAPIStores;
        }
        // Else Read the config from Tenant's Registry.
        externalAPIStores = new HashSet<APIStore>();
        try {
    		UserRegistry registry = ServiceReferenceHolder.getInstance().getRegistryService()
                    .getGovernanceSystemRegistry(tenantId);
            if (registry.resourceExists(APIConstants.EXTERNAL_API_STORES_LOCATION)) {
                Resource resource = registry.get(APIConstants.EXTERNAL_API_STORES_LOCATION);
                String content = new String((byte[]) resource.getContent());
                OMElement element = AXIOMUtil.stringToOM(content);
                Iterator apistoreIterator = element.getChildrenWithLocalName("ExternalAPIStore");

                while(apistoreIterator.hasNext()){
                    APIStore store=new APIStore();
                    OMElement storeElem = (OMElement)apistoreIterator.next();
                    String type=storeElem.getAttributeValue(new QName(APIConstants.EXTERNAL_API_STORE_TYPE));
                    store.setType(type); //Set Store type [eg:wso2]
                    String name=storeElem.getAttributeValue(new QName(APIConstants.EXTERNAL_API_STORE_ID));
                    if (name == null) {
                        try {
                            throw new APIManagementException("The ExternalAPIStore name attribute is not defined in api-manager.xml.");
                        } catch (APIManagementException e) {
                            //ignore
                        }
                    }
                    store.setName(name); //Set store name
                    OMElement configDisplayName = storeElem.getFirstChildWithName(new QName(APIConstants.EXTERNAL_API_STORE_DISPLAY_NAME));
                    String displayName = (configDisplayName != null) ? replaceSystemProperty(
                            configDisplayName.getText()) : name;
                    store.setDisplayName(displayName);//Set store display name
                    store.setEndpoint(replaceSystemProperty(
                            storeElem.getFirstChildWithName(new QName(
                                    APIConstants.EXTERNAL_API_STORE_ENDPOINT)).getText())); //Set store endpoint,which is used to publish APIs
                    store.setPublished(false);
                    if (APIConstants.WSO2_API_STORE_TYPE.equals(type)) {
                        OMElement password = storeElem.getFirstChildWithName(new QName(
                                APIConstants.EXTERNAL_API_STORE_PASSWORD));
                        if (password != null) {
                            String key = APIConstants.EXTERNAL_API_STORES + "." + APIConstants.EXTERNAL_API_STORE + "." + APIConstants.EXTERNAL_API_STORE_PASSWORD + '_' + name;//Set store login password [optional]
                            String value = password.getText();

                    store.setPassword(replaceSystemProperty(value));
                    store.setUsername(replaceSystemProperty(
                            storeElem.getFirstChildWithName(new QName(
                                    APIConstants.EXTERNAL_API_STORE_USERNAME)).getText())); //Set store login username [optional]
                    }else{
                        try {
                            throw new APIManagementException("The user-credentials of API Publisher is not defined in the <ExternalAPIStore> config of api-manager.xml.");
                        } catch (APIManagementException e) {
                            //ignore
                        }
                    }
                    }
                    externalAPIStores.add(store);
                }

            }
        } catch (RegistryException e) {
            String msg = "Error while retrieving External Stores Configuration from registry";
            log.error(msg, e);
            throw new APIManagementException(msg, e);
        } catch (XMLStreamException e) {
            String msg = "Malformed XML found in the External Stores Configuration resource";
            log.error(msg, e);
            throw new APIManagementException(msg, e);
        }
        return externalAPIStores;
    }


    /**
     * Returns the External API Store Configuration with the given Store Name
     * @param apiStoreName
     * @return
     * @throws APIManagementException
     */
    public static APIStore getExternalAPIStore(String apiStoreName, int tenantId) throws APIManagementException {
    	Set<APIStore> externalAPIStoresConfig = APIUtil.getExternalStores(tenantId);
        APIStore apiStore = null;
        for (APIStore apiStoreConfig : externalAPIStoresConfig) {
            if (apiStoreConfig.getName().equals(apiStoreName)) {
            	apiStore = apiStoreConfig;
            }
        }
        return apiStore;
    }

    /**
     * Returns a map of API availability tiers of the tenant as defined in the underlying governance
     * registry.
     *
     * @return a Map of tier names and Tier objects - possibly empty
     * @throws APIManagementException if an error occurs when loading tiers from the registry
     */
    public static Map<String, Tier> getTiers(int tenantId) throws APIManagementException {
        Map<String, Tier> tiers = new TreeMap<String, Tier>();
        try {
            Registry registry = ServiceReferenceHolder.getInstance().getRegistryService().
                    getGovernanceSystemRegistry(tenantId);
            if (registry.resourceExists(APIConstants.API_TIER_LOCATION)) {
                Resource resource = registry.get(APIConstants.API_TIER_LOCATION);
                String content = new String((byte[]) resource.getContent());
                OMElement element = AXIOMUtil.stringToOM(content);
                OMElement assertion = element.getFirstChildWithName(APIConstants.ASSERTION_ELEMENT);
                Iterator policies = assertion.getChildrenWithName(APIConstants.POLICY_ELEMENT);
                while (policies.hasNext()) {
                    OMElement policy = (OMElement) policies.next();
                    OMElement id = policy.getFirstChildWithName(APIConstants.THROTTLE_ID_ELEMENT);
                    String displayName=null;
                    if(id.getAttribute(APIConstants.THROTTLE_ID_DISPLAY_NAME_ELEMENT)!=null){
                    displayName=id.getAttributeValue(APIConstants.THROTTLE_ID_DISPLAY_NAME_ELEMENT);
                    }
                    if(displayName==null){
                    displayName=id.getText();
                    }
                    Tier tier = new Tier(id.getText());
                    tier.setPolicyContent(policy.toString().getBytes());
                    tier.setDisplayName(displayName);
                    // String desc = resource.getProperty(APIConstants.TIER_DESCRIPTION_PREFIX + id.getText());
                    String desc;
                    try {
                        desc = APIDescriptionGenUtil.generateDescriptionFromPolicy(policy);
                    } catch (APIManagementException ex) {
                        desc = APIConstants.TIER_DESC_NOT_AVAILABLE;
                    }
                    Map<String,Object> tierAttributes=APIDescriptionGenUtil.getTierAttributes(policy);
                    if(tierAttributes!=null && tierAttributes.size()!=0){
                    tier.setTierAttributes(APIDescriptionGenUtil.getTierAttributes(policy));
                    }
                    tier.setDescription(desc);
                    if (!tier.getName().equalsIgnoreCase("Unauthenticated")) {
                        tiers.put(tier.getName(), tier);
                    }
                }
            }

            APIManagerConfiguration config = ServiceReferenceHolder.getInstance().
                    getAPIManagerConfigurationService().getAPIManagerConfiguration();
            if (Boolean.parseBoolean(config.getFirstProperty(APIConstants.ENABLE_UNLIMITED_TIER))) {
                Tier tier = new Tier(APIConstants.UNLIMITED_TIER);
                tier.setDescription(APIConstants.UNLIMITED_TIER_DESC);
                tier.setDisplayName(APIConstants.UNLIMITED_TIER);
                tiers.put(tier.getName(), tier);
            }
        } catch (RegistryException e) {
            String msg = "Error while retrieving API tiers from registry";
            log.error(msg, e);
            throw new APIManagementException(msg, e);
        } catch (XMLStreamException e) {
            String msg = "Malformed XML found in the API tier policy resource";
            log.error(msg, e);
            throw new APIManagementException(msg, e);
        }
        return tiers;
    }

    /**
     * Returns the tier display name for a particular tier
     *
     * @return the relevant tier display name
     * @throws APIManagementException if an error occurs when loading tiers from the registry
     */
    public static String getTierDisplayName(int tenantId,String tierName) throws APIManagementException {
        String displayName = null;
        try {
            Registry registry = ServiceReferenceHolder.getInstance().getRegistryService().
                    getGovernanceSystemRegistry(tenantId);
            if (registry.resourceExists(APIConstants.API_TIER_LOCATION)) {
                Resource resource = registry.get(APIConstants.API_TIER_LOCATION);
                String content = new String((byte[]) resource.getContent());
                OMElement element = AXIOMUtil.stringToOM(content);
                OMElement assertion = element.getFirstChildWithName(APIConstants.ASSERTION_ELEMENT);
                Iterator policies = assertion.getChildrenWithName(APIConstants.POLICY_ELEMENT);

                while (policies.hasNext()) {
                    OMElement policy = (OMElement) policies.next();
                    OMElement id = policy.getFirstChildWithName(APIConstants.THROTTLE_ID_ELEMENT);
                    if(id.getText().equals(tierName)) {
                    	if(id.getAttribute(APIConstants.THROTTLE_ID_DISPLAY_NAME_ELEMENT) != null) {
                    		displayName = id.getAttributeValue(APIConstants.THROTTLE_ID_DISPLAY_NAME_ELEMENT);
                    	} else if(displayName==null) {
                            displayName = id.getText();
                        }
                    } else if(APIConstants.UNLIMITED_TIER.equals(tierName)){
                    	displayName=APIConstants.UNLIMITED_TIER;
                    }
                }

        } }catch (RegistryException e) {
            String msg = "Error while retrieving API tiers from registry";
            log.error(msg, e);
            throw new APIManagementException(msg, e);
        } catch (XMLStreamException e) {
            String msg = "Malformed XML found in the API tier policy resource";
            log.error(msg, e);
            throw new APIManagementException(msg, e);
        }
        return displayName;
    }

    /**
     * Checks whether the specified user has the specified permission.
     *
     * @param username   A username
     * @param permission A valid Carbon permission
     * @throws APIManagementException If the user does not have the specified permission or if an error occurs
     */
    public static void checkPermission(String username, String permission)
            throws APIManagementException {
        if (username == null) {
            throw new APIManagementException("Attempt to execute privileged operation as" +
                                             " the anonymous user");
        }
        String tenantDomain = MultitenantUtils.getTenantDomain(username);
        PrivilegedCarbonContext.startTenantFlow();
        PrivilegedCarbonContext.getThreadLocalCarbonContext().setTenantDomain(tenantDomain, true);
        boolean authorized;
        try {
            if (!tenantDomain.equals(org.wso2.carbon.utils.multitenancy.MultitenantConstants.SUPER_TENANT_DOMAIN_NAME)) {
                int tenantId = ServiceReferenceHolder.getInstance().getRealmService().getTenantManager().getTenantId(tenantDomain);
                AuthorizationManager manager = ServiceReferenceHolder.getInstance().
                        getRealmService().getTenantUserRealm(tenantId).
                        getAuthorizationManager();
                authorized = manager.isUserAuthorized(MultitenantUtils.getTenantAwareUsername(username), permission,
                                                      CarbonConstants.UI_PERMISSION_ACTION);
            } else {
                RemoteAuthorizationManager authorizationManager = RemoteAuthorizationManager.getInstance();
                authorized = authorizationManager.isUserAuthorized(username, permission);
            }
            if (!authorized) {
                throw new APIManagementException("User '" + username + "' does not have the " +
                                                 "required permission: " + permission);
            }
        } catch (UserStoreException e) {
            throw new APIManagementException("Error while checking the user:"+username+ " authorized or not",e);
        } finally {
            PrivilegedCarbonContext.endTenantFlow();
        }
    }
    /**
     * Checks whether the specified user has the specified permission without throwing
     * any exceptions.
     *
     * @param username   A username
     * @param permission A valid Carbon permission
     * @return true if the user has the specified permission and false otherwise
     */
    public static boolean checkPermissionQuietly(String username, String permission) {
        try {
            checkPermission(username, permission);
            return true;
        } catch (APIManagementException e) {
            return false;
        }
    }

    /**
     * Gets the information of the logged in User.
     *
     * @param cookie Cookie of the previously logged in session.
     * @param serviceUrl Url of the authentication service.
     * @return LoggedUserInfo object containing details of the logged in user.
     */
    public static LoggedUserInfo getLoggedInUserInfo(String cookie,String serviceUrl) throws RemoteException, ExceptionException {
        LoggedUserInfoAdminStub stub = new LoggedUserInfoAdminStub(null,
                serviceUrl + "LoggedUserInfoAdmin");
        ServiceClient client = stub._getServiceClient();
        Options options = client.getOptions();
        options.setManageSession(true);
        options.setProperty(HTTPConstants.COOKIE_STRING, cookie);
        LoggedUserInfo userInfo = stub.getUserInfo();
        return userInfo;
    }

    /**
     * Retrieves the role list of a user
     *
     * @param username   A username
     * @throws APIManagementException If an error occurs
     */
    public static String[] getListOfRoles(String username) throws APIManagementException {
        if (username == null) {
            throw new APIManagementException("Attempt to execute privileged operation as" +
                    " the anonymous user");
        }

        RemoteAuthorizationManager authorizationManager = RemoteAuthorizationManager.getInstance();
        return authorizationManager.getRolesOfUser(username);
    }

    /**
     * Retrieves the list of user roles without throwing any exceptions.
     *
     * @param username   A username
     * @return the list of roles to which the user belongs to.
     */
    public static String[] getListOfRolesQuietly(String username) {
        try {
            return getListOfRoles(username);
        } catch (APIManagementException e) {
            return new String[0];
        }
    }

    /**
     * Sets permission for uploaded file resource.
     *
     * @param filePath Registry path for the uploaded file
     * @throws APIManagementException
     */

    private static void setFilePermission(String filePath) throws APIManagementException {
        try {
            filePath = filePath.replaceFirst("/registry/resource/", "");
            AuthorizationManager accessControlAdmin = ServiceReferenceHolder.getInstance().
                    getRealmService().getTenantUserRealm(MultitenantConstants.SUPER_TENANT_ID).
                    getAuthorizationManager();
            if (!accessControlAdmin.isRoleAuthorized(CarbonConstants.REGISTRY_ANONNYMOUS_ROLE_NAME,
                    filePath, ActionConstants.GET)) {
                accessControlAdmin.authorizeRole(CarbonConstants.REGISTRY_ANONNYMOUS_ROLE_NAME,
                        filePath, ActionConstants.GET);
            }
        } catch (UserStoreException e) {
            throw new APIManagementException("Error while setting up permissions for file location", e);
        }
    }

      /**
        * This method used to get API from governance artifact specific to copyAPI
        *
        * @param artifact API artifact
        * @param registry Registry
        * @return API
        * @throws APIManagementException if failed to get API from artifact
        */
       public static API getAPI(GovernanceArtifact artifact, Registry registry,APIIdentifier oldId, String oldContext)
               throws APIManagementException {

           API api;
           try {
               String providerName = artifact.getAttribute(APIConstants.API_OVERVIEW_PROVIDER);
               String apiName = artifact.getAttribute(APIConstants.API_OVERVIEW_NAME);
               String apiVersion = artifact.getAttribute(APIConstants.API_OVERVIEW_VERSION);
               api = new API(new APIIdentifier(providerName, apiName, apiVersion));
               // set rating
               String artifactPath = GovernanceUtils.getArtifactPath(registry, artifact.getId());
               BigDecimal bigDecimal = new BigDecimal(registry.getAverageRating(artifactPath));
               BigDecimal res = bigDecimal.setScale(1, RoundingMode.HALF_UP);
               api.setRating(res.floatValue());
               //set description
               api.setDescription(artifact.getAttribute(APIConstants.API_OVERVIEW_DESCRIPTION));
               //set last access time
               api.setLastUpdated(registry.get(artifactPath).getLastModified());
               // set url
               api.setUrl(artifact.getAttribute(APIConstants.API_OVERVIEW_ENDPOINT_URL));
               api.setSandboxUrl(artifact.getAttribute(APIConstants.API_OVERVIEW_SANDBOX_URL));
               api.setStatus(getApiStatus(artifact.getAttribute(APIConstants.API_OVERVIEW_STATUS)));
               api.setThumbnailUrl(artifact.getAttribute(APIConstants.API_OVERVIEW_THUMBNAIL_URL));
               api.setWsdlUrl(artifact.getAttribute(APIConstants.API_OVERVIEW_WSDL));
               api.setWadlUrl(artifact.getAttribute(APIConstants.API_OVERVIEW_WADL));
               api.setTechnicalOwner(artifact.getAttribute(APIConstants.API_OVERVIEW_TEC_OWNER));
               api.setTechnicalOwnerEmail(artifact.getAttribute(APIConstants.API_OVERVIEW_TEC_OWNER_EMAIL));
               api.setBusinessOwner(artifact.getAttribute(APIConstants.API_OVERVIEW_BUSS_OWNER));
               api.setBusinessOwnerEmail(artifact.getAttribute(APIConstants.API_OVERVIEW_BUSS_OWNER_EMAIL));
               api.setEndpointSecured(Boolean.parseBoolean(artifact.getAttribute(APIConstants.API_OVERVIEW_ENDPOINT_SECURED)));
               api.setEndpointUTUsername(artifact.getAttribute(APIConstants.API_OVERVIEW_ENDPOINT_USERNAME));
               api.setEndpointUTPassword(artifact.getAttribute(APIConstants.API_OVERVIEW_ENDPOINT_PASSWORD));
               api.setTransports(artifact.getAttribute(APIConstants.API_OVERVIEW_TRANSPORTS));

               api.setEndpointConfig(artifact.getAttribute(APIConstants.API_OVERVIEW_ENDPOINT_CONFIG));

               api.setRedirectURL(artifact.getAttribute(APIConstants.API_OVERVIEW_REDIRECT_URL));
               api.setApiOwner(artifact.getAttribute(APIConstants.API_OVERVIEW_OWNER));
               api.setAdvertiseOnly(Boolean.parseBoolean(artifact.getAttribute(APIConstants.API_OVERVIEW_ADVERTISE_ONLY)));

               api.setSubscriptionAvailability(artifact.getAttribute(APIConstants.API_OVERVIEW_SUBSCRIPTION_AVAILABILITY));
               api.setSubscriptionAvailableTenants(artifact.getAttribute(APIConstants.API_OVERVIEW_SUBSCRIPTION_AVAILABLE_TENANTS));

               api.setResponseCache(artifact.getAttribute(APIConstants.API_OVERVIEW_RESPONSE_CACHING));
               api.setImplementation(artifact.getAttribute(APIConstants.PROTOTYPE_OVERVIEW_IMPLEMENTATION));
               api.setVisibility(artifact.getAttribute(APIConstants.API_OVERVIEW_VISIBILITY));
               int cacheTimeout = APIConstants.API_RESPONSE_CACHE_TIMEOUT;
               try {
               	cacheTimeout = Integer.parseInt(artifact.getAttribute(APIConstants.API_OVERVIEW_CACHE_TIMEOUT));
               } catch(NumberFormatException e) {
               	//ignore
               }

               api.setDestinationStatsEnabled(artifact.getAttribute(APIConstants.API_OVERVIEW_DESTINATION_BASED_STATS_ENABLED));

               String tenantDomainName = MultitenantUtils.getTenantDomain(replaceEmailDomainBack(providerName));
               int tenantId = ServiceReferenceHolder.getInstance().getRealmService().getTenantManager()
                                .getTenantId(tenantDomainName);

               Set<Tier> availableTier = new HashSet<Tier>();
               String tiers = artifact.getAttribute(APIConstants.API_OVERVIEW_TIER);
               Map<String, Tier> definedTiers = getTiers(tenantId);
               if (tiers != null && !"".equals(tiers)) {
                   String[] tierNames = tiers.split("\\|\\|");
                   for (String tierName : tierNames) {
                       Tier definedTier = definedTiers.get(tierName);
                       if (definedTier != null) {
                           availableTier.add(definedTier);
                       } else {
                           log.warn("Unknown tier: " + tierName + " found on API: " + apiName);
                       }
                   }
               }
               api.addAvailableTiers(availableTier);
               api.setContext(artifact.getAttribute(APIConstants.API_OVERVIEW_CONTEXT));
               api.setLatest(Boolean.valueOf(artifact.getAttribute(APIConstants.API_OVERVIEW_IS_LATEST)));
               ArrayList<URITemplate> urlPatternsList;

               urlPatternsList = ApiMgtDAO.getAllURITemplates(oldContext, oldId.getVersion());
               Set<URITemplate> uriTemplates = new HashSet<URITemplate>(urlPatternsList);

               for (URITemplate uriTemplate : uriTemplates) {
                   uriTemplate.setResourceURI(api.getUrl());
                   uriTemplate.setResourceSandboxURI(api.getSandboxUrl());

               }
               api.setUriTemplates(uriTemplates);

               Set<String> tags = new HashSet<String>();
               Tag[] tag = registry.getTags(artifactPath);
               for (Tag tag1 : tag) {
                   tags.add(tag1.getTagName());
               }
               api.addTags(tags);
               api.setLastUpdated(registry.get(artifactPath).getLastModified());
               api.setAsDefaultVersion(Boolean.valueOf(artifact.getAttribute(APIConstants.API_OVERVIEW_IS_DEFAULT_VERSION)));

               String environments = artifact.getAttribute(APIConstants.API_OVERVIEW_ENVIRONMENTS);
               api.setEnvironments(extractEnvironmentsForAPI(environments));

           } catch (GovernanceException e) {
               String msg = "Failed to get API fro artifact ";
               throw new APIManagementException(msg, e);
           } catch (RegistryException e) {
               String msg = "Failed to get LastAccess time or Rating";
               throw new APIManagementException(msg, e);
           } catch (UserStoreException e){
               String msg = "Failed to get User Realm of API Provider";
               throw new APIManagementException(msg, e);
           }
           return api;
       }

<<<<<<< HEAD
    /**
     * Gets the List of Authorized Domains by consumer key.
     * @param consumerKey
     * @return
     * @throws APIManagementException
     */
    public static List<String> getListOfAuthorizedDomainsByConsumerKey(String consumerKey)
            throws APIManagementException {
        String list = ApiMgtDAO.getAuthorizedDomainsByConsumerKey(consumerKey);
        if(list != null || !list.isEmpty()){
            return Arrays.asList(list.split(","));
        }

        return null;
    }
    
=======
>>>>>>> 431bb46e
    public static boolean checkAccessTokenPartitioningEnabled() {
        return OAuthServerConfiguration.getInstance().isAccessTokenPartitioningEnabled();
    }

    public static boolean checkUserNameAssertionEnabled() {
        return OAuthServerConfiguration.getInstance().isUserNameAssertionEnabled();
    }

    public static String[] getAvailableKeyStoreTables() throws APIManagementException {
        String[] keyStoreTables = new String[0];
        Map<String, String>  domainMappings = getAvailableUserStoreDomainMappings();
        if (domainMappings != null) {
            keyStoreTables = new String[domainMappings.size()];
            int i = 0;
            for (Entry<String, String> e : domainMappings.entrySet()) {
                String value = e.getValue();
                keyStoreTables[i] = APIConstants.ACCESS_TOKEN_STORE_TABLE + "_" + value.trim();
                i++;
            }
        }
        return keyStoreTables;
    }

    public static Map<String, String> getAvailableUserStoreDomainMappings() throws
            APIManagementException {
        Map<String, String> userStoreDomainMap = new HashMap<String, String>();
        String domainsStr = OAuthServerConfiguration.getInstance().getAccessTokenPartitioningDomains();
        if (domainsStr != null) {
            String[] userStoreDomainsArr = domainsStr.split(",");
            for (String anUserStoreDomainsArr : userStoreDomainsArr) {
                String[] mapping = anUserStoreDomainsArr.trim().split(":"); //A:foo.com , B:bar.com
                if (mapping.length < 2) {
                    throw new APIManagementException("Domain mapping has not defined");
                }
                userStoreDomainMap.put(mapping[1].trim(), mapping[0].trim()); //key=domain & value=mapping
            }
        }
        return userStoreDomainMap;
    }

    public static String getAccessTokenStoreTableFromUserId(String userId)
            throws APIManagementException {
        String accessTokenStoreTable = APIConstants.ACCESS_TOKEN_STORE_TABLE;
        String userStore;
         if(userId != null) {
            String[] strArr = userId.split("/");
            if (strArr != null && strArr.length > 1) {
                userStore = strArr[0];
                Map<String, String> availableDomainMappings = getAvailableUserStoreDomainMappings();
                if (availableDomainMappings != null &&
                        availableDomainMappings.containsKey(userStore)) {
                    accessTokenStoreTable = accessTokenStoreTable + "_" +
                            availableDomainMappings.get(userStore);
                }
            }
         }
        return accessTokenStoreTable;
    }

    public static String getAccessTokenStoreTableFromAccessToken(String apiKey)
            throws APIManagementException {
        String userId = getUserIdFromAccessToken(apiKey); //i.e: 'foo.com/admin' or 'admin'
        return getAccessTokenStoreTableFromUserId(userId);
    }

    public static String getUserIdFromAccessToken(String apiKey) {
        String userId = null;
        String decodedKey = new String(Base64.decodeBase64(apiKey.getBytes()));
        String[] tmpArr = decodedKey.split(":");
        if (tmpArr != null && tmpArr.length == 2) { //tmpArr[0]= userStoreDomain & tmpArr[1] = userId
            userId = tmpArr[1];
        }
        return userId;
    }

    /**
     * validates if an accessToken has expired or not
     * @param accessTokenDO
     * @return true if token has expired else false
     */
    public static boolean isAccessTokenExpired(APIKeyValidationInfoDTO accessTokenDO) {
        long validityPeriod = accessTokenDO.getValidityPeriod();
        long issuedTime = accessTokenDO.getIssuedTime();
        long timestampSkew = OAuthServerConfiguration.getInstance().getTimeStampSkewInSeconds() * 1000;
        long currentTime = System.currentTimeMillis();

        //If the validity period is not an never expiring value
        if (validityPeriod != Long.MAX_VALUE) {
            //check the validity of cached OAuth2AccessToken Response

            if ((currentTime - timestampSkew) > (issuedTime + validityPeriod)) {
                accessTokenDO.setValidationStatus(
                        APIConstants.KeyValidationStatus.API_AUTH_ACCESS_TOKEN_EXPIRED);
                if (accessTokenDO.getEndUserToken() != null) {
                    log.info("Token " + accessTokenDO.getEndUserToken() + " expired.");
                }
                return true;
            }
        }

        return false;
    }

    /**
     *  When an input is having '@',replace it with '-AT-' [This is required to persist API data in registry,as registry paths don't allow '@' sign.]
     * @param input inputString
     * @return String modifiedString
     */
    public static String replaceEmailDomain(String input){
        if(input!=null&& input.contains(APIConstants.EMAIL_DOMAIN_SEPARATOR) ){
            input=input.replace(APIConstants.EMAIL_DOMAIN_SEPARATOR,APIConstants.EMAIL_DOMAIN_SEPARATOR_REPLACEMENT);
        }
        return input;
    }

    /**
     * When an input is having '-AT-',replace it with @ [This is required to persist API data between registry and database]
     * @param input inputString
     * @return String modifiedString
     */
    public static String replaceEmailDomainBack(String input) {
        if (input!=null && input.contains(APIConstants.EMAIL_DOMAIN_SEPARATOR_REPLACEMENT)) {
            input = input.replace(APIConstants.EMAIL_DOMAIN_SEPARATOR_REPLACEMENT,
                                  APIConstants.EMAIL_DOMAIN_SEPARATOR);
        }
        return input;
    }

    public static void copyResourcePermissions(String username, String sourceArtifactPath, String targetArtifactPath)
            throws APIManagementException {
        String sourceResourcePath = RegistryUtils.getAbsolutePath(RegistryContext.getBaseInstance(),
                APIUtil.getMountedPath(RegistryContext.getBaseInstance(), RegistryConstants.GOVERNANCE_REGISTRY_BASE_PATH)
                        + sourceArtifactPath);

        String targetResourcePath = RegistryUtils.getAbsolutePath(RegistryContext.getBaseInstance(),
                APIUtil.getMountedPath(RegistryContext.getBaseInstance(), RegistryConstants.GOVERNANCE_REGISTRY_BASE_PATH)
                        + targetArtifactPath);

        String tenantDomain = MultitenantUtils.getTenantDomain(APIUtil.replaceEmailDomainBack(username));

        try {
            int tenantId = ServiceReferenceHolder.getInstance().getRealmService().getTenantManager().getTenantId(tenantDomain);
            AuthorizationManager authManager = ServiceReferenceHolder.getInstance().getRealmService().
                    getTenantUserRealm(tenantId).getAuthorizationManager();
            String[] allowedRoles = authManager.getAllowedRolesForResource(sourceResourcePath, ActionConstants.GET);

            if (allowedRoles != null) {

                for (String allowedRole : allowedRoles) {
                    authManager.authorizeRole(allowedRole, targetResourcePath, ActionConstants.GET);
                }
            }

        } catch (UserStoreException e) {
            throw new APIManagementException("Error while adding role permissions to API", e);
        }
    }


    /**
     * This function is to set resource permissions based on its visibility
     *
     * @param visibility   API visibility
     * @param roles        Authorized roles
     * @param artifactPath API resource path
     * @throws APIManagementException Throwing exception
     */
    public static void setResourcePermissions(String username, String visibility, String[] roles, String artifactPath)
            throws APIManagementException {
        try {
        	String resourcePath = RegistryUtils.getAbsolutePath(RegistryContext.getBaseInstance(),
        	        APIUtil.getMountedPath(RegistryContext.getBaseInstance(), RegistryConstants.GOVERNANCE_REGISTRY_BASE_PATH)
                    + artifactPath);

        	String tenantDomain = MultitenantUtils.getTenantDomain(APIUtil.replaceEmailDomainBack(username));
        	if (!tenantDomain.equals(org.wso2.carbon.utils.multitenancy.
        			MultitenantConstants.SUPER_TENANT_DOMAIN_NAME)) {
        		int tenantId = ServiceReferenceHolder.getInstance().getRealmService().
        				getTenantManager().getTenantId(tenantDomain);
                // calculate resource path
                RegistryAuthorizationManager authorizationManager = new RegistryAuthorizationManager
                        (ServiceReferenceHolder.getUserRealm());
                resourcePath = authorizationManager.computePathOnMount(resourcePath);
        		AuthorizationManager authManager = ServiceReferenceHolder.getInstance().getRealmService().
        				getTenantUserRealm(tenantId).getAuthorizationManager();
        		if (visibility != null && visibility.equalsIgnoreCase(APIConstants.API_RESTRICTED_VISIBILITY)) {
        			boolean isRoleEveryOne = false;
                    /*If no roles have defined, authorize for everyone role */
        			if (roles != null && roles.length == 1 && roles[0].equals("")) {
                    	authManager.authorizeRole(APIConstants.EVERYONE_ROLE, resourcePath,
                                ActionConstants.GET);
                    	isRoleEveryOne = true;
                    } else {
                    	for (String role : roles) {
                            if (role.equalsIgnoreCase(APIConstants.EVERYONE_ROLE)) {
                                isRoleEveryOne = true;
                            }
                            authManager.authorizeRole(role, resourcePath, ActionConstants.GET);

                        }
                    }
                    if (!isRoleEveryOne) {
                    	authManager.denyRole(APIConstants.EVERYONE_ROLE, resourcePath, ActionConstants.GET);
                    }
                    authManager.denyRole(APIConstants.ANONYMOUS_ROLE, resourcePath, ActionConstants.GET);
        		} else if (visibility != null && visibility.equalsIgnoreCase(APIConstants.API_PRIVATE_VISIBILITY)) {
                    authManager.authorizeRole(APIConstants.EVERYONE_ROLE, resourcePath, ActionConstants.GET);
                    authManager.denyRole(APIConstants.ANONYMOUS_ROLE, resourcePath, ActionConstants.GET);
                } else if (visibility != null && visibility.equalsIgnoreCase(APIConstants.DOC_OWNER_VISIBILITY)) {

                    /*If no roles have defined, deny access for everyone & anonymous role */
                    if (roles == null) {
                        authManager.denyRole(APIConstants.EVERYONE_ROLE, resourcePath, ActionConstants.GET);
                        authManager.denyRole(APIConstants.ANONYMOUS_ROLE, resourcePath, ActionConstants.GET);
                    } else {
                        for (String role : roles) {
                         authManager.denyRole(role, resourcePath, ActionConstants.GET);

                        }
                    }
                } else {
                	authManager.authorizeRole(APIConstants.EVERYONE_ROLE, resourcePath,
                                                       ActionConstants.GET);
                	authManager.authorizeRole(APIConstants.ANONYMOUS_ROLE, resourcePath,
                                                       ActionConstants.GET);
                }
        	} else {
        		RegistryAuthorizationManager authorizationManager = new RegistryAuthorizationManager
                        (ServiceReferenceHolder.getUserRealm());

                if (visibility != null && visibility.equalsIgnoreCase(APIConstants.API_RESTRICTED_VISIBILITY)) {
                    boolean isRoleEveryOne = false;
                    for (String role : roles) {
                        if (role.equalsIgnoreCase(APIConstants.EVERYONE_ROLE)) {
                            isRoleEveryOne = true;
                        }
                        authorizationManager.authorizeRole(role, resourcePath, ActionConstants.GET);

                    }
                    if (!isRoleEveryOne) {
                        authorizationManager.denyRole(APIConstants.EVERYONE_ROLE, resourcePath, ActionConstants.GET);
                    }
                    authorizationManager.denyRole(APIConstants.ANONYMOUS_ROLE, resourcePath, ActionConstants.GET);

                } else if (visibility != null && visibility.equalsIgnoreCase(APIConstants.API_PRIVATE_VISIBILITY)) {
                    authorizationManager.authorizeRole(APIConstants.EVERYONE_ROLE, resourcePath, ActionConstants.GET);
                    authorizationManager.denyRole(APIConstants.ANONYMOUS_ROLE, resourcePath, ActionConstants.GET);
                } else if (visibility != null && visibility.equalsIgnoreCase(APIConstants.DOC_OWNER_VISIBILITY)) {
                     /*If no roles have defined, deny access for everyone & anonymous role */
                    if (roles == null ) {
                        authorizationManager.denyRole(APIConstants.EVERYONE_ROLE, resourcePath, ActionConstants.GET);
                        authorizationManager.denyRole(APIConstants.ANONYMOUS_ROLE, resourcePath, ActionConstants.GET);
                    } else {
                        for (String role : roles) {
                        authorizationManager.denyRole(role, resourcePath, ActionConstants.GET);

                        }
                    }
                } else {
                    authorizationManager.authorizeRole(APIConstants.EVERYONE_ROLE, resourcePath,
                                                       ActionConstants.GET);
                    authorizationManager.authorizeRole(APIConstants.ANONYMOUS_ROLE, resourcePath,
                                                       ActionConstants.GET);
                }
        	}


        } catch (UserStoreException e) {
        	throw new APIManagementException("Error while adding role permissions to API", e);
        }
    }

	/**
	 * Load the throttling policy  to the registry for tenants
	 *
	 * @param tenant
	 * @param tenantID
	 * @throws APIManagementException
	 */

	public static void loadTenantAPIPolicy(String tenant, int tenantID)
	                                                                   throws APIManagementException {
		try {
			RegistryService registryService =
			                                  ServiceReferenceHolder.getInstance()
			                                                        .getRegistryService();
			//UserRegistry govRegistry = registryService.getGovernanceUserRegistry(tenant, tenantID);
            UserRegistry govRegistry = registryService.getGovernanceSystemRegistry(tenantID);

			if (govRegistry.resourceExists(APIConstants.API_TIER_LOCATION)) {
				if (log.isDebugEnabled()) {
					log.debug("Tier policies already uploaded to the tenant's registry space");
				}
				return;
			}
			if (log.isDebugEnabled()) {
				log.debug("Adding API tier policies to the tenant's registry");
			}
			InputStream inputStream =
			                          APIManagerComponent.class.getResourceAsStream("/tiers/default-tiers.xml");
			byte[] data = IOUtils.toByteArray(inputStream);
			Resource resource = govRegistry.newResource();
			resource.setContent(data);
			govRegistry.put(APIConstants.API_TIER_LOCATION, resource);

		} catch (RegistryException e) {
			throw new APIManagementException(
			                                 "Error while saving policy information to the registry",
			                                 e);
		} catch (IOException e) {
			throw new APIManagementException("Error while reading policy file content", e);
		}
    }
<<<<<<< HEAD
	
	/**
	 * Load the External API Store Configuration  to the registry
	 * 
	 * @param tenant
	 * @param tenantID
	 * @throws APIManagementException
	 */
=======

    /**
     * Load the External API Store Configuration  to the registry
     *
     * @param tenantID
     * @throws org.wso2.carbon.apimgt.api.APIManagementException
     */
>>>>>>> 431bb46e

	public static void loadTenantExternalStoreConfig(int tenantID)
	                                                                   throws APIManagementException {
		try {
			RegistryService registryService =
			                                  ServiceReferenceHolder.getInstance()
			                                                        .getRegistryService();
			//UserRegistry govRegistry = registryService.getGovernanceUserRegistry(tenant, tenantID);
            UserRegistry govRegistry = registryService.getGovernanceSystemRegistry(tenantID);

            if (govRegistry.resourceExists(APIConstants.EXTERNAL_API_STORES_LOCATION)) {
                log.debug("External Stores configuration already uploaded to the registry");
                return;
            }
			if (log.isDebugEnabled()) {
				log.debug("Adding External Stores configuration to the tenant's registry");
			}
			InputStream inputStream =
			                          APIManagerComponent.class.getResourceAsStream("/externalstores/default-external-api-stores.xml");
			byte[] data = IOUtils.toByteArray(inputStream);
			Resource resource = govRegistry.newResource();
			resource.setContent(data);
			govRegistry.put(APIConstants.EXTERNAL_API_STORES_LOCATION, resource);

			/*set resource permission*/
            AuthorizationManager authManager = ServiceReferenceHolder.getInstance().getRealmService().
    				getTenantUserRealm(tenantID).getAuthorizationManager();
            String resourcePath = RegistryUtils.getAbsolutePath(RegistryContext.getBaseInstance(),
                    APIUtil.getMountedPath(RegistryContext.getBaseInstance(), RegistryConstants.GOVERNANCE_REGISTRY_BASE_PATH)
                    + APIConstants.EXTERNAL_API_STORES_LOCATION);
            authManager.denyRole(APIConstants.EVERYONE_ROLE, resourcePath, ActionConstants.GET);

		} catch (RegistryException e) {
            throw new APIManagementException("Error while saving External Stores configuration information to the registry", e);
        } catch (IOException e) {
            throw new APIManagementException("Error while reading External Stores configuration file content", e);
        } catch (UserStoreException e) {
        	throw new APIManagementException("Error while setting permission to External Stores configuration file", e);
		}
    }

	/**
	 * Load the Google Analytics Configuration  to the registry
	 *
	 * @param tenantID
	 * @throws APIManagementException
	 */

	public static void loadTenantGAConfig(int tenantID) throws APIManagementException {
		try {
			RegistryService registryService =
			                                  ServiceReferenceHolder.getInstance()
			                                                        .getRegistryService();
			//UserRegistry govRegistry = registryService.getGovernanceUserRegistry(tenant, tenantID);
            UserRegistry govRegistry = registryService.getGovernanceSystemRegistry(tenantID);

            if (govRegistry.resourceExists(APIConstants.GA_CONFIGURATION_LOCATION)) {
                log.debug("Google Analytics configuration already uploaded to the registry");
                return;
            }
			if (log.isDebugEnabled()) {
				log.debug("Adding Google Analytics configuration to the tenant's registry");
			}
			InputStream inputStream =
			                          APIManagerComponent.class.getResourceAsStream("/statistics/default-ga-config.xml");
			byte[] data = IOUtils.toByteArray(inputStream);
			Resource resource = govRegistry.newResource();
			resource.setContent(data);
			govRegistry.put(APIConstants.GA_CONFIGURATION_LOCATION, resource);

			/*set resource permission*/
            AuthorizationManager authManager = ServiceReferenceHolder.getInstance().getRealmService().
    				getTenantUserRealm(tenantID).getAuthorizationManager();
            String resourcePath = RegistryUtils.getAbsolutePath(RegistryContext.getBaseInstance(),
                    APIUtil.getMountedPath(RegistryContext.getBaseInstance(), RegistryConstants.GOVERNANCE_REGISTRY_BASE_PATH)
                    + APIConstants.GA_CONFIGURATION_LOCATION);
            authManager.denyRole(APIConstants.EVERYONE_ROLE, resourcePath, ActionConstants.GET);

		} catch (RegistryException e) {
            throw new APIManagementException("Error while saving Google Analytics configuration information to the registry", e);
        } catch (IOException e) {
            throw new APIManagementException("Error while reading Google Analytics configuration file content", e);
        } catch (UserStoreException e) {
        	throw new APIManagementException("Error while setting permission to Google Analytics configuration file", e);
		}
    }

    public static void loadTenantWorkFlowExtensions(int tenantID)
            throws APIManagementException {
        // TODO: Merge different resource loading methods and create a single method.
        try {
            RegistryService registryService =
                    ServiceReferenceHolder.getInstance()
                            .getRegistryService();
            //UserRegistry govRegistry = registryService.getGovernanceUserRegistry(tenant, tenantID);
            UserRegistry govRegistry = registryService.getGovernanceSystemRegistry(tenantID);

            if (govRegistry.resourceExists(APIConstants.WORKFLOW_EXECUTOR_LOCATION)) {
                log.debug("External Stores configuration already uploaded to the registry");
                return;
            }
            if (log.isDebugEnabled()) {
                log.debug("Adding External Stores configuration to the tenant's registry");
            }
            InputStream inputStream =
                    APIManagerComponent.class.getResourceAsStream("/workflowextensions/default-workflow-extensions.xml");
            byte[] data = IOUtils.toByteArray(inputStream);
            Resource resource = govRegistry.newResource();
            resource.setContent(data);
            resource.setMediaType(APIConstants.WORKFLOW_MEDIA_TYPE);
            govRegistry.put(APIConstants.WORKFLOW_EXECUTOR_LOCATION, resource);

        } catch (RegistryException e) {
            throw new APIManagementException("Error while saving External Stores configuration information to the registry", e);
        } catch (IOException e) {
            throw new APIManagementException("Error while reading External Stores configuration file content", e);
        }
    }

    /**
     *
     * @param tenantId
     * @throws APIManagementException
     */
    public static void loadTenantSelfSignUpConfigurations(int tenantId)
    		throws APIManagementException {
    	try {
            RegistryService registryService =
                    ServiceReferenceHolder.getInstance()
                            .getRegistryService();
            UserRegistry govRegistry = registryService.getGovernanceSystemRegistry(tenantId);

            if (govRegistry.resourceExists(APIConstants.SELF_SIGN_UP_CONFIG_LOCATION)) {
                log.debug("Self signup configuration already uploaded to the registry");
                return;
            }
            if (log.isDebugEnabled()) {
                log.debug("Adding Self signup configuration to the tenant's registry");
            }
            InputStream inputStream;
            if(tenantId==org.wso2.carbon.utils.multitenancy.MultitenantConstants.SUPER_TENANT_ID){
            inputStream=
                    APIManagerComponent.class.getResourceAsStream("/signupconfigurations/default-sign-up-config.xml");
            }else{
            inputStream=
                        APIManagerComponent.class.getResourceAsStream("/signupconfigurations/tenant-sign-up-config.xml");
            }
            byte[] data = IOUtils.toByteArray(inputStream);
            Resource resource = govRegistry.newResource();
            resource.setContent(data);
            resource.setMediaType(APIConstants.SELF_SIGN_UP_CONFIG_MEDIA_TYPE);
            govRegistry.put(APIConstants.SELF_SIGN_UP_CONFIG_LOCATION, resource);

        } catch (RegistryException e) {
            throw new APIManagementException("Error while saving Self signup configuration information to the registry", e);
        } catch (IOException e) {
            throw new APIManagementException("Error while reading Self signup configuration file content", e);
        }
    }

    /**
     *
     * @param tenantId
     * @throws APIManagementException
     */
    public static void createSelfSignUpRoles(int tenantId)
    		throws APIManagementException {
    	try {
            RegistryService registryService =
                    ServiceReferenceHolder.getInstance()
                            .getRegistryService();
            UserRegistry govRegistry = registryService.getGovernanceSystemRegistry(tenantId);
            if (govRegistry.resourceExists(APIConstants.SELF_SIGN_UP_CONFIG_LOCATION)) {
                Resource resource = govRegistry.get(APIConstants.SELF_SIGN_UP_CONFIG_LOCATION);
                InputStream content=resource.getContentStream();
                DocumentBuilderFactory factory
                        = DocumentBuilderFactory.newInstance();
                DocumentBuilder parser = factory.newDocumentBuilder();
                Document dc= parser.parse(content);
                boolean enableSignup=Boolean.parseBoolean(dc.getElementsByTagName(APIConstants.SELF_SIGN_UP_REG_ENABLED).item(0).getFirstChild().getNodeValue());
                String signUpDomain=dc.getElementsByTagName(APIConstants.SELF_SIGN_UP_REG_DOMAIN_ELEM).item(0).getFirstChild().getNodeValue();
                if(enableSignup){
                int roleLength=dc.getElementsByTagName(APIConstants.SELF_SIGN_UP_REG_ROLE_NAME_ELEMENT).getLength();
                for(int i=0;i<roleLength;i++){
                String roleName=dc.getElementsByTagName(APIConstants.SELF_SIGN_UP_REG_ROLE_NAME_ELEMENT).item(i).getFirstChild().getNodeValue();
                boolean isExternalRole=Boolean.parseBoolean(dc.getElementsByTagName(APIConstants.SELF_SIGN_UP_REG_ROLE_IS_EXTERNAL).item(i).getFirstChild().getNodeValue());
                if(roleName!=null){
                // If isExternalRole==false ;create the subscriber role as an internal role
                if(isExternalRole && signUpDomain!=null){
                roleName=signUpDomain.toUpperCase()+CarbonConstants.DOMAIN_SEPARATOR+roleName;
                }else{
                roleName= UserCoreConstants.INTERNAL_DOMAIN + CarbonConstants.DOMAIN_SEPARATOR+roleName;
                }
                createSubscriberRole(roleName,tenantId);
                }
                }
                }
            }
            if (log.isDebugEnabled()) {
                log.debug("Adding Self signup configuration to the tenant's registry");
            }



        } catch (RegistryException e) {
            throw new APIManagementException("Error while getting Self signup role information from the registry", e);
        } catch (ParserConfigurationException e) {
            throw new APIManagementException("Error while getting Self signup role information from the registry", e);
        } catch (SAXException e) {
            throw new APIManagementException("Error while getting Self signup role information from the registry", e);
        } catch (IOException e) {
            throw new APIManagementException("Error while getting Self signup role information from the registry", e);
        }
    }

	 /**
     * Add BAM Server Profile Configuration which is used for southbound statistics
     * publishing
     * @throws APIManagementException
     */
    public static void addBamServerProfile(String bamServerURL, String bamServerUser,
    		String bamServerPassword, String bamServerThriftPort, int tenantId) throws APIManagementException {
    	RegistryService registryService = ServiceReferenceHolder.getInstance().getRegistryService();
        try {
            UserRegistry registry = registryService.getConfigSystemRegistry(tenantId);
            log.debug("Adding Bam Server Profile to the registry");
            InputStream inputStream = APIManagerComponent.class.getResourceAsStream("/bam/profile/bam-profile.xml");
            String bamProfile = IOUtils.toString(inputStream);

            int strIndex = bamServerURL.indexOf("://");
            int endIndex = bamServerURL.lastIndexOf(":");

            bamServerURL = bamServerURL.substring(strIndex + 3, endIndex);
            bamServerPassword = encryptPassword(bamServerPassword);
            int bamServerThriftPortVal = Integer.parseInt(bamServerThriftPort);
            String bamServerThriftAuthPort = String.valueOf(bamServerThriftPortVal + 100);

            String bamProfileConfig = bamProfile.replaceAll("\\[1\\]", bamServerURL).
            		replaceAll("\\[2\\]", bamServerThriftAuthPort).
            		replaceAll("\\[3\\]", bamServerThriftPort).
            		replaceAll("\\[4\\]", bamServerUser).
            		replaceAll("\\[5\\]", bamServerPassword);


            Resource resource = registry.newResource();
            resource.setContent(bamProfileConfig);
            registry.put(APIConstants.BAM_SERVER_PROFILE_LOCATION, resource);

        } catch(RegistryException e) {
        	throw new APIManagementException("Error while adding BAM Server Profile configuration " +
        			"information to the registry", e);
        } catch (IOException e) {
        	throw new APIManagementException("Error while reading BAM Server Profile configuration " +
        			"configuration file content", e);
		}
	}

    public static void writeDefinedSequencesToTenantRegistry(int tenantID)
            throws APIManagementException {
        try {
            RegistryService registryService =
                    ServiceReferenceHolder.getInstance()
                            .getRegistryService();
            UserRegistry govRegistry = registryService.getGovernanceSystemRegistry(tenantID);

            if (govRegistry.resourceExists(APIConstants.API_CUSTOM_INSEQUENCE_LOCATION)) {
                if(log.isDebugEnabled()){
                    log.debug("Defined sequences have already been added to the tenant's registry");
                }
                //No need to add to add in sequences or out sequences. Do not return yet until we check for fault
                // sequences as well. (Designed to support migrations).
                //return;
            }
            else{
                if(log.isDebugEnabled()){
                    log.debug("Adding defined sequences to the tenant's registry.");
                }

                InputStream inSeqStream =
                        APIManagerComponent.class.getResourceAsStream("/definedsequences/in/log_in_message.xml");
                byte[] inSeqData = IOUtils.toByteArray(inSeqStream);
                Resource inSeqResource = govRegistry.newResource();
                inSeqResource.setContent(inSeqData);

                govRegistry.put(APIConstants.API_CUSTOM_INSEQUENCE_LOCATION + "log_in_message.xml", inSeqResource);

                InputStream outSeqStream =
                        APIManagerComponent.class.getResourceAsStream("/definedsequences/out/log_out_message.xml");
                byte[] outSeqData = IOUtils.toByteArray(outSeqStream);
                Resource outSeqResource = govRegistry.newResource();
                outSeqResource.setContent(outSeqData);

                govRegistry.put(APIConstants.API_CUSTOM_OUTSEQUENCE_LOCATION + "log_out_message.xml", outSeqResource);
            }
            if (govRegistry.resourceExists(APIConstants.API_CUSTOM_FAULTSEQUENCE_LOCATION)) {
                if(log.isDebugEnabled()){
                    log.debug("Defined fault sequences have already been added to the tenant's registry");
                }
                //Fault sequences have already been added. Nothing to do beyond this. Return.
                return;
            }

            InputStream faultSeqStream =
                    APIManagerComponent.class.getResourceAsStream("/definedsequences/fault/json_fault.xml");
            byte[] faultSeqData = IOUtils.toByteArray(faultSeqStream);
            Resource faultSeqResource = govRegistry.newResource();
            faultSeqResource.setContent(faultSeqData);

            govRegistry.put(APIConstants.API_CUSTOM_FAULTSEQUENCE_LOCATION + "json_fault.xml", faultSeqResource);

        } catch (RegistryException e) {
            throw new APIManagementException("Error while saving defined sequences to the tenant's registry ", e);
        } catch (IOException e) {
            throw new APIManagementException("Error while reading defined sequence ", e);
        }
	}

	/**
	 * Load the  API RXT to the registry for tenants
	 *
	 * @param tenant
	 * @param tenantID
	 * @throws APIManagementException
	 */

	public static void loadloadTenantAPIRXT(String tenant, int tenantID)
	                                                                    throws APIManagementException {
		RegistryService registryService = ServiceReferenceHolder.getInstance().getRegistryService();
		UserRegistry registry = null;
		try {
			//registry = registryService.getRegistry(tenant, tenantID);
            registry = registryService.getGovernanceSystemRegistry(tenantID);
		} catch (RegistryException e) {
			throw new APIManagementException("Error when create registry instance ", e);
		}

		String rxtDir =
		                CarbonUtils.getCarbonHome() + File.separator + "repository" +
		                        File.separator + "resources" + File.separator + "rxts";
		File file = new File(rxtDir);
		FilenameFilter filenameFilter = new FilenameFilter() {
			public boolean accept(File dir, String name) {
				// if the file extension is .rxt return true, else false
				return name.endsWith(".rxt");
			}
		};
		String[] rxtFilePaths = file.list(filenameFilter);
		for (String rxtPath : rxtFilePaths) {
			String resourcePath =
			                      GovernanceConstants.RXT_CONFIGS_PATH +
			                              RegistryConstants.PATH_SEPARATOR + rxtPath;

            //This is  "registry" is a governance registry instance, therefore calculate the relative path to governance.
            String govRelativePath =   RegistryUtils.getRelativePathToOriginal(resourcePath,
                        APIUtil.getMountedPath(RegistryContext.getBaseInstance(), RegistryConstants.GOVERNANCE_REGISTRY_BASE_PATH));
			             try {
                // calculate resource path
                RegistryAuthorizationManager authorizationManager = new RegistryAuthorizationManager
                        (ServiceReferenceHolder.getUserRealm());
                resourcePath = authorizationManager.computePathOnMount(resourcePath);

                AuthorizationManager authManager = ServiceReferenceHolder.getInstance().getRealmService().
                        getTenantUserRealm(tenantID).getAuthorizationManager();

                 if (registry.resourceExists(govRelativePath)) {
                    // set anonymous user permission to RXTs
                    authManager.authorizeRole(APIConstants.ANONYMOUS_ROLE, resourcePath, ActionConstants.GET);
                     continue;
                 }

                 String rxt = FileUtil.readFileToString(rxtDir + File.separator + rxtPath);
                 Resource resource = registry.newResource();
                 resource.setContent(rxt.getBytes());
                 resource.setMediaType(APIConstants.RXT_MEDIA_TYPE);
                 registry.put(govRelativePath, resource);


                authManager.authorizeRole(APIConstants.ANONYMOUS_ROLE, resourcePath, ActionConstants.GET);

            } catch (UserStoreException e) {
                throw new APIManagementException("Error while adding role permissions to API", e);
            } catch (IOException e) {
                 String msg = "Failed to read rxt files";
                 throw new APIManagementException(msg, e);
             } catch (RegistryException e) {
				String msg = "Failed to add rxt to registry ";
				throw new APIManagementException(msg, e);
			}
		}

	}

    /**
     * Converting the user store domain name to uppercase.
     *
     * @param username Username to be modified
     * @return Username with domain name set to uppercase.
     */
    public static String setDomainNameToUppercase(String username) {
        if (username != null) {
            String[] nameParts = username.split(CarbonConstants.DOMAIN_SEPARATOR);
            if (nameParts.length > 1) {
                username = nameParts[0].toUpperCase() + CarbonConstants.DOMAIN_SEPARATOR + nameParts[1];
            }
        }

        return username;
    }

    public static void createSubscriberRole(String roleName,int tenantId) throws APIManagementException {

        String[] permissions = new String[]{
                "/permission/admin/login",
                APIConstants.Permissions.API_SUBSCRIBE
        };
        try {
            RealmService realmService = ServiceReferenceHolder.getInstance().getRealmService();
            UserRealm realm;
            org.wso2.carbon.user.api.UserRealm tenantRealm;
            UserStoreManager manager;

            if (tenantId < 0) {
                realm = realmService.getBootstrapRealm();
                manager = realm.getUserStoreManager();
            } else {
                tenantRealm = realmService.getTenantUserRealm(tenantId);
                manager = tenantRealm.getUserStoreManager();
            }
            if (!manager.isExistingRole(roleName)) {
                if (log.isDebugEnabled()) {
                    log.debug("Creating subscriber role: " + roleName);
                }
                Permission[] subscriberPermissions = new Permission[]{new Permission("/permission/admin/login", UserMgtConstants.EXECUTE_ACTION),
                        new Permission(APIConstants.Permissions.API_SUBSCRIBE, UserMgtConstants.EXECUTE_ACTION)};
                String tenantAdminName = ServiceReferenceHolder.getInstance()
                        .getRealmService().getTenantUserRealm(tenantId).
                                getRealmConfiguration().getAdminUserName();
                String[] userList = new String[]{tenantAdminName};
                manager.addRole(roleName, userList, subscriberPermissions);
            }
        } catch (UserStoreException e) {
            throw new APIManagementException("Error while creating subscriber role: " + roleName+ " - " +
                    "Self registration might not function properly.", e);
        }
    }

    public void setupSelfRegistration(APIManagerConfiguration config,int tenantId)
            throws APIManagementException {
        boolean enabled = Boolean.parseBoolean(config.getFirstProperty(APIConstants.SELF_SIGN_UP_ENABLED));
        if (!enabled) {
            return;
        }
        //Create the subscriber role as an internal role
        String role = UserCoreConstants.INTERNAL_DOMAIN + CarbonConstants.DOMAIN_SEPARATOR+config.getFirstProperty(APIConstants.SELF_SIGN_UP_ROLE);
        if (role.equals(UserCoreConstants.INTERNAL_DOMAIN + CarbonConstants.DOMAIN_SEPARATOR)) {
            // Required parameter missing - Throw an exception and interrupt startup
            throw new APIManagementException("Required subscriber role parameter missing " +
                                             "in the self sign up configuration");
        }
        String[] permissions = new String[]{
                "/permission/admin/login",
                APIConstants.Permissions.API_SUBSCRIBE
        };
        try {
            RealmService realmService = ServiceReferenceHolder.getInstance().getRealmService();
            UserRealm realm;
            org.wso2.carbon.user.api.UserRealm tenantRealm;
            UserStoreManager manager;

            if (tenantId < 0) {
                realm = realmService.getBootstrapRealm();
                manager = realm.getUserStoreManager();
            } else {
                tenantRealm = realmService.getTenantUserRealm(tenantId);
                manager = tenantRealm.getUserStoreManager();
            }
            if (!manager.isExistingRole(role)) {
                if (log.isDebugEnabled()) {
                    log.debug("Creating subscriber role: " + role);
                }
                Permission[] subscriberPermissions = new Permission[]{new Permission("/permission/admin/login", UserMgtConstants.EXECUTE_ACTION),
                        new Permission(APIConstants.Permissions.API_SUBSCRIBE, UserMgtConstants.EXECUTE_ACTION)};
                String tenantAdminName = ServiceReferenceHolder.getInstance()
                        .getRealmService().getTenantUserRealm(tenantId).
                                getRealmConfiguration().getAdminUserName();
                String[] userList = new String[]{tenantAdminName};
                manager.addRole(role, userList, subscriberPermissions);
            }
        } catch (UserStoreException e) {
            throw new APIManagementException("Error while creating subscriber role: " + role + " - " +
                    "Self registration might not function properly.", e);
        }
    }

    public static String removeAnySymbolFromUriTempate(String uriTemplate) {
    	if (uriTemplate != null) {
    		int anySymbolIndex = uriTemplate.indexOf("/*");
    		if (anySymbolIndex != -1) {
    			return uriTemplate.substring(0, anySymbolIndex);
    		}
    	}
    	return uriTemplate;
    }

    public static float getAverageRating(APIIdentifier apiId) throws APIManagementException {
        return ApiMgtDAO.getAverageRating(apiId);
    }

    public static List<Tenant> getAllTenantsWithSuperTenant() throws UserStoreException {
        Tenant[] tenants = ServiceReferenceHolder.getInstance().getRealmService().getTenantManager().getAllTenants();
        ArrayList<Tenant> tenantArrayList=new ArrayList<Tenant>();
        for(Tenant t:tenants){
            tenantArrayList.add(t);
        }
        Tenant superAdminTenant=new Tenant();
        superAdminTenant.setDomain(MultitenantConstants.SUPER_TENANT_DOMAIN_NAME);
        superAdminTenant.setId(org.wso2.carbon.utils.multitenancy.MultitenantConstants.SUPER_TENANT_ID);
        superAdminTenant.setAdminName(CarbonConstants.REGISTRY_ANONNYMOUS_USERNAME);
        tenantArrayList.add(superAdminTenant);
        return tenantArrayList;
    }

    /**
     * In multi tenant environment, publishers should allow only to revoke the tokens generated within his domain.
     * Super tenant should not see the tenant created tokens and vise versa. This method is used to check the logged in
     * user have permissions to revoke a given users tokens.
     * @param loggedInUser current logged in user to publisher
     * @param authorizedUser access token owner
     * @return
     */
    public static boolean isLoggedInUserAuthorizedToRevokeToken(String loggedInUser, String authorizedUser) {
        String loggedUserTenantDomain = MultitenantUtils.getTenantDomain(loggedInUser);
        String authorizedUserTenantDomain = MultitenantUtils.getTenantDomain(authorizedUser);

        if (loggedUserTenantDomain.equals(MultitenantConstants.SUPER_TENANT_DOMAIN_NAME) &&
                authorizedUserTenantDomain.equals(MultitenantConstants.SUPER_TENANT_DOMAIN_NAME)) {
            return true;
        } else if (loggedUserTenantDomain.equals(authorizedUserTenantDomain)) {
            return true;
        }

        return false;
    }
    public static int getApplicationId(String appName,String userId) throws APIManagementException {
        return new ApiMgtDAO().getApplicationId(appName,userId);
    }

    public static boolean isAPIManagementEnabled() {
        return Boolean.parseBoolean(CarbonUtils.getServerConfiguration().getFirstProperty("APIManagement.Enabled"));
    }

    public static boolean isLoadAPIContextsAtStartup() {
        return Boolean.parseBoolean(CarbonUtils.getServerConfiguration().getFirstProperty("APIManagement.LoadAPIContextsInServerStartup"));
    }

    public static Set<APIStore> getExternalAPIStores(int tenantId) throws APIManagementException {
        SortedSet<APIStore> apistoreSet=new TreeSet<APIStore>(new APIStoreNameComparator());
        apistoreSet.addAll(getExternalStores(tenantId));
        if (apistoreSet.size() != 0) {
            return apistoreSet;
        } else {
            return null;
        }

    }

    public static boolean isAllowDisplayAPIsWithMultipleStatus() {
        APIManagerConfiguration config = ServiceReferenceHolder.getInstance().
                getAPIManagerConfigurationService().getAPIManagerConfiguration();
        String displayAllAPIs = config.getFirstProperty(APIConstants.API_STORE_DISPLAY_ALL_APIS);
        if (displayAllAPIs == null) {
            log.warn("The configurations related to show deprecated APIs in APIStore " +
                    "are missing in api-manager.xml.");
            return false;
        }
        return Boolean.parseBoolean(displayAllAPIs);
    }

    public static boolean isAllowDisplayMultipleVersions() {
        APIManagerConfiguration config = ServiceReferenceHolder.getInstance().
                getAPIManagerConfigurationService().getAPIManagerConfiguration();

        String displayMultiVersions = config.getFirstProperty(APIConstants.API_STORE_DISPLAY_MULTIPLE_VERSIONS);
        if (displayMultiVersions == null) {
            log.warn("The configurations related to show multiple versions of API in APIStore " +
                    "are missing in api-manager.xml.");
            return false;
        }
        return Boolean.parseBoolean(displayMultiVersions);
    }

    public static Set<APIStore> getExternalAPIStores(Set<APIStore> inputStores, int tenantId)
            throws APIManagementException {
        SortedSet<APIStore> apiStores = new TreeSet<APIStore>(new APIStoreNameComparator());
        apiStores.addAll(getExternalStores(tenantId));
        boolean exists = false;
        if (apiStores.size() != 0) {
            for (APIStore store : apiStores) {
                for (APIStore inputStore : inputStores) {
                    if (inputStore.getName().equals(store.getName())) { //If the configured apistore already stored in db,ignore adding it again
                        exists = true;
                    }
                }
                if (!exists) {
                    inputStores.add(store);
                }
                exists=false;
            }

        }
        return inputStores;


    }

    public static boolean isAPIsPublishToExternalAPIStores(int tenantId)
            throws APIManagementException {

        return getExternalStores(tenantId).size() != 0;


    }

    public static boolean isAPIGatewayKeyCacheEnabled() {
        try {
            APIManagerConfiguration config = ServiceReferenceHolder.getInstance().getAPIManagerConfigurationService().getAPIManagerConfiguration();
            String serviceURL = config.getFirstProperty(APIConstants.API_GATEWAY_KEY_CACHE_ENABLED);
            return Boolean.parseBoolean(serviceURL);
        } catch (Exception e) {
            log.error("Did not found valid API Validation Information cache configuration. Use default configuration" + e);
        }
        return true;
    }


    public static Cache getAPIContextCache() {
        CacheManager contextCacheManager = Caching.getCacheManager(APIConstants.API_CONTEXT_CACHE_MANAGER).
                getCache(APIConstants.API_CONTEXT_CACHE).getCacheManager();
        if (!isContextCacheInitialized) {
            isContextCacheInitialized = true;
            return contextCacheManager.<String, Boolean>createCacheBuilder(APIConstants.API_CONTEXT_CACHE_MANAGER).
                    setExpiry(CacheConfiguration.ExpiryType.MODIFIED, new CacheConfiguration.Duration(TimeUnit.DAYS,
                            APIConstants.API_CONTEXT_CACHE_EXPIRY_TIME_IN_DAYS)).setStoreByValue(false).build();
        } else {
            return Caching.getCacheManager(APIConstants.API_CONTEXT_CACHE_MANAGER).getCache(APIConstants.API_CONTEXT_CACHE);
        }
    }

    /**
     * Get active tenant domains
     *
     * @return
     * @throws UserStoreException
     */
    public static Set<String> getActiveTenantDomains() throws UserStoreException {
        Set<String> tenantDomains = null;
        Tenant[] tenants = ServiceReferenceHolder.getInstance().getRealmService().getTenantManager().getAllTenants();
        if (tenants == null || tenants.length == 0) {
            tenantDomains = Collections.<String>emptySet();
        } else {
            tenantDomains = new HashSet<String>();
            for (Tenant tenant : tenants) {
                if (tenant.isActive()) {
                    tenantDomains.add(tenant.getDomain());
                }
            }
            if (tenantDomains.size() > 0) {
                tenantDomains.add(MultitenantConstants.SUPER_TENANT_DOMAIN_NAME);
            }
        }
        return tenantDomains;
    }


    /**
     * Retrieves the role list of system

     * @throws APIManagementException If an error occurs
     */
    public static String[] getRoleNames(String username) throws APIManagementException {

        String tenantDomain = MultitenantUtils.getTenantDomain(username);
        try {
            if (!tenantDomain.equals(org.wso2.carbon.utils.multitenancy.MultitenantConstants.SUPER_TENANT_DOMAIN_NAME)) {
                int tenantId = ServiceReferenceHolder.getInstance().getRealmService().getTenantManager().getTenantId(tenantDomain);
                UserStoreManager manager = ServiceReferenceHolder.getInstance().
                        getRealmService().getTenantUserRealm(tenantId).getUserStoreManager();

                return manager.getRoleNames();
            } else {
                RemoteAuthorizationManager authorizationManager = RemoteAuthorizationManager.getInstance();
                return authorizationManager.getRoleNames();
            }
        } catch (UserStoreException e) {
            log.error("Error while getting all the roles", e);
            return null;

        }

    }

    /**
     * Create API Definition in JSON
     *
     * @param api API
     * @throws org.wso2.carbon.apimgt.api.APIManagementException
     *          if failed to generate the content and save
     * @throws ParseException 
     */
    public static String createSwagger12JSONContent(API api) throws APIManagementException {

    	JSONParser parser = new JSONParser();
		String pathJsonTemplate = "{\n    \"path\": \"\",\n    \"operations\": []\n}";
		String operationJsonTemplate = "{\n    \"method\": \"\",\n    \"parameters\": []\n}";
		String apiJsonTemplate = "{\n    \"apiVersion\": \"\",\n    \"swaggerVersion\": \"1.2\",\n    \"apis\": [],\n    \"info\": {\n        \"title\": \"\",\n        \"description\": \"\",\n        \"termsOfServiceUrl\": \"\",\n        \"contact\": \"\",\n        \"license\": \"\",\n        \"licenseUrl\": \"\"\n    },\n    \"authorizations\": {\n        \"oauth2\": {\n            \"type\": \"oauth2\",\n            \"scopes\": []\n        }\n    }\n}";
		String apiResourceJsontemplate = "{\n    \"apiVersion\": \"\",\n    \"swaggerVersion\": \"1.2\",\n    \"resourcePath\":\"\",\n    \"apis\": [],\n    \"info\": {\n        \"title\": \"\",\n        \"description\": \"\",\n        \"termsOfServiceUrl\": \"\",\n        \"contact\": \"\",\n        \"license\": \"\",\n        \"licenseUrl\": \"\"\n    },\n    \"authorizations\": {\n        \"oauth2\": {\n            \"type\": \"oauth2\",\n            \"scopes\": []\n        }\n    }\n}";


    	APIIdentifier identifier = api.getId();

		APIManagerConfiguration config = ServiceReferenceHolder.getInstance().
                getAPIManagerConfigurationService().getAPIManagerConfiguration();

        Environment environment = (Environment) config.getApiGatewayEnvironments().values().toArray()[0];
        String endpoints = environment.getApiGatewayEndpoint();
        String[] endpointsSet = endpoints.split(",");
        String apiContext = api.getContext();
        String version = identifier.getVersion();
        Set<URITemplate> uriTemplates = api.getUriTemplates();
        String description = api.getDescription();

        if (endpointsSet.length < 1) {
        	throw new APIManagementException("Error in creating JSON representation of the API" + identifier.getApiName());
        }
    	if (description == null || description.equals("")) {
    		description = "";
    	} else {
    		description = description.trim();
    	}


    	Map<String, List<String>> resourceNamepaths = new HashMap<String, List<String>>();

    	Map<String, JSONObject> resourceNameJSONs = new HashMap<String, JSONObject>();

    	Map<String, List<JSONObject>> resourcePathJSONs = new HashMap<String, List<JSONObject>>();

    	List<APIResource> apis = new ArrayList<APIResource>();

    	JSONObject mainAPIJson = null;

    	try {
    		mainAPIJson = (JSONObject) parser.parse(apiJsonTemplate);

	    	for (URITemplate template : uriTemplates) {
	    		List<Operation> ops;
	    		List<Parameter> parameters = null;

	    		String path = template.getUriTemplate();

	    		if (path != null && (path.equals("/*") || (path.equals("/")))) {
	        		path = "/*";
	        	}
	    		List<String> resourcePaths;
	    		int resourceNameEndIndex = path.indexOf("/", 1);
	    		String resourceName = "/default";
	    		if(resourceNameEndIndex != -1) {
	    			resourceName = path.substring(1, resourceNameEndIndex);
	    		}

	    		if(!resourceName.startsWith("/")) {
	    			resourceName = "/" + resourceName;
	    		}

	    		if(resourceNamepaths.get(resourceName) != null) {
	    			resourcePaths = resourceNamepaths.get(resourceName);
	    			if (!resourcePaths.contains(path)) {
	    				resourcePaths.add(path);
	    			}
	    			String httpVerbsStrng = template.getMethodsAsString();
	    			String[] httpVerbs = httpVerbsStrng.split(" ");
	    			for (String httpVerb : httpVerbs) {
	    				final JSONObject operationJson = (JSONObject) parser.parse(operationJsonTemplate);
		    			operationJson.put("method", httpVerb);
		    			operationJson.put("auth_type", template.getAuthType());
		    			operationJson.put("throttling_tier", template.getThrottlingTier());

		    			if(resourcePathJSONs.get(path) != null) {
		    				resourcePathJSONs.get(path).add(operationJson);

		    			} else {
		    				resourcePathJSONs.put(path, new ArrayList<JSONObject>() {{
		    					add(operationJson);
		    				}});
		    			}
					}
	    			resourceNamepaths.put(resourceName, resourcePaths);
	    		} else {
	    			JSONObject resourcePathJson = (JSONObject) parser.parse(apiResourceJsontemplate);

	    			resourcePathJson.put("apiVersion", version);
	    			resourcePathJson.put("resourcePath", resourceName);
	    			resourceNameJSONs.put(resourceName, resourcePathJson);

	    			resourcePaths = new ArrayList<String>();
	    			resourcePaths.add(path);

	    			String httpVerbsStrng = template.getMethodsAsString();
	    			String[] httpVerbs = httpVerbsStrng.split(" ");
	    			for (String httpVerb : httpVerbs) {
	    				final JSONObject operationJson = (JSONObject) parser.parse(operationJsonTemplate);
		    			operationJson.put("method", httpVerb);
		    			operationJson.put("auth_type", template.getAuthType());
		    			operationJson.put("throttling_tier", template.getThrottlingTier());

		    			if(resourcePathJSONs.get(path) != null) {
		    				resourcePathJSONs.get(path).add(operationJson);

		    			} else {
		    				resourcePathJSONs.put(path, new ArrayList<JSONObject>() {{
		    					add(operationJson);
		    				}});
		    			}
					}
	    			resourceNamepaths.put(resourceName, resourcePaths);
	    		}
	    	}

	    	for (Entry<String, List<String>> entry : resourceNamepaths.entrySet()) {
				String resourcePath = entry.getKey();
				JSONObject jsonOb = resourceNameJSONs.get(resourcePath);
			    List<String> pathItems = entry.getValue();
			    for (String pathItem : pathItems) {
			    	JSONObject pathJson = (JSONObject) parser.parse(pathJsonTemplate);
			    	pathJson.put("path", pathItem);
			    	List<JSONObject> methodJsons = resourcePathJSONs.get(pathItem);
			    	for (JSONObject methodJson : methodJsons) {
			    		JSONArray operations = (JSONArray) pathJson.get("operations");
			    		operations.add(methodJson);
			    	}
			    	JSONArray apis1 = (JSONArray) jsonOb.get("apis");
			    	apis1.add(pathJson);
			    }
			}

	    	mainAPIJson.put("apiVersion", version);
	    	((JSONObject)mainAPIJson.get("info")).put("description", description);
	    	for (Entry<String, List<String>> entry : resourceNamepaths.entrySet()) {
	    		String resourcePath = entry.getKey();
				JSONObject jsonOb = resourceNameJSONs.get(resourcePath);
				JSONArray apis1 = (JSONArray) mainAPIJson.get("apis");
				JSONObject pathjob = new JSONObject();
				pathjob.put("path",resourcePath);
				pathjob.put("description","");
				pathjob.put("file",jsonOb);
				apis1.add(pathjob);

			}
    	} catch(ParseException e) {
    		throw new APIManagementException("Error while generating swagger 1.2 resource for api " + api.getId().getProviderName()
    				+ "-" + api.getId().getApiName()
    				+ "-" + api.getId().getVersion(), e);
    	}


    	return mainAPIJson.toJSONString();
     }

    /**
     * Create API Definition in JSON
     *
     * @param api API
     * @throws org.wso2.carbon.apimgt.api.APIManagementException
     *          if failed to generate the content and save
     */
    public static String createSwaggerJSONContent(API api) throws APIManagementException {
    	APIIdentifier identifier = api.getId();

		APIManagerConfiguration config = ServiceReferenceHolder.getInstance().
                getAPIManagerConfigurationService().getAPIManagerConfiguration();

        Environment environment = (Environment) config.getApiGatewayEnvironments().values().toArray()[0];
        String endpoints = environment.getApiGatewayEndpoint();
        String[] endpointsSet = endpoints.split(",");
        String apiContext = api.getContext();
        String version = identifier.getVersion();
        Set<URITemplate> uriTemplates = api.getUriTemplates();
        String description = api.getDescription();

        // With the new context version strategy, the URL prefix is the apiContext. the verison will be embedded in
        // the apiContext.
        String urlPrefix = apiContext;
//        String urlPrefix = apiContext + "/" +version;

        if (endpointsSet.length < 1) {
        	throw new APIManagementException("Error in creating JSON representation of the API" + identifier.getApiName());
        }
    	if (description == null || description.equals("")) {
    		description = "";
    	} else {
    		description = description.trim();
    	}

    	Map<String, List<Operation>> uriTemplateDefinitions = new HashMap<String, List<Operation>>();
    	List<APIResource> apis = new ArrayList<APIResource>();
    	for (URITemplate template : uriTemplates) {
    		List<Operation> ops;
    		List<Parameter> parameters = null;
    		String path = urlPrefix +
    				APIUtil.removeAnySymbolFromUriTempate(template.getUriTemplate());
    		/* path exists in uriTemplateDefinitions */
    		if (uriTemplateDefinitions.get(path) != null) {
    			ops = uriTemplateDefinitions.get(path);
    			parameters = new ArrayList<Parameter>();

    			String httpVerb = template.getHTTPVerb();
    			/* For GET and DELETE Parameter name - Query Parameters*/
    			if (httpVerb.equals(Constants.Configuration.HTTP_METHOD_GET) ||
    					httpVerb.equals(Constants.Configuration.HTTP_METHOD_DELETE)) {
    				Parameter queryParam = new Parameter(APIConstants.OperationParameter.QUERY_PARAM_NAME,
    						APIConstants.OperationParameter.QUERY_PARAM_DESCRIPTION, APIConstants.OperationParameter.PAYLOAD_PARAM_TYPE, false, false, "String");
    				parameters.add(queryParam);
    			} else {/* For POST and PUT Parameter name - Payload*/
    				Parameter payLoadParam = new Parameter(APIConstants.OperationParameter.PAYLOAD_PARAM_NAME,
    						APIConstants.OperationParameter.PAYLOAD_PARAM_DESCRIPTION, APIConstants.OperationParameter.PAYLOAD_PARAM_TYPE, false, false, "String");
    				parameters.add(payLoadParam);
    			}

    			Parameter authParam = new Parameter(APIConstants.OperationParameter.AUTH_PARAM_NAME,
						APIConstants.OperationParameter.AUTH_PARAM_DESCRIPTION, APIConstants.OperationParameter.AUTH_PARAM_TYPE, false, false, "String");
    			parameters.add(authParam);
    			if (!httpVerb.equals("OPTIONS")) {
    				Operation op = new Operation(httpVerb, description, description, parameters);
    				ops.add(op);
    			}
    		} else {/* path not exists in uriTemplateDefinitions */
    			ops = new ArrayList<Operation>();
    			parameters = new ArrayList<Parameter>();

				String httpVerb = template.getHTTPVerb();
				/* For GET and DELETE Parameter name - Query Parameters*/
    			if (httpVerb.equals(Constants.Configuration.HTTP_METHOD_GET) ||
    					httpVerb.equals(Constants.Configuration.HTTP_METHOD_DELETE)) {
    				Parameter queryParam = new Parameter(APIConstants.OperationParameter.QUERY_PARAM_NAME,
    						APIConstants.OperationParameter.QUERY_PARAM_DESCRIPTION, APIConstants.OperationParameter.PAYLOAD_PARAM_TYPE, false, false, "String");
    				parameters.add(queryParam);
    			} else {/* For POST and PUT Parameter name - Payload*/
    				Parameter payLoadParam = new Parameter(APIConstants.OperationParameter.PAYLOAD_PARAM_NAME,
    						APIConstants.OperationParameter.PAYLOAD_PARAM_DESCRIPTION, APIConstants.OperationParameter.PAYLOAD_PARAM_TYPE, false, false, "String");
    				parameters.add(payLoadParam);
    			}
    			Parameter authParam = new Parameter(APIConstants.OperationParameter.AUTH_PARAM_NAME,
						APIConstants.OperationParameter.AUTH_PARAM_DESCRIPTION, APIConstants.OperationParameter.AUTH_PARAM_TYPE, false, false, "String");
    			parameters.add(authParam);
    			if (!httpVerb.equals("OPTIONS")) {
    				Operation op = new Operation(httpVerb, description, description, parameters);
    				ops.add(op);
    			}
    			uriTemplateDefinitions.put(path, ops);
    		}
    	}

    	Set<String> resPaths = uriTemplateDefinitions.keySet();

		for (String resPath: resPaths) {
			APIResource apiResource = new APIResource(resPath, description, uriTemplateDefinitions.get(resPath));
			apis.add(apiResource);
    	}

		APIDefinition apidefinition = new APIDefinition(version, APIConstants.SWAGGER_VERSION, endpointsSet[0], apiContext, apis);

    	Gson gson = new Gson();
    	return gson.toJson(apidefinition);
     }

    /**
     * Helper method to get tenantId from userName
     *
     * @param userName
     * @return tenantId
     * @throws APIManagementException
     */
    public static int getTenantId(String userName){
        //get tenant domain from user name
        String tenantDomain = MultitenantUtils.getTenantDomain(userName);
        RealmService realmService = ServiceReferenceHolder.getInstance().getRealmService();

        if(realmService == null){
            return MultitenantConstants.SUPER_TENANT_ID;
        }

        try {
            int tenantId = realmService.getTenantManager().getTenantId(tenantDomain);
            return tenantId;
        } catch (UserStoreException e) {

            log.error(e);
        }

        return -1;
    }

    /**
     * Helper method to get username with tenant domain.
     *
     * @param userName
     * @return  userName with tenant domain
     */
    public static String getUserNameWithTenantSuffix(String userName) {
        String userNameWithTenantPrefix = userName;
        String tenantDomain = MultitenantUtils.getTenantDomain(userName);
        if (userName != null && !userName.contains("@")
                  && MultitenantConstants.SUPER_TENANT_DOMAIN_NAME.equals(tenantDomain)) {
              userNameWithTenantPrefix = userName + "@" + tenantDomain;
        }

        return userNameWithTenantPrefix;

    }

    /**
     * Build OMElement from inputstream
     * @param inputStream
     * @return  OMElement
     * @throws Exception
     * @return
     */
    public static OMElement buildOMElement(InputStream inputStream) throws Exception {
        XMLStreamReader parser;
        StAXOMBuilder builder;
        try {
            parser = XMLInputFactory.newInstance().createXMLStreamReader(inputStream);
             builder = new StAXOMBuilder(parser);
        }
        catch (XMLStreamException e) {
            String msg = "Error in initializing the parser.";
            log.error(msg, e);
            throw new Exception(msg, e);
        }

        return builder.getDocumentElement();
    }


	/**
	 * Get stored in sequences, out sequences and fault sequences from the governanceSystem registry
	 *
	 * @param sequenceName
	 *            -The sequence to be retrieved
	 * @param tenantId
	 * @param direction
	 *            - Direction indicates which sequences to fetch. Values would be
	 *             "in", "out" or "fault"
	 * @return
	 * @throws APIManagementException
	 */
	public static OMElement getCustomSequence(String sequenceName, int tenantId,
	                                                 String direction)
	                                                                  throws APIManagementException {
		org.wso2.carbon.registry.api.Collection seqCollection = null;

		try {
			UserRegistry registry = ServiceReferenceHolder.getInstance().getRegistryService()
			                                              .getGovernanceSystemRegistry(tenantId);
			if ("in".equals(direction)) {
				seqCollection = (org.wso2.carbon.registry.api.Collection) registry.get(APIConstants.API_CUSTOM_INSEQUENCE_LOCATION);
			}
			else if ("out".equals(direction)) {
				seqCollection = (org.wso2.carbon.registry.api.Collection) registry.get(APIConstants.API_CUSTOM_OUTSEQUENCE_LOCATION);
			}
            else if("fault".equals(direction)) {
                seqCollection = (org.wso2.carbon.registry.api.Collection) registry.get(APIConstants.API_CUSTOM_FAULTSEQUENCE_LOCATION);
            }

			if (seqCollection != null) {
				String[] childPaths = seqCollection.getChildren();

				for (int i = 0; i < childPaths.length; i++) {
					Resource sequence = registry.get(childPaths[i]);
					OMElement seqElment = APIUtil.buildOMElement(sequence.getContentStream());
					if (sequenceName.equals(seqElment.getAttributeValue(new QName("name")))) {
						return seqElment;
					}
				}
			}

		} catch (Exception e) {
			String msg = "Issue is in accessing the Registry";
			log.error(msg);
			throw new APIManagementException(msg, e);
		}
		return null;
	}

	/**
	 * Return the sequence extension name.
	 * eg: admin--testAPi--v1.00
	 *
	 * @param api
	 * @return
	 */
	public static String getSequenceExtensionName(API api) {

		String seqExt = api.getId().getProviderName() + "--" + api.getId().getApiName() + ":v" +
		                        api.getId().getVersion();

		return seqExt;

	}

    /**
     *
     * @param token
     * @return
     */
    public static String decryptToken(String token) throws CryptoException {
        APIManagerConfiguration config = ServiceReferenceHolder.getInstance().
                getAPIManagerConfigurationService().getAPIManagerConfiguration();

        if(Boolean.parseBoolean(config.getFirstProperty(APIConstants.API_KEY_MANAGER_ENCRYPT_TOKENS))){
            return new String(CryptoUtil.getDefaultCryptoUtil().base64DecodeAndDecrypt(token));
        }
        return token;
    }

    /**
     *
     * @param token
     * @return
     */
    public static String encryptToken(String token) throws CryptoException{
        APIManagerConfiguration config = ServiceReferenceHolder.getInstance().
                getAPIManagerConfigurationService().getAPIManagerConfiguration();

        if(Boolean.parseBoolean(config.getFirstProperty(APIConstants.API_KEY_MANAGER_ENCRYPT_TOKENS))){
            return CryptoUtil.getDefaultCryptoUtil().encryptAndBase64Encode(token.getBytes());
        }
        return token;
    }

    public static void loadTenantRegistry(int tenantId){
        TenantRegistryLoader tenantRegistryLoader = APIManagerComponent.getTenantRegistryLoader();
        ServiceReferenceHolder.getInstance().getIndexLoaderService().loadTenantIndex(tenantId);
        tenantRegistryLoader.loadTenantRegistry(tenantId);
     }

    /**
     * This is to get the registry resource's HTTP permlink path.
     * Once this issue is fixed (https://wso2.org/jira/browse/REGISTRY-2110),
     * we can remove this method, and get permlink from the resource.
     * @param path - Registry resource path
     * @return {@link String} -HTTP permlink
     */
    public static String getRegistryResourceHTTPPermlink(String path){
        String schemeHttp = "http";
        String schemeHttps = "https";

        ConfigurationContextService contetxservice = ServiceReferenceHolder.getContextService();
        //First we will try to generate http permalink and if its disabled then only we will consider https
        int port = CarbonUtils.getTransportProxyPort(contetxservice.getServerConfigContext(), schemeHttp);
        if (port == -1) {
            port = CarbonUtils.getTransportPort(contetxservice.getServerConfigContext(), schemeHttp);
        }
        //getting https parameters if http is disabled. If proxy port is not present we will go for default port
        if (port == -1) {
            port = CarbonUtils.getTransportProxyPort(contetxservice.getServerConfigContext(), schemeHttps);
        }
        if (port == -1) {
            port = CarbonUtils.getTransportPort(contetxservice.getServerConfigContext(), schemeHttps);
        }

        String webContext = ServerConfiguration.getInstance().getFirstProperty("WebContextRoot");

        if (webContext == null || webContext.equals("/")) {
            webContext = "";
        }
        RegistryService registryService =ServiceReferenceHolder.getInstance().getRegistryService();
        String version = "";
        if (registryService == null) {
            log.error("Registry Service has not been set.");
        } else if (path != null) {
            try {
                String[] versions = registryService.getRegistry(
                        CarbonConstants.REGISTRY_SYSTEM_USERNAME,
                        CarbonContext.getThreadLocalCarbonContext().getTenantId()).getVersions(path);
                if (versions != null && versions.length > 0) {
                    version = versions[0].substring(versions[0].lastIndexOf(";version:"));
                }
            } catch (RegistryException e) {
                log.error("An error occurred while determining the latest version of the " +
                        "resource at the given path: " + path, e);
            }
        }
        if (port != -1 && path != null) {
            String tenantDomain =
                    PrivilegedCarbonContext.getCurrentContext().getTenantDomain(true);
            return webContext +
            		( (tenantDomain != null &&
            		!MultitenantConstants.SUPER_TENANT_DOMAIN_NAME.equals(tenantDomain)) ?
            			"/" + MultitenantConstants.TENANT_AWARE_URL_PREFIX + "/" + tenantDomain :
            			"") +
                    "/registry/resource" +
                    org.wso2.carbon.registry.app.Utils.encodeRegistryPath(path) + version;
        }
        return null;
    }


    public static boolean isSandboxEndpointsExists(API api){
        JSONParser parser = new JSONParser();
        JSONObject config = null;
        try {
            config = (JSONObject) parser.parse(api.getEndpointConfig());

            if(config.containsKey("sandbox_endpoints")){
                return true;
            }
        } catch (ParseException e) {
            log.error("Unable to parse endpoint config JSON", e);
        } catch (ClassCastException e){
            log.error("Unable to parse endpoint config JSON", e);
        }
        return false;
    }

    public static boolean isProductionEndpointsExists(API api){
        JSONParser parser = new JSONParser();
        JSONObject config = null;
        try {
            config = (JSONObject) parser.parse(api.getEndpointConfig());

            if(config.containsKey("production_endpoints")){
                return true;
            }
        } catch (ParseException e) {
            log.error("Unable to parse endpoint config JSON", e);
        } catch (ClassCastException e){
            log.error("Unable to parse endpoint config JSON", e);
        }
        return false;
    }

     /**
       * This method used to get API minimum information from governance artifact
       *
       * @param artifact API artifact
       * @param registry Registry
       * @return API
       * @throws APIManagementException if failed to get API from artifact
     */
     public static API getAPIInformation(GovernanceArtifact artifact, Registry registry)
                                        throws APIManagementException {
        API api;
        try {
        String providerName = artifact.getAttribute(APIConstants.API_OVERVIEW_PROVIDER);
        String apiName = artifact.getAttribute(APIConstants.API_OVERVIEW_NAME);
        String apiVersion = artifact.getAttribute(APIConstants.API_OVERVIEW_VERSION);
        api = new API(new APIIdentifier(providerName, apiName, apiVersion));
        api.setThumbnailUrl(artifact.getAttribute(APIConstants.API_OVERVIEW_THUMBNAIL_URL));
        api.setStatus(getApiStatus(artifact.getAttribute(APIConstants.API_OVERVIEW_STATUS)));
        api.setContext(artifact.getAttribute(APIConstants.API_OVERVIEW_CONTEXT));
        api.setVisibility(artifact.getAttribute(APIConstants.API_OVERVIEW_VISIBILITY));
        api.setVisibleRoles(artifact.getAttribute(APIConstants.API_OVERVIEW_VISIBLE_ROLES));
        api.setVisibleTenants(artifact.getAttribute(APIConstants.API_OVERVIEW_VISIBLE_TENANTS));
        api.setTransports(artifact.getAttribute(APIConstants.API_OVERVIEW_TRANSPORTS));
        api.setInSequence(artifact.getAttribute(APIConstants.API_OVERVIEW_INSEQUENCE));
        api.setOutSequence(artifact.getAttribute(APIConstants.API_OVERVIEW_OUTSEQUENCE));
        api.setFaultSequence(artifact.getAttribute(APIConstants.API_OVERVIEW_FAULTSEQUENCE));
        api.setDescription(artifact.getAttribute(APIConstants.API_OVERVIEW_DESCRIPTION));
        api.setRedirectURL(artifact.getAttribute(APIConstants.API_OVERVIEW_REDIRECT_URL));
        api.setApiOwner(artifact.getAttribute(APIConstants.API_OVERVIEW_OWNER));
        api.setAdvertiseOnly(Boolean.parseBoolean(artifact.getAttribute(APIConstants.API_OVERVIEW_ADVERTISE_ONLY)));
        } catch (GovernanceException e) {
        String msg = "Failed to get API fro artifact ";
        throw new APIManagementException(msg, e);
        }
        return api;
     }
    /**
     * Get the cache key of the ResourceInfoDTO
     * @param apiContext - Context of the API
     * @param apiVersion - API Version
     * @param resourceUri - The resource uri Ex: /name/version
     * @param httpMethod - The http method. Ex: GET, POST
     * @return - The cache key
     */
    public static String getResourceInfoDTOCacheKey(String apiContext, String apiVersion,
                                                    String resourceUri, String httpMethod){
        return apiContext + "/" + apiVersion + resourceUri + ":" + httpMethod;
    }


    /**
     * Get the key of the Resource ( used in scopes)
     * @param api - API
     * @param template - URI Template
     * @return - The resource key
     */
    public static String getResourceKey(API api, URITemplate template){
        return APIUtil.getResourceKey(api.getContext(),api.getId().getVersion(),template.getUriTemplate(),template.getHTTPVerb());
    }

    /**
     * Get the key of the Resource ( used in scopes)
     * @param apiContext - Context of the API
     * @param apiVersion - API Version
     * @param resourceUri - The resource uri Ex: /name/version
     * @param httpMethod - The http method. Ex: GET, POST
     * @return - The resource key
     */
    public static String getResourceKey(String apiContext, String apiVersion,
                                                    String resourceUri, String httpMethod){
        return apiContext + "/" + apiVersion + resourceUri + ":" + httpMethod;
    }

    /**
     * Find scope object in a set based on the key
     * @param scopes - Set of scopes
     * @param key - Key to search with
     * @return Scope - scope object
     */
    public static Scope findScopeByKey(Set<Scope> scopes,String key){
        for(Scope scope:scopes){
            if(scope.getKey().equals(key)){
                return scope;
            }
        }
        return null;
    }

    /**
     * Get the cache key of the APIInfoDTO
     * @param apiContext - Context of the API
     * @param apiVersion - API Version
     * @return - The cache key of the APIInfoDTO
     */
    public static String getAPIInfoDTOCacheKey(String apiContext, String apiVersion){
        return apiContext + "/" + apiVersion;
    }

    /**
     * Get the cache key of the Access Token
     * @param accessToken - The access token which is cached
     * @param apiContext - The context of the API
     * @param apiVersion - The version of the API
     * @param resourceUri - The value of the resource url
     * @param httpVerb - The http method. Ex: GET, POST
     * @param authLevel - Required Authentication level. Ex: Application/Application User
     * @return - The Key which will be used to cache the access token
     */
    public static String getAccessTokenCacheKey(String accessToken, String apiContext, String apiVersion,
                                                String resourceUri, String httpVerb, String authLevel){
        return accessToken + ":" + apiContext + "/" + apiVersion + resourceUri + ":" + httpVerb + ":" + authLevel;
    }

    private static String replaceSystemProperty(String text) {
        int indexOfStartingChars = -1;
        int indexOfClosingBrace;

        // The following condition deals with properties.
        // Properties are specified as ${system.property},
        // and are assumed to be System properties
        while (indexOfStartingChars < text.indexOf("${")
                && (indexOfStartingChars = text.indexOf("${")) != -1
                && (indexOfClosingBrace = text.indexOf('}')) != -1) { // Is a
            // property
            // used?
            String sysProp = text.substring(indexOfStartingChars + 2,
                    indexOfClosingBrace);
            String propValue = System.getProperty(sysProp);
            if (propValue != null) {
                text = text.substring(0, indexOfStartingChars) + propValue
                        + text.substring(indexOfClosingBrace + 1);
            }
            if (sysProp.equals("carbon.home") && propValue != null
                    && propValue.equals(".")) {

                text = new File(".").getAbsolutePath() + File.separator + text;

            }
        }
        return text;
    }

    public static String encryptPassword(String plainTextPassword) throws APIManagementException {
        try {
            return CryptoUtil.getDefaultCryptoUtil().encryptAndBase64Encode(plainTextPassword.getBytes());
        } catch (CryptoException e) {
            String errorMsg = "Error while encrypting the password. " + e.getMessage();
            throw new APIManagementException(errorMsg, e);
        }
    }

    public static Map<Documentation, API> searchAPIsByDoc(Registry registry, int tenantID, String username, String searchTerm, String searchType) throws APIManagementException {
    	List<API> apiSortedList = new ArrayList<API>();

    	Map<Documentation, API> apiDocMap = new HashMap<Documentation, API>();

    	try {
	    	GenericArtifactManager artifactManager = APIUtil.getArtifactManager(registry,
	                APIConstants.API_KEY);
	    	GenericArtifactManager docArtifactManager = APIUtil.getArtifactManager(registry,
	                APIConstants.DOCUMENTATION_KEY);
			SolrClient client =  SolrClient.getInstance();
	    	Map<String, String> fields = new HashMap<String, String>();
			fields.put(APIConstants.DOCUMENTATION_SEARCH_PATH_FIELD, "*" + APIConstants.API_ROOT_LOCATION + "*");
			fields.put(APIConstants.DOCUMENTATION_SEARCH_MEDIA_TYPE_FIELD, "*");

			//PaginationContext.init(0, 10000, "ASC", APIConstants.DOCUMENTATION_SEARCH_PATH_FIELD, Integer.MAX_VALUE);

			SolrDocumentList documentList = client.query(searchTerm, tenantID, fields);

			AuthorizationManager manager = ServiceReferenceHolder.getInstance().
                    getRealmService().getTenantUserRealm(tenantID).
                    getAuthorizationManager();

			username = MultitenantUtils.getTenantAwareUsername(username);

			for (SolrDocument document : documentList) {
	    		String filePath= (String) document.getFieldValue("path_s");
	    		int index = filePath.indexOf(APIConstants.APIMGT_REGISTRY_LOCATION);
	    		filePath = filePath.substring(index);
	    		Association[] associations = registry.getAllAssociations(filePath);
	    		API api = null;
	    		Documentation doc = null;
	    		for (Association association : associations) {
	    			boolean isAuthorized = false;
	    			String documentationPath = association.getSourcePath();
		    		String path = RegistryUtils.getAbsolutePath(RegistryContext.getBaseInstance(),
		    		APIUtil.getMountedPath(RegistryContext.getBaseInstance(), RegistryConstants.GOVERNANCE_REGISTRY_BASE_PATH) + documentationPath);
		    		if (CarbonConstants.REGISTRY_ANONNYMOUS_USERNAME.equalsIgnoreCase(username)) {
		    			isAuthorized = manager.isRoleAuthorized(APIConstants.ANONYMOUS_ROLE, path, ActionConstants.GET);
		    		} else {
		    			isAuthorized = manager.isUserAuthorized(username, path, ActionConstants.GET);
		    		}

		    		if(isAuthorized) {
		    			Resource docResource = registry.get(documentationPath);
			    		String docArtifactId = docResource.getUUID();
			    		if (docArtifactId != null) {
			    			GenericArtifact docArtifact = docArtifactManager.getGenericArtifact(docArtifactId);
			    			doc = APIUtil.getDocumentation(docArtifact);
			    		}

			    		Association[] docAssociations = registry.getAssociations(documentationPath, APIConstants.DOCUMENTATION_ASSOCIATION);
			    		/* There will be only one document association, for a document path which is by its owner API*/
			    		if (docAssociations.length > 0) {
			    			isAuthorized = false;
			    			String apiPath = docAssociations[0].getSourcePath();
			    			path = RegistryUtils.getAbsolutePath(RegistryContext.getBaseInstance(),
			    			       APIUtil.getMountedPath(RegistryContext.getBaseInstance(), RegistryConstants.GOVERNANCE_REGISTRY_BASE_PATH) + apiPath);
				    		if (CarbonConstants.REGISTRY_ANONNYMOUS_USERNAME.equalsIgnoreCase(username)) {
				    			isAuthorized = manager.isRoleAuthorized(APIConstants.ANONYMOUS_ROLE, path, ActionConstants.GET);
				    		} else {
				    			isAuthorized = manager.isUserAuthorized(username, path, ActionConstants.GET);
				    		}

				    		if (isAuthorized) {
				                   Resource resource = registry.get(apiPath);
				                   String apiArtifactId = resource.getUUID();
				                   if (apiArtifactId != null) {
				                       GenericArtifact apiArtifact = artifactManager.getGenericArtifact(apiArtifactId);
				                       api = APIUtil.getAPI(apiArtifact, registry);
				                       apiSortedList.add(api);
				                   } else {
				                       throw new GovernanceException("artifact id is null of " + apiPath);
				                   }
				    		}
			    		}
		    		}

	    			if (doc != null && api != null) {
	    				apiDocMap.put(doc, api);
	    			}
	    		}
	    	}
    	} catch(IndexerException e) {
    		handleException("Failed to search APIs with type Doc", e);
    	} catch (RegistryException e) {
			handleException("Failed to search APIs with type Doc", e);
		} catch (UserStoreException e) {
			handleException("Failed to search APIs with type Doc", e);
		}
    	return apiDocMap;
    }


    public static Map<String,Object>  searchAPIsByURLPattern(Registry registry,String searchTerm,int start,int end) throws APIManagementException {
        SortedSet<API> apiSet = new TreeSet<API>(new APINameComparator());
        List<API> apiList = new ArrayList<API>();
        final String searchValue=searchTerm.trim();
        Map<String,Object> result=new HashMap<String, Object>();
        int totalLength=0;
        String criteria;
        Map<String, List<String>> listMap = new HashMap<String, List<String>>();
        GenericArtifact[] genericArtifacts = new GenericArtifact[0];
        GenericArtifactManager artifactManager = null;
        try {
        artifactManager = APIUtil.getArtifactManager(registry, APIConstants.API_KEY);
        PaginationContext.init(0, 10000, "ASC", APIConstants.API_OVERVIEW_NAME, Integer.MAX_VALUE);
        if (artifactManager != null) {
        for(int i=0;i<20;i++){ //This need to fix in future.We don't have a way to get max value of "url_template" entry stores in registry,unless we search in each API
            criteria=APIConstants.API_URI_PATTERN+i;
            listMap.put(criteria, new ArrayList<String>() {{
                add(searchValue);
            }});
            genericArtifacts = (GenericArtifact[]) ArrayUtils.addAll(genericArtifacts, artifactManager.findGenericArtifacts(listMap));

        }

        if (genericArtifacts == null || genericArtifacts.length == 0) {

            result.put("apis",apiSet);
            result.put("length",0);
            return result;
        }
        totalLength = genericArtifacts.length;
        StringBuilder apiNames=new StringBuilder();
        for (GenericArtifact artifact : genericArtifacts) {
            if(apiNames.indexOf(artifact.getAttribute(APIConstants.API_OVERVIEW_NAME))<0){
            String status = artifact.getAttribute(APIConstants.API_OVERVIEW_STATUS);
            if (isAllowDisplayAPIsWithMultipleStatus()) {
                if (status.equals(APIConstants.PUBLISHED) || status.equals(APIConstants.DEPRECATED)) {
                    API api=APIUtil.getAPI(artifact, registry);
                    apiList.add(api);
                    apiNames.append(api.getId().getApiName());
                }
            } else {
                if (status.equals(APIConstants.PUBLISHED)) {
                    API api=APIUtil.getAPI(artifact, registry);
                    apiList.add(api);
                    apiNames.append(api.getId().getApiName());
                }
            }
            }
            totalLength=apiList.size();

        }
        if(totalLength<=((start+end)-1)){
            end=totalLength;
        }
        for(int i=start;i<end;i++){
            apiSet.add(apiList.get(i));


        }

        }
        } catch (APIManagementException e) {
            handleException("Failed to search APIs with input url-pattern", e);
        } catch (GovernanceException e) {
            handleException("Failed to search APIs with input url-pattern", e);
        }
        result.put("apis",apiSet);
        result.put("length",totalLength);
        return result;

    }



    /**
     * This method will check the validity of given url. WSDL url should be
     * contain http, https or file system patch
     * otherwise we will mark it as invalid wsdl url. How ever here we do not
     * validate wsdl content.
     * 
     * @param wsdlURL
     *            wsdl url tobe tested
     * @return true if its valid url else fale
     */
    public static boolean isValidWSDLURL(String wsdlURL, boolean required) {
        if ((wsdlURL != null && !"".equals(wsdlURL))) {
            if ((wsdlURL.contains("http:") | wsdlURL.contains("https:") | wsdlURL.contains("file:"))) {
                return true;
            }
        } else if (!required) {
            // If the WSDL in not required and URL is empty, then we don't need
            // to add debug log.
            // Hence returning.
            return false;
        }

        if (log.isDebugEnabled()) {
            log.debug("WSDL url validation failed. Provided wsdl url is not valid url: " + wsdlURL);
        }
        return false;

    }

    /**
     * load tenant axis configurations.
     * @param tenantDomain
     */
	public static void loadTenantConfig(String tenantDomain) {

		try {
			ConfigurationContext ctx = ServiceReferenceHolder.getContextService().getServerConfigContext();
			TenantAxisUtils.getTenantAxisConfiguration(tenantDomain, ctx);
		} catch (Exception e) {
			log.error("Error while creating axis configuration for tenant " + tenantDomain, e);
		}

	}

    public static void checkClientDomainAuthorized(APIKeyValidationInfoDTO apiKeyValidationInfoDTO, String clientDomain)
            throws APIManagementException {
        if (clientDomain != null) {
            clientDomain = clientDomain.trim();
        }
        List<String> authorizedDomains = apiKeyValidationInfoDTO.getAuthorizedDomains();
        if (!(authorizedDomains.contains("ALL") || authorizedDomains.contains(clientDomain))) {
            log.error("Unauthorized client domain :" + clientDomain +
                    ". Only \"" + authorizedDomains + "\" domains are authorized to access the API.");
            throw new APIManagementException("Unauthorized client domain :" + clientDomain +
                    ". Only \"" + authorizedDomains + "\" domains are authorized to access the API.");
        }

    }

    /**
     * This method will return mounted path of the path if the path
     * is mounted. Else path will be returned.
     *
     * @param registryContext
     *            Registry Context instance which holds path mappings
     * @param path
     *            default path of the registry
     * @return mounted path or path
     */
    public static String extractCustomerKeyFromAuthHeader(Map headersMap) {

        //From 1.0.7 version of this component onwards remove the OAuth authorization header from
        // the message is configurable. So we dont need to remove headers at this point.
        String authHeader = (String) headersMap.get(HttpHeaders.AUTHORIZATION);
        if (authHeader == null) {
            return null;
        }

        if (authHeader.startsWith("OAuth ") || authHeader.startsWith("oauth ")) {
            authHeader = authHeader.substring(authHeader.indexOf("o"));
        }

        String[] headers = authHeader.split(APIConstants.OAUTH_HEADER_SPLITTER);
        if (headers != null) {
            for (int i = 0; i < headers.length; i++) {
                String[] elements = headers[i].split(APIConstants.CONSUMER_KEY_SEGMENT_DELIMITER);
                if (elements != null && elements.length > 1) {
                    int j = 0;
                    boolean isConsumerKeyHeaderAvailable = false;
                    for (String element : elements) {
                        if (!"".equals(element.trim())) {
                            if (APIConstants.CONSUMER_KEY_SEGMENT.equals(elements[j].trim())) {
                                isConsumerKeyHeaderAvailable = true;
                            } else if (isConsumerKeyHeaderAvailable) {
                                return removeLeadingAndTrailing(elements[j].trim());
                            }
                        }
                        j++;
                    }
                }
            }
        }
        return null;
    }
    private static String removeLeadingAndTrailing(String base) {
        String result = base;

        if (base.startsWith("\"") || base.endsWith("\"")) {
            result = base.replace("\"", "");
        }
        return result.trim();
    }
    
    /**
     * This method will return mounted path of the path if the path
     * is mounted. Else path will be returned.
     * 
     * @param registryContext
     *            Registry Context instance which holds path mappings
     * @param path
     *            default path of the registry
     * @return mounted path or path
     */
    public static String getMountedPath(RegistryContext registryContext, String path) {
        if (registryContext != null && path != null) {
            List<Mount> mounts = registryContext.getMounts();
            if (mounts != null) {
                for (Mount mount : mounts) {
                    if (path.equals(mount.getPath()))
                        return mount.getTargetPath();
                }
            }
        }
        return path;
    }

    /**
     * Returns a map of gateway domains for the tenant
     *
     * @return a Map of domain names for tenant
     * @throws org.wso2.carbon.apimgt.api.APIManagementException if an error occurs when loading tiers from the registry
     */
    public static Map<String, String> getDomainMappings(int tenantId) throws APIManagementException {
        Map<String, String> domains = new HashMap<String, String>();
        try {
            Registry registry = ServiceReferenceHolder.getInstance().getRegistryService().
                    getGovernanceSystemRegistry(tenantId);
            if (registry.resourceExists(APIConstants.API_DOMAIN_MAPPINGS)) {
                Resource resource = registry.get(APIConstants.API_DOMAIN_MAPPINGS);
                String content = new String((byte[]) resource.getContent());
                JSONParser parser = new JSONParser();
                JSONObject mappings = (JSONObject) parser.parse(content);
                Iterator entries = mappings.entrySet().iterator();
                while (entries.hasNext()) {
                    Entry thisEntry = (Entry) entries.next();
                    String key = (String) thisEntry.getKey();
                    String value = (String) thisEntry.getValue();
                    domains.put(key,value);
                }
            }
        } catch (RegistryException e) {
            String msg = "Error while retrieving API tiers from registry";
            log.error(msg, e);
            throw new APIManagementException(msg, e);
        } catch (ClassCastException e) {
            String msg = "Invalid JSON found in the tenant domain mappings";
            log.error(msg, e);
            throw new APIManagementException(msg, e);
        } catch (ParseException e) {
            String msg = "Malformed JSON found in the tenant domain mappings";
            log.error(msg, e);
            throw new APIManagementException(msg, e);
        }
        return domains;
    }

    /**
     * This method used to Downloaded Uploaded Documents from publisher
     *
     * @param userName     logged in username
     * @param resourceUrl  resource want to download
     * @param tenantDomain loggedUserTenantDomain
     * @return map that contains Data of the resource
     * @throws APIManagementException
     */

    public static Map<String, Object> getDocument(String userName, String resourceUrl,
                                                  String tenantDomain)
            throws APIManagementException {
        Map<String, Object> documentMap = new HashMap<String, Object>();

        InputStream inStream = null;
        String[] resourceSplitPath =
                resourceUrl.split(RegistryConstants.GOVERNANCE_REGISTRY_BASE_PATH);
        if (resourceSplitPath.length == 2) {
            resourceUrl = resourceSplitPath[1];
        } else {
            handleException("Invalid resource Path " + resourceUrl);
        }
        Resource apiDocResource;
        Registry registryType = null;
        int tenantId = MultitenantConstants.SUPER_TENANT_ID;
        try {
            if (tenantDomain != null && !"null".equals(tenantDomain)) {
                tenantId = ServiceReferenceHolder
                        .getInstance().getRealmService().getTenantManager()
                        .getTenantId(tenantDomain);
            }
            if (tenantId != MultitenantConstants.SUPER_TENANT_ID) {
                userName = userName.split("@" + tenantDomain)[0];
            }
            registryType = ServiceReferenceHolder
                    .getInstance().
                            getRegistryService().getGovernanceUserRegistry(userName, tenantId);
            if (registryType.resourceExists(resourceUrl)) {
                apiDocResource = registryType.get(resourceUrl);
                inStream = apiDocResource.getContentStream();
                documentMap.put("Data", inStream);
                documentMap.put("contentType", apiDocResource.getMediaType());
                String[] content = apiDocResource.getPath().split("/");
                documentMap.put("name", content[content.length - 1]);
            }
        } catch (org.wso2.carbon.user.api.UserStoreException e) {
            log.error("Couldn't retrieve Tenant Domain for User " + userName, e);
            handleException("Couldn't retrieve Tenant Domain for User " + userName, e);

        } catch (RegistryException e) {
            log.error("Couldn't retrieve registry for User " + userName + " Tenant " + tenantDomain,
                      e);
            handleException(
                    "Couldn't retrieve registry for User " + userName + " Tenant " + tenantDomain,
                    e);
        }
        return documentMap;
    }

    /**
     * this method used to set environments values to api object.
     *
     * @param environments environments values in json format
     * @return set of environments that Published
     */
    public static Set<String> extractEnvironmentsForAPI(String environments) {
        Set<String> environmentStringSet = null;
        if (environments == null) {
            environmentStringSet = new HashSet<String>(
                    ServiceReferenceHolder.getInstance().getAPIManagerConfigurationService()
                                          .getAPIManagerConfiguration().getApiGatewayEnvironments().keySet());
        } else {
            //handle not to publish to any of the gateways
            if ("none".equals(environments)) {
                environmentStringSet = new HashSet<String>();
            }
            //handle to set published gateways nto api object
            else if (!"".equals(environments)) {
                String[] publishEnvironmentArray = environments.split(",");
                environmentStringSet = new HashSet<String>(Arrays.asList(publishEnvironmentArray));
                environmentStringSet.remove("none");
            }
            //handle to publish to any of the gateways when api creating stage
            else if ("".equals(environments)) {
                environmentStringSet = new HashSet<String>(
                        ServiceReferenceHolder.getInstance().getAPIManagerConfigurationService()
                                              .getAPIManagerConfiguration().getApiGatewayEnvironments().keySet());
            }
        }
        return environmentStringSet;
    }

    /**
     * This method used to set environment values to governance artifact of API .
     *
     * @param api      API object with the attributes value
     * @throws GovernanceException
     */
    public static String writeEnvironmentsToArtifact( API api){
        StringBuilder publishedEnvironments = new StringBuilder();
        Set<String> apiEnvironments = api.getEnvironments();
        if (apiEnvironments != null) {

            if (apiEnvironments != null) {
                for (String environmentName : apiEnvironments) {
                    publishedEnvironments.append(environmentName + ",");
                }
                if(apiEnvironments.isEmpty()) {
                    publishedEnvironments.append("none,");
                }
            }
            if (!publishedEnvironments.toString().isEmpty()) {
                publishedEnvironments.deleteCharAt(publishedEnvironments.length() - 1);
            }
        }
        return publishedEnvironments.toString();
    }
}<|MERGE_RESOLUTION|>--- conflicted
+++ resolved
@@ -1842,7 +1842,7 @@
            return api;
        }
 
-<<<<<<< HEAD
+
     /**
      * Gets the List of Authorized Domains by consumer key.
      * @param consumerKey
@@ -1859,8 +1859,6 @@
         return null;
     }
     
-=======
->>>>>>> 431bb46e
     public static boolean checkAccessTokenPartitioningEnabled() {
         return OAuthServerConfiguration.getInstance().isAccessTokenPartitioningEnabled();
     }
@@ -2174,16 +2172,6 @@
 			throw new APIManagementException("Error while reading policy file content", e);
 		}
     }
-<<<<<<< HEAD
-	
-	/**
-	 * Load the External API Store Configuration  to the registry
-	 * 
-	 * @param tenant
-	 * @param tenantID
-	 * @throws APIManagementException
-	 */
-=======
 
     /**
      * Load the External API Store Configuration  to the registry
@@ -2191,7 +2179,6 @@
      * @param tenantID
      * @throws org.wso2.carbon.apimgt.api.APIManagementException
      */
->>>>>>> 431bb46e
 
 	public static void loadTenantExternalStoreConfig(int tenantID)
 	                                                                   throws APIManagementException {
