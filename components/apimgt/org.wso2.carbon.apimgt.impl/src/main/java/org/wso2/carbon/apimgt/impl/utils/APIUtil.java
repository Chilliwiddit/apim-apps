/*
 *  Copyright (c) 2005-2011, WSO2 Inc. (http://www.wso2.org) All Rights Reserved.
 *
 *  WSO2 Inc. licenses this file to you under the Apache License,
 *  Version 2.0 (the "License"); you may not use this file except
 *  in compliance with the License.
 *  You may obtain a copy of the License at
 *
 *    http://www.apache.org/licenses/LICENSE-2.0
 *
 * Unless required by applicable law or agreed to in writing,
 * software distributed under the License is distributed on an
 * "AS IS" BASIS, WITHOUT WARRANTIES OR CONDITIONS OF ANY
 * KIND, either express or implied.  See the License for the
 * specific language governing permissions and limitations
 * under the License.
 */

package org.wso2.carbon.apimgt.impl.utils;

import com.google.gson.Gson;
import org.apache.axiom.om.OMElement;
import org.apache.axiom.om.impl.builder.StAXOMBuilder;
import org.apache.axiom.om.util.AXIOMUtil;
import org.apache.axis2.AxisFault;
import org.apache.axis2.Constants;
import org.apache.axis2.client.Options;
import org.apache.axis2.client.ServiceClient;
import org.apache.axis2.context.ConfigurationContext;
import org.apache.axis2.description.TransportOutDescription;
import org.apache.axis2.engine.AxisConfiguration;
import org.apache.axis2.transport.http.HTTPConstants;
import org.apache.axis2.util.JavaUtils;
import org.apache.commons.codec.binary.Base64;
import org.apache.commons.io.FileUtils;
import org.apache.commons.io.IOUtils;
import org.apache.commons.lang3.ArrayUtils;
import org.apache.commons.lang3.StringUtils;
import org.apache.commons.lang3.exception.ExceptionUtils;
import org.apache.commons.logging.Log;
import org.apache.commons.logging.LogFactory;
import org.apache.http.HttpEntity;
import org.apache.http.HttpHeaders;
import org.apache.http.HttpResponse;
import org.apache.http.HttpStatus;
import org.apache.http.client.ClientProtocolException;
import org.apache.http.client.HttpClient;
import org.apache.http.client.methods.HttpPost;
import org.apache.http.conn.scheme.PlainSocketFactory;
import org.apache.http.conn.scheme.Scheme;
import org.apache.http.conn.scheme.SchemeRegistry;
import org.apache.http.conn.ssl.SSLSocketFactory;
import org.apache.http.conn.ssl.X509HostnameVerifier;
import org.apache.http.entity.ContentType;
import org.apache.http.entity.StringEntity;
import org.apache.http.impl.client.DefaultHttpClient;
import org.apache.http.impl.conn.tsccm.ThreadSafeClientConnManager;
import org.apache.http.params.BasicHttpParams;
import org.apache.http.params.HttpParams;
import org.apache.http.util.EntityUtils;
import org.apache.solr.common.SolrDocument;
import org.apache.solr.common.SolrDocumentList;
import org.apache.xerces.util.SecurityManager;
import org.json.simple.JSONArray;
import org.json.simple.JSONObject;
import org.json.simple.parser.JSONParser;
import org.json.simple.parser.ParseException;
import org.w3c.dom.Document;
import org.wso2.carbon.CarbonConstants;
import org.wso2.carbon.apimgt.api.APIManagementException;
import org.wso2.carbon.apimgt.api.APIMgtAuthorizationFailedException;
import org.wso2.carbon.apimgt.api.APIMgtInternalException;
import org.wso2.carbon.apimgt.api.ExceptionCodes;
import org.wso2.carbon.apimgt.api.LoginPostExecutor;
import org.wso2.carbon.apimgt.api.NewPostLoginExecutor;
import org.wso2.carbon.apimgt.api.PasswordResolver;
import org.wso2.carbon.apimgt.api.doc.model.APIDefinition;
import org.wso2.carbon.apimgt.api.doc.model.APIResource;
import org.wso2.carbon.apimgt.api.doc.model.Operation;
import org.wso2.carbon.apimgt.api.doc.model.Parameter;
import org.wso2.carbon.apimgt.api.model.API;
import org.wso2.carbon.apimgt.api.model.APIIdentifier;
import org.wso2.carbon.apimgt.api.model.APIProduct;
import org.wso2.carbon.apimgt.api.model.APIProductIdentifier;
import org.wso2.carbon.apimgt.api.model.APIProductResource;
import org.wso2.carbon.apimgt.api.model.APIPublisher;
import org.wso2.carbon.apimgt.api.model.APIStatus;
import org.wso2.carbon.apimgt.api.model.APIStore;
import org.wso2.carbon.apimgt.api.model.Application;
import org.wso2.carbon.apimgt.api.model.CORSConfiguration;
import org.wso2.carbon.apimgt.api.model.Documentation;
import org.wso2.carbon.apimgt.api.model.DocumentationType;
import org.wso2.carbon.apimgt.api.model.Identifier;
import org.wso2.carbon.apimgt.api.model.KeyManagerConfiguration;
import org.wso2.carbon.apimgt.api.model.Label;
import org.wso2.carbon.apimgt.api.model.Provider;
import org.wso2.carbon.apimgt.api.model.ResourceFile;
import org.wso2.carbon.apimgt.api.model.Scope;
import org.wso2.carbon.apimgt.api.model.Tier;
import org.wso2.carbon.apimgt.api.model.URITemplate;
import org.wso2.carbon.apimgt.api.model.policy.APIPolicy;
import org.wso2.carbon.apimgt.api.model.policy.ApplicationPolicy;
import org.wso2.carbon.apimgt.api.model.policy.BandwidthLimit;
import org.wso2.carbon.apimgt.api.model.policy.Limit;
import org.wso2.carbon.apimgt.api.model.policy.Policy;
import org.wso2.carbon.apimgt.api.model.policy.PolicyConstants;
import org.wso2.carbon.apimgt.api.model.policy.QuotaPolicy;
import org.wso2.carbon.apimgt.api.model.policy.RequestCountLimit;
import org.wso2.carbon.apimgt.api.model.policy.SubscriptionPolicy;
import org.wso2.carbon.apimgt.impl.APIConstants;
import org.wso2.carbon.apimgt.impl.APIMRegistryServiceImpl;
import org.wso2.carbon.apimgt.impl.APIManagerAnalyticsConfiguration;
import org.wso2.carbon.apimgt.impl.APIManagerConfiguration;
import org.wso2.carbon.apimgt.impl.PasswordResolverFactory;
import org.wso2.carbon.apimgt.impl.ThrottlePolicyDeploymentManager;
import org.wso2.carbon.apimgt.impl.clients.ApplicationManagementServiceClient;
import org.wso2.carbon.apimgt.impl.clients.OAuthAdminClient;
import org.wso2.carbon.apimgt.impl.clients.UserInformationRecoveryClient;
import org.wso2.carbon.apimgt.impl.dao.ApiMgtDAO;
import org.wso2.carbon.apimgt.impl.dto.APIKeyValidationInfoDTO;
import org.wso2.carbon.apimgt.impl.dto.ConditionDto;
import org.wso2.carbon.apimgt.impl.dto.Environment;
import org.wso2.carbon.apimgt.impl.dto.ThrottleProperties;
import org.wso2.carbon.apimgt.impl.dto.UserRegistrationConfigDTO;
import org.wso2.carbon.apimgt.impl.dto.SubscriptionPolicyDTO;
import org.wso2.carbon.apimgt.impl.dto.SubscribedApiDTO;
import org.wso2.carbon.apimgt.impl.dto.APISubscriptionInfoDTO;
import org.wso2.carbon.apimgt.impl.dto.JwtTokenInfoDTO;
import org.wso2.carbon.apimgt.impl.dto.WorkflowDTO;
import org.wso2.carbon.apimgt.impl.factory.KeyManagerHolder;
import org.wso2.carbon.apimgt.impl.internal.APIManagerComponent;
import org.wso2.carbon.apimgt.impl.internal.ServiceReferenceHolder;
import org.wso2.carbon.apimgt.impl.template.APITemplateException;
import org.wso2.carbon.apimgt.impl.template.ThrottlePolicyTemplateBuilder;
import org.wso2.carbon.apimgt.impl.workflow.WorkflowConstants;
import org.wso2.carbon.apimgt.impl.wsdl.WSDLProcessor;
import org.wso2.carbon.apimgt.impl.token.JWTSignatureAlg;
import org.wso2.carbon.apimgt.keymgt.client.SubscriberKeyMgtClient;
import org.wso2.carbon.base.MultitenantConstants;
import org.wso2.carbon.base.ServerConfiguration;
import org.wso2.carbon.context.CarbonContext;
import org.wso2.carbon.context.PrivilegedCarbonContext;
import org.wso2.carbon.core.commons.stub.loggeduserinfo.ExceptionException;
import org.wso2.carbon.core.commons.stub.loggeduserinfo.LoggedUserInfo;
import org.wso2.carbon.core.commons.stub.loggeduserinfo.LoggedUserInfoAdminStub;
import org.wso2.carbon.core.multitenancy.utils.TenantAxisUtils;
import org.wso2.carbon.core.util.CryptoException;
import org.wso2.carbon.core.util.CryptoUtil;
import org.wso2.carbon.core.util.PermissionUpdateUtil;
import org.wso2.carbon.governance.api.common.dataobjects.GovernanceArtifact;
import org.wso2.carbon.governance.api.endpoints.EndpointManager;
import org.wso2.carbon.governance.api.endpoints.dataobjects.Endpoint;
import org.wso2.carbon.governance.api.exception.GovernanceException;
import org.wso2.carbon.governance.api.generic.GenericArtifactManager;
import org.wso2.carbon.governance.api.generic.dataobjects.GenericArtifact;
import org.wso2.carbon.governance.api.util.GovernanceConstants;
import org.wso2.carbon.governance.api.util.GovernanceUtils;
import org.wso2.carbon.governance.lcm.util.CommonUtil;
import org.wso2.carbon.identity.core.util.IdentityCoreConstants;
import org.wso2.carbon.identity.oauth.OAuthAdminService;
import org.wso2.carbon.identity.oauth.config.OAuthServerConfiguration;
import org.wso2.carbon.identity.user.profile.stub.UserProfileMgtServiceStub;
import org.wso2.carbon.identity.user.profile.stub.UserProfileMgtServiceUserProfileExceptionException;
import org.wso2.carbon.identity.user.profile.stub.types.UserProfileDTO;
import org.wso2.carbon.registry.core.ActionConstants;
import org.wso2.carbon.registry.core.Association;
import org.wso2.carbon.registry.core.Registry;
import org.wso2.carbon.registry.core.RegistryConstants;
import org.wso2.carbon.registry.core.Resource;
import org.wso2.carbon.registry.core.Tag;
import org.wso2.carbon.registry.core.config.Mount;
import org.wso2.carbon.registry.core.config.RegistryContext;
import org.wso2.carbon.registry.core.exceptions.RegistryException;
import org.wso2.carbon.registry.core.jdbc.realm.RegistryAuthorizationManager;
import org.wso2.carbon.registry.core.pagination.PaginationContext;
import org.wso2.carbon.registry.core.secure.AuthorizationFailedException;
import org.wso2.carbon.registry.core.service.RegistryService;
import org.wso2.carbon.registry.core.service.TenantRegistryLoader;
import org.wso2.carbon.registry.core.session.UserRegistry;
import org.wso2.carbon.registry.core.utils.RegistryUtils;
import org.wso2.carbon.registry.indexing.indexer.IndexerException;
import org.wso2.carbon.registry.indexing.solr.SolrClient;
import org.wso2.carbon.user.api.Permission;
import org.wso2.carbon.user.api.RealmConfiguration;
import org.wso2.carbon.user.api.Tenant;
import org.wso2.carbon.user.api.UserStoreException;
import org.wso2.carbon.user.api.UserStoreManager;
import org.wso2.carbon.user.core.UserCoreConstants;
import org.wso2.carbon.user.core.UserRealm;
import org.wso2.carbon.user.core.common.AbstractUserStoreManager;
import org.wso2.carbon.user.core.config.RealmConfigXMLProcessor;
import org.wso2.carbon.user.core.service.RealmService;
import org.wso2.carbon.user.mgt.UserMgtConstants;
import org.wso2.carbon.utils.CarbonUtils;
import org.wso2.carbon.utils.ConfigurationContextService;
import org.wso2.carbon.utils.FileUtil;
import org.wso2.carbon.utils.NetworkUtils;
import org.wso2.carbon.utils.multitenancy.MultitenantUtils;
import org.xml.sax.SAXException;

import java.io.BufferedReader;
import java.io.File;
import java.io.FileInputStream;
import java.io.FilenameFilter;
import java.io.IOException;
import java.io.InputStream;
import java.io.InputStreamReader;
import java.io.UnsupportedEncodingException;
import java.math.BigDecimal;
import java.math.RoundingMode;
import java.net.Inet4Address;
import java.net.InetAddress;
import java.net.MalformedURLException;
import java.net.NetworkInterface;
import java.net.SocketException;
import java.net.URL;
import java.nio.charset.Charset;
import java.rmi.RemoteException;
import java.security.KeyManagementException;
import java.security.KeyStore;
import java.security.KeyStoreException;
import java.security.MessageDigest;
import java.security.PrivateKey;
import java.security.Signature;
import java.security.NoSuchAlgorithmException;
import java.security.UnrecoverableKeyException;
import java.security.SignatureException;
import java.security.InvalidKeyException;
import java.security.cert.Certificate;
import java.security.cert.CertificateException;
import java.util.ArrayList;
import java.util.Arrays;
import java.util.Collections;
import java.util.Comparator;
import java.util.Enumeration;
import java.util.HashMap;
import java.util.HashSet;
import java.util.Iterator;
import java.util.List;
import java.util.Map;
import java.util.Map.Entry;
import java.util.Optional;
import java.util.Properties;
import java.util.Set;
import java.util.SortedSet;
import java.util.TreeMap;
import java.util.TreeSet;
import java.util.concurrent.TimeUnit;
import java.util.regex.Matcher;
import java.util.regex.Pattern;
import javax.cache.Cache;
import javax.cache.CacheConfiguration;
import javax.cache.CacheManager;
import javax.cache.Caching;
import javax.xml.XMLConstants;
import javax.xml.namespace.QName;
import javax.xml.parsers.DocumentBuilder;
import javax.xml.parsers.DocumentBuilderFactory;
import javax.xml.parsers.ParserConfigurationException;
import javax.xml.stream.XMLInputFactory;
import javax.xml.stream.XMLStreamException;
import javax.xml.stream.XMLStreamReader;

/**
 * This class contains the utility methods used by the implementations of APIManager, APIProvider
 * and APIConsumer interfaces.
 */
public final class APIUtil {

    private static final Log log = LogFactory.getLog(APIUtil.class);

    private static final Log audit = CarbonConstants.AUDIT_LOG;

    private static boolean isContextCacheInitialized = false;

    public static final String DISABLE_ROLE_VALIDATION_AT_SCOPE_CREATION = "disableRoleValidationAtScopeCreation";

    private static final int ENTITY_EXPANSION_LIMIT = 0;

    private static final String DESCRIPTION = "Allows [1] request(s) per minute.";

    private static final int DEFAULT_TENANT_IDLE_MINS = 30;
    private static long tenantIdleTimeMillis;
    private static Set<String> currentLoadingTenants = new HashSet<String>();

    private static volatile Set<String> whiteListedScopes;
    private static boolean isPublisherRoleCacheEnabled = true;

    public static final String STRICT = "Strict";
    public static final String ALLOW_ALL = "AllowAll";
    public static final String DEFAULT_AND_LOCALHOST = "DefaultAndLocalhost";
    public static final String HOST_NAME_VERIFIER = "httpclient.hostnameVerifier";
    public static String multiGrpAppSharing = null;

    private static final String CONFIG_ELEM_OAUTH = "OAuth";
    private static final String REVOKE = "revoke";
    private static final String TOKEN = "token";

    private static final String SHA256_WITH_RSA = "SHA256withRSA";
    private static final String NONE = "NONE";

    //Need tenantIdleTime to check whether the tenant is in idle state in loadTenantConfig method
    static {
        tenantIdleTimeMillis =
                Long.parseLong(System.getProperty(
                        org.wso2.carbon.utils.multitenancy.MultitenantConstants.TENANT_IDLE_TIME,
                        String.valueOf(DEFAULT_TENANT_IDLE_MINS)))
                        * 60 * 1000;
    }

    private static String hostAddress = null;

    /**
     * To initialize the publisherRoleCache configurations, based on configurations.
     */
    public static void init() {
        APIManagerConfiguration apiManagerConfiguration = ServiceReferenceHolder.getInstance()
                .getAPIManagerConfigurationService().getAPIManagerConfiguration();
        String isPublisherRoleCacheEnabledConfiguration = apiManagerConfiguration
                .getFirstProperty(APIConstants.PUBLISHER_ROLE_CACHE_ENABLED);
        isPublisherRoleCacheEnabled = isPublisherRoleCacheEnabledConfiguration == null || Boolean
                .parseBoolean(isPublisherRoleCacheEnabledConfiguration);
    }

    /**
     * This method used to get API from governance artifact
     *
     * @param artifact API artifact
     * @param registry Registry
     * @return API
     * @throws APIManagementException if failed to get API from artifact
     */
    public static API getAPI(GovernanceArtifact artifact, Registry registry)
            throws APIManagementException {

        API api;
        try {
            String providerName = artifact.getAttribute(APIConstants.API_OVERVIEW_PROVIDER);
            String apiName = artifact.getAttribute(APIConstants.API_OVERVIEW_NAME);
            String apiVersion = artifact.getAttribute(APIConstants.API_OVERVIEW_VERSION);
            APIIdentifier apiIdentifier = new APIIdentifier(providerName, apiName, apiVersion);
            int apiId = ApiMgtDAO.getInstance().getAPIID(apiIdentifier, null);

            if (apiId == -1) {
                return null;
            }
            api = new API(apiIdentifier);
            // set rating
            String artifactPath = GovernanceUtils.getArtifactPath(registry, artifact.getId());
            api = setResourceProperties(api, registry, artifactPath);
            api.setRating(getAverageRating(apiId));
            //set description
            api.setDescription(artifact.getAttribute(APIConstants.API_OVERVIEW_DESCRIPTION));
            //set last access time
            api.setLastUpdated(registry.get(artifactPath).getLastModified());
            //set uuid
            api.setUUID(artifact.getId());
            //setting api ID for scope retrieval
            api.getId().setApplicationId(Integer.toString(apiId));
            // set url
            api.setStatus(getLcStateFromArtifact(artifact));
            api.setType(artifact.getAttribute(APIConstants.API_OVERVIEW_TYPE));
            api.setThumbnailUrl(artifact.getAttribute(APIConstants.API_OVERVIEW_THUMBNAIL_URL));
            api.setWsdlUrl(artifact.getAttribute(APIConstants.API_OVERVIEW_WSDL));
            api.setWadlUrl(artifact.getAttribute(APIConstants.API_OVERVIEW_WADL));
            api.setTechnicalOwner(artifact.getAttribute(APIConstants.API_OVERVIEW_TEC_OWNER));
            api.setTechnicalOwnerEmail(artifact.getAttribute(APIConstants.API_OVERVIEW_TEC_OWNER_EMAIL));
            api.setBusinessOwner(artifact.getAttribute(APIConstants.API_OVERVIEW_BUSS_OWNER));
            api.setBusinessOwnerEmail(artifact.getAttribute(APIConstants.API_OVERVIEW_BUSS_OWNER_EMAIL));
            api.setVisibility(artifact.getAttribute(APIConstants.API_OVERVIEW_VISIBILITY));
            api.setVisibleRoles(artifact.getAttribute(APIConstants.API_OVERVIEW_VISIBLE_ROLES));
            api.setVisibleTenants(artifact.getAttribute(APIConstants.API_OVERVIEW_VISIBLE_TENANTS));
            api.setEndpointSecured(Boolean.parseBoolean(artifact.getAttribute(APIConstants.API_OVERVIEW_ENDPOINT_SECURED)));
            api.setEndpointAuthDigest(Boolean.parseBoolean(artifact.getAttribute(APIConstants.API_OVERVIEW_ENDPOINT_AUTH_DIGEST)));
            api.setEndpointUTUsername(artifact.getAttribute(APIConstants.API_OVERVIEW_ENDPOINT_USERNAME));
            if (!((APIConstants.DEFAULT_MODIFIED_ENDPOINT_PASSWORD)
                    .equals(artifact.getAttribute(APIConstants.API_OVERVIEW_ENDPOINT_PASSWORD)))) {
                api.setEndpointUTPassword(artifact.getAttribute(APIConstants.API_OVERVIEW_ENDPOINT_PASSWORD));
            } else { //If APIEndpointPasswordRegistryHandler is enabled take password from the registry hidden property
                api.setEndpointUTPassword(getActualEpPswdFromHiddenProperty(api, registry));
            }
            api.setTransports(artifact.getAttribute(APIConstants.API_OVERVIEW_TRANSPORTS));
            api.setInSequence(artifact.getAttribute(APIConstants.API_OVERVIEW_INSEQUENCE));
            api.setOutSequence(artifact.getAttribute(APIConstants.API_OVERVIEW_OUTSEQUENCE));
            api.setFaultSequence(artifact.getAttribute(APIConstants.API_OVERVIEW_FAULTSEQUENCE));
            api.setResponseCache(artifact.getAttribute(APIConstants.API_OVERVIEW_RESPONSE_CACHING));
            api.setImplementation(artifact.getAttribute(APIConstants.PROTOTYPE_OVERVIEW_IMPLEMENTATION));
            api.setProductionMaxTps(artifact.getAttribute(APIConstants.API_PRODUCTION_THROTTLE_MAXTPS));

            int cacheTimeout = APIConstants.API_RESPONSE_CACHE_TIMEOUT;
            try {
                cacheTimeout = Integer.parseInt(artifact.getAttribute(APIConstants.API_OVERVIEW_CACHE_TIMEOUT));
            } catch (NumberFormatException e) {
                //ignore
            }

            api.setCacheTimeout(cacheTimeout);

            api.setEndpointConfig(artifact.getAttribute(APIConstants.API_OVERVIEW_ENDPOINT_CONFIG));

            api.setRedirectURL(artifact.getAttribute(APIConstants.API_OVERVIEW_REDIRECT_URL));
            api.setApiOwner(artifact.getAttribute(APIConstants.API_OVERVIEW_OWNER));
            api.setAdvertiseOnly(Boolean.parseBoolean(artifact.getAttribute(APIConstants.API_OVERVIEW_ADVERTISE_ONLY)));

            api.setSubscriptionAvailability(artifact.getAttribute(APIConstants.API_OVERVIEW_SUBSCRIPTION_AVAILABILITY));
            api.setSubscriptionAvailableTenants(artifact.getAttribute(APIConstants.API_OVERVIEW_SUBSCRIPTION_AVAILABLE_TENANTS));

            String tenantDomainName = MultitenantUtils.getTenantDomain(replaceEmailDomainBack(providerName));
            int tenantId = ServiceReferenceHolder.getInstance().getRealmService().getTenantManager()
                    .getTenantId(tenantDomainName);

            boolean isGlobalThrottlingEnabled = APIUtil.isAdvanceThrottlingEnabled();

            if (isGlobalThrottlingEnabled) {
                String apiLevelTier = ApiMgtDAO.getInstance().getAPILevelTier(apiId);
                api.setApiLevelPolicy(apiLevelTier);
            }

            String tiers = artifact.getAttribute(APIConstants.API_OVERVIEW_TIER);
            Map<String, Tier> definedTiers = getTiers(tenantId);
            Set<Tier> availableTier = getAvailableTiers(definedTiers, tiers, apiName);
            api.addAvailableTiers(availableTier);
            api.setMonetizationCategory(getAPIMonetizationCategory(availableTier, tenantDomainName));

            api.setContext(artifact.getAttribute(APIConstants.API_OVERVIEW_CONTEXT));
            // We set the context template here
            api.setContextTemplate(artifact.getAttribute(APIConstants.API_OVERVIEW_CONTEXT_TEMPLATE));
            api.setLatest(Boolean.parseBoolean(artifact.getAttribute(APIConstants.API_OVERVIEW_IS_LATEST)));
            api.setEnableSchemaValidation(Boolean.parseBoolean(
                    artifact.getAttribute(APIConstants.API_OVERVIEW_ENABLE_JSON_SCHEMA)));

            Set<Scope> scopes = ApiMgtDAO.getInstance().getAPIScopes(api.getId());
            api.setScopes(scopes);

            Set<URITemplate> uriTemplates = ApiMgtDAO.getInstance().getURITemplatesOfAPI(api.getId(),
                    api.getUrl(), api.getSandboxUrl());

            HashMap<String, String> resourceScopesMap;
            resourceScopesMap = ApiMgtDAO.getInstance().getResourceToScopeMapping(api.getId());

            for (URITemplate uriTemplate : uriTemplates) {
                String uTemplate = uriTemplate.getUriTemplate();
                String method = uriTemplate.getHTTPVerb();
                String resourceScopeKey = APIUtil.getResourceKey(api.getContext(), apiVersion, uTemplate, method);
                Scope scope = findScopeByKey(scopes, resourceScopesMap.get(resourceScopeKey));
                uriTemplate.setScope(scope);
                uriTemplate.setScopes(scope);

                Set<APIProductIdentifier> usedByProducts = uriTemplate.retrieveUsedByProducts();
                for (APIProductIdentifier usedByProduct : usedByProducts) {
                    String apiProductPath = APIUtil.getAPIProductPath(usedByProduct);
                    Resource productResource = registry.get(apiProductPath);
                    String artifactId = productResource.getUUID();
                    usedByProduct.setUUID(artifactId);
                }
            }
            api.setUriTemplates(uriTemplates);
            api.setAsDefaultVersion(Boolean.parseBoolean(artifact.getAttribute(APIConstants.API_OVERVIEW_IS_DEFAULT_VERSION)));
            Set<String> tags = new HashSet<String>();
            Tag[] tag = registry.getTags(artifactPath);
            for (Tag tag1 : tag) {
                tags.add(tag1.getTagName());
            }
            api.addTags(tags);
            api.setLastUpdated(registry.get(artifactPath).getLastModified());
            api.setImplementation(artifact.getAttribute(APIConstants.PROTOTYPE_OVERVIEW_IMPLEMENTATION));
            String environments = artifact.getAttribute(APIConstants.API_OVERVIEW_ENVIRONMENTS);
            api.setEnvironments(extractEnvironmentsForAPI(environments));
            api.setCorsConfiguration(getCorsConfigurationFromArtifact(artifact));
            api.setAuthorizationHeader(artifact.getAttribute(APIConstants.API_OVERVIEW_AUTHORIZATION_HEADER));
            api.setApiSecurity(artifact.getAttribute(APIConstants.API_OVERVIEW_API_SECURITY));

        } catch (GovernanceException e) {
            String msg = "Failed to get API for artifact ";
            throw new APIManagementException(msg, e);
        } catch (RegistryException e) {
            String msg = "Failed to get LastAccess time or Rating";
            throw new APIManagementException(msg, e);
        } catch (UserStoreException e) {
            String msg = "Failed to get User Realm of API Provider";
            throw new APIManagementException(msg, e);
        }
        return api;
    }

    /**
     * This Method is different from getAPI method, as this one returns
     * URLTemplates without aggregating duplicates. This is to be used for building synapse config.
     *
     * @param artifact
     * @param registry
     * @return API
     * @throws org.wso2.carbon.apimgt.api.APIManagementException
     */
    public static API getAPIForPublishing(GovernanceArtifact artifact, Registry registry)
            throws APIManagementException {

        API api;
        try {
            String providerName = artifact.getAttribute(APIConstants.API_OVERVIEW_PROVIDER);
            String apiName = artifact.getAttribute(APIConstants.API_OVERVIEW_NAME);
            String apiVersion = artifact.getAttribute(APIConstants.API_OVERVIEW_VERSION);
            APIIdentifier apiIdentifier = new APIIdentifier(providerName, apiName, apiVersion);
            int apiId = ApiMgtDAO.getInstance().getAPIID(apiIdentifier, null);

            if (apiId == -1) {
                return null;
            }

            api = new API(apiIdentifier);
            //set uuid
            api.setUUID(artifact.getId());
            // set rating
            String artifactPath = GovernanceUtils.getArtifactPath(registry, artifact.getId());
            api = setResourceProperties(api, registry, artifactPath);
            api.setRating(getAverageRating(apiId));
            //set description
            api.setDescription(artifact.getAttribute(APIConstants.API_OVERVIEW_DESCRIPTION));
            //set last access time
            api.setLastUpdated(registry.get(artifactPath).getLastModified());
            // set url
            api.setStatus(getLcStateFromArtifact(artifact));
            api.setThumbnailUrl(artifact.getAttribute(APIConstants.API_OVERVIEW_THUMBNAIL_URL));
            api.setWsdlUrl(artifact.getAttribute(APIConstants.API_OVERVIEW_WSDL));
            api.setWadlUrl(artifact.getAttribute(APIConstants.API_OVERVIEW_WADL));
            api.setTechnicalOwner(artifact.getAttribute(APIConstants.API_OVERVIEW_TEC_OWNER));
            api.setTechnicalOwnerEmail(artifact.getAttribute(APIConstants.API_OVERVIEW_TEC_OWNER_EMAIL));
            api.setBusinessOwner(artifact.getAttribute(APIConstants.API_OVERVIEW_BUSS_OWNER));
            api.setBusinessOwnerEmail(artifact.getAttribute(APIConstants.API_OVERVIEW_BUSS_OWNER_EMAIL));
            api.setVisibility(artifact.getAttribute(APIConstants.API_OVERVIEW_VISIBILITY));
            api.setVisibleRoles(artifact.getAttribute(APIConstants.API_OVERVIEW_VISIBLE_ROLES));
            api.setVisibleTenants(artifact.getAttribute(APIConstants.API_OVERVIEW_VISIBLE_TENANTS));
            api.setEndpointSecured(Boolean.parseBoolean(artifact.getAttribute(APIConstants.API_OVERVIEW_ENDPOINT_SECURED)));
            api.setEndpointAuthDigest(Boolean.parseBoolean(artifact.getAttribute(APIConstants.API_OVERVIEW_ENDPOINT_AUTH_DIGEST)));
            api.setEndpointUTUsername(artifact.getAttribute(APIConstants.API_OVERVIEW_ENDPOINT_USERNAME));
            if (!((APIConstants.DEFAULT_MODIFIED_ENDPOINT_PASSWORD)
                    .equals(artifact.getAttribute(APIConstants.API_OVERVIEW_ENDPOINT_PASSWORD)))) {
                api.setEndpointUTPassword(artifact.getAttribute(APIConstants.API_OVERVIEW_ENDPOINT_PASSWORD));
            } else { //If APIEndpointPasswordRegistryHandler is enabled take password from the registry hidden property
                api.setEndpointUTPassword(getActualEpPswdFromHiddenProperty(api, registry));
            }
            api.setTransports(artifact.getAttribute(APIConstants.API_OVERVIEW_TRANSPORTS));
            api.setInSequence(artifact.getAttribute(APIConstants.API_OVERVIEW_INSEQUENCE));
            api.setOutSequence(artifact.getAttribute(APIConstants.API_OVERVIEW_OUTSEQUENCE));
            api.setFaultSequence(artifact.getAttribute(APIConstants.API_OVERVIEW_FAULTSEQUENCE));
            api.setResponseCache(artifact.getAttribute(APIConstants.API_OVERVIEW_RESPONSE_CACHING));
            api.setImplementation(artifact.getAttribute(APIConstants.PROTOTYPE_OVERVIEW_IMPLEMENTATION));
            api.setType(artifact.getAttribute(APIConstants.API_OVERVIEW_TYPE));
            api.setProductionMaxTps(artifact.getAttribute(APIConstants.API_PRODUCTION_THROTTLE_MAXTPS));
            api.setSandboxMaxTps(artifact.getAttribute(APIConstants.API_SANDBOX_THROTTLE_MAXTPS));

            int cacheTimeout = APIConstants.API_RESPONSE_CACHE_TIMEOUT;
            try {
                String strCacheTimeout = artifact.getAttribute(APIConstants.API_OVERVIEW_CACHE_TIMEOUT);
                if (strCacheTimeout != null && !strCacheTimeout.isEmpty()) {
                    cacheTimeout = Integer.parseInt(strCacheTimeout);
                }
            } catch (NumberFormatException e) {
                if (log.isWarnEnabled()) {
                    log.warn("Error while retrieving cache timeout from the registry for " + apiIdentifier);
                }
                // ignore the exception and use default cache timeout value
            }

            api.setCacheTimeout(cacheTimeout);

            api.setEndpointConfig(artifact.getAttribute(APIConstants.API_OVERVIEW_ENDPOINT_CONFIG));

            api.setRedirectURL(artifact.getAttribute(APIConstants.API_OVERVIEW_REDIRECT_URL));
            api.setApiOwner(artifact.getAttribute(APIConstants.API_OVERVIEW_OWNER));
            api.setAdvertiseOnly(Boolean.parseBoolean(artifact.getAttribute(APIConstants.API_OVERVIEW_ADVERTISE_ONLY)));
            api.setType(artifact.getAttribute(APIConstants.API_OVERVIEW_TYPE));
            api.setSubscriptionAvailability(artifact.getAttribute(APIConstants.API_OVERVIEW_SUBSCRIPTION_AVAILABILITY));
            api.setSubscriptionAvailableTenants(artifact.getAttribute(APIConstants.API_OVERVIEW_SUBSCRIPTION_AVAILABLE_TENANTS));

            String tenantDomainName = MultitenantUtils.getTenantDomain(replaceEmailDomainBack(providerName));
            int tenantId = ServiceReferenceHolder.getInstance().getRealmService().getTenantManager()
                    .getTenantId(tenantDomainName);

            APIManagerConfiguration config = ServiceReferenceHolder.getInstance().getAPIManagerConfigurationService()
                    .getAPIManagerConfiguration();
            boolean isGlobalThrottlingEnabled = APIUtil.isAdvanceThrottlingEnabled();

            if (isGlobalThrottlingEnabled) {
                String apiLevelTier = ApiMgtDAO.getInstance().getAPILevelTier(apiId);
                api.setApiLevelPolicy(apiLevelTier);
            }

            String tiers = artifact.getAttribute(APIConstants.API_OVERVIEW_TIER);
            Map<String, Tier> definedTiers = getTiers(tenantId);
            Set<Tier> availableTier = getAvailableTiers(definedTiers, tiers, apiName);
            api.addAvailableTiers(availableTier);

            // This contains the resolved context
            api.setContext(artifact.getAttribute(APIConstants.API_OVERVIEW_CONTEXT));
            // We set the context template here
            api.setContextTemplate(artifact.getAttribute(APIConstants.API_OVERVIEW_CONTEXT_TEMPLATE));
            api.setLatest(Boolean.parseBoolean(artifact.getAttribute(APIConstants.API_OVERVIEW_IS_LATEST)));
            api.setEnableSchemaValidation(Boolean.parseBoolean(artifact.getAttribute(
                    APIConstants.API_OVERVIEW_ENABLE_JSON_SCHEMA)));

            Set<Scope> scopes = ApiMgtDAO.getInstance().getAPIScopes(api.getId());
            api.setScopes(scopes);

            HashMap<String, String> resourceScopes;
            resourceScopes = ApiMgtDAO.getInstance().getResourceToScopeMapping(api.getId());

            Set<URITemplate> uriTemplates = ApiMgtDAO.getInstance().getURITemplatesOfAPI(api.getId(),
                    api.getUrl(), api.getSandboxUrl());

            for (URITemplate uriTemplate : uriTemplates) {
                String uTemplate = uriTemplate.getUriTemplate();
                String method = uriTemplate.getHTTPVerb();
                String resourceScopeKey = APIUtil.getResourceKey(api.getContext(), apiVersion, uTemplate, method);
                Scope scope = findScopeByKey(scopes, resourceScopes.get(resourceScopeKey));
                uriTemplate.setScope(scope);
                uriTemplate.setScopes(scope);

                Set<APIProductIdentifier> usedByProducts = uriTemplate.retrieveUsedByProducts();
                for (APIProductIdentifier usedByProduct : usedByProducts) {
                    String apiProductPath = APIUtil.getAPIProductPath(usedByProduct);
                    Resource productResource = registry.get(apiProductPath);
                    String artifactId = productResource.getUUID();
                    usedByProduct.setUUID(artifactId);
                }
            }

            if (APIConstants.IMPLEMENTATION_TYPE_INLINE.equalsIgnoreCase(api.getImplementation())) {
                for (URITemplate template : uriTemplates) {
                    template.setMediationScript(template.getAggregatedMediationScript());
                }
            }

            api.setUriTemplates(uriTemplates);
            api.setAsDefaultVersion(Boolean.parseBoolean(artifact.getAttribute(APIConstants.API_OVERVIEW_IS_DEFAULT_VERSION)));
            Set<String> tags = new HashSet<String>();
            Tag[] tag = registry.getTags(artifactPath);
            for (Tag tag1 : tag) {
                tags.add(tag1.getTagName());
            }
            api.addTags(tags);
            api.setLastUpdated(registry.get(artifactPath).getLastModified());
            api.setCreatedTime(String.valueOf(registry.get(artifactPath).getCreatedTime().getTime()));
            api.setImplementation(artifact.getAttribute(APIConstants.PROTOTYPE_OVERVIEW_IMPLEMENTATION));
            String environments = artifact.getAttribute(APIConstants.API_OVERVIEW_ENVIRONMENTS);
            api.setEnvironments(extractEnvironmentsForAPI(environments));
            api.setCorsConfiguration(getCorsConfigurationFromArtifact(artifact));
            api.setAuthorizationHeader(artifact.getAttribute(APIConstants.API_OVERVIEW_AUTHORIZATION_HEADER));
            api.setApiSecurity(artifact.getAttribute(APIConstants.API_OVERVIEW_API_SECURITY));
            //set data and status related to monetization
            api.setMonetizationStatus(Boolean.parseBoolean(artifact.getAttribute
                    (APIConstants.Monetization.API_MONETIZATION_STATUS)));
            String monetizationInfo = artifact.getAttribute(APIConstants.Monetization.API_MONETIZATION_PROPERTIES);
            if (StringUtils.isNotBlank(monetizationInfo)) {
                JSONParser parser = new JSONParser();
                JSONObject jsonObj = (JSONObject) parser.parse(monetizationInfo);
                api.setMonetizationProperties(jsonObj);
            }
            api.setGatewayLabels(getLabelsFromAPIGovernanceArtifact(artifact, api.getId().getProviderName()));

            //get endpoint config string from artifact, parse it as a json and set the environment list configured with
            //non empty URLs to API object
            try {
                api.setEnvironmentList(extractEnvironmentListForAPI(
                        artifact.getAttribute(APIConstants.API_OVERVIEW_ENDPOINT_CONFIG)));
            } catch (ParseException e) {
                String msg = "Failed to parse endpoint config JSON of API: " + apiName + " " + apiVersion;
                log.error(msg, e);
                throw new APIManagementException(msg, e);
            } catch (ClassCastException e) {
                String msg = "Invalid endpoint config JSON found in API: " + apiName + " " + apiVersion;
                log.error(msg, e);
                throw new APIManagementException(msg, e);
            }

        } catch (GovernanceException e) {
            String msg = "Failed to get API for artifact ";
            throw new APIManagementException(msg, e);
        } catch (RegistryException e) {
            String msg = "Failed to get LastAccess time or Rating";
            throw new APIManagementException(msg, e);
        } catch (UserStoreException e) {
            String msg = "Failed to get User Realm of API Provider";
            throw new APIManagementException(msg, e);
        } catch (ParseException e) {
            String msg = "Failed to get parse monetization information.";
            throw new APIManagementException(msg, e);
        }
        return api;
    }

    /**
     * This method return the gateway labels of an API
     *
     * @param artifact        API artifact
     * @param apiProviderName name of API provider
     * @return List<Label> list of gateway labels
     */
    private static List<Label> getLabelsFromAPIGovernanceArtifact(GovernanceArtifact artifact, String apiProviderName)
            throws GovernanceException, APIManagementException {
        String[] labelArray = artifact.getAttributes(APIConstants.API_LABELS_GATEWAY_LABELS);
        List<Label> gatewayLabelListForAPI = new ArrayList<>();

        if (labelArray != null && labelArray.length > 0) {
            String tenantDomain = MultitenantUtils.getTenantDomain
                    (replaceEmailDomainBack(apiProviderName));
            List<Label> allLabelList = APIUtil.getAllLabels(tenantDomain);
            for (String labelName : labelArray) {
                Label label = new Label();
                //set the name
                label.setName(labelName);
                //set the description and access URLs
                for (Label currentLabel : allLabelList) {
                    if (labelName.equalsIgnoreCase(currentLabel.getName())) {
                        label.setDescription(currentLabel.getDescription());
                        label.setAccessUrls(currentLabel.getAccessUrls());
                    }
                }
                gatewayLabelListForAPI.add(label);
            }
        }
        return gatewayLabelListForAPI;
    }

    /**
     * This method used to extract environment list configured with non empty URLs.
     *
     * @param endpointConfigs (Eg: {"production_endpoints":{"url":"http://www.test.com/v1/xxx","config":null,
     *                        "template_not_supported":false},"endpoint_type":"http"})
     * @return Set<String>
     */
    public static Set<String> extractEnvironmentListForAPI(String endpointConfigs)
            throws ParseException, ClassCastException {
        Set<String> environmentList = new HashSet<String>();
        if (StringUtils.isNotBlank(endpointConfigs) && !"null".equals(endpointConfigs)) {
            JSONParser parser = new JSONParser();
            JSONObject endpointConfigJson = (JSONObject) parser.parse(endpointConfigs);
            if (endpointConfigJson.containsKey(APIConstants.API_DATA_PRODUCTION_ENDPOINTS) &&
                    isEndpointURLNonEmpty(endpointConfigJson.get(APIConstants.API_DATA_PRODUCTION_ENDPOINTS))) {
                environmentList.add(APIConstants.API_KEY_TYPE_PRODUCTION);
            }
            if (endpointConfigJson.containsKey(APIConstants.API_DATA_SANDBOX_ENDPOINTS) &&
                    isEndpointURLNonEmpty(endpointConfigJson.get(APIConstants.API_DATA_SANDBOX_ENDPOINTS))) {
                environmentList.add(APIConstants.API_KEY_TYPE_SANDBOX);
            }
        }
        return environmentList;
    }

    /**
     * This method used to check whether the endpoints JSON object has a non empty URL.
     *
     * @param endpoints (Eg: {"url":"http://www.test.com/v1/xxx","config":null,"template_not_supported":false})
     * @return boolean
     */
    public static boolean isEndpointURLNonEmpty(Object endpoints) {
        if (endpoints instanceof JSONObject) {
            JSONObject endpointJson = (JSONObject) endpoints;
            if (endpointJson.containsKey(APIConstants.API_DATA_URL) &&
                    endpointJson.get(APIConstants.API_DATA_URL) != null) {
                String url = (endpointJson.get(APIConstants.API_DATA_URL)).toString();
                if (StringUtils.isNotBlank(url)) {
                    return true;
                }
            }
        } else if (endpoints instanceof JSONArray) {
            JSONArray endpointsJson = (JSONArray) endpoints;
            for (int i = 0; i < endpointsJson.size(); i++) {
                if (isEndpointURLNonEmpty(endpointsJson.get(i))) {
                    return true;
                }
            }
        }
        return false;
    }

    public static API getAPI(GovernanceArtifact artifact)
            throws APIManagementException {

        API api;
        try {
            String providerName = artifact.getAttribute(APIConstants.API_OVERVIEW_PROVIDER);
            String apiName = artifact.getAttribute(APIConstants.API_OVERVIEW_NAME);
            String apiVersion = artifact.getAttribute(APIConstants.API_OVERVIEW_VERSION);
            APIIdentifier apiIdentifier = new APIIdentifier(providerName, apiName, apiVersion);
            api = new API(apiIdentifier);
            int apiId = ApiMgtDAO.getInstance().getAPIID(apiIdentifier, null);
            if (apiId == -1) {
                return null;
            }
            //set uuid
            api.setUUID(artifact.getId());
            api.setRating(getAverageRating(apiId));
            api.setThumbnailUrl(artifact.getAttribute(APIConstants.API_OVERVIEW_THUMBNAIL_URL));
            api.setStatus(getLcStateFromArtifact(artifact));
            api.setContext(artifact.getAttribute(APIConstants.API_OVERVIEW_CONTEXT));
            api.setVisibility(artifact.getAttribute(APIConstants.API_OVERVIEW_VISIBILITY));
            api.setVisibleRoles(artifact.getAttribute(APIConstants.API_OVERVIEW_VISIBLE_ROLES));
            api.setVisibleTenants(artifact.getAttribute(APIConstants.API_OVERVIEW_VISIBLE_TENANTS));
            api.setTransports(artifact.getAttribute(APIConstants.API_OVERVIEW_TRANSPORTS));
            api.setInSequence(artifact.getAttribute(APIConstants.API_OVERVIEW_INSEQUENCE));
            api.setOutSequence(artifact.getAttribute(APIConstants.API_OVERVIEW_OUTSEQUENCE));
            api.setFaultSequence(artifact.getAttribute(APIConstants.API_OVERVIEW_FAULTSEQUENCE));
            api.setDescription(artifact.getAttribute(APIConstants.API_OVERVIEW_DESCRIPTION));
            api.setResponseCache(artifact.getAttribute(APIConstants.API_OVERVIEW_RESPONSE_CACHING));
            api.setType(artifact.getAttribute(APIConstants.API_OVERVIEW_TYPE));
            int cacheTimeout = APIConstants.API_RESPONSE_CACHE_TIMEOUT;
            try {
                cacheTimeout = Integer.parseInt(artifact.getAttribute(APIConstants.API_OVERVIEW_CACHE_TIMEOUT));
            } catch (NumberFormatException e) {
                //ignore
            }
            api.setCacheTimeout(cacheTimeout);

            boolean isGlobalThrottlingEnabled = APIUtil.isAdvanceThrottlingEnabled();

            if (isGlobalThrottlingEnabled) {
                String apiLevelTier = ApiMgtDAO.getInstance().getAPILevelTier(apiId);
                api.setApiLevelPolicy(apiLevelTier);

                Set<Tier> availablePolicy = new HashSet<Tier>();
                String[] subscriptionPolicy = ApiMgtDAO.getInstance().getPolicyNames(PolicyConstants.POLICY_LEVEL_SUB, replaceEmailDomainBack(providerName));
                List<String> definedPolicyNames = Arrays.asList(subscriptionPolicy);
                String policies = artifact.getAttribute(APIConstants.API_OVERVIEW_TIER);
                if (policies != null && !"".equals(policies)) {
                    String[] policyNames = policies.split("\\|\\|");
                    for (String policyName : policyNames) {
                        if (definedPolicyNames.contains(policyName) || APIConstants.UNLIMITED_TIER.equals(policyName)) {
                            Tier p = new Tier(policyName);
                            availablePolicy.add(p);
                        } else {
                            log.warn("Unknown policy: " + policyName + " found on API: " + apiName);
                        }
                    }
                }

                api.addAvailableTiers(availablePolicy);
                String tenantDomainName = MultitenantUtils.getTenantDomain(replaceEmailDomainBack(providerName));
                api.setMonetizationCategory(getAPIMonetizationCategory(availablePolicy, tenantDomainName));
            } else {
                //deprecated throttling method
                Set<Tier> availableTier = new HashSet<Tier>();
                String tiers = artifact.getAttribute(APIConstants.API_OVERVIEW_TIER);
                String tenantDomainName = MultitenantUtils.getTenantDomain(replaceEmailDomainBack(providerName));
                if (tiers != null) {
                    String[] tierNames = tiers.split("\\|\\|");
                    for (String tierName : tierNames) {
                        Tier tier = new Tier(tierName);
                        availableTier.add(tier);

                    }

                    api.addAvailableTiers(availableTier);
                    api.setMonetizationCategory(getAPIMonetizationCategory(availableTier, tenantDomainName));
                } else {
                    api.setMonetizationCategory(getAPIMonetizationCategory(availableTier, tenantDomainName));
                }
            }

            api.setRedirectURL(artifact.getAttribute(APIConstants.API_OVERVIEW_REDIRECT_URL));
            api.setApiOwner(artifact.getAttribute(APIConstants.API_OVERVIEW_OWNER));
            api.setAdvertiseOnly(Boolean.parseBoolean(artifact.getAttribute(APIConstants.API_OVERVIEW_ADVERTISE_ONLY)));

            api.setEndpointConfig(artifact.getAttribute(APIConstants.API_OVERVIEW_ENDPOINT_CONFIG));

            api.setSubscriptionAvailability(artifact.getAttribute(APIConstants.API_OVERVIEW_SUBSCRIPTION_AVAILABILITY));
            api.setSubscriptionAvailableTenants(artifact.getAttribute(APIConstants.API_OVERVIEW_SUBSCRIPTION_AVAILABLE_TENANTS));

            api.setAsDefaultVersion(Boolean.parseBoolean(artifact.getAttribute(APIConstants.API_OVERVIEW_IS_DEFAULT_VERSION)));
            api.setImplementation(artifact.getAttribute(APIConstants.PROTOTYPE_OVERVIEW_IMPLEMENTATION));
            api.setTechnicalOwner(artifact.getAttribute(APIConstants.API_OVERVIEW_TEC_OWNER));
            api.setTechnicalOwnerEmail(artifact.getAttribute(APIConstants.API_OVERVIEW_TEC_OWNER_EMAIL));
            api.setBusinessOwner(artifact.getAttribute(APIConstants.API_OVERVIEW_BUSS_OWNER));
            api.setBusinessOwnerEmail(artifact.getAttribute(APIConstants.API_OVERVIEW_BUSS_OWNER_EMAIL));

            ArrayList<URITemplate> urlPatternsList;
            urlPatternsList = ApiMgtDAO.getInstance().getAllURITemplates(api.getContext(), api.getId().getVersion());
            Set<URITemplate> uriTemplates = new HashSet<URITemplate>(urlPatternsList);

            for (URITemplate uriTemplate : uriTemplates) {
                uriTemplate.setResourceURI(api.getUrl());
                uriTemplate.setResourceSandboxURI(api.getSandboxUrl());

            }
            api.setUriTemplates(uriTemplates);
            String environments = artifact.getAttribute(APIConstants.API_OVERVIEW_ENVIRONMENTS);
            api.setEnvironments(extractEnvironmentsForAPI(environments));
            api.setCorsConfiguration(getCorsConfigurationFromArtifact(artifact));
            api.setAuthorizationHeader(artifact.getAttribute(APIConstants.API_OVERVIEW_AUTHORIZATION_HEADER));
            api.setApiSecurity(artifact.getAttribute(APIConstants.API_OVERVIEW_API_SECURITY));

            //get endpoint config string from artifact, parse it as a json and set the environment list configured with
            //non empty URLs to API object
            try {
                api.setEnvironmentList(extractEnvironmentListForAPI(
                        artifact.getAttribute(APIConstants.API_OVERVIEW_ENDPOINT_CONFIG)));
            } catch (ParseException e) {
                String msg = "Failed to parse endpoint config JSON of API: " + apiName + " " + apiVersion;
                log.error(msg, e);
                throw new APIManagementException(msg, e);
            } catch (ClassCastException e) {
                String msg = "Invalid endpoint config JSON found in API: " + apiName + " " + apiVersion;
                log.error(msg, e);
                throw new APIManagementException(msg, e);
            }
        } catch (GovernanceException e) {
            String msg = "Failed to get API from artifact ";
            throw new APIManagementException(msg, e);
        }
        return api;
    }

    /**
     * This method is used to get an API in the Light Weight manner.
     * @param artifact  generic artfact
     * @return this will return an API for the selected artifact.
     * @throws APIManagementException , if invalid json config for the API or Api cannot be retrieved from the artifact
     */
    public static API getLightWeightAPI(GovernanceArtifact artifact)
            throws APIManagementException {

        API api;
        try {
            String providerName = artifact.getAttribute(APIConstants.API_OVERVIEW_PROVIDER);
            String apiName = artifact.getAttribute(APIConstants.API_OVERVIEW_NAME);
            String apiVersion = artifact.getAttribute(APIConstants.API_OVERVIEW_VERSION);
            APIIdentifier apiIdentifier = new APIIdentifier(providerName, apiName, apiVersion);
            api = new API(apiIdentifier);
            int apiId = ApiMgtDAO.getInstance().getAPIID(apiIdentifier, null);
            if (apiId == -1) {
                return null;
            }
            //set uuid
            api.setUUID(artifact.getId());
            api.setRating(getAverageRating(apiId));
            api.setThumbnailUrl(artifact.getAttribute(APIConstants.API_OVERVIEW_THUMBNAIL_URL));
            api.setStatus(getLcStateFromArtifact(artifact));
            api.setContext(artifact.getAttribute(APIConstants.API_OVERVIEW_CONTEXT));
            api.setVisibility(artifact.getAttribute(APIConstants.API_OVERVIEW_VISIBILITY));
            api.setVisibleRoles(artifact.getAttribute(APIConstants.API_OVERVIEW_VISIBLE_ROLES));
            api.setVisibleTenants(artifact.getAttribute(APIConstants.API_OVERVIEW_VISIBLE_TENANTS));
            api.setTransports(artifact.getAttribute(APIConstants.API_OVERVIEW_TRANSPORTS));
            api.setInSequence(artifact.getAttribute(APIConstants.API_OVERVIEW_INSEQUENCE));
            api.setOutSequence(artifact.getAttribute(APIConstants.API_OVERVIEW_OUTSEQUENCE));
            api.setFaultSequence(artifact.getAttribute(APIConstants.API_OVERVIEW_FAULTSEQUENCE));
            api.setDescription(artifact.getAttribute(APIConstants.API_OVERVIEW_DESCRIPTION));
            api.setResponseCache(artifact.getAttribute(APIConstants.API_OVERVIEW_RESPONSE_CACHING));
            api.setType(artifact.getAttribute(APIConstants.API_OVERVIEW_TYPE));
            int cacheTimeout = APIConstants.API_RESPONSE_CACHE_TIMEOUT;
            try {
                cacheTimeout = Integer.parseInt(artifact.getAttribute(APIConstants.API_OVERVIEW_CACHE_TIMEOUT));
            } catch (NumberFormatException e) {
                //ignore
            }
            api.setCacheTimeout(cacheTimeout);

            boolean isGlobalThrottlingEnabled = APIUtil.isAdvanceThrottlingEnabled();

            if (isGlobalThrottlingEnabled) {
                String apiLevelTier = ApiMgtDAO.getInstance().getAPILevelTier(apiId);
                api.setApiLevelPolicy(apiLevelTier);

                Set<Tier> availablePolicy = new HashSet<Tier>();
                String[] subscriptionPolicy = ApiMgtDAO.getInstance().getPolicyNames(PolicyConstants.POLICY_LEVEL_SUB,
                        replaceEmailDomainBack(providerName));
                List<String> definedPolicyNames = Arrays.asList(subscriptionPolicy);
                String policies = artifact.getAttribute(APIConstants.API_OVERVIEW_TIER);
                if (policies != null && !"".equals(policies)) {
                    String[] policyNames = policies.split("\\|\\|");
                    for (String policyName : policyNames) {
                        if (definedPolicyNames.contains(policyName) || APIConstants.UNLIMITED_TIER.equals(policyName)) {
                            Tier p = new Tier(policyName);
                            availablePolicy.add(p);
                        } else {
                            log.warn("Unknown policy: " + policyName + " found on API: " + apiName);
                        }
                    }
                }

                api.addAvailableTiers(availablePolicy);
                String tenantDomainName = MultitenantUtils.getTenantDomain(replaceEmailDomainBack(providerName));
                api.setMonetizationCategory(getAPIMonetizationCategory(availablePolicy, tenantDomainName));
            } else {
                //deprecated throttling method
                Set<Tier> availableTier = new HashSet<Tier>();
                String tiers = artifact.getAttribute(APIConstants.API_OVERVIEW_TIER);
                String tenantDomainName = MultitenantUtils.getTenantDomain(replaceEmailDomainBack(providerName));
                if (tiers != null) {
                    String[] tierNames = tiers.split("\\|\\|");
                    for (String tierName : tierNames) {
                        Tier tier = new Tier(tierName);
                        availableTier.add(tier);

                    }

                    api.addAvailableTiers(availableTier);
                    api.setMonetizationCategory(getAPIMonetizationCategory(availableTier, tenantDomainName));
                } else {
                    api.setMonetizationCategory(getAPIMonetizationCategory(availableTier, tenantDomainName));
                }
            }

            api.setRedirectURL(artifact.getAttribute(APIConstants.API_OVERVIEW_REDIRECT_URL));
            api.setApiOwner(artifact.getAttribute(APIConstants.API_OVERVIEW_OWNER));
            api.setAdvertiseOnly(Boolean.parseBoolean(artifact.getAttribute(APIConstants.API_OVERVIEW_ADVERTISE_ONLY)));

            api.setEndpointConfig(artifact.getAttribute(APIConstants.API_OVERVIEW_ENDPOINT_CONFIG));

            api.setSubscriptionAvailability(artifact.getAttribute(APIConstants.API_OVERVIEW_SUBSCRIPTION_AVAILABILITY));
            api.setSubscriptionAvailableTenants(artifact.getAttribute(
                    APIConstants.API_OVERVIEW_SUBSCRIPTION_AVAILABLE_TENANTS));

            api.setAsDefaultVersion(Boolean.parseBoolean(artifact.getAttribute(
                    APIConstants.API_OVERVIEW_IS_DEFAULT_VERSION)));
            api.setImplementation(artifact.getAttribute(APIConstants.PROTOTYPE_OVERVIEW_IMPLEMENTATION));
            api.setTechnicalOwner(artifact.getAttribute(APIConstants.API_OVERVIEW_TEC_OWNER));
            api.setTechnicalOwnerEmail(artifact.getAttribute(APIConstants.API_OVERVIEW_TEC_OWNER_EMAIL));
            api.setBusinessOwner(artifact.getAttribute(APIConstants.API_OVERVIEW_BUSS_OWNER));
            api.setBusinessOwnerEmail(artifact.getAttribute(APIConstants.API_OVERVIEW_BUSS_OWNER_EMAIL));
            String environments = artifact.getAttribute(APIConstants.API_OVERVIEW_ENVIRONMENTS);
            api.setEnvironments(extractEnvironmentsForAPI(environments));
            api.setCorsConfiguration(getCorsConfigurationFromArtifact(artifact));

            try {
                api.setEnvironmentList(extractEnvironmentListForAPI(
                        artifact.getAttribute(APIConstants.API_OVERVIEW_ENDPOINT_CONFIG)));
            } catch (ParseException e) {
                String msg = "Failed to parse endpoint config JSON of API: " + apiName + " " + apiVersion;
                log.error(msg, e);
                throw new APIManagementException(msg, e);
            } catch (ClassCastException e) {
                String msg = "Invalid endpoint config JSON found in API: " + apiName + " " + apiVersion;
                log.error(msg, e);
                throw new APIManagementException(msg, e);
            }

        } catch (GovernanceException e) {
            String msg = "Failed to get API from artifact ";
            throw new APIManagementException(msg, e);
        }
        return api;
    }

    /**
     * This method used to get Provider from provider artifact
     *
     * @param artifact provider artifact
     * @return Provider
     * @throws APIManagementException if failed to get Provider from provider artifact.
     */
    public static Provider getProvider(GenericArtifact artifact) throws APIManagementException {
        Provider provider;
        try {
            provider = new Provider(artifact.getAttribute(APIConstants.PROVIDER_OVERVIEW_NAME));
            provider.setDescription(artifact.getAttribute(APIConstants.PROVIDER_OVERVIEW_DESCRIPTION));
            provider.setEmail(artifact.getAttribute(APIConstants.PROVIDER_OVERVIEW_EMAIL));

        } catch (GovernanceException e) {
            String msg = "Failed to get provider ";
            log.error(msg, e);
            throw new APIManagementException(msg, e);
        }
        return provider;
    }

    /**
     * Returns a list of scopes when passed the Provider Name and Scope Key
     *
     * @param scopeKey
     * @param provider
     * @return
     * @throws APIManagementException
     */
    public static Set<Scope> getScopeByScopeKey(String scopeKey, String provider) throws APIManagementException {
        Set<Scope> scopeSet = null;
        String tenantDomainName = MultitenantUtils.getTenantDomain(replaceEmailDomainBack(provider));
        try {
            int tenantId = ServiceReferenceHolder.getInstance().getRealmService().getTenantManager()
                    .getTenantId(tenantDomainName);
            scopeSet = ApiMgtDAO.getInstance().getAPIScopesByScopeKey(scopeKey, tenantId);
        } catch (UserStoreException e) {
            String msg = "Error while retrieving Scopes";
            log.error(msg, e);
            handleException(msg);
        }
        return scopeSet;
    }

    /**
     * Create Governance artifact from given attributes
     *
     * @param artifact initial governance artifact
     * @param api      API object with the attributes value
     * @return GenericArtifact
     * @throws org.wso2.carbon.apimgt.api.APIManagementException if failed to create API
     */
    public static GenericArtifact createAPIArtifactContent(GenericArtifact artifact, API api)
            throws APIManagementException {
        try {
            String apiStatus = api.getStatus();
            artifact.setAttribute(APIConstants.API_OVERVIEW_NAME, api.getId().getApiName());
            artifact.setAttribute(APIConstants.API_OVERVIEW_VERSION, api.getId().getVersion());
            artifact.setAttribute(APIConstants.API_OVERVIEW_IS_DEFAULT_VERSION, String.valueOf(api.isDefaultVersion()));

            artifact.setAttribute(APIConstants.API_OVERVIEW_CONTEXT, api.getContext());
            artifact.setAttribute(APIConstants.API_OVERVIEW_PROVIDER, api.getId().getProviderName());
            artifact.setAttribute(APIConstants.API_OVERVIEW_DESCRIPTION, api.getDescription());
            artifact.setAttribute(APIConstants.API_OVERVIEW_WSDL, api.getWsdlUrl());
            artifact.setAttribute(APIConstants.API_OVERVIEW_WADL, api.getWadlUrl());
            artifact.setAttribute(APIConstants.API_OVERVIEW_THUMBNAIL_URL, api.getThumbnailUrl());
            artifact.setAttribute(APIConstants.API_OVERVIEW_STATUS, apiStatus);
            artifact.setAttribute(APIConstants.API_OVERVIEW_TEC_OWNER, api.getTechnicalOwner());
            artifact.setAttribute(APIConstants.API_OVERVIEW_TEC_OWNER_EMAIL, api.getTechnicalOwnerEmail());
            artifact.setAttribute(APIConstants.API_OVERVIEW_BUSS_OWNER, api.getBusinessOwner());
            artifact.setAttribute(APIConstants.API_OVERVIEW_BUSS_OWNER_EMAIL, api.getBusinessOwnerEmail());
            artifact.setAttribute(APIConstants.API_OVERVIEW_VISIBILITY, api.getVisibility());
            artifact.setAttribute(APIConstants.API_OVERVIEW_VISIBLE_ROLES, api.getVisibleRoles());
            artifact.setAttribute(APIConstants.API_OVERVIEW_VISIBLE_TENANTS, api.getVisibleTenants());
            artifact.setAttribute(APIConstants.API_OVERVIEW_ENDPOINT_SECURED, Boolean.toString(api.isEndpointSecured()));
            artifact.setAttribute(APIConstants.API_OVERVIEW_ENDPOINT_AUTH_DIGEST, Boolean.toString(api.isEndpointAuthDigest()));
            artifact.setAttribute(APIConstants.API_OVERVIEW_ENDPOINT_USERNAME, api.getEndpointUTUsername());
            artifact.setAttribute(APIConstants.API_OVERVIEW_ENDPOINT_PASSWORD, api.getEndpointUTPassword());
            artifact.setAttribute(APIConstants.API_OVERVIEW_TRANSPORTS, api.getTransports());
            artifact.setAttribute(APIConstants.API_OVERVIEW_INSEQUENCE, api.getInSequence());
            artifact.setAttribute(APIConstants.API_OVERVIEW_OUTSEQUENCE, api.getOutSequence());
            artifact.setAttribute(APIConstants.API_OVERVIEW_FAULTSEQUENCE, api.getFaultSequence());
            artifact.setAttribute(APIConstants.API_OVERVIEW_RESPONSE_CACHING, api.getResponseCache());
            artifact.setAttribute(APIConstants.API_OVERVIEW_CACHE_TIMEOUT, Integer.toString(api.getCacheTimeout()));

            artifact.setAttribute(APIConstants.API_OVERVIEW_REDIRECT_URL, api.getRedirectURL());
            artifact.setAttribute(APIConstants.API_OVERVIEW_OWNER, api.getApiOwner());
            artifact.setAttribute(APIConstants.API_OVERVIEW_ADVERTISE_ONLY, Boolean.toString(api.isAdvertiseOnly()));

            artifact.setAttribute(APIConstants.API_OVERVIEW_ENDPOINT_CONFIG, api.getEndpointConfig());

            artifact.setAttribute(APIConstants.API_OVERVIEW_SUBSCRIPTION_AVAILABILITY, api.getSubscriptionAvailability());
            artifact.setAttribute(APIConstants.API_OVERVIEW_SUBSCRIPTION_AVAILABLE_TENANTS, api.getSubscriptionAvailableTenants());

            artifact.setAttribute(APIConstants.PROTOTYPE_OVERVIEW_IMPLEMENTATION, api.getImplementation());

            artifact.setAttribute(APIConstants.API_PRODUCTION_THROTTLE_MAXTPS, api.getProductionMaxTps());
            artifact.setAttribute(APIConstants.API_SANDBOX_THROTTLE_MAXTPS, api.getSandboxMaxTps());
            artifact.setAttribute(APIConstants.API_OVERVIEW_AUTHORIZATION_HEADER, api.getAuthorizationHeader());
            artifact.setAttribute(APIConstants.API_OVERVIEW_API_SECURITY, api.getApiSecurity());
            artifact.setAttribute(APIConstants.API_OVERVIEW_ENABLE_JSON_SCHEMA,
                    Boolean.toString(api.isEnabledSchemaValidation()));

            //Validate if the API has an unsupported context before setting it in the artifact
            String tenantDomain = PrivilegedCarbonContext.getThreadLocalCarbonContext().getTenantDomain();
            if (APIConstants.SUPER_TENANT_DOMAIN.equals(tenantDomain)) {
                String invalidContext = File.separator + APIConstants.VERSION_PLACEHOLDER;
                if (invalidContext.equals(api.getContextTemplate())) {
                    throw new APIManagementException(
                            "API : " + api.getId() + " has an unsupported context : " + api.getContextTemplate());
                }
            } else {
                String invalidContext =
                        APIConstants.TENANT_PREFIX + tenantDomain + File.separator + APIConstants.VERSION_PLACEHOLDER;
                if (invalidContext.equals(api.getContextTemplate())) {
                    throw new APIManagementException(
                            "API : " + api.getId() + " has an unsupported context : " + api.getContextTemplate());
                }
            }
            // This is to support the pluggable version strategy.
            artifact.setAttribute(APIConstants.API_OVERVIEW_CONTEXT_TEMPLATE, api.getContextTemplate());
            artifact.setAttribute(APIConstants.API_OVERVIEW_VERSION_TYPE, "context");
            artifact.setAttribute(APIConstants.API_OVERVIEW_TYPE, api.getType());

            StringBuilder policyBuilder = new StringBuilder();
            for (Tier tier : api.getAvailableTiers()) {
                policyBuilder.append(tier.getName());
                policyBuilder.append("||");
            }

            String policies = policyBuilder.toString();

            if (!"".equals(policies)) {
                policies = policies.substring(0, policies.length() - 2);
                artifact.setAttribute(APIConstants.API_OVERVIEW_TIER, policies);
            }

            StringBuilder tiersBuilder = new StringBuilder();
            for (Tier tier : api.getAvailableTiers()) {
                tiersBuilder.append(tier.getName());
                tiersBuilder.append("||");
            }

            String tiers = tiersBuilder.toString();

            if (!"".equals(tiers)) {
                tiers = tiers.substring(0, tiers.length() - 2);
                artifact.setAttribute(APIConstants.API_OVERVIEW_TIER, tiers);
            }

            if (APIConstants.PUBLISHED.equals(apiStatus)) {
                artifact.setAttribute(APIConstants.API_OVERVIEW_IS_LATEST, "true");
            }
            String[] keys = artifact.getAttributeKeys();
            for (String key : keys) {
                if (key.contains("URITemplate")) {
                    artifact.removeAttribute(key);
                }
            }

            Set<URITemplate> uriTemplateSet = api.getUriTemplates();
            int i = 0;
            for (URITemplate uriTemplate : uriTemplateSet) {
                artifact.addAttribute(APIConstants.API_URI_PATTERN + i, uriTemplate.getUriTemplate());
                artifact.addAttribute(APIConstants.API_URI_HTTP_METHOD + i, uriTemplate.getHTTPVerb());
                artifact.addAttribute(APIConstants.API_URI_AUTH_TYPE + i, uriTemplate.getAuthType());

                i++;

            }
            artifact.setAttribute(APIConstants.API_OVERVIEW_ENVIRONMENTS, writeEnvironmentsToArtifact(api));

            artifact.setAttribute(APIConstants.API_OVERVIEW_CORS_CONFIGURATION,
                    APIUtil.getCorsConfigurationJsonFromDto(api.getCorsConfiguration()));

            //attaching micro-gateway labels to the API
            attachLabelsToAPIArtifact(artifact, api, tenantDomain);

            //set monetization status (i.e - enabled or disabled)
            artifact.setAttribute(APIConstants.Monetization.API_MONETIZATION_STATUS, Boolean.toString(api.getMonetizationStatus()));
            //set additional monetization data
            if (api.getMonetizationProperties() != null) {
                artifact.setAttribute(APIConstants.Monetization.API_MONETIZATION_PROPERTIES,
                        api.getMonetizationProperties().toJSONString());
            }

            String apiSecurity = artifact.getAttribute(APIConstants.API_OVERVIEW_API_SECURITY);
            if (apiSecurity != null && !apiSecurity.contains(APIConstants.DEFAULT_API_SECURITY_OAUTH2) &&
                    !apiSecurity.contains(APIConstants.API_SECURITY_API_KEY)) {
                artifact.setAttribute(APIConstants.API_OVERVIEW_TIER, "");
            }
        } catch (GovernanceException e) {
            String msg = "Failed to create API for : " + api.getId().getApiName();
            log.error(msg, e);
            throw new APIManagementException(msg, e);
        }
        return artifact;
    }

    /**
     * Create Governance artifact from given attributes
     *
     * @param artifact initial governance artifact
     * @param apiProduct     APIProduct object with the attributes value
     * @return GenericArtifact
     * @throws APIManagementException if failed to create API Product
     */
    public static GenericArtifact createAPIProductArtifactContent(GenericArtifact artifact, APIProduct apiProduct)
            throws APIManagementException {
        try {
            //todo : review and add missing fields
            artifact.setAttribute(APIConstants.API_OVERVIEW_NAME, apiProduct.getId().getName());
            artifact.setAttribute(APIConstants.API_OVERVIEW_VERSION, apiProduct.getId().getVersion());
            artifact.setAttribute(APIConstants.API_OVERVIEW_PROVIDER, apiProduct.getId().getProviderName());
            artifact.setAttribute(APIConstants.API_OVERVIEW_CONTEXT, apiProduct.getContext());
            artifact.setAttribute(APIConstants.API_OVERVIEW_DESCRIPTION, apiProduct.getDescription());
            artifact.setAttribute(APIConstants.API_OVERVIEW_TYPE, APIConstants.AuditLogConstants.API_PRODUCT);
            artifact.setAttribute(APIConstants.API_OVERVIEW_STATUS, apiProduct.getState());
            artifact.setAttribute(APIConstants.API_OVERVIEW_VISIBILITY, apiProduct.getVisibility());
            artifact.setAttribute(APIConstants.API_OVERVIEW_VISIBLE_ROLES, apiProduct.getVisibleRoles());
            artifact.setAttribute(APIConstants.API_OVERVIEW_VISIBLE_TENANTS, apiProduct.getVisibleTenants());
            artifact.setAttribute(APIConstants.API_OVERVIEW_BUSS_OWNER, apiProduct.getBusinessOwner());
            artifact.setAttribute(APIConstants.API_OVERVIEW_BUSS_OWNER_EMAIL, apiProduct.getBusinessOwnerEmail());
            artifact.setAttribute(APIConstants.API_OVERVIEW_TEC_OWNER, apiProduct.getTechnicalOwner());
            artifact.setAttribute(APIConstants.API_OVERVIEW_TEC_OWNER_EMAIL, apiProduct.getTechnicalOwnerEmail());
            artifact.setAttribute(APIConstants.API_OVERVIEW_SUBSCRIPTION_AVAILABILITY, apiProduct.getSubscriptionAvailability());
            artifact.setAttribute(APIConstants.API_OVERVIEW_SUBSCRIPTION_AVAILABLE_TENANTS, apiProduct.getSubscriptionAvailableTenants());
            artifact.setAttribute(APIConstants.API_OVERVIEW_THUMBNAIL_URL, apiProduct.getThumbnailUrl());

            StringBuilder policyBuilder = new StringBuilder();
            for (Tier tier : apiProduct.getAvailableTiers()) {
                policyBuilder.append(tier.getName());
                policyBuilder.append("||");
            }

            String policies = policyBuilder.toString();

            if (!"".equals(policies)) {
                policies = policies.substring(0, policies.length() - 2);
                artifact.setAttribute(APIConstants.API_OVERVIEW_TIER, policies);
            }

            artifact.setAttribute(APIConstants.API_OVERVIEW_ENVIRONMENTS, writeEnvironmentsToArtifact(apiProduct));
            artifact.setAttribute(APIConstants.API_OVERVIEW_TRANSPORTS, apiProduct.getTransports());
            artifact.setAttribute(APIConstants.API_OVERVIEW_CORS_CONFIGURATION,
                    APIUtil.getCorsConfigurationJsonFromDto(apiProduct.getCorsConfiguration()));
            //Validate if the API has an unsupported context before setting it in the artifact
            String tenantDomain = PrivilegedCarbonContext.getThreadLocalCarbonContext().getTenantDomain();
            if (APIConstants.SUPER_TENANT_DOMAIN.equals(tenantDomain)) {
                String invalidContext = File.separator + APIConstants.VERSION_PLACEHOLDER;
                if (invalidContext.equals(apiProduct.getContextTemplate())) {
                    throw new APIManagementException( "API : " + apiProduct.getId() + " has an unsupported context : " +
                                    apiProduct.getContextTemplate());
                }
            } else {
                String invalidContext =
                        APIConstants.TENANT_PREFIX + tenantDomain + File.separator + APIConstants.VERSION_PLACEHOLDER;
                if (invalidContext.equals(apiProduct.getContextTemplate())) {
                    throw new APIManagementException( "API : " + apiProduct.getId() + " has an unsupported context : " +
                            apiProduct.getContextTemplate());
                }
            }
            // This is to support the pluggable version strategy.
            artifact.setAttribute(APIConstants.API_OVERVIEW_CONTEXT_TEMPLATE, apiProduct.getContextTemplate());
            artifact.setAttribute(APIConstants.API_OVERVIEW_VERSION_TYPE, "context");
        } catch (GovernanceException e) {
            String msg = "Failed to create API for : " + apiProduct.getId().getName();
            log.error(msg, e);
            throw new APIManagementException(msg, e);
        }
        return artifact;
    }

    /**
     * This method is used to attach micro-gateway labels to the given API
     *
     * @param artifact genereic artifact
     * @param api API
     * @param tenantDomain domain name of the tenant
     * @throws APIManagementException if failed to attach micro-gateway labels
     */
    public static void attachLabelsToAPIArtifact(GenericArtifact artifact, API api, String tenantDomain)
            throws APIManagementException {

        //get all labels in the tenant
        List<Label> gatewayLabelList = APIUtil.getAllLabels(tenantDomain);
        //validation is performed here to cover all actions related to API artifact updates
        if (!gatewayLabelList.isEmpty()) {
            //put available gateway labels to a list for validation purpose
            List<String> availableGatewayLabelListNames = new ArrayList<>();
            for (Label x : gatewayLabelList) {
                availableGatewayLabelListNames.add(x.getName());
            }
            try {
                //clear all the existing labels first
                artifact.removeAttribute(APIConstants.API_LABELS_GATEWAY_LABELS);
                //if there are labels attached to the API object, add them to the artifact
                if (api.getGatewayLabels() != null) {
                    //validate and add each label to the artifact
                    List<Label> candidateLabelsList = api.getGatewayLabels();
                    for (Label label : candidateLabelsList) {
                        String candidateLabel = label.getName();
                        //validation step, add the label only if it exists in the available gateway labels
                        if (availableGatewayLabelListNames.contains(candidateLabel)) {
                            artifact.addAttribute(APIConstants.API_LABELS_GATEWAY_LABELS, candidateLabel);
                        } else {
                            log.warn("Label name : " + candidateLabel + " does not exist in the tenant : " +
                                    tenantDomain + ", hence skipping it.");
                        }
                    }
                }
            } catch (GovernanceException e) {
                String msg = "Failed to add labels for API : " + api.getId().getApiName();
                log.error(msg, e);
                throw new APIManagementException(msg, e);
            }
        } else {
            if (log.isDebugEnabled()) {
                log.debug("No predefined labels in the tenant : " + tenantDomain + " . Skipped adding all labels");
            }
        }
    }

    /**
     * Create the Documentation from artifact
     *
     * @param artifact Documentation artifact
     * @return Documentation
     * @throws APIManagementException if failed to create Documentation from artifact
     */
    public static Documentation getDocumentation(GenericArtifact artifact) throws APIManagementException {

        Documentation documentation;

        try {
            DocumentationType type;
            String docType = artifact.getAttribute(APIConstants.DOC_TYPE);

            if (docType.equalsIgnoreCase(DocumentationType.HOWTO.getType())) {
                type = DocumentationType.HOWTO;
            } else if (docType.equalsIgnoreCase(DocumentationType.PUBLIC_FORUM.getType())) {
                type = DocumentationType.PUBLIC_FORUM;
            } else if (docType.equalsIgnoreCase(DocumentationType.SUPPORT_FORUM.getType())) {
                type = DocumentationType.SUPPORT_FORUM;
            } else if (docType.equalsIgnoreCase(DocumentationType.API_MESSAGE_FORMAT.getType())) {
                type = DocumentationType.API_MESSAGE_FORMAT;
            } else if (docType.equalsIgnoreCase(DocumentationType.SAMPLES.getType())) {
                type = DocumentationType.SAMPLES;
            } else {
                type = DocumentationType.OTHER;
            }
            documentation = new Documentation(type, artifact.getAttribute(APIConstants.DOC_NAME));
            documentation.setId(artifact.getId());
            documentation.setSummary(artifact.getAttribute(APIConstants.DOC_SUMMARY));
            String visibilityAttr = artifact.getAttribute(APIConstants.DOC_VISIBILITY);
            Documentation.DocumentVisibility documentVisibility = Documentation.DocumentVisibility.API_LEVEL;

            if (visibilityAttr != null) {
                if (visibilityAttr.equals(Documentation.DocumentVisibility.API_LEVEL.name())) {
                    documentVisibility = Documentation.DocumentVisibility.API_LEVEL;
                } else if (visibilityAttr.equals(Documentation.DocumentVisibility.PRIVATE.name())) {
                    documentVisibility = Documentation.DocumentVisibility.PRIVATE;
                } else if (visibilityAttr.equals(Documentation.DocumentVisibility.OWNER_ONLY.name())) {
                    documentVisibility = Documentation.DocumentVisibility.OWNER_ONLY;
                }
            }
            documentation.setVisibility(documentVisibility);

            Documentation.DocumentSourceType docSourceType = Documentation.DocumentSourceType.INLINE;
            String artifactAttribute = artifact.getAttribute(APIConstants.DOC_SOURCE_TYPE);

            if (Documentation.DocumentSourceType.URL.name().equals(artifactAttribute)) {
                docSourceType = Documentation.DocumentSourceType.URL;
                documentation.setSourceUrl(artifact.getAttribute(APIConstants.DOC_SOURCE_URL));
            } else if (Documentation.DocumentSourceType.FILE.name().equals(artifactAttribute)) {
                docSourceType = Documentation.DocumentSourceType.FILE;
                documentation.setFilePath(prependWebContextRoot(artifact.getAttribute(APIConstants.DOC_FILE_PATH)));
            } else if (Documentation.DocumentSourceType.MARKDOWN.name().equals(artifactAttribute)) {
                docSourceType = Documentation.DocumentSourceType.MARKDOWN;
            }
            documentation.setSourceType(docSourceType);
            if (documentation.getType() == DocumentationType.OTHER) {
                documentation.setOtherTypeName(artifact.getAttribute(APIConstants.DOC_OTHER_TYPE_NAME));
            }

        } catch (GovernanceException e) {
            throw new APIManagementException("Failed to get documentation from artifact", e);
        }
        return documentation;
    }

    /**
     * Create the Documentation from artifact
     *
     * @param artifact Documentation artifact
     * @return Documentation
     * @throws APIManagementException if failed to create Documentation from artifact
     */
    public static Documentation getDocumentation(GenericArtifact artifact, String docCreatorName)
            throws APIManagementException {

        Documentation documentation;

        try {
            DocumentationType type;
            String docType = artifact.getAttribute(APIConstants.DOC_TYPE);

            if (docType.equalsIgnoreCase(DocumentationType.HOWTO.getType())) {
                type = DocumentationType.HOWTO;
            } else if (docType.equalsIgnoreCase(DocumentationType.PUBLIC_FORUM.getType())) {
                type = DocumentationType.PUBLIC_FORUM;
            } else if (docType.equalsIgnoreCase(DocumentationType.SUPPORT_FORUM.getType())) {
                type = DocumentationType.SUPPORT_FORUM;
            } else if (docType.equalsIgnoreCase(DocumentationType.API_MESSAGE_FORMAT.getType())) {
                type = DocumentationType.API_MESSAGE_FORMAT;
            } else if (docType.equalsIgnoreCase(DocumentationType.SAMPLES.getType())) {
                type = DocumentationType.SAMPLES;
            } else {
                type = DocumentationType.OTHER;
            }
            documentation = new Documentation(type, artifact.getAttribute(APIConstants.DOC_NAME));
            documentation.setId(artifact.getId());
            documentation.setSummary(artifact.getAttribute(APIConstants.DOC_SUMMARY));

            String visibilityAttr = artifact.getAttribute(APIConstants.DOC_VISIBILITY);
            Documentation.DocumentVisibility documentVisibility = Documentation.DocumentVisibility.API_LEVEL;
            if (visibilityAttr != null) {
                if (visibilityAttr.equals(Documentation.DocumentVisibility.API_LEVEL.name())) {
                    documentVisibility = Documentation.DocumentVisibility.API_LEVEL;
                } else if (visibilityAttr.equals(Documentation.DocumentVisibility.PRIVATE.name())) {
                    documentVisibility = Documentation.DocumentVisibility.PRIVATE;
                } else if (visibilityAttr.equals(Documentation.DocumentVisibility.OWNER_ONLY.name())) {
                    documentVisibility = Documentation.DocumentVisibility.OWNER_ONLY;
                }
            }
            documentation.setVisibility(documentVisibility);

            Documentation.DocumentSourceType docSourceType = Documentation.DocumentSourceType.INLINE;
            String artifactAttribute = artifact.getAttribute(APIConstants.DOC_SOURCE_TYPE);

            if (artifactAttribute.equals(Documentation.DocumentSourceType.MARKDOWN.name())) {
                docSourceType = Documentation.DocumentSourceType.MARKDOWN;
            } else if (artifactAttribute.equals(Documentation.DocumentSourceType.URL.name())) {
                docSourceType = Documentation.DocumentSourceType.URL;
            } else if (artifactAttribute.equals(Documentation.DocumentSourceType.FILE.name())) {
                docSourceType = Documentation.DocumentSourceType.FILE;
            }

            documentation.setSourceType(docSourceType);
            if ("URL".equals(artifact.getAttribute(APIConstants.DOC_SOURCE_TYPE))) {
                documentation.setSourceUrl(artifact.getAttribute(APIConstants.DOC_SOURCE_URL));
            }

            if (docSourceType == Documentation.DocumentSourceType.FILE) {
                String filePath = prependTenantPrefix(artifact.getAttribute(APIConstants.DOC_FILE_PATH), docCreatorName);
                documentation.setFilePath(prependWebContextRoot(filePath));
            }

            if (documentation.getType() == DocumentationType.OTHER) {
                documentation.setOtherTypeName(artifact.getAttribute(APIConstants.DOC_OTHER_TYPE_NAME));
            }

        } catch (GovernanceException e) {
            throw new APIManagementException("Failed to get documentation from artifact: " + e);
        }
        return documentation;
    }

    public static APIStatus getApiStatus(String status) throws APIManagementException {
        APIStatus apiStatus = null;
        for (APIStatus aStatus : APIStatus.values()) {
            if (aStatus.getStatus().equalsIgnoreCase(status)) {
                apiStatus = aStatus;
            }
        }
        return apiStatus;
    }

    public static String getLcStateFromArtifact(GovernanceArtifact artifact) throws GovernanceException {
        String state = (artifact.getLifecycleState() != null) ?
                artifact.getLifecycleState() :
                artifact.getAttribute(APIConstants.API_OVERVIEW_STATUS);
        return (state != null) ? state.toUpperCase() : null;
    }

    /**
     * Prepends the Tenant Prefix to a registry path. ex: /t/test1.com
     *
     * @param postfixUrl path to be prepended.
     * @return Path prepended with he Tenant domain prefix.
     */
    public static String prependTenantPrefix(String postfixUrl, String username) {
        String tenantDomain = MultitenantUtils.getTenantDomain(replaceEmailDomainBack(username));
        if (!(MultitenantConstants.SUPER_TENANT_DOMAIN_NAME.equals(tenantDomain))) {
            String tenantPrefix = "/t/";
            postfixUrl = tenantPrefix + tenantDomain + postfixUrl;
        }

        return postfixUrl;
    }

    /**
     * Prepends the webcontextroot to a registry path.
     *
     * @param postfixUrl path to be prepended.
     * @return Path prepended with he WebContext root.
     */
    public static String prependWebContextRoot(String postfixUrl) {
        String webContext = CarbonUtils.getServerConfiguration().getFirstProperty("WebContextRoot");
        if (webContext != null && !"/".equals(webContext)) {
            postfixUrl = webContext + postfixUrl;
        }
        return postfixUrl;
    }

    /**
     * Utility method for creating storage path for an icon.
     *
     * @param identifier APIIdentifier
     * @return Icon storage path.
     */
    public static String getIconPath(APIIdentifier identifier) {
        String artifactPath = APIConstants.API_IMAGE_LOCATION + RegistryConstants.PATH_SEPARATOR +
                identifier.getProviderName() + RegistryConstants.PATH_SEPARATOR +
                identifier.getApiName() + RegistryConstants.PATH_SEPARATOR + identifier.getVersion();
        return artifactPath + RegistryConstants.PATH_SEPARATOR + APIConstants.API_ICON_IMAGE;
    }

    /**
     * Utility method for get registry path for wsdl archive.
     *
     * @param identifier APIIdentifier
     * @return wsdl archive path
     */
    public static String getWsdlArchivePath(APIIdentifier identifier) {
        return APIConstants.API_WSDL_RESOURCE_LOCATION + APIConstants.API_WSDL_ARCHIVE_LOCATION +
                identifier.getProviderName() + APIConstants.WSDL_PROVIDER_SEPERATOR + identifier.getApiName() +
                identifier.getVersion() + APIConstants.ZIP_FILE_EXTENSION;
    }

    /**
     * Utility method to generate the path for a file.
     *
     * @param identifier APIIdentifier
     * @return Generated path.
     * @fileName File name.
     */
    public static String getDocumentationFilePath(Identifier identifier, String fileName) {
        if (identifier instanceof APIIdentifier) {
            return APIUtil.getAPIDocPath((APIIdentifier) identifier) + APIConstants.DOCUMENT_FILE_DIR +
                    RegistryConstants.PATH_SEPARATOR + fileName;
        } else {
            return APIUtil.getProductDocPath((APIProductIdentifier) identifier) + APIConstants.DOCUMENT_FILE_DIR +
                    RegistryConstants.PATH_SEPARATOR + fileName;
        }
    }

    public static String getOpenAPIDefinitionFilePath(String apiName, String apiVersion, String apiProvider) {
        return APIConstants.API_ROOT_LOCATION + RegistryConstants.PATH_SEPARATOR + apiProvider + RegistryConstants.PATH_SEPARATOR +
                apiName + RegistryConstants.PATH_SEPARATOR + apiVersion + RegistryConstants.PATH_SEPARATOR;
    }

    public static String getGraphqlDefinitionFilePath(String apiName, String apiVersion, String apiProvider) {
        return APIConstants.API_ROOT_LOCATION + RegistryConstants.PATH_SEPARATOR + apiProvider + RegistryConstants.PATH_SEPARATOR +
                apiName + RegistryConstants.PATH_SEPARATOR + apiVersion + RegistryConstants.PATH_SEPARATOR;
    }

    public static String getAPIProductOpenAPIDefinitionFilePath(String apiName, String apiVersion, String apiProvider) {
        return APIConstants.API_ROOT_LOCATION + RegistryConstants.PATH_SEPARATOR + apiProvider + RegistryConstants.PATH_SEPARATOR +
                apiName + RegistryConstants.PATH_SEPARATOR + apiVersion + RegistryConstants.PATH_SEPARATOR;
    }

    public static String getWSDLDefinitionFilePath(String apiName, String apiVersion, String apiProvider) {
        return APIConstants.API_WSDL_RESOURCE_LOCATION + apiProvider + "--" + apiName + apiVersion + ".wsdl";
    }

    /**
     * Utility method to get OpenAPI registry path for API product
     *
     * @param identifier product identifier
     * @return path path to the
     */
    public static String getAPIProductOpenAPIDefinitionFilePath(APIProductIdentifier identifier) {
        return APIConstants.API_ROOT_LOCATION + RegistryConstants.PATH_SEPARATOR + identifier.getProviderName() +
                RegistryConstants.PATH_SEPARATOR + identifier.getName() + RegistryConstants.PATH_SEPARATOR +
                identifier.getVersion() + RegistryConstants.PATH_SEPARATOR;
    }

    /**
     * Utility method to get api path from APIIdentifier
     *
     * @param identifier APIIdentifier
     * @return API path
     */
    public static String getAPIPath(APIIdentifier identifier) {
        return APIConstants.API_ROOT_LOCATION + RegistryConstants.PATH_SEPARATOR +
                replaceEmailDomain(identifier.getProviderName()) + RegistryConstants.PATH_SEPARATOR +
                identifier.getApiName() + RegistryConstants.PATH_SEPARATOR +
                identifier.getVersion() + APIConstants.API_RESOURCE_NAME;
    }

    /**
     * Utility method to get api product path from APIProductIdentifier
     *
     * @param identifier APIProductIdentifier
     * @return APIProduct path
     */
    public static String getAPIProductPath(APIProductIdentifier identifier) {
        return APIConstants.API_ROOT_LOCATION + RegistryConstants.PATH_SEPARATOR +
                identifier.getProviderName() + RegistryConstants.PATH_SEPARATOR +
                identifier.getName() + RegistryConstants.PATH_SEPARATOR +
                identifier.getVersion() + APIConstants.API_RESOURCE_NAME;
    }

    /**
     * Utility method for creating storage path for an api product icon.
     *
     * @param identifier APIProductIdentifier
     * @return Icon storage path.
     */
    public static String getProductIconPath(APIProductIdentifier identifier) {
        String artifactPath = APIConstants.API_IMAGE_LOCATION + RegistryConstants.PATH_SEPARATOR +
                identifier.getProviderName() + RegistryConstants.PATH_SEPARATOR +
                identifier.getName() + RegistryConstants.PATH_SEPARATOR + identifier.getVersion() +
                RegistryConstants.PATH_SEPARATOR + APIConstants.API_ICON_IMAGE;
        return artifactPath;
    }

    /**
     * Utility method to get api identifier from api path.
     *
     * @param apiPath Path of the API in registry
     * @return relevant API Identifier
     */
    public static APIIdentifier getAPIIdentifier(String apiPath) {
        int length = (APIConstants.API_ROOT_LOCATION + RegistryConstants.PATH_SEPARATOR).length();
        if (!apiPath.contains(APIConstants.API_ROOT_LOCATION + RegistryConstants.PATH_SEPARATOR)) {
            length = (APIConstants.API_IMAGE_LOCATION + RegistryConstants.PATH_SEPARATOR).length();
        }
        if (length <= 0) {
            length = (APIConstants.API_DOC_LOCATION + RegistryConstants.PATH_SEPARATOR).length();
        }
        String relativePath = apiPath.substring(length);
        String[] values = relativePath.split(RegistryConstants.PATH_SEPARATOR);
        if (values.length > 3) {
            return new APIIdentifier(values[0], values[1], values[2]);
        }
        return null;
    }

    /**
     * Utility method to get API provider path
     *
     * @param identifier APIIdentifier
     * @return API provider path
     */
    public static String getAPIProviderPath(APIIdentifier identifier) {
        return APIConstants.API_LOCATION + RegistryConstants.PATH_SEPARATOR + identifier.getProviderName();
    }

    /**
     * Utility method to get API Product provider path
     *
     * @param identifier APIProductIdentifier
     * @return API Product provider path
     */
    public static String getAPIProductProviderPath(APIProductIdentifier identifier) {
        return APIConstants.API_LOCATION + RegistryConstants.PATH_SEPARATOR + identifier.getProviderName();
    }

    /**
     * Utility method to get documentation path
     *
     * @param apiId APIIdentifier
     * @return Doc path
     */
    public static String getAPIDocPath(APIIdentifier apiId) {
        return APIConstants.API_LOCATION + RegistryConstants.PATH_SEPARATOR +
                apiId.getProviderName() + RegistryConstants.PATH_SEPARATOR +
                apiId.getApiName() + RegistryConstants.PATH_SEPARATOR +
                apiId.getVersion() + RegistryConstants.PATH_SEPARATOR +
                APIConstants.DOC_DIR + RegistryConstants.PATH_SEPARATOR;
    }

    /**
     * Utility method to get documentation content file path
     *
     * @param apiId             APIIdentifier
     * @param documentationName String
     * @return Doc content path
     */
    public static String getAPIDocContentPath(APIIdentifier apiId, String documentationName) {
        return getAPIDocPath(apiId) + RegistryConstants.PATH_SEPARATOR + documentationName;
    }

    /**
     * This utility method used to create documentation artifact content
     *
     * @param artifact      GovernanceArtifact
     * @param id            Identifier
     * @param documentation Documentation
     * @return GenericArtifact
     * @throws APIManagementException if failed to get GovernanceArtifact from Documentation
     */
    public static GenericArtifact createDocArtifactContent(GenericArtifact artifact, Identifier id,
                                                           Documentation documentation) throws APIManagementException {
        try {
            artifact.setAttribute(APIConstants.DOC_NAME, documentation.getName());
            artifact.setAttribute(APIConstants.DOC_SUMMARY, documentation.getSummary());
            artifact.setAttribute(APIConstants.DOC_TYPE, documentation.getType().getType());
            artifact.setAttribute(APIConstants.DOC_VISIBILITY, documentation.getVisibility().name());

            Documentation.DocumentSourceType sourceType = documentation.getSourceType();

            switch (sourceType) {
                case INLINE:
                    sourceType = Documentation.DocumentSourceType.INLINE;
                    break;
                case MARKDOWN:
                    sourceType = Documentation.DocumentSourceType.MARKDOWN;
                    break;
                case URL:
                    sourceType = Documentation.DocumentSourceType.URL;
                    break;
                case FILE: {
                    sourceType = Documentation.DocumentSourceType.FILE;
                }
                break;
                default:
                    throw new APIManagementException("Unknown sourceType " + sourceType + " provided for documentation");
            }
            //Documentation Source URL is a required field in the documentation.rxt for migrated setups
            //Therefore setting a default value if it is not set.
            if (documentation.getSourceUrl() == null) {
                documentation.setSourceUrl(" ");
            }
            artifact.setAttribute(APIConstants.DOC_SOURCE_TYPE, sourceType.name());
            artifact.setAttribute(APIConstants.DOC_SOURCE_URL, documentation.getSourceUrl());
            artifact.setAttribute(APIConstants.DOC_FILE_PATH, documentation.getFilePath());
            artifact.setAttribute(APIConstants.DOC_OTHER_TYPE_NAME, documentation.getOtherTypeName());
            String basePath = id.getProviderName() + RegistryConstants.PATH_SEPARATOR +
                    id.getName() + RegistryConstants.PATH_SEPARATOR + id.getVersion();
            artifact.setAttribute(APIConstants.DOC_API_BASE_PATH, basePath);
        } catch (GovernanceException e) {
            String msg = "Failed to create doc artifact content from :" + documentation.getName();
            log.error(msg, e);
            throw new APIManagementException(msg, e);
        }
        return artifact;
    }

    /**
     * this method used to initialized the ArtifactManager
     *
     * @param registry Registry
     * @param key      , key name of the key
     * @return GenericArtifactManager
     * @throws APIManagementException if failed to initialized GenericArtifactManager
     */
    public static GenericArtifactManager getArtifactManager(Registry registry, String key) throws APIManagementException {
        GenericArtifactManager artifactManager = null;

        try {
            GovernanceUtils.loadGovernanceArtifacts((UserRegistry) registry);
            if (GovernanceUtils.findGovernanceArtifactConfiguration(key, registry) != null) {
                artifactManager = new GenericArtifactManager(registry, key);
            } else {
                log.warn("Couldn't find GovernanceArtifactConfiguration of RXT: " + key +
                        ". Tenant id set in registry : " + ((UserRegistry) registry).getTenantId() +
                        ", Tenant domain set in PrivilegedCarbonContext: " +
                        PrivilegedCarbonContext.getThreadLocalCarbonContext().getTenantId());
            }
        } catch (RegistryException e) {
            String msg = "Failed to initialize GenericArtifactManager";
            log.error(msg, e);
            throw new APIManagementException(msg, e);
        }
        return artifactManager;
    }

    public static void handleException(String msg) throws APIManagementException {
        log.error(msg);
        throw new APIManagementException(msg);
    }

    public static void handleException(String msg, Throwable t) throws APIManagementException {
        log.error(msg, t);
        throw new APIManagementException(msg, t);
    }

    public static void handleInternalException(String msg, Throwable t) throws APIMgtInternalException {
        log.error(msg, t);
        throw new APIMgtInternalException(msg, t);
    }

    public static void handleAuthFailureException(String msg) throws APIMgtAuthorizationFailedException {
        log.error(msg);
        throw new APIMgtAuthorizationFailedException(msg);
    }

    public static SubscriberKeyMgtClient getKeyManagementClient() throws APIManagementException {

        KeyManagerConfiguration configuration = KeyManagerHolder.getKeyManagerInstance().getKeyManagerConfiguration();
        String serverURL = configuration.getParameter(APIConstants.AUTHSERVER_URL);
        String username = configuration.getParameter(APIConstants.KEY_MANAGER_USERNAME);
        String password = configuration.getParameter(APIConstants.KEY_MANAGER_PASSWORD);

        if (serverURL == null) {
            handleException("API key manager URL unspecified");
        }

        if (username == null || password == null) {
            handleException("Authentication credentials for API key manager unspecified");
        }

        try {
            return new SubscriberKeyMgtClient(serverURL, username, password);
        } catch (Exception e) {
            handleException("Error while initializing the subscriber key management client", e);
            return null;
        }
    }

    public static OAuthAdminClient getOauthAdminClient() throws APIManagementException {

        try {
            return new OAuthAdminClient();
        } catch (Exception e) {
            handleException("Error while initializing the OAuth admin client", e);
            return null;
        }
    }

    public static UserInformationRecoveryClient getUserInformationRecoveryClient() throws APIManagementException {

        try {
            return new UserInformationRecoveryClient();
        } catch (Exception e) {
            handleException("Error while initializing the User information recovery client", e);
            return null;
        }
    }

    public static ApplicationManagementServiceClient getApplicationManagementServiceClient() throws APIManagementException {
        try {
            return new ApplicationManagementServiceClient();
        } catch (Exception e) {
            handleException("Error while initializing the Application Management Service client", e);
            return null;
        }
    }

    /**
     * Method used to create the file name of the wsdl to be stored in the registry
     *
     * @param provider   Name of the provider of the API
     * @param apiName    Name of the API
     * @param apiVersion API Version
     * @return WSDL file name
     */
    public static String createWsdlFileName(String provider, String apiName, String apiVersion) {
        return provider + "--" + apiName + apiVersion + ".wsdl";
    }

    /**
     * Crate an WSDL from given wsdl url. Reset the endpoint details to gateway node
     * *
     *
     * @param registry - Governance Registry space to save the WSDL
     * @param api      -API instance
     * @return Path of the created resource
     * @throws APIManagementException If an error occurs while adding the WSDL
     */

    public static String createWSDL(Registry registry, API api) throws RegistryException, APIManagementException {

        try {
            String wsdlResourcePath =
                    APIConstants.API_WSDL_RESOURCE_LOCATION + createWsdlFileName(api.getId().getProviderName(),
                            api.getId().getApiName(), api.getId().getVersion());

            String absoluteWSDLResourcePath = RegistryUtils
                    .getAbsolutePath(RegistryContext.getBaseInstance(), RegistryConstants.GOVERNANCE_REGISTRY_BASE_PATH)
                    + wsdlResourcePath;

            APIMWSDLReader wsdlReader = new APIMWSDLReader();
            OMElement wsdlContentEle;
            String wsdRegistryPath;

            String tenantDomain = PrivilegedCarbonContext.getThreadLocalCarbonContext().getTenantDomain();
            if (org.wso2.carbon.utils.multitenancy.MultitenantConstants.SUPER_TENANT_DOMAIN_NAME
                    .equalsIgnoreCase(tenantDomain)) {
                wsdRegistryPath =
                        RegistryConstants.PATH_SEPARATOR + "registry" + RegistryConstants.PATH_SEPARATOR + "resource"
                                + absoluteWSDLResourcePath;
            } else {
                wsdRegistryPath = "/t/" + tenantDomain + RegistryConstants.PATH_SEPARATOR + "registry"
                        + RegistryConstants.PATH_SEPARATOR + "resource" + absoluteWSDLResourcePath;
            }

            Resource wsdlResource = registry.newResource();
            // isWSDL2Document(api.getWsdlUrl()) method only understands http or file system urls.
            // Hence if this is a registry url, should not go in to the following if block
            if (!api.getWsdlUrl().matches(wsdRegistryPath) && (api.getWsdlUrl().startsWith("http:") || api.getWsdlUrl()
                    .startsWith("https:") || api.getWsdlUrl().startsWith("file:"))) {
                URL wsdlUrl;
                try {
                    wsdlUrl = new URL(api.getWsdlUrl());
                } catch (MalformedURLException e) {
                    throw new APIManagementException("Invalid/Malformed WSDL URL : " + api.getWsdlUrl(), e,
                            ExceptionCodes.INVALID_WSDL_URL_EXCEPTION);
                }
                // Get the WSDL 1.1 or 2.0 processor and process the content based on the version
                WSDLProcessor wsdlProcessor = APIMWSDLReader.getWSDLProcessorForUrl(wsdlUrl);
                InputStream wsdlContent = wsdlProcessor.getWSDL();
                wsdlResource.setContentStream(wsdlContent);

            } else {
                byte[] wsdl = (byte[]) registry.get(wsdlResourcePath).getContent();
                if (isWSDL2Resource(wsdl)) {
                    wsdlContentEle = wsdlReader.updateWSDL2(wsdl, api);
                    wsdlResource.setContent(wsdlContentEle.toString());
                } else {
                    wsdlContentEle = wsdlReader.updateWSDL(wsdl, api);
                    wsdlResource.setContent(wsdlContentEle.toString());
                }
            }

            registry.put(wsdlResourcePath, wsdlResource);
            //set the anonymous role for wsld resource to avoid basicauth security.
            String[] visibleRoles = null;
            if (api.getVisibleRoles() != null) {
                visibleRoles = api.getVisibleRoles().split(",");
            }
            setResourcePermissions(api.getId().getProviderName(), api.getVisibility(), visibleRoles,
                    wsdlResourcePath);

            //Delete any WSDL archives if exists
            String wsdlArchivePath = APIUtil.getWsdlArchivePath(api.getId());
            if (registry.resourceExists(wsdlArchivePath)) {
                registry.delete(wsdlArchivePath);
            }

            //set the wsdl resource permlink as the wsdlURL.
            api.setWsdlUrl(getRegistryResourceHTTPPermlink(absoluteWSDLResourcePath));

            return wsdlResourcePath;

        } catch (RegistryException e) {
            String msg = "Failed to add WSDL " + api.getWsdlUrl() + " to the registry";
            log.error(msg, e);
            throw new RegistryException(msg, e);
        } catch (APIManagementException e) {
            String msg = "Failed to process the WSDL : " + api.getWsdlUrl();
            log.error(msg, e);
            throw new APIManagementException(msg, e);
        }
    }

    /**
     * Save the provided wsdl archive file to the registry for the api
     *
     * @param registry Governance Registry space to save the WSDL
     * @param api      API instance
     * @return
     * @throws RegistryException
     * @throws APIManagementException
     */
    public static String saveWSDLResource(Registry registry, API api) throws RegistryException, APIManagementException {
        ResourceFile wsdlResource = api.getWsdlResource();
        String wsdlResourcePath;
        boolean isZip = false;
        String wsdlResourcePathArchive =
                APIConstants.API_WSDL_RESOURCE_LOCATION + APIConstants.API_WSDL_ARCHIVE_LOCATION + api.getId()
                        .getProviderName() + APIConstants.WSDL_PROVIDER_SEPERATOR + api.getId().getApiName() +
                        api.getId().getVersion() + APIConstants.ZIP_FILE_EXTENSION;
        String wsdlResourcePathFile = APIConstants.API_WSDL_RESOURCE_LOCATION +
                createWsdlFileName(api.getId().getProviderName(), api.getId().getApiName(), api.getId().getVersion());

        if (wsdlResource.getContentType().equals(APIConstants.APPLICATION_ZIP)) {
            wsdlResourcePath = wsdlResourcePathArchive;
            isZip = true;
        } else {
            wsdlResourcePath = wsdlResourcePathFile;
        }

        String absoluteWSDLResourcePath = RegistryUtils
                .getAbsolutePath(RegistryContext.getBaseInstance(), RegistryConstants.GOVERNANCE_REGISTRY_BASE_PATH)
                + wsdlResourcePath;
        try {
            Resource wsdlResourceToUpdate = registry.newResource();
            wsdlResourceToUpdate.setContentStream(api.getWsdlResource().getContent());
            wsdlResourceToUpdate.setMediaType(api.getWsdlResource().getContentType());
            registry.put(wsdlResourcePath, wsdlResourceToUpdate);
            String[] visibleRoles = null;
            if (api.getVisibleRoles() != null) {
                visibleRoles = api.getVisibleRoles().split(",");
            }
            setResourcePermissions(api.getId().getProviderName(), api.getVisibility(), visibleRoles,
                    wsdlResourcePath);

            if (isZip) {
                //Delete any WSDL file if exists
                if (registry.resourceExists(wsdlResourcePathFile)) {
                    registry.delete(wsdlResourcePathFile);
                }
            } else {
                //Delete any WSDL archives if exists
                if (registry.resourceExists(wsdlResourcePathArchive)) {
                    registry.delete(wsdlResourcePathArchive);
                }
            }

            api.setWsdlUrl(getRegistryResourceHTTPPermlink(absoluteWSDLResourcePath));
        } catch (RegistryException e) {
            String msg = "Failed to add WSDL Archive " + api.getWsdlUrl() + " to the registry";
            log.error(msg, e);
            throw new RegistryException(msg, e);
        } catch (APIManagementException e) {
            String msg = "Failed to process the WSDL Archive: " + api.getWsdlUrl();
            log.error(msg, e);
            throw new APIManagementException(msg, e);
        }
        return wsdlResourcePath;
    }

    /**
     * Given a URL, this method checks if the underlying document is a WSDL2
     *
     * @param url URL to check
     * @return true if the underlying document is a WSDL2
     * @throws APIManagementException if error occurred while validating the URI
     */
    public static boolean isWSDL2Document(String url) throws APIManagementException {
        APIMWSDLReader wsdlReader = new APIMWSDLReader(url);
        return wsdlReader.isWSDL2BaseURI();
    }

    /**
     * Given a wsdl resource, this method checks if the underlying document is a WSDL2
     *
     * @param wsdl byte array of wsdl definition saved in registry
     * @return true if wsdl2 definition
     * @throws APIManagementException
     */
    private static boolean isWSDL2Resource(byte[] wsdl) throws APIManagementException {
        String wsdl2NameSpace = "http://www.w3.org/ns/wsdl";
        String wsdlContent = new String(wsdl);
        return wsdlContent.indexOf(wsdl2NameSpace) > 0;
    }

    /**
     * Read the GateWay Endpoint from the APIConfiguration. If multiple Gateway
     * environments defined,
     * take only the production node's Endpoint.
     * Else, pick what is available as the gateway node.
     *
     * @return {@link String} - Gateway URL
     */

    public static String getGatewayendpoint(String transports) {

        String gatewayURLs;

        Map<String, Environment> gatewayEnvironments = ServiceReferenceHolder.getInstance()
                .getAPIManagerConfigurationService()
                .getAPIManagerConfiguration()
                .getApiGatewayEnvironments();
        if (gatewayEnvironments.size() > 1) {
            for (Environment environment : gatewayEnvironments.values()) {
                if (APIConstants.GATEWAY_ENV_TYPE_HYBRID.equals(environment.getType())) {
                    gatewayURLs = environment.getApiGatewayEndpoint(); // This might have http,https
                    // pick correct endpoint
                    return APIUtil.extractHTTPSEndpoint(gatewayURLs, transports);
                }
            }
            for (Environment environment : gatewayEnvironments.values()) {
                if (APIConstants.GATEWAY_ENV_TYPE_PRODUCTION.equals(environment.getType())) {
                    gatewayURLs = environment.getApiGatewayEndpoint(); // This might have http,https
                    // pick correct endpoint
                    return APIUtil.extractHTTPSEndpoint(gatewayURLs, transports);
                }
            }
            for (Environment environment : gatewayEnvironments.values()) {
                if (APIConstants.GATEWAY_ENV_TYPE_SANDBOX.equals(environment.getType())) {
                    gatewayURLs = environment.getApiGatewayEndpoint(); // This might have http,https
                    // pick correct endpoint
                    return APIUtil.extractHTTPSEndpoint(gatewayURLs, transports);
                }
            }
        } else {
            gatewayURLs = ((Environment) gatewayEnvironments.values().toArray()[0]).getApiGatewayEndpoint();
            return extractHTTPSEndpoint(gatewayURLs, transports);
        }

        return null;
    }

    /**
     * Read the GateWay Endpoint from the APIConfiguration. If multiple Gateway
     * environments defined, get the gateway endpoint according to the environment type
     *
     * @param transports      transports allowed for gateway endpoint
     * @param environmentName gateway environment name
     * @param environmentType gateway environment type
     * @return Gateway URL
     */
    public static String getGatewayEndpoint(String transports, String environmentName, String environmentType)
            throws APIManagementException {
        String gatewayURLs;
        String gatewayEndpoint = "";

        Map<String, Environment> gatewayEnvironments = ServiceReferenceHolder.getInstance()
                .getAPIManagerConfigurationService().getAPIManagerConfiguration().getApiGatewayEnvironments();
        Environment environment = gatewayEnvironments.get(environmentName);
        if (environment.getType().equals(environmentType)) {
            gatewayURLs = environment.getApiGatewayEndpoint();
            gatewayEndpoint = extractHTTPSEndpoint(gatewayURLs, transports);
            if (log.isDebugEnabled()) {
                log.debug("Gateway urls are: " + gatewayURLs + " and the url with the correct transport is: "
                        + gatewayEndpoint);
            }
        } else {
            handleException("Environment type mismatch for environment: " + environmentName +
                    " for the environment types: " + environment.getType() + " and " + environmentType);
        }
        return gatewayEndpoint;
    }

    /**
     * Gateway endpoint  has HTTP and HTTPS endpoints.
     * If both are defined pick HTTPS only. Else, pick whatever available.
     * eg: <GatewayEndpoint>http://${carbon.local.ip}:${http.nio.port},
     * https://${carbon.local.ip}:${https.nio.port}</GatewayEndpoint>
     *
     * @param gatewayURLs - String contains comma separated gateway urls.
     * @return {@link String} - Returns HTTPS gateway endpoint
     */

    private static String extractHTTPSEndpoint(String gatewayURLs, String transports) {
        String gatewayURL;
        String gatewayHTTPURL = null;
        String gatewayHTTPSURL = null;
        boolean httpsEnabled = false;
        String[] gatewayURLsArray = gatewayURLs.split(",");
        String[] transportsArray = transports.split(",");

        for (String transport : transportsArray) {
            if (transport.startsWith(APIConstants.HTTPS_PROTOCOL)) {
                httpsEnabled = true;
            }
        }
        if (gatewayURLsArray.length > 1) {
            for (String url : gatewayURLsArray) {
                if (url.startsWith("https:")) {
                    gatewayHTTPSURL = url;
                } else {
                    if (!url.startsWith("ws:")) {
                        gatewayHTTPURL = url;
                    }
                }
            }

            if (httpsEnabled) {
                gatewayURL = gatewayHTTPSURL;
            } else {
                gatewayURL = gatewayHTTPURL;
            }
        } else {
            gatewayURL = gatewayURLs;
        }
        return gatewayURL;
    }

    /**
     * Create an Endpoint
     *
     * @param endpointUrl Endpoint url
     * @param registry    Registry space to save the endpoint
     * @return Path of the created resource
     * @throws APIManagementException If an error occurs while adding the endpoint
     */
    public static String createEndpoint(String endpointUrl, Registry registry) throws APIManagementException {
        try {
            EndpointManager endpointManager = new EndpointManager(registry);
            Endpoint endpoint = endpointManager.newEndpoint(endpointUrl);
            endpointManager.addEndpoint(endpoint);
            return GovernanceUtils.getArtifactPath(registry, endpoint.getId());
        } catch (RegistryException e) {
            String msg = "Failed to import endpoint " + endpointUrl + " to registry ";
            log.error(msg, e);
            throw new APIManagementException(msg, e);
        }
    }

    /**
     * Sorts the list of tiers according to the number of requests allowed per minute in each tier in descending order.
     *
     * @param tiers - The list of tiers to be sorted
     * @return - The sorted list.
     */
    public static List<Tier> sortTiers(Set<Tier> tiers) {
        List<Tier> tierList = new ArrayList<Tier>();
        tierList.addAll(tiers);
        Collections.sort(tierList);
        return tierList;
    }

    /**
     * Returns a set of External API Stores as defined in the underlying governance
     * registry.
     *
     * @return a Map of tier names and Tier objects - possibly empty
     * @throws APIManagementException if an error occurs when loading tiers from the registry
     */
    public static Set<APIStore> getExternalStores(int tenantId) throws APIManagementException {
        // First checking if ExternalStores are defined in api-manager.xml
        Set<APIStore> externalAPIStores = getGlobalExternalStores();
        // If defined, return Store Config provided there.
        if (externalAPIStores != null && !externalAPIStores.isEmpty()) {
            return externalAPIStores;
        }
        // Else Read the config from Tenant's Registry.
        externalAPIStores = new HashSet<>();
        try {
            Iterator apiStoreIterator = getExternalStoresIteratorFromConfig(tenantId);
            if (apiStoreIterator != null) {
                while (apiStoreIterator.hasNext()) {
                    APIStore store = new APIStore();
                    OMElement storeElem = (OMElement) apiStoreIterator.next();
                    String type = storeElem.getAttributeValue(new QName(APIConstants.EXTERNAL_API_STORE_TYPE));
                    String className =
                            storeElem.getAttributeValue(new QName(APIConstants.EXTERNAL_API_STORE_CLASS_NAME));
                    store.setPublisher((APIPublisher) getClassForName(className).newInstance());
                    store.setType(type); //Set Store type [eg:wso2]
                    String name = storeElem.getAttributeValue(new QName(APIConstants.EXTERNAL_API_STORE_ID));
                    if (name == null) {
                        log.error("The ExternalAPIStore name attribute is not defined in external-api-stores.xml.");
                    }
                    store.setName(name); //Set store name
                    OMElement configDisplayName = storeElem.getFirstChildWithName
                            (new QName(APIConstants.EXTERNAL_API_STORE_DISPLAY_NAME));
                    String displayName = (configDisplayName != null) ? replaceSystemProperty(
                            configDisplayName.getText()) : name;
                    store.setDisplayName(displayName);//Set store display name
                    store.setEndpoint(replaceSystemProperty(storeElem.getFirstChildWithName(
                            new QName(APIConstants.EXTERNAL_API_STORE_ENDPOINT)).getText()));
                    //Set store endpoint, which is used to publish APIs
                    store.setPublished(false);
                    if (APIConstants.WSO2_API_STORE_TYPE.equals(type)) {
                        OMElement password = storeElem.getFirstChildWithName(new QName(
                                APIConstants.EXTERNAL_API_STORE_PASSWORD));
                        if (password != null) {

                            String value = password.getText();
                            PasswordResolver passwordResolver = PasswordResolverFactory.getInstance();
                            store.setPassword(replaceSystemProperty(passwordResolver.getPassword(value)));
                            store.setUsername(replaceSystemProperty(storeElem.getFirstChildWithName(
                                    new QName(APIConstants.EXTERNAL_API_STORE_USERNAME)).getText()));
                            //Set store login username
                        } else {
                            log.error("The user-credentials of API Publisher is not defined in the <ExternalAPIStore> " +
                                    "config of external-api-stores.xml.");
                        }
                    }
                    externalAPIStores.add(store);
                }
            }
        } catch (ClassNotFoundException e) {
            String msg = "One or more classes defined in APIConstants.EXTERNAL_API_STORE_CLASS_NAME cannot be found";
            throw new APIManagementException(msg, e);
        } catch (InstantiationException e) {
            String msg = "One or more classes defined in APIConstants.EXTERNAL_API_STORE_CLASS_NAME cannot be load";
            throw new APIManagementException(msg, e);
        } catch (IllegalAccessException e) {
            String msg = "One or more classes defined in APIConstants.EXTERNAL_API_STORE_CLASS_NAME cannot be access";
            throw new APIManagementException(msg, e);
        }
        return externalAPIStores;
    }

    /**
     * Get OMElement iterator for external stores configured in external-store.xml in tenant registry.
     *
     * @param tenantId Tenant ID
     * @return ExternalStores OMElement Iterator
     * @throws APIManagementException If an error occurs while reading external-store.xml
     */
    private static Iterator getExternalStoresIteratorFromConfig(int tenantId) throws APIManagementException {
        Iterator apiStoreIterator = null;
        try {
            UserRegistry registry = ServiceReferenceHolder.getInstance().getRegistryService()
                    .getGovernanceSystemRegistry(tenantId);
            if (registry.resourceExists(APIConstants.EXTERNAL_API_STORES_LOCATION)) {
                Resource resource = registry.get(APIConstants.EXTERNAL_API_STORES_LOCATION);
                String content = new String((byte[]) resource.getContent(), Charset.defaultCharset());
                OMElement element = AXIOMUtil.stringToOM(content);
                apiStoreIterator = element.getChildrenWithLocalName("ExternalAPIStore");
            }
        } catch (RegistryException e) {
            String msg = "Error while retrieving External Stores Configuration from registry";
            log.error(msg, e);
            throw new APIManagementException(msg, e);
        } catch (XMLStreamException e) {
            String msg = "Malformed XML found in the External Stores Configuration resource";
            log.error(msg, e);
            throw new APIManagementException(msg, e);
        }
        return apiStoreIterator;
    }

    /**
     * Check if external stores are configured and exists for given tenant.
     *
     * @param tenantDomain Tenant Domain of logged in user
     * @return Whether external stores are configured and non empty
     */
    public static boolean isExternalStoresEnabled(String tenantDomain) throws APIManagementException {
        int tenantId = APIUtil.getTenantIdFromTenantDomain(tenantDomain);
        //First check external stores are present globally
        Set<APIStore> globalExternalStores = getGlobalExternalStores();
        if (globalExternalStores != null && !globalExternalStores.isEmpty()) {
            return true;
        }
        //If not present check in registry
        Iterator apiStoreIterator = getExternalStoresIteratorFromConfig(tenantId);
        return apiStoreIterator != null && apiStoreIterator.hasNext();
    }

    /**
     * Get external stores configured globally in api-manager.xml.
     *
     * @return Globally configured external store set
     */
    public static Set<APIStore> getGlobalExternalStores() {
        // First checking if ExternalStores are defined in api-manager.xml
        return ServiceReferenceHolder.getInstance().getAPIManagerConfigurationService().getAPIManagerConfiguration()
                .getExternalAPIStores();
    }

    /**
     * Returns the External API Store Configuration with the given Store Name
     *
     * @param apiStoreName
     * @return
     * @throws APIManagementException
     */
    public static APIStore getExternalAPIStore(String apiStoreName, int tenantId) throws APIManagementException {
        Set<APIStore> externalAPIStoresConfig = APIUtil.getExternalStores(tenantId);
        for (APIStore apiStoreConfig : externalAPIStoresConfig) {
            if (apiStoreConfig.getName().equals(apiStoreName)) {
                return apiStoreConfig;
            }
        }
        return null;
    }

    /**
     * Returns an unfiltered map of API availability tiers as defined in the underlying governance
     * registry.
     *
     * @return Map<String, Tier> an unfiltered Map of tier names and Tier objects - possibly empty
     * @throws APIManagementException if an error occurs when loading tiers from the registry
     */
    public static Map<String, Tier> getAllTiers() throws APIManagementException {
        if (!APIUtil.isAdvanceThrottlingEnabled()) {
            try {
                Registry registry = ServiceReferenceHolder.getInstance().getRegistryService().
                        getGovernanceSystemRegistry();

                return getAllTiers(registry, APIConstants.API_TIER_LOCATION, MultitenantConstants.SUPER_TENANT_ID);
            } catch (RegistryException e) {
                log.error(APIConstants.MSG_TIER_RET_ERROR, e);
                throw new APIManagementException(APIConstants.MSG_TIER_RET_ERROR, e);
            } catch (XMLStreamException e) {
                log.error(APIConstants.MSG_MALFORMED_XML_ERROR, e);
                throw new APIManagementException(APIConstants.MSG_MALFORMED_XML_ERROR, e);
            }
        } else {
            return getTiersFromPolicies(PolicyConstants.POLICY_LEVEL_SUB, MultitenantConstants.SUPER_TENANT_ID);
        }
    }

    /**
     * Returns an unfiltered map of API availability tiers of the tenant as defined in the underlying governance
     * registry.
     *
     * @return Map<String, Tier> an unfiltered Map of tier names and Tier objects - possibly empty
     * @throws APIManagementException if an error occurs when loading tiers from the registry
     */
    public static Map<String, Tier> getAllTiers(int tenantId) throws APIManagementException {
        if (!APIUtil.isAdvanceThrottlingEnabled()) {
            try {
                Registry registry = ServiceReferenceHolder.getInstance().getRegistryService().
                        getGovernanceSystemRegistry(tenantId);

                return getAllTiers(registry, APIConstants.API_TIER_LOCATION, tenantId);
            } catch (RegistryException e) {
                log.error(APIConstants.MSG_TIER_RET_ERROR, e);
                throw new APIManagementException(APIConstants.MSG_TIER_RET_ERROR, e);
            } catch (XMLStreamException e) {
                log.error(APIConstants.MSG_MALFORMED_XML_ERROR, e);
                throw new APIManagementException(APIConstants.MSG_MALFORMED_XML_ERROR, e);
            }
        } else {
            return getTiersFromPolicies(PolicyConstants.POLICY_LEVEL_SUB, tenantId);
        }
    }

    /**
     * Returns a map of API availability tiers as defined in the underlying governance
     * registry.
     *
     * @return a Map of tier names and Tier objects - possibly empty
     * @throws APIManagementException if an error occurs when loading tiers from the registry
     */
    public static Map<String, Tier> getTiers() throws APIManagementException {
        if (!APIUtil.isAdvanceThrottlingEnabled()) {
            try {
                Registry registry = ServiceReferenceHolder.getInstance().getRegistryService().
                        getGovernanceSystemRegistry();
                return getTiers(registry, APIConstants.API_TIER_LOCATION, MultitenantConstants.SUPER_TENANT_ID);
            } catch (RegistryException e) {
                log.error(APIConstants.MSG_TIER_RET_ERROR, e);
                throw new APIManagementException(APIConstants.MSG_TIER_RET_ERROR, e);
            }
        } else {
            return getTiersFromPolicies(PolicyConstants.POLICY_LEVEL_SUB, MultitenantConstants.SUPER_TENANT_ID);
        }
    }

    /**
     * Returns a map of API availability tiers as defined in the underlying governance
     * registry.
     *
     * @return a Map of tier names and Tier objects - possibly empty
     * @throws APIManagementException if an error occurs when loading tiers from the registry
     */
    public static Map<String, Tier> getAdvancedSubsriptionTiers() throws APIManagementException {
        return getAdvancedSubsriptionTiers(MultitenantConstants.SUPER_TENANT_ID);
    }

    /**
     * Returns a map of API subscription tiers of the tenant as defined in database
     * registry.
     *
     * @return a Map of tier names and Tier objects - possibly empty
     * @throws APIManagementException if an error occurs when loading tiers from the registry
     */
    public static Map<String, Tier> getAdvancedSubsriptionTiers(int tenantId) throws APIManagementException {
        return APIUtil.getTiersFromPolicies(PolicyConstants.POLICY_LEVEL_SUB, tenantId);
    }

    /**
     * Returns a map of API availability tiers of the tenant as defined in the underlying governance
     * registry.
     *
     * @return a Map of tier names and Tier objects - possibly empty
     * @throws APIManagementException if an error occurs when loading tiers from the registry
     */
    public static Map<String, Tier> getTiers(int tenantId) throws APIManagementException {
        if (!APIUtil.isAdvanceThrottlingEnabled()) {
            try {
                Registry registry = ServiceReferenceHolder.getInstance().getRegistryService().
                        getGovernanceSystemRegistry(tenantId);
                return getTiers(registry, APIConstants.API_TIER_LOCATION, tenantId);
            } catch (RegistryException e) {
                log.error(APIConstants.MSG_TIER_RET_ERROR, e);
                throw new APIManagementException(APIConstants.MSG_TIER_RET_ERROR, e);
            }
        } else {
            return getTiersFromPolicies(PolicyConstants.POLICY_LEVEL_SUB, tenantId);
        }
    }

    /**
     * Returns a map of API availability tiers of the tenant as defined in the underlying governance
     * registry.
     *
     * @return a Map of tier names and Tier objects - possibly empty
     * @throws APIManagementException if an error occurs when loading tiers from the registry
     */
    public static Map<String, Tier> getTiers(int tierType, String tenantDomain) throws APIManagementException {
        if (!APIUtil.isAdvanceThrottlingEnabled()) {
            boolean isTenantFlowStarted = false;
            try {
                PrivilegedCarbonContext.startTenantFlow();
                isTenantFlowStarted = true;

                PrivilegedCarbonContext.getThreadLocalCarbonContext().setTenantDomain(tenantDomain, true);
                int tenantId = PrivilegedCarbonContext.getThreadLocalCarbonContext().getTenantId();

                Registry registry = ServiceReferenceHolder.getInstance().getRegistryService().
                        getGovernanceSystemRegistry(tenantId);

                if (tierType == APIConstants.TIER_API_TYPE) {
                    return getTiers(registry, APIConstants.API_TIER_LOCATION, tenantId);
                } else if (tierType == APIConstants.TIER_RESOURCE_TYPE) {
                    return getTiers(registry, APIConstants.RES_TIER_LOCATION, tenantId);
                } else if (tierType == APIConstants.TIER_APPLICATION_TYPE) {
                    return getTiers(registry, APIConstants.APP_TIER_LOCATION, tenantId);
                } else {
                    throw new APIManagementException("No such a tier type : " + tierType);
                }
            } catch (RegistryException e) {
                log.error(APIConstants.MSG_TIER_RET_ERROR, e);
                throw new APIManagementException(APIConstants.MSG_TIER_RET_ERROR, e);
            } finally {
                if (isTenantFlowStarted) {
                    PrivilegedCarbonContext.endTenantFlow();
                }
            }
        } else {
            boolean isTenantFlowStarted = false;
            try {
                PrivilegedCarbonContext.startTenantFlow();
                isTenantFlowStarted = true;
                PrivilegedCarbonContext.getThreadLocalCarbonContext().setTenantDomain(tenantDomain, true);
                int tenantId = PrivilegedCarbonContext.getThreadLocalCarbonContext().getTenantId();
                if (tierType == APIConstants.TIER_API_TYPE) {
                    return getTiersFromPolicies(PolicyConstants.POLICY_LEVEL_SUB, tenantId);
                } else if (tierType == APIConstants.TIER_RESOURCE_TYPE) {
                    return getTiersFromPolicies(PolicyConstants.POLICY_LEVEL_API, tenantId);
                } else if (tierType == APIConstants.TIER_APPLICATION_TYPE) {
                    return getTiersFromPolicies(PolicyConstants.POLICY_LEVEL_APP, tenantId);
                } else {
                    throw new APIManagementException("No such a tier type : " + tierType);
                }
            } finally {
                if (isTenantFlowStarted) {
                    PrivilegedCarbonContext.endTenantFlow();
                }
            }
        }
    }

    /**
     * Retrieves unfiltered list of all available tiers from registry.
     * Result will contains all the tiers including unauthenticated tier which is
     * filtered out in   getTiers}
     *
     * @param registry     registry to access tiers config
     * @param tierLocation registry location of tiers config
     * @return Map<String, Tier> containing all available tiers
     * @throws RegistryException      when registry action fails
     * @throws XMLStreamException     when xml parsing fails
     * @throws APIManagementException when fails to retrieve tier attributes
     */
    private static Map<String, Tier> getAllTiers(Registry registry, String tierLocation, int tenantId)
            throws RegistryException, XMLStreamException, APIManagementException {
        // We use a treeMap here to keep the order
        Map<String, Tier> tiers = new TreeMap<String, Tier>();

        if (registry.resourceExists(tierLocation)) {
            Resource resource = registry.get(tierLocation);
            String content = new String((byte[]) resource.getContent(), Charset.defaultCharset());

            OMElement element = AXIOMUtil.stringToOM(content);
            OMElement assertion = element.getFirstChildWithName(APIConstants.ASSERTION_ELEMENT);
            Iterator policies = assertion.getChildrenWithName(APIConstants.POLICY_ELEMENT);

            while (policies.hasNext()) {
                OMElement policy = (OMElement) policies.next();
                OMElement id = policy.getFirstChildWithName(APIConstants.THROTTLE_ID_ELEMENT);

                String tierName = id.getText();

                // Constructing the tier object
                Tier tier = new Tier(tierName);
                tier.setPolicyContent(policy.toString().getBytes(Charset.defaultCharset()));

                if (id.getAttribute(APIConstants.THROTTLE_ID_DISPLAY_NAME_ELEMENT) != null) {
                    tier.setDisplayName(id.getAttributeValue(APIConstants.THROTTLE_ID_DISPLAY_NAME_ELEMENT));
                } else {
                    tier.setDisplayName(tierName);
                }
                String desc;
                try {
                    long requestPerMin = APIDescriptionGenUtil.getAllowedCountPerMinute(policy);
                    tier.setRequestsPerMin(requestPerMin);

                    long requestCount = APIDescriptionGenUtil.getAllowedRequestCount(policy);
                    tier.setRequestCount(requestCount);

                    long unitTime = APIDescriptionGenUtil.getTimeDuration(policy);
                    tier.setUnitTime(unitTime);

                    if (requestPerMin >= 1) {
                        desc = DESCRIPTION.replaceAll("\\[1\\]", Long.toString(requestPerMin));
                    } else {
                        desc = DESCRIPTION;
                    }
                    tier.setDescription(desc);

                } catch (APIManagementException ex) {
                    // If there is any issue in getting the request counts or the time duration, that means this tier
                    // information can not be used for throttling. Hence we log this exception and continue the flow
                    // to the next tier.
                    log.warn("Unable to get the request count/time duration information for : " + tier.getName() + ". "
                            + ex.getMessage());
                    continue;
                }

                // Get all the attributes of the tier.
                Map<String, Object> tierAttributes = APIDescriptionGenUtil.getTierAttributes(policy);
                if (!tierAttributes.isEmpty()) {
                    // The description, billing plan and the stop on quota reach properties are also stored as attributes
                    // of the tier attributes. Hence we extract them from the above attributes map.
                    Iterator<Entry<String, Object>> attributeIterator = tierAttributes.entrySet().iterator();
                    while (attributeIterator.hasNext()) {
                        Entry<String, Object> entry = attributeIterator.next();

                        if (APIConstants.THROTTLE_TIER_DESCRIPTION_ATTRIBUTE.equals(entry.getKey())
                                && entry.getValue() instanceof String) {

                            tier.setDescription((String) entry.getValue());

                            // We remove the attribute from the map
                            attributeIterator.remove();
                            continue;

                        }
                        if (APIConstants.THROTTLE_TIER_PLAN_ATTRIBUTE.equals(entry.getKey())
                                && entry.getValue() instanceof String) {

                            tier.setTierPlan((String) entry.getValue());

                            // We remove the attribute from the map
                            attributeIterator.remove();
                            continue;

                        }
                        if (APIConstants.THROTTLE_TIER_QUOTA_ACTION_ATTRIBUTE.equals(entry.getKey())
                                && entry.getValue() instanceof String) {

                            tier.setStopOnQuotaReached(Boolean.parseBoolean((String) entry.getValue()));

                            // We remove the attribute from the map
                            attributeIterator.remove();
                            // We do not need a continue since this is the last statement.

                        }
                    }
                    tier.setTierAttributes(tierAttributes);
                }
                tiers.put(tierName, tier);
            }
        }

        if (isEnabledUnlimitedTier()) {
            Tier tier = new Tier(APIConstants.UNLIMITED_TIER);
            tier.setDescription(APIConstants.UNLIMITED_TIER_DESC);
            tier.setDisplayName(APIConstants.UNLIMITED_TIER);
            tier.setRequestsPerMin(Long.MAX_VALUE);

            if (isUnlimitedTierPaid(getTenantDomainFromTenantId(tenantId))) {
                tier.setTierPlan(APIConstants.COMMERCIAL_TIER_PLAN);
            } else {
                tier.setTierPlan(APIConstants.BILLING_PLAN_FREE);
            }

            tiers.put(tier.getName(), tier);
        }

        return tiers;
    }

    /**
     * Retrieves filtered list of available tiers from registry. This method will not return Unauthenticated
     * tier in the list. Use  to retrieve all tiers without
     * any filtering.
     *
     * @param registry     registry to access tiers config
     * @param tierLocation registry location of tiers config
     * @return map containing available tiers
     * @throws APIManagementException when fails to retrieve tier attributes
     */
    private static Map<String, Tier> getTiers(Registry registry, String tierLocation, int tenantId) throws APIManagementException {
        Map<String, Tier> tiers = null;
        try {
            tiers = getAllTiers(registry, tierLocation, tenantId);
            tiers.remove(APIConstants.UNAUTHENTICATED_TIER);
        } catch (RegistryException e) {
            handleException(APIConstants.MSG_TIER_RET_ERROR, e);
        } catch (XMLStreamException e) {
            handleException(APIConstants.MSG_MALFORMED_XML_ERROR, e);
        } catch (APIManagementException e) {
            handleException("Unable to get tier attributes", e);
        } catch (Exception e) {

            // generic exception is caught to catch exceptions thrown from map remove method
            handleException("Unable to remove Unauthenticated tier from tiers list", e);
        }
        return tiers;
    }

    /**
     * This method deletes a given tier from tier xml file, for a given tenant
     *
     * @param tier     tier to be deleted
     * @param tenantId id of the tenant
     * @throws APIManagementException if error occurs while getting registry resource or processing XML
     */
    public static void deleteTier(Tier tier, int tenantId) throws APIManagementException {
        try {
            Registry registry = ServiceReferenceHolder.getInstance().getRegistryService().
                    getGovernanceSystemRegistry(tenantId);
            if (registry.resourceExists(APIConstants.API_TIER_LOCATION)) {
                Resource resource = registry.get(APIConstants.API_TIER_LOCATION);
                String content = new String((byte[]) resource.getContent(), Charset.defaultCharset());
                OMElement element = AXIOMUtil.stringToOM(content);
                OMElement assertion = element.getFirstChildWithName(APIConstants.ASSERTION_ELEMENT);
                Iterator policies = assertion.getChildrenWithName(APIConstants.POLICY_ELEMENT);
                boolean foundTier = false;

                String tierName = null;
                while (policies.hasNext()) {
                    OMElement policy = (OMElement) policies.next();
                    OMElement id = policy.getFirstChildWithName(APIConstants.THROTTLE_ID_ELEMENT);
                    tierName = tier.getName();
                    if (tierName != null && tierName.equalsIgnoreCase(id.getText())) {
                        foundTier = true;
                        policies.remove();
                        break;
                    }
                }
                if (!foundTier) {
                    log.error("Tier doesn't exist : " + tierName);
                    throw new APIManagementException("Tier doesn't exist : " + tierName);
                }
                resource.setContent(element.toString());
                registry.put(APIConstants.API_TIER_LOCATION, resource);
            }
        } catch (RegistryException e) {
            log.error(APIConstants.MSG_TIER_RET_ERROR, e);
            throw new APIManagementException(e.getMessage());
        } catch (XMLStreamException e) {
            log.error(APIConstants.MSG_MALFORMED_XML_ERROR, e);
            throw new APIManagementException(e.getMessage());
        }
    }

    /**
     * Returns the tier display name for a particular tier
     *
     * @return the relevant tier display name
     * @throws APIManagementException if an error occurs when loading tiers from the registry
     */
    public static String getTierDisplayName(int tenantId, String tierName) throws APIManagementException {
        String displayName = null;
        if (APIConstants.UNLIMITED_TIER.equals(tierName)) {
            return APIConstants.UNLIMITED_TIER;
        }
        try {
            Registry registry = ServiceReferenceHolder.getInstance().getRegistryService().
                    getGovernanceSystemRegistry(tenantId);
            if (registry.resourceExists(APIConstants.API_TIER_LOCATION)) {
                Resource resource = registry.get(APIConstants.API_TIER_LOCATION);
                String content = new String((byte[]) resource.getContent(), Charset.defaultCharset());
                OMElement element = AXIOMUtil.stringToOM(content);
                OMElement assertion = element.getFirstChildWithName(APIConstants.ASSERTION_ELEMENT);
                Iterator policies = assertion.getChildrenWithName(APIConstants.POLICY_ELEMENT);

                while (policies.hasNext()) {
                    OMElement policy = (OMElement) policies.next();
                    OMElement id = policy.getFirstChildWithName(APIConstants.THROTTLE_ID_ELEMENT);
                    if (id.getText().equals(tierName)) {
                        if (id.getAttribute(APIConstants.THROTTLE_ID_DISPLAY_NAME_ELEMENT) != null) {
                            displayName = id.getAttributeValue(APIConstants.THROTTLE_ID_DISPLAY_NAME_ELEMENT);
                        } else if (displayName == null) {
                            displayName = id.getText();
                        }
                    }
                }
            }
        } catch (RegistryException e) {
            log.error(APIConstants.MSG_TIER_RET_ERROR, e);
            throw new APIManagementException(APIConstants.MSG_TIER_RET_ERROR, e);
        } catch (XMLStreamException e) {
            log.error(APIConstants.MSG_MALFORMED_XML_ERROR, e);
            throw new APIManagementException(APIConstants.MSG_MALFORMED_XML_ERROR, e);
        }
        return displayName;
    }

    /**
     * Checks whether the specified user has the specified permission.
     *
     * @param username   A username
     * @param permission A valid Carbon permission
     * @throws APIManagementException If the user does not have the specified permission or if an error occurs
     */
    public static void checkPermission(String username, String permission)
            throws APIManagementException {
        if (username == null) {
            throw new APIManagementException("Attempt to execute privileged operation as" +
                    " the anonymous user");
        }

        if (isPermissionCheckDisabled()) {
            log.debug("Permission verification is disabled by APIStore configuration");
            return;
        }

        String tenantDomain = MultitenantUtils.getTenantDomain(username);
        PrivilegedCarbonContext.startTenantFlow();
        PrivilegedCarbonContext.getThreadLocalCarbonContext().setTenantDomain(tenantDomain, true);

        boolean authorized;
        try {
            int tenantId = ServiceReferenceHolder.getInstance().getRealmService().getTenantManager().
                    getTenantId(tenantDomain);

            if (!org.wso2.carbon.utils.multitenancy.MultitenantConstants.SUPER_TENANT_DOMAIN_NAME.equals(tenantDomain)) {
                org.wso2.carbon.user.api.AuthorizationManager manager =
                        ServiceReferenceHolder.getInstance()
                                .getRealmService()
                                .getTenantUserRealm(tenantId)
                                .getAuthorizationManager();
                authorized =
                        manager.isUserAuthorized(MultitenantUtils.getTenantAwareUsername(username), permission,
                                CarbonConstants.UI_PERMISSION_ACTION);
            } else {
                // On the first login attempt to publisher (without browsing the
                // store), the user realm will be null.
                if (ServiceReferenceHolder.getUserRealm() == null) {
                    ServiceReferenceHolder.setUserRealm((UserRealm) ServiceReferenceHolder.getInstance()
                            .getRealmService()
                            .getTenantUserRealm(tenantId));
                }
                authorized =
                        AuthorizationManager.getInstance()
                                .isUserAuthorized(MultitenantUtils.getTenantAwareUsername(username),
                                        permission);
            }
            if (!authorized) {
                throw new APIManagementException("User '" + username + "' does not have the " +
                        "required permission: " + permission);
            }
        } catch (UserStoreException e) {
            throw new APIManagementException("Error while checking the user:" + username + " authorized or not", e);
        } finally {
            PrivilegedCarbonContext.endTenantFlow();
        }
    }

    /**
     * Checks whether the specified user has the specified permission.
     *
     * @param userNameWithoutChange A username
     * @param permission            A valid Carbon permission
     * @throws APIManagementException If the user does not have the specified permission or if an error occurs
     */
    public static boolean hasPermission(String userNameWithoutChange, String permission)
            throws APIManagementException {
        boolean authorized = false;
        if (userNameWithoutChange == null) {
            throw new APIManagementException("Attempt to execute privileged operation as" +
                    " the anonymous user");
        }

        if (isPermissionCheckDisabled()) {
            log.debug("Permission verification is disabled by APIStore configuration");
            authorized = true;
            return authorized;
        }

        if (APIConstants.Permissions.APIM_ADMIN.equals(permission)) {
            Integer value = getValueFromCache(APIConstants.API_PUBLISHER_ADMIN_PERMISSION_CACHE, userNameWithoutChange);
            if (value != null) {
                return value == 1;
            }
        }

        String tenantDomain = MultitenantUtils.getTenantDomain(userNameWithoutChange);
        PrivilegedCarbonContext.startTenantFlow();
        PrivilegedCarbonContext.getThreadLocalCarbonContext().setTenantDomain(tenantDomain, true);

        try {
            int tenantId = ServiceReferenceHolder.getInstance().getRealmService().getTenantManager().
                    getTenantId(tenantDomain);

            if (!org.wso2.carbon.utils.multitenancy.MultitenantConstants.SUPER_TENANT_DOMAIN_NAME.equals(tenantDomain)) {
                org.wso2.carbon.user.api.AuthorizationManager manager =
                        ServiceReferenceHolder.getInstance()
                                .getRealmService()
                                .getTenantUserRealm(tenantId)
                                .getAuthorizationManager();
                authorized =
                        manager.isUserAuthorized(MultitenantUtils.getTenantAwareUsername(userNameWithoutChange), permission,
                                CarbonConstants.UI_PERMISSION_ACTION);
            } else {
                // On the first login attempt to publisher (without browsing the
                // store), the user realm will be null.
                if (ServiceReferenceHolder.getUserRealm() == null) {
                    ServiceReferenceHolder.setUserRealm((UserRealm) ServiceReferenceHolder.getInstance()
                            .getRealmService()
                            .getTenantUserRealm(tenantId));
                }
                authorized =
                        AuthorizationManager.getInstance()
                                .isUserAuthorized(MultitenantUtils.getTenantAwareUsername(userNameWithoutChange),
                                        permission);
            }
            if (APIConstants.Permissions.APIM_ADMIN.equals(permission)) {
                addToRolesCache(APIConstants.API_PUBLISHER_ADMIN_PERMISSION_CACHE, userNameWithoutChange,
                        authorized ? 1 : 2);
            }

        } catch (UserStoreException e) {
            throw new APIManagementException("Error while checking the user:" + userNameWithoutChange + " authorized or not", e);
        } finally {
            PrivilegedCarbonContext.endTenantFlow();
        }

        return authorized;
    }

    /**
     * Checks whether the disablePermissionCheck parameter enabled
     *
     * @return boolean
     */
    public static boolean isPermissionCheckDisabled() {
        APIManagerConfiguration config = ServiceReferenceHolder.getInstance().
                getAPIManagerConfigurationService().getAPIManagerConfiguration();
        String disablePermissionCheck = config.getFirstProperty(APIConstants.API_STORE_DISABLE_PERMISSION_CHECK);
        if (disablePermissionCheck == null) {
            return false;
        }

        return Boolean.parseBoolean(disablePermissionCheck);
    }

    /**
     * Checks whether the specified user has the specified permission without throwing
     * any exceptions.
     *
     * @param username   A username
     * @param permission A valid Carbon permission
     * @return true if the user has the specified permission and false otherwise
     */
    public static boolean checkPermissionQuietly(String username, String permission) {
        try {
            checkPermission(username, permission);
            return true;
        } catch (APIManagementException ignore) {
            // Ignore the exception.
            // Logging it on debug mode so if needed we can see the exception stacktrace.
            if (log.isDebugEnabled()) {
                log.debug("User does not have permission", ignore);
            }
            return false;
        }
    }

    /**
     * Gets the information of the logged in User.
     *
     * @param cookie     Cookie of the previously logged in session.
     * @param serviceUrl Url of the authentication service.
     * @return LoggedUserInfo object containing details of the logged in user.
     * @throws ExceptionException
     * @throws RemoteException
     */
    public static LoggedUserInfo getLoggedInUserInfo(String cookie, String serviceUrl) throws RemoteException, ExceptionException {
        LoggedUserInfoAdminStub stub = new LoggedUserInfoAdminStub(null,
                serviceUrl + "LoggedUserInfoAdmin");
        ServiceClient client = stub._getServiceClient();
        Options options = client.getOptions();
        options.setManageSession(true);
        options.setProperty(HTTPConstants.COOKIE_STRING, cookie);
        return stub.getUserInfo();
    }

    /**
     * Get user profiles of user
     *
     * @param username username
     * @return default user profile of user
     * @throws APIManagementException
     */
    public static UserProfileDTO getUserDefaultProfile(String username) throws APIManagementException {
        APIManagerConfiguration apiManagerConfiguration = ServiceReferenceHolder.getInstance()
                .getAPIManagerConfigurationService().getAPIManagerConfiguration();
        String url = apiManagerConfiguration.getFirstProperty(APIConstants.API_KEY_VALIDATOR_URL);
        String errorMsg = "Error while getting profile of user ";
        try {
            UserProfileMgtServiceStub stub = new UserProfileMgtServiceStub(
                    ServiceReferenceHolder.getContextService().getClientConfigContext(),
                    url + APIConstants.USER_PROFILE_MGT_SERVICE);
            ServiceClient gatewayServiceClient = stub._getServiceClient();
            CarbonUtils.setBasicAccessSecurityHeaders(
                    apiManagerConfiguration.getFirstProperty(APIConstants.API_KEY_VALIDATOR_USERNAME),
                    apiManagerConfiguration.getFirstProperty(APIConstants.API_KEY_VALIDATOR_PASSWORD),
                    gatewayServiceClient);
            UserProfileDTO[] profiles = stub.getUserProfiles(username);
            for (UserProfileDTO dto : profiles) {
                if (APIConstants.USER_DEFAULT_PROFILE.equals(dto.getProfileName())) {
                    return dto;
                }
            }
        } catch (AxisFault axisFault) {
            //here we are going to log the error message and return because in this case, current user cannot fetch
            //profile of another user (due to cross tenant isolation, not allowed to access user details etc.)
            log.error("Cannot access user profile of : " + username);
            return null;
        } catch (RemoteException e) {
            handleException(errorMsg + username, e);
        } catch (UserProfileMgtServiceUserProfileExceptionException e) {
            handleException(errorMsg + username, e);
        }
        return null;
    }

    /**
     * Retrieves the role list of a user
     *
     * @param username A username
     * @param username A username
     * @throws APIManagementException If an error occurs
     */
    public static String[] getListOfRoles(String username) throws APIManagementException {
        if (username == null) {
            throw new APIManagementException("Attempt to execute privileged operation as" +
                    " the anonymous user");
        }

        String[] roles = null;

        roles = getValueFromCache(APIConstants.API_USER_ROLE_CACHE, username);
        if (roles != null) {
            return roles;
        }
        String tenantDomain = MultitenantUtils.getTenantDomain(username);
        try {
            if (!org.wso2.carbon.utils.multitenancy.MultitenantConstants.SUPER_TENANT_DOMAIN_NAME
                    .equals(tenantDomain)) {
                int tenantId = ServiceReferenceHolder.getInstance().getRealmService().getTenantManager()
                        .getTenantId(tenantDomain);
                UserStoreManager manager = ServiceReferenceHolder.getInstance().getRealmService()
                        .getTenantUserRealm(tenantId).getUserStoreManager();
                roles = manager.getRoleListOfUser(MultitenantUtils.getTenantAwareUsername(username));
            } else {
                roles = AuthorizationManager.getInstance()
                        .getRolesOfUser(MultitenantUtils.getTenantAwareUsername(username));
            }
            addToRolesCache(APIConstants.API_USER_ROLE_CACHE, username, roles);
            return roles;
        } catch (UserStoreException e) {
            throw new APIManagementException("UserStoreException while trying the role list of the user " + username,
                    e);
        }
    }

    /**
     * To add the value to a cache.
     *
     * @param cacheName - Name of the Cache
     * @param key       - Key of the entry that need to be added.
     * @param value     - Value of the entry that need to be added.
     */
    protected static <T> void addToRolesCache(String cacheName, String key, T value) {
        if (isPublisherRoleCacheEnabled) {
            if (log.isDebugEnabled()) {
                log.debug("Publisher role cache is enabled, adding the roles for the " + key + " to the cache "
                        + cacheName + "'");
            }
            Caching.getCacheManager(APIConstants.API_MANAGER_CACHE_MANAGER).getCache(cacheName).put(key, value);
        }
    }

    /**
     * To get the value from the cache.
     *
     * @param cacheName Name of the cache.
     * @param key       Key of the cache entry.
     * @return Role list from the cache, if a values exists, otherwise null.
     */
    protected static <T> T getValueFromCache(String cacheName, String key) {
        if (isPublisherRoleCacheEnabled) {
            if (log.isDebugEnabled()) {
                log.debug("Publisher role cache is enabled, retrieving the roles for  " + key + " from the cache "
                        + cacheName + "'");
            }
            Cache<String, T> rolesCache = Caching.getCacheManager(APIConstants.API_MANAGER_CACHE_MANAGER)
                    .getCache(cacheName);
            return rolesCache.get(key);
        }
        return null;
    }

    /**
     * Retrieves the list of user roles without throwing any exceptions.
     *
     * @param username A username
     * @return the list of roles to which the user belongs to.
     */
    public static String[] getListOfRolesQuietly(String username) {
        try {
            return getListOfRoles(username);
        } catch (APIManagementException e) {
            return new String[0];
        }
    }

    /**
     * Sets permission for uploaded file resource.
     *
     * @param filePath Registry path for the uploaded file
     * @throws APIManagementException
     */

    public static void setFilePermission(String filePath) throws APIManagementException {
        try {
            String filePathString = filePath.replaceFirst("/registry/resource/", "");
            org.wso2.carbon.user.api.AuthorizationManager accessControlAdmin = ServiceReferenceHolder.getInstance().
                    getRealmService().getTenantUserRealm(MultitenantConstants.SUPER_TENANT_ID).
                    getAuthorizationManager();
            if (!accessControlAdmin.isRoleAuthorized(CarbonConstants.REGISTRY_ANONNYMOUS_ROLE_NAME,
                    filePathString, ActionConstants.GET)) {
                accessControlAdmin.authorizeRole(CarbonConstants.REGISTRY_ANONNYMOUS_ROLE_NAME,
                        filePathString, ActionConstants.GET);
            }
        } catch (UserStoreException e) {
            throw new APIManagementException("Error while setting up permissions for file location", e);
        }
    }

    /**
     * This method used to get API from governance artifact specific to copyAPI
     *
     * @param artifact API artifact
     * @param registry Registry
     * @return API
     * @throws APIManagementException if failed to get API from artifact
     */
    public static API getAPI(GovernanceArtifact artifact, Registry registry, APIIdentifier oldId, String oldContext)
            throws APIManagementException {

        API api;
        try {
            String providerName = artifact.getAttribute(APIConstants.API_OVERVIEW_PROVIDER);
            String apiName = artifact.getAttribute(APIConstants.API_OVERVIEW_NAME);
            String apiVersion = artifact.getAttribute(APIConstants.API_OVERVIEW_VERSION);
            api = new API(new APIIdentifier(providerName, apiName, apiVersion));
            int apiId = ApiMgtDAO.getInstance().getAPIID(oldId, null);
            if (apiId == -1) {
                return null;
            }
            // set rating
            String artifactPath = GovernanceUtils.getArtifactPath(registry, artifact.getId());
            BigDecimal bigDecimal = BigDecimal.valueOf(registry.getAverageRating(artifactPath));
            BigDecimal res = bigDecimal.setScale(1, RoundingMode.HALF_UP);
            api.setRating(res.floatValue());
            //set description
            api.setDescription(artifact.getAttribute(APIConstants.API_OVERVIEW_DESCRIPTION));
            //set last access time
            api.setLastUpdated(registry.get(artifactPath).getLastModified());
            //set uuid
            api.setUUID(artifact.getId());
            // set url
            api.setStatus(getLcStateFromArtifact(artifact));
            api.setThumbnailUrl(artifact.getAttribute(APIConstants.API_OVERVIEW_THUMBNAIL_URL));
            api.setWsdlUrl(artifact.getAttribute(APIConstants.API_OVERVIEW_WSDL));
            api.setWadlUrl(artifact.getAttribute(APIConstants.API_OVERVIEW_WADL));
            api.setTechnicalOwner(artifact.getAttribute(APIConstants.API_OVERVIEW_TEC_OWNER));
            api.setTechnicalOwnerEmail(artifact.getAttribute(APIConstants.API_OVERVIEW_TEC_OWNER_EMAIL));
            api.setBusinessOwner(artifact.getAttribute(APIConstants.API_OVERVIEW_BUSS_OWNER));
            api.setBusinessOwnerEmail(artifact.getAttribute(APIConstants.API_OVERVIEW_BUSS_OWNER_EMAIL));
            api.setEndpointSecured(Boolean.parseBoolean(artifact.getAttribute(APIConstants.API_OVERVIEW_ENDPOINT_SECURED)));
            api.setEndpointAuthDigest(Boolean.parseBoolean(artifact.getAttribute(APIConstants.API_OVERVIEW_ENDPOINT_AUTH_DIGEST)));
            api.setEndpointUTUsername(artifact.getAttribute(APIConstants.API_OVERVIEW_ENDPOINT_USERNAME));
            if (!((APIConstants.DEFAULT_MODIFIED_ENDPOINT_PASSWORD)
                    .equals(artifact.getAttribute(APIConstants.API_OVERVIEW_ENDPOINT_PASSWORD)))) {
                api.setEndpointUTPassword(artifact.getAttribute(APIConstants.API_OVERVIEW_ENDPOINT_PASSWORD));
            } else { //If APIEndpointPasswordRegistryHandler is enabled take password from the registry hidden property
                api.setEndpointUTPassword(getActualEpPswdFromHiddenProperty(api, registry));
            }
            api.setTransports(artifact.getAttribute(APIConstants.API_OVERVIEW_TRANSPORTS));

            api.setEndpointConfig(artifact.getAttribute(APIConstants.API_OVERVIEW_ENDPOINT_CONFIG));

            api.setRedirectURL(artifact.getAttribute(APIConstants.API_OVERVIEW_REDIRECT_URL));
            api.setApiOwner(artifact.getAttribute(APIConstants.API_OVERVIEW_OWNER));
            api.setAdvertiseOnly(Boolean.parseBoolean(artifact.getAttribute(APIConstants.API_OVERVIEW_ADVERTISE_ONLY)));

            api.setSubscriptionAvailability(artifact.getAttribute(APIConstants.API_OVERVIEW_SUBSCRIPTION_AVAILABILITY));
            api.setSubscriptionAvailableTenants(artifact.getAttribute(APIConstants.API_OVERVIEW_SUBSCRIPTION_AVAILABLE_TENANTS));

            api.setResponseCache(artifact.getAttribute(APIConstants.API_OVERVIEW_RESPONSE_CACHING));
            api.setImplementation(artifact.getAttribute(APIConstants.PROTOTYPE_OVERVIEW_IMPLEMENTATION));
            api.setVisibility(artifact.getAttribute(APIConstants.API_OVERVIEW_VISIBILITY));

            String tenantDomainName = MultitenantUtils.getTenantDomain(replaceEmailDomainBack(providerName));
            int tenantId = ServiceReferenceHolder.getInstance().getRealmService().getTenantManager()
                    .getTenantId(tenantDomainName);

            boolean isGlobalThrottlingEnabled = APIUtil.isAdvanceThrottlingEnabled();

            if (isGlobalThrottlingEnabled) {
                String apiLevelTier = ApiMgtDAO.getInstance().getAPILevelTier(apiId);
                api.setApiLevelPolicy(apiLevelTier);
            }

            String tiers = artifact.getAttribute(APIConstants.API_OVERVIEW_TIER);
            Map<String, Tier> definedTiers = getTiers(tenantId);
            Set<Tier> availableTier = getAvailableTiers(definedTiers, tiers, apiName);
            api.addAvailableTiers(availableTier);

            api.setContext(artifact.getAttribute(APIConstants.API_OVERVIEW_CONTEXT));
            api.setContextTemplate(artifact.getAttribute(APIConstants.API_OVERVIEW_CONTEXT_TEMPLATE));
            api.setLatest(Boolean.parseBoolean(artifact.getAttribute(APIConstants.API_OVERVIEW_IS_LATEST)));
            ArrayList<URITemplate> urlPatternsList;

            Set<Scope> scopes = ApiMgtDAO.getInstance().getAPIScopes(oldId);
            api.setScopes(scopes);

            HashMap<String, String> resourceScopes;
            resourceScopes = ApiMgtDAO.getInstance().getResourceToScopeMapping(oldId);

            urlPatternsList = ApiMgtDAO.getInstance().getAllURITemplates(oldContext, oldId.getVersion());
            Set<URITemplate> uriTemplates = new HashSet<URITemplate>(urlPatternsList);

            for (URITemplate uriTemplate : uriTemplates) {
                uriTemplate.setResourceURI(api.getUrl());
                uriTemplate.setResourceSandboxURI(api.getSandboxUrl());
                String resourceScopeKey = APIUtil.getResourceKey(oldContext, oldId.getVersion(), uriTemplate.getUriTemplate(), uriTemplate.getHTTPVerb());
                uriTemplate.setScope(findScopeByKey(scopes, resourceScopes.get(resourceScopeKey)));

            }
            api.setUriTemplates(uriTemplates);

            Set<String> tags = new HashSet<String>();
            Tag[] tag = registry.getTags(artifactPath);
            for (Tag tag1 : tag) {
                tags.add(tag1.getTagName());
            }
            api.addTags(tags);
            api.setLastUpdated(registry.get(artifactPath).getLastModified());
            api.setAsDefaultVersion(Boolean.parseBoolean(artifact.getAttribute(APIConstants.API_OVERVIEW_IS_DEFAULT_VERSION)));

            String environments = artifact.getAttribute(APIConstants.API_OVERVIEW_ENVIRONMENTS);
            api.setEnvironments(extractEnvironmentsForAPI(environments));
            api.setCorsConfiguration(getCorsConfigurationFromArtifact(artifact));

        } catch (GovernanceException e) {
            String msg = "Failed to get API fro artifact ";
            throw new APIManagementException(msg, e);
        } catch (RegistryException e) {
            String msg = "Failed to get LastAccess time or Rating";
            throw new APIManagementException(msg, e);
        } catch (UserStoreException e) {
            String msg = "Failed to get User Realm of API Provider";
            throw new APIManagementException(msg, e);
        }
        return api;
    }

    public static boolean checkAccessTokenPartitioningEnabled() {
        return OAuthServerConfiguration.getInstance().isAccessTokenPartitioningEnabled();
    }

    public static boolean checkUserNameAssertionEnabled() {
        return OAuthServerConfiguration.getInstance().isUserNameAssertionEnabled();
    }

    public static String[] getAvailableKeyStoreTables() throws APIManagementException {
        String[] keyStoreTables = new String[0];
        Map<String, String> domainMappings = getAvailableUserStoreDomainMappings();
        if (domainMappings != null) {
            keyStoreTables = new String[domainMappings.size()];
            int i = 0;
            for (Entry<String, String> e : domainMappings.entrySet()) {
                String value = e.getValue();
                keyStoreTables[i] = APIConstants.ACCESS_TOKEN_STORE_TABLE + "_" + value.trim();
                i++;
            }
        }
        return keyStoreTables;
    }

    public static Map<String, String> getAvailableUserStoreDomainMappings() throws
            APIManagementException {
        Map<String, String> userStoreDomainMap = new HashMap<String, String>();
        String domainsStr = OAuthServerConfiguration.getInstance().getAccessTokenPartitioningDomains();
        if (domainsStr != null) {
            String[] userStoreDomainsArr = domainsStr.split(",");
            for (String anUserStoreDomainsArr : userStoreDomainsArr) {
                String[] mapping = anUserStoreDomainsArr.trim().split(":"); //A:foo.com , B:bar.com
                if (mapping.length < 2) {
                    throw new APIManagementException("Domain mapping has not defined");
                }
                userStoreDomainMap.put(mapping[1].trim(), mapping[0].trim()); //key=domain & value=mapping
            }
        }
        return userStoreDomainMap;
    }

    public static String getAccessTokenStoreTableFromUserId(String userId)
            throws APIManagementException {
        String accessTokenStoreTable = APIConstants.ACCESS_TOKEN_STORE_TABLE;
        String userStore;
        if (userId != null) {
            String[] strArr = userId.split("/");
            if (strArr.length > 1) {
                userStore = strArr[0];
                Map<String, String> availableDomainMappings = getAvailableUserStoreDomainMappings();
                if (availableDomainMappings != null &&
                        availableDomainMappings.containsKey(userStore)) {
                    accessTokenStoreTable = accessTokenStoreTable + "_" +
                            availableDomainMappings.get(userStore);
                }
            }
        }
        return accessTokenStoreTable;
    }

    public static String getAccessTokenStoreTableFromAccessToken(String apiKey)
            throws APIManagementException {
        String userId = getUserIdFromAccessToken(apiKey); //i.e: 'foo.com/admin' or 'admin'
        return getAccessTokenStoreTableFromUserId(userId);
    }

    public static String getUserIdFromAccessToken(String apiKey) {
        String userId = null;
        String decodedKey = new String(Base64.decodeBase64(apiKey.getBytes(Charset.defaultCharset())), Charset.defaultCharset());
        String[] tmpArr = decodedKey.split(":");
        if (tmpArr.length == 2) { //tmpArr[0]= userStoreDomain & tmpArr[1] = userId
            userId = tmpArr[1];
        }
        return userId;
    }

    /**
     * validates if an accessToken has expired or not
     *
     * @param accessTokenDO
     * @return true if token has expired else false
     */
    public static boolean isAccessTokenExpired(APIKeyValidationInfoDTO accessTokenDO) {
        long validityPeriod = accessTokenDO.getValidityPeriod();
        long issuedTime = accessTokenDO.getIssuedTime();
        long timestampSkew = OAuthServerConfiguration.getInstance().getTimeStampSkewInSeconds() * 1000;
        long currentTime = System.currentTimeMillis();

        //If the validity period is not an never expiring value
        if (validityPeriod != Long.MAX_VALUE &&
                // For cases where validityPeriod is closer to Long.MAX_VALUE (then issuedTime + validityPeriod would spill
                // over and would produce a negative value)
                (currentTime - timestampSkew) > validityPeriod) {
            //check the validity of cached OAuth2AccessToken Response

            if ((currentTime - timestampSkew) > (issuedTime + validityPeriod)) {
                accessTokenDO.setValidationStatus(APIConstants.KeyValidationStatus.API_AUTH_INVALID_CREDENTIALS);
                return true;
            }
        }

        return false;
    }

    /**
     * When an input is having '@',replace it with '-AT-' [This is required to persist API data in registry,as registry
     * paths don't allow '@' sign.]
     *
     * @param input inputString
     * @return String modifiedString
     */
    public static String replaceEmailDomain(String input) {
        if (input != null && input.contains(APIConstants.EMAIL_DOMAIN_SEPARATOR)) {
            input = input.replace(APIConstants.EMAIL_DOMAIN_SEPARATOR, APIConstants.EMAIL_DOMAIN_SEPARATOR_REPLACEMENT);
        }
        return input;
    }

    /**
     * When an input is having '-AT-',replace it with @ [This is required to persist API data between registry and database]
     *
     * @param input inputString
     * @return String modifiedString
     */
    public static String replaceEmailDomainBack(String input) {
        if (input != null && input.contains(APIConstants.EMAIL_DOMAIN_SEPARATOR_REPLACEMENT)) {
            input = input.replace(APIConstants.EMAIL_DOMAIN_SEPARATOR_REPLACEMENT,
                    APIConstants.EMAIL_DOMAIN_SEPARATOR);
        }
        return input;
    }

    public static void copyResourcePermissions(String username, String sourceArtifactPath, String targetArtifactPath)
            throws APIManagementException {
        String sourceResourcePath = RegistryUtils.getAbsolutePath(RegistryContext.getBaseInstance(),
                APIUtil.getMountedPath(RegistryContext.getBaseInstance(),
                        RegistryConstants.GOVERNANCE_REGISTRY_BASE_PATH)
                        + sourceArtifactPath);

        String targetResourcePath = RegistryUtils.getAbsolutePath(RegistryContext.getBaseInstance(),
                APIUtil.getMountedPath(RegistryContext.getBaseInstance(),
                        RegistryConstants.GOVERNANCE_REGISTRY_BASE_PATH)
                        + targetArtifactPath);

        String tenantDomain = MultitenantUtils.getTenantDomain(APIUtil.replaceEmailDomainBack(username));

        try {
            int tenantId = ServiceReferenceHolder.getInstance().getRealmService().getTenantManager().getTenantId(tenantDomain);
            org.wso2.carbon.user.api.AuthorizationManager authManager = ServiceReferenceHolder.getInstance().getRealmService().
                    getTenantUserRealm(tenantId).getAuthorizationManager();
            String[] allowedRoles = authManager.getAllowedRolesForResource(sourceResourcePath, ActionConstants.GET);

            if (allowedRoles != null) {

                for (String allowedRole : allowedRoles) {
                    authManager.authorizeRole(allowedRole, targetResourcePath, ActionConstants.GET);
                }
            }

        } catch (UserStoreException e) {
            throw new APIManagementException("Error while adding role permissions to API", e);
        }
    }

    /**
     * This function is to set resource permissions based on its visibility
     *
     * @param username     Username
     * @param visibility   API visibility
     * @param roles        Authorized roles
     * @param artifactPath API resource path
     * @throws APIManagementException Throwing exception
     */
    public static void setResourcePermissions(String username, String visibility, String[] roles, String
            artifactPath) throws APIManagementException {
        setResourcePermissions(username, visibility, roles, artifactPath, null);
    }

    /**
     * This function is to set resource permissions based on its visibility
     *
     * @param visibility   API/Product visibility
     * @param roles        Authorized roles
     * @param artifactPath API/Product resource path
     * @param registry     Registry
     * @throws APIManagementException Throwing exception
     */
    public static void setResourcePermissions(String username, String visibility, String[] roles, String
            artifactPath, Registry registry) throws APIManagementException {
        try {
            String resourcePath = RegistryUtils.getAbsolutePath(RegistryContext.getBaseInstance(),
                    APIUtil.getMountedPath(RegistryContext.getBaseInstance(),
                            RegistryConstants.GOVERNANCE_REGISTRY_BASE_PATH)
                            + artifactPath);
            Resource registryResource = null;

            if (registry != null && registry.resourceExists(artifactPath)) {
                registryResource = registry.get(artifactPath);
            }
            StringBuilder publisherAccessRoles = new StringBuilder(APIConstants.NULL_USER_ROLE_LIST);

            if (registryResource != null) {
                String publisherRole = registryResource.getProperty(APIConstants.PUBLISHER_ROLES);
                if (publisherRole != null) {
                    publisherAccessRoles = new StringBuilder(publisherRole);
                }
                if (StringUtils.isEmpty(publisherAccessRoles.toString())) {
                    publisherAccessRoles = new StringBuilder(APIConstants.NULL_USER_ROLE_LIST);
                }

                if (visibility.equalsIgnoreCase(APIConstants.API_GLOBAL_VISIBILITY)) {
                    registryResource.setProperty(APIConstants.STORE_VIEW_ROLES, APIConstants.NULL_USER_ROLE_LIST);
                    publisherAccessRoles = new StringBuilder(APIConstants.NULL_USER_ROLE_LIST); // set publisher
                    // access roles null since store visibility is global. We do not need to add any roles to
                    // store_view_role property.
                } else {
                    registryResource.setProperty(APIConstants.STORE_VIEW_ROLES, publisherAccessRoles.toString());
                }
            }
            String tenantDomain = MultitenantUtils.getTenantDomain(APIUtil.replaceEmailDomainBack(username));
            if (!org.wso2.carbon.utils.multitenancy.MultitenantConstants.SUPER_TENANT_DOMAIN_NAME.equals(tenantDomain)) {
                int tenantId = ServiceReferenceHolder.getInstance().getRealmService().
                        getTenantManager().getTenantId(tenantDomain);
                // calculate resource path
                RegistryAuthorizationManager authorizationManager = new RegistryAuthorizationManager
                        (ServiceReferenceHolder.getUserRealm());
                resourcePath = authorizationManager.computePathOnMount(resourcePath);
                org.wso2.carbon.user.api.AuthorizationManager authManager =
                        ServiceReferenceHolder.getInstance().getRealmService().
                                getTenantUserRealm(tenantId).getAuthorizationManager();
                if (visibility != null && APIConstants.API_RESTRICTED_VISIBILITY.equalsIgnoreCase(visibility)) {
                    boolean isRoleEveryOne = false;
                    /*If no roles have defined, authorize for everyone role */
                    if (roles != null) {
                        if (roles.length == 1 && "".equals(roles[0])) {
                            authManager.authorizeRole(APIConstants.EVERYONE_ROLE, resourcePath, ActionConstants.GET);
                            isRoleEveryOne = true;
                        } else {
                            for (String role : roles) {
                                if (APIConstants.EVERYONE_ROLE.equalsIgnoreCase(role.trim())) {
                                    isRoleEveryOne = true;
                                }
                                authManager.authorizeRole(role.trim(), resourcePath, ActionConstants.GET);
                                publisherAccessRoles.append(",").append(role.trim().toLowerCase());
                            }
                        }
                    }
                    if (!isRoleEveryOne) {
                        authManager.denyRole(APIConstants.EVERYONE_ROLE, resourcePath, ActionConstants.GET);
                    }
                    authManager.denyRole(APIConstants.ANONYMOUS_ROLE, resourcePath, ActionConstants.GET);
                } else if (visibility != null && APIConstants.API_PRIVATE_VISIBILITY.equalsIgnoreCase(visibility)) {
                    authManager.authorizeRole(APIConstants.EVERYONE_ROLE, resourcePath, ActionConstants.GET);
                    authManager.denyRole(APIConstants.ANONYMOUS_ROLE, resourcePath, ActionConstants.GET);
                } else if (visibility != null && APIConstants.DOC_OWNER_VISIBILITY.equalsIgnoreCase(visibility)) {

                    /*If no roles have defined, deny access for everyone & anonymous role */
                    if (roles == null) {
                        authManager.denyRole(APIConstants.EVERYONE_ROLE, resourcePath, ActionConstants.GET);
                        authManager.denyRole(APIConstants.ANONYMOUS_ROLE, resourcePath, ActionConstants.GET);
                    } else {
                        for (String role : roles) {
                            authManager.denyRole(role.trim(), resourcePath, ActionConstants.GET);

                        }
                    }
                } else {
                    authManager.authorizeRole(APIConstants.EVERYONE_ROLE, resourcePath, ActionConstants.GET);
                    authManager.authorizeRole(APIConstants.ANONYMOUS_ROLE, resourcePath, ActionConstants.GET);
                }
            } else {
                RegistryAuthorizationManager authorizationManager = new RegistryAuthorizationManager
                        (ServiceReferenceHolder.getUserRealm());

                if (visibility != null && APIConstants.API_RESTRICTED_VISIBILITY.equalsIgnoreCase(visibility)) {
                    boolean isRoleEveryOne = false;
                    if (roles != null) {
                        for (String role : roles) {
                            if (APIConstants.EVERYONE_ROLE.equalsIgnoreCase(role.trim())) {
                                isRoleEveryOne = true;
                            }
                            authorizationManager.authorizeRole(role.trim(), resourcePath, ActionConstants.GET);
                            publisherAccessRoles.append(",").append(role.toLowerCase());
                        }
                    }
                    if (!isRoleEveryOne) {
                        authorizationManager.denyRole(APIConstants.EVERYONE_ROLE, resourcePath, ActionConstants.GET);
                    }
                    authorizationManager.denyRole(APIConstants.ANONYMOUS_ROLE, resourcePath, ActionConstants.GET);

                } else if (visibility != null && APIConstants.API_PRIVATE_VISIBILITY.equalsIgnoreCase(visibility)) {
                    authorizationManager.authorizeRole(APIConstants.EVERYONE_ROLE, resourcePath, ActionConstants.GET);
                    authorizationManager.denyRole(APIConstants.ANONYMOUS_ROLE, resourcePath, ActionConstants.GET);
                } else if (visibility != null && APIConstants.DOC_OWNER_VISIBILITY.equalsIgnoreCase(visibility)) {
                     /*If no roles have defined, deny access for everyone & anonymous role */
                    if (roles == null) {
                        authorizationManager.denyRole(APIConstants.EVERYONE_ROLE, resourcePath, ActionConstants.GET);
                        authorizationManager.denyRole(APIConstants.ANONYMOUS_ROLE, resourcePath, ActionConstants.GET);
                    } else {
                        for (String role : roles) {
                            authorizationManager.denyRole(role.trim(), resourcePath, ActionConstants.GET);

                        }
                    }
                } else {
                    authorizationManager.authorizeRole(APIConstants.EVERYONE_ROLE, resourcePath, ActionConstants.GET);
                    authorizationManager.authorizeRole(APIConstants.ANONYMOUS_ROLE, resourcePath, ActionConstants.GET);
                }
            }
            if (registryResource != null) {
                registryResource.setProperty(APIConstants.STORE_VIEW_ROLES, publisherAccessRoles.toString());
                registry.put(artifactPath, registryResource);
            }

        } catch (UserStoreException e) {
            throw new APIManagementException("Error while adding role permissions to API", e);
        } catch (RegistryException e) {
            throw new APIManagementException("Registry exception while adding role permissions to API", e);
        }
    }

    /**
     * This function is to set resource permissions based on its visibility
     *
     * @param artifactPath API/Product resource path
     * @throws APIManagementException Throwing exception
     */
    public static void clearResourcePermissions(String artifactPath, Identifier id, int tenantId)
            throws APIManagementException {
        try {
            String resourcePath = RegistryUtils.getAbsolutePath(RegistryContext.getBaseInstance(),
                    APIUtil.getMountedPath(RegistryContext.getBaseInstance(),
                            RegistryConstants.GOVERNANCE_REGISTRY_BASE_PATH) + artifactPath);
            String tenantDomain = MultitenantUtils
                    .getTenantDomain(APIUtil.replaceEmailDomainBack(id.getProviderName()));
            if (!org.wso2.carbon.utils.multitenancy.MultitenantConstants.SUPER_TENANT_DOMAIN_NAME
                    .equals(tenantDomain)) {
                org.wso2.carbon.user.api.AuthorizationManager authManager = ServiceReferenceHolder.getInstance()
                        .getRealmService().getTenantUserRealm(tenantId).getAuthorizationManager();
                authManager.clearResourceAuthorizations(resourcePath);
            } else {
                RegistryAuthorizationManager authorizationManager = new RegistryAuthorizationManager(
                        ServiceReferenceHolder.getUserRealm());
                authorizationManager.clearResourceAuthorizations(resourcePath);
            }
        } catch (UserStoreException e) {
            handleException("Error while adding role permissions to API", e);
        }
    }

    public static void loadTenantAPIPolicy(String tenant, int tenantID) throws APIManagementException {

        String tierBasePath = CarbonUtils.getCarbonHome() + File.separator + "repository" + File.separator + "resources"
                + File.separator + "default-tiers" + File.separator;

        String apiTierFilePath = tierBasePath + APIConstants.DEFAULT_API_TIER_FILE_NAME;
        String appTierFilePath = tierBasePath + APIConstants.DEFAULT_APP_TIER_FILE_NAME;
        String resTierFilePath = tierBasePath + APIConstants.DEFAULT_RES_TIER_FILE_NAME;

        loadTenantAPIPolicy(tenantID, APIConstants.API_TIER_LOCATION, apiTierFilePath);
        loadTenantAPIPolicy(tenantID, APIConstants.APP_TIER_LOCATION, appTierFilePath);
        loadTenantAPIPolicy(tenantID, APIConstants.RES_TIER_LOCATION, resTierFilePath);
    }

    /**
     * Load the throttling policy  to the registry for tenants
     *
     * @param tenantID
     * @param location
     * @param fileName
     * @throws APIManagementException
     */
    private static void loadTenantAPIPolicy(int tenantID, String location, String fileName)
            throws APIManagementException {
        InputStream inputStream = null;

        try {
            RegistryService registryService = ServiceReferenceHolder.getInstance().getRegistryService();

            UserRegistry govRegistry = registryService.getGovernanceSystemRegistry(tenantID);

            if (govRegistry.resourceExists(location)) {
                if (log.isDebugEnabled()) {
                    log.debug("Tier policies already uploaded to the tenant's registry space");
                }
                return;
            }
            if (log.isDebugEnabled()) {
                log.debug("Adding API tier policies to the tenant's registry");
            }
            File defaultTiers = new File(fileName);
            if (!defaultTiers.exists()) {
                log.info("Default tier policies not found in : " + fileName);
                return;
            }
            inputStream = FileUtils.openInputStream(defaultTiers);
            byte[] data = IOUtils.toByteArray(inputStream);
            Resource resource = govRegistry.newResource();
            resource.setContent(data);
            govRegistry.put(location, resource);

        } catch (RegistryException e) {
            throw new APIManagementException("Error while saving policy information to the registry", e);
        } catch (IOException e) {
            throw new APIManagementException("Error while reading policy file content", e);
        } finally {
            if (inputStream != null) {
                try {
                    inputStream.close();
                } catch (IOException e) {
                    log.error("Error when closing input stream", e);
                }
            }
        }
    }

    /**
     * Load the External API Store Configuration  to the registry
     *
     * @param tenantID
     * @throws org.wso2.carbon.apimgt.api.APIManagementException
     */

    public static void loadTenantExternalStoreConfig(int tenantID) throws APIManagementException {
        try {
            RegistryService registryService = ServiceReferenceHolder.getInstance().getRegistryService();

            UserRegistry govRegistry = registryService.getGovernanceSystemRegistry(tenantID);

            if (govRegistry.resourceExists(APIConstants.EXTERNAL_API_STORES_LOCATION)) {
                log.debug("External Stores configuration already uploaded to the registry");
                return;
            }
            if (log.isDebugEnabled()) {
                log.debug("Adding External Stores configuration to the tenant's registry");
            }
            InputStream inputStream =
                    APIManagerComponent.class.getResourceAsStream("/externalstores/default-external-api-stores.xml");
            byte[] data = IOUtils.toByteArray(inputStream);
            Resource resource = govRegistry.newResource();
            resource.setContent(data);
            govRegistry.put(APIConstants.EXTERNAL_API_STORES_LOCATION, resource);

            /*set resource permission*/
            org.wso2.carbon.user.api.AuthorizationManager authManager =
                    ServiceReferenceHolder.getInstance().getRealmService().getTenantUserRealm(tenantID).
                            getAuthorizationManager();
            String resourcePath = RegistryUtils.getAbsolutePath(RegistryContext.getBaseInstance(),
                    APIUtil.getMountedPath(RegistryContext.getBaseInstance(), RegistryConstants.GOVERNANCE_REGISTRY_BASE_PATH)
                            + APIConstants.EXTERNAL_API_STORES_LOCATION);
            authManager.denyRole(APIConstants.EVERYONE_ROLE, resourcePath, ActionConstants.GET);

        } catch (RegistryException e) {
            throw new APIManagementException("Error while saving External Stores configuration information to the " +
                    "registry", e);
        } catch (IOException e) {
            throw new APIManagementException("Error while reading External Stores configuration file content", e);
        } catch (UserStoreException e) {
            throw new APIManagementException("Error while setting permission to External Stores configuration file", e);
        }
    }

    /**
     * Load the Google Analytics Configuration  to the registry
     *
     * @param tenantID
     * @throws APIManagementException
     */

    public static void loadTenantGAConfig(int tenantID) throws APIManagementException {
        InputStream inputStream = null;
        try {
            RegistryService registryService =
                    ServiceReferenceHolder.getInstance()
                            .getRegistryService();

            UserRegistry govRegistry = registryService.getGovernanceSystemRegistry(tenantID);

            if (govRegistry.resourceExists(APIConstants.GA_CONFIGURATION_LOCATION)) {
                log.debug("Google Analytics configuration already uploaded to the registry");
                return;
            }
            if (log.isDebugEnabled()) {
                log.debug("Adding Google Analytics configuration to the tenant's registry");
            }
            inputStream = APIManagerComponent.class.getResourceAsStream("/statistics/default-ga-config.xml");
            byte[] data = IOUtils.toByteArray(inputStream);
            Resource resource = govRegistry.newResource();
            resource.setContent(data);
            govRegistry.put(APIConstants.GA_CONFIGURATION_LOCATION, resource);

            /*set resource permission*/
            org.wso2.carbon.user.api.AuthorizationManager authManager =
                    ServiceReferenceHolder.getInstance().getRealmService().
                            getTenantUserRealm(tenantID).getAuthorizationManager();
            String resourcePath = RegistryUtils.getAbsolutePath(RegistryContext.getBaseInstance(),
                    APIUtil.getMountedPath(RegistryContext.getBaseInstance(),
                            RegistryConstants.GOVERNANCE_REGISTRY_BASE_PATH) + APIConstants.GA_CONFIGURATION_LOCATION);
            authManager.denyRole(APIConstants.EVERYONE_ROLE, resourcePath, ActionConstants.GET);

        } catch (RegistryException e) {
            throw new APIManagementException("Error while saving Google Analytics configuration information to the registry", e);
        } catch (IOException e) {
            throw new APIManagementException("Error while reading Google Analytics configuration file content", e);
        } catch (UserStoreException e) {
            throw new APIManagementException("Error while setting permission to Google Analytics configuration file", e);
        } finally {
            try {
                if (inputStream != null) {
                    inputStream.close();
                }
            } catch (IOException e) {
                if (log.isWarnEnabled()) {
                    log.warn("Error while closing the input stream", e);
                }
            }
        }
    }

    public static void loadTenantWorkFlowExtensions(int tenantID)
            throws APIManagementException {
        // TODO: Merge different resource loading methods and create a single method.
        try {
            RegistryService registryService = ServiceReferenceHolder.getInstance().getRegistryService();

            UserRegistry govRegistry = registryService.getGovernanceSystemRegistry(tenantID);

            if (govRegistry.resourceExists(APIConstants.WORKFLOW_EXECUTOR_LOCATION)) {
                log.debug("External Stores configuration already uploaded to the registry");
                return;
            }
            if (log.isDebugEnabled()) {
                log.debug("Adding External Stores configuration to the tenant's registry");
            }
            InputStream inputStream =
                    APIManagerComponent.class.getResourceAsStream("/workflowextensions/default-workflow-extensions.xml");
            byte[] data = IOUtils.toByteArray(inputStream);
            Resource resource = govRegistry.newResource();
            resource.setContent(data);
            resource.setMediaType(APIConstants.WORKFLOW_MEDIA_TYPE);
            govRegistry.put(APIConstants.WORKFLOW_EXECUTOR_LOCATION, resource);

        } catch (RegistryException e) {
            throw new APIManagementException("Error while saving External Stores configuration information to the registry", e);
        } catch (IOException e) {
            throw new APIManagementException("Error while reading External Stores configuration file content", e);
        }
    }

    /**
     * @param tenantId
     * @throws APIManagementException
     */
    public static void loadTenantSelfSignUpConfigurations(int tenantId)
            throws APIManagementException {
        try {
            RegistryService registryService = ServiceReferenceHolder.getInstance().getRegistryService();
            UserRegistry govRegistry = registryService.getGovernanceSystemRegistry(tenantId);

            if (govRegistry.resourceExists(APIConstants.SELF_SIGN_UP_CONFIG_LOCATION)) {
                log.debug("Self signup configuration already uploaded to the registry");
                return;
            }
            if (log.isDebugEnabled()) {
                log.debug("Adding Self signup configuration to the tenant's registry");
            }
            InputStream inputStream;
            if (tenantId == org.wso2.carbon.utils.multitenancy.MultitenantConstants.SUPER_TENANT_ID) {
                inputStream =
                        APIManagerComponent.class.getResourceAsStream("/signupconfigurations/default-sign-up-config.xml");
            } else {
                inputStream =
                        APIManagerComponent.class.getResourceAsStream("/signupconfigurations/tenant-sign-up-config.xml");
            }
            byte[] data = IOUtils.toByteArray(inputStream);
            Resource resource = govRegistry.newResource();
            resource.setContent(data);
            resource.setMediaType(APIConstants.SELF_SIGN_UP_CONFIG_MEDIA_TYPE);
            govRegistry.put(APIConstants.SELF_SIGN_UP_CONFIG_LOCATION, resource);

        } catch (RegistryException e) {
            throw new APIManagementException("Error while saving Self signup configuration information to the registry", e);
        } catch (IOException e) {
            throw new APIManagementException("Error while reading Self signup configuration file content", e);
        }
    }

    /**
     * Loads tenant-conf.json (tenant config) to registry from the tenant-conf.json available in the file system.
     * If any REST API scopes are added to the local tenant-conf.json, they will be updated in the registry.
     *
     * @param tenantID tenant Id
     * @throws APIManagementException when error occurred while loading the tenant-conf to registry
     */
    public static void loadAndSyncTenantConf(int tenantID) throws APIManagementException {
        RegistryService registryService = ServiceReferenceHolder.getInstance().getRegistryService();
        try {
            UserRegistry registry = registryService.getConfigSystemRegistry(tenantID);
            byte[] data = getLocalTenantConfFileData();
            if (registry.resourceExists(APIConstants.API_TENANT_CONF_LOCATION)) {
                log.debug("Tenant conf already uploaded to the registry");
                Optional<Byte[]> migratedTenantConf = migrateTenantConfScopes(tenantID);
                if (migratedTenantConf.isPresent()) {
                    log.debug("Detected new additions to tenant-conf");
                    data = ArrayUtils.toPrimitive(migratedTenantConf.get());
                } else {
                    log.debug("No changes required in tenant-conf.json");
                    return;
                }
            }
            log.debug("Adding tenant config to the registry");
            Resource resource = registry.newResource();
            resource.setMediaType(APIConstants.APPLICATION_JSON_MEDIA_TYPE);
            resource.setContent(data);
            registry.put(APIConstants.API_TENANT_CONF_LOCATION, resource);
        } catch (RegistryException e) {
            throw new APIManagementException("Error while saving tenant conf to the registry", e);
        } catch (IOException e) {
            throw new APIManagementException("Error while reading tenant conf file content", e);
        }
    }

    /**
     * Loads tenant-conf.json (tenant config) to registry from the tenant-conf.json available in the file system.
     *
     * @param tenantID tenant Id
     * @throws APIManagementException when error occurred while loading the tenant-conf to registry
     */
    public static void loadTenantConf(int tenantID) throws APIManagementException {
        RegistryService registryService = ServiceReferenceHolder.getInstance().getRegistryService();
        try {
            UserRegistry registry = registryService.getConfigSystemRegistry(tenantID);
            if (registry.resourceExists(APIConstants.API_TENANT_CONF_LOCATION)) {
                log.debug("Tenant conf already uploaded to the registry");
                return;
            }
            byte[] data = getLocalTenantConfFileData();
            log.debug("Adding tenant config to the registry");
            Resource resource = registry.newResource();
            resource.setMediaType(APIConstants.APPLICATION_JSON_MEDIA_TYPE);
            resource.setContent(data);
            registry.put(APIConstants.API_TENANT_CONF_LOCATION, resource);
        } catch (RegistryException e) {
            throw new APIManagementException("Error while saving tenant conf to the registry", e);
        } catch (IOException e) {
            throw new APIManagementException("Error while reading tenant conf file content", e);
        }
    }

    /**
     * Gets the byte content of the local tenant-conf.json
     *
     * @return byte content of the local tenant-conf.json
     * @throws IOException error while reading local tenant-conf.json
     */
    private static byte[] getLocalTenantConfFileData() throws IOException {
        String tenantConfLocation = CarbonUtils.getCarbonHome() + File.separator +
                APIConstants.RESOURCE_FOLDER_LOCATION + File.separator +
                APIConstants.API_TENANT_CONF;
        File tenantConfFile = new File(tenantConfLocation);
        byte[] data;
        if (tenantConfFile.exists()) { // Load conf from resources directory in pack if it exists
            FileInputStream fileInputStream = new FileInputStream(tenantConfFile);
            data = IOUtils.toByteArray(fileInputStream);
        } else { // Fallback to loading the conf that is stored at jar level if file does not exist in pack
            InputStream inputStream =
                    APIManagerComponent.class.getResourceAsStream("/tenant/" + APIConstants.API_TENANT_CONF);
            data = IOUtils.toByteArray(inputStream);
        }
        return data;
    }

    /**
     * Migrate the newly added scopes to the tenant-conf which is already in the registry identified with tenantId and
     * its byte content is returned. If there were no changes done, an empty Optional will be returned.
     *
     * @param tenantId Tenant Id
     * @return Optional byte content
     * @throws APIManagementException when error occurred while updating the updating the tenant-conf with scopes.
     */
    private static Optional<Byte[]> migrateTenantConfScopes(int tenantId) throws APIManagementException {
        JSONObject tenantConf = getTenantConfig(tenantId);
        JSONObject scopesConfigTenant = getRESTAPIScopesFromTenantConfig(tenantConf);
        JSONObject scopeConfigLocal = getRESTAPIScopesConfigFromFileSystem();
        Map<String, String> scopesTenant = getRESTAPIScopesFromConfig(scopesConfigTenant);
        Map<String, String> scopesLocal = getRESTAPIScopesFromConfig(scopeConfigLocal);
        JSONArray tenantScopesArray = (JSONArray)scopesConfigTenant.get(APIConstants.REST_API_SCOPE);

        Set<String> scopes = scopesLocal.keySet();
        //Find any scopes that are not added to tenant conf which is available in local tenant-conf
        scopes.removeAll(scopesTenant.keySet());
        if (!scopes.isEmpty()) {
            for (String scope: scopes) {
                JSONObject scopeJson = new JSONObject();
                scopeJson.put(APIConstants.REST_API_SCOPE_NAME, scope);
                scopeJson.put(APIConstants.REST_API_SCOPE_ROLE, scopesLocal.get(scope));
                tenantScopesArray.add(scopeJson);
            }
            return Optional.of(ArrayUtils.toObject(tenantConf.toJSONString().getBytes()));
        } else {
            return Optional.empty();
        }
    }

    /**
     * Returns the REST API scopes JSONObject from the tenant-conf.json in the file system
     *
     * @return REST API scopes JSONObject from the tenant-conf.json in the file system
     * @throws APIManagementException when error occurred while retrieving local REST API scopes.
     */
    private static JSONObject getRESTAPIScopesConfigFromFileSystem() throws APIManagementException {
        try {
            byte[] tenantConfData = getLocalTenantConfFileData();
            String tenantConfDataStr = new String(tenantConfData, Charset.defaultCharset());
            JSONParser parser = new JSONParser();
            JSONObject tenantConfJson = (JSONObject) parser.parse(tenantConfDataStr);
            if (tenantConfJson == null) {
                throw new APIManagementException("tenant-conf.json (in file system) content cannot be null");
            }
            JSONObject restAPIScopes = getRESTAPIScopesFromTenantConfig(tenantConfJson);
            if (restAPIScopes == null) {
                throw new APIManagementException("tenant-conf.json (in file system) should have RESTAPIScopes config");
            }
            return restAPIScopes;
        } catch (IOException e) {
            throw new APIManagementException("Error while reading tenant conf file content from file system", e);
        } catch (ParseException e) {
            throw new APIManagementException("ParseException thrown when parsing tenant config json from string " +
                    "content", e);
        }
    }

    /**
     * @param tenantId
     * @throws APIManagementException
     */
    public static void createSelfSignUpRoles(int tenantId) throws APIManagementException {
        try {
            RegistryService registryService = ServiceReferenceHolder.getInstance().getRegistryService();
            UserRegistry govRegistry = registryService.getGovernanceSystemRegistry(tenantId);
            if (govRegistry.resourceExists(APIConstants.SELF_SIGN_UP_CONFIG_LOCATION)) {
                Resource resource = govRegistry.get(APIConstants.SELF_SIGN_UP_CONFIG_LOCATION);
                InputStream content = resource.getContentStream();
                DocumentBuilderFactory factory = getSecuredDocumentBuilder();
                factory.setFeature(XMLConstants.FEATURE_SECURE_PROCESSING, true);
                DocumentBuilder parser = factory.newDocumentBuilder();
                Document dc = parser.parse(content);
                boolean enableSubscriberRoleCreation = isSubscriberRoleCreationEnabled(tenantId);
                String signUpDomain = dc.getElementsByTagName(APIConstants.SELF_SIGN_UP_REG_DOMAIN_ELEM).item(0)
                        .getFirstChild().getNodeValue();

                if (enableSubscriberRoleCreation) {
                    int roleLength = dc.getElementsByTagName(APIConstants.SELF_SIGN_UP_REG_ROLE_NAME_ELEMENT)
                            .getLength();

                    for (int i = 0; i < roleLength; i++) {
                        String roleName = dc.getElementsByTagName(APIConstants.SELF_SIGN_UP_REG_ROLE_NAME_ELEMENT)
                                .item(i).getFirstChild().getNodeValue();
                        boolean isExternalRole = Boolean.parseBoolean(dc
                                .getElementsByTagName(APIConstants.SELF_SIGN_UP_REG_ROLE_IS_EXTERNAL).item(i)
                                .getFirstChild().getNodeValue());
                        if (roleName != null) {
                            // If isExternalRole==false ;create the subscriber role as an internal role
                            if (isExternalRole && signUpDomain != null) {
                                roleName = signUpDomain.toUpperCase() + CarbonConstants.DOMAIN_SEPARATOR + roleName;
                            } else {
                                roleName = UserCoreConstants.INTERNAL_DOMAIN + CarbonConstants.DOMAIN_SEPARATOR
                                        + roleName;
                            }
                            createSubscriberRole(roleName, tenantId);
                        }
                    }
                }
            }
            if (log.isDebugEnabled()) {
                log.debug("Adding Self signup configuration to the tenant's registry");
            }

        } catch (RegistryException e) {
            throw new APIManagementException("Error while getting Self signup role information from the registry", e);
        } catch (ParserConfigurationException e) {
            throw new APIManagementException("Error while getting Self signup role information from the registry", e);
        } catch (SAXException e) {
            throw new APIManagementException("Error while getting Self signup role information from the registry", e);
        } catch (IOException e) {
            throw new APIManagementException("Error while getting Self signup role information from the registry", e);
        }
    }

    /**
     * Returns whether subscriber role creation enabled for the given tenant in tenant-conf.json
     *
     * @param tenantId id of the tenant
     * @return true if subscriber role creation enabled in tenant-conf.json
     */
    public static boolean isSubscriberRoleCreationEnabled(int tenantId) throws APIManagementException {
        String tenantDomain = getTenantDomainFromTenantId(tenantId);
        JSONObject defaultRoles = getTenantDefaultRoles(tenantDomain);
        boolean isSubscriberRoleCreationEnabled = false;
        if (defaultRoles != null) {
            JSONObject subscriberRoleConfig = (JSONObject) defaultRoles
                    .get(APIConstants.API_TENANT_CONF_DEFAULT_ROLES_SUBSCRIBER_ROLE);
            isSubscriberRoleCreationEnabled = isRoleCreationEnabled(subscriberRoleConfig);
        }
        return isSubscriberRoleCreationEnabled;
    }

    /**
     * Create default roles specified in APIM per-tenant configuration file
     *
     * @param tenantId id of the tenant
     * @throws APIManagementException
     */
    public static void createDefaultRoles(int tenantId) throws APIManagementException {
        String tenantDomain = getTenantDomainFromTenantId(tenantId);
        JSONObject defaultRoles = getTenantDefaultRoles(tenantDomain);

        if (defaultRoles != null) {
            // create publisher role if it's creation is enabled in tenant-conf.json
            JSONObject publisherRoleConfig = (JSONObject) defaultRoles
                    .get(APIConstants.API_TENANT_CONF_DEFAULT_ROLES_PUBLISHER_ROLE);
            if (isRoleCreationEnabled(publisherRoleConfig)) {
                String publisherRoleName = String.valueOf(publisherRoleConfig
                        .get(APIConstants.API_TENANT_CONF_DEFAULT_ROLES_ROLENAME));
                if (!StringUtils.isBlank(publisherRoleName)) {
                    createPublisherRole(publisherRoleName, tenantId);
                }
            }

            // create creator role if it's creation is enabled in tenant-conf.json
            JSONObject creatorRoleConfig = (JSONObject) defaultRoles
                    .get(APIConstants.API_TENANT_CONF_DEFAULT_ROLES_CREATOR_ROLE);
            if (isRoleCreationEnabled(creatorRoleConfig)) {
                String creatorRoleName = String.valueOf(creatorRoleConfig
                        .get(APIConstants.API_TENANT_CONF_DEFAULT_ROLES_ROLENAME));
                if (!StringUtils.isBlank(creatorRoleName)) {
                    createCreatorRole(creatorRoleName, tenantId);
                }
            }

            createSelfSignUpRoles(tenantId);
        }
    }

    /**
     * Returns whether role creation enabled for the provided role config
     *
     * @param roleConfig role config in tenat-conf.json
     * @return true if role creation enabled for the provided role config
     */
    private static boolean isRoleCreationEnabled(JSONObject roleConfig) {
        boolean roleCreationEnabled = false;
        if (roleConfig != null && roleConfig.get(
                APIConstants.API_TENANT_CONF_DEFAULT_ROLES_CREATE_ON_TENANT_LOAD) != null && (Boolean) (roleConfig.get(
                APIConstants.API_TENANT_CONF_DEFAULT_ROLES_CREATE_ON_TENANT_LOAD))) {
            roleCreationEnabled = true;
        }
        return roleCreationEnabled;
    }

    public static boolean isAnalyticsEnabled() {
        return APIManagerAnalyticsConfiguration.getInstance().isAnalyticsEnabled();
    }

    /**
     * Returns whether API Publisher Access Control is enabled or not
     *
     * @return true if publisher access control enabled
     */
    public static boolean isAccessControlEnabled() {
        boolean accessControlEnabled = false;
        APIManagerConfiguration config = ServiceReferenceHolder.getInstance().
                getAPIManagerConfigurationService().getAPIManagerConfiguration();
        if (config.getFirstProperty(APIConstants.API_PUBLISHER_ENABLE_ACCESS_CONTROL_LEVELS) != null && config.getFirstProperty(APIConstants.API_PUBLISHER_ENABLE_ACCESS_CONTROL_LEVELS).equals("true")) {
            accessControlEnabled = true;
        }
        return accessControlEnabled;
    }

    /**
     * Add all the custom sequences of given type to registry
     *
     * @param registry           Registry instance
     * @param customSequenceType Custom sequence type which is in/out or fault
     * @throws APIManagementException
     */
    public static void addDefinedAllSequencesToRegistry(UserRegistry registry,
                                                        String customSequenceType)
            throws APIManagementException {

        InputStream inSeqStream = null;
        String seqFolderLocation =
                CarbonUtils.getCarbonHome() + File.separator + APIConstants.API_CUSTOM_SEQUENCES_FOLDER_LOCATION
                        + File.separator + customSequenceType;

        try {
            File inSequenceDir = new File(seqFolderLocation);
            File[] sequences;
            sequences = inSequenceDir.listFiles();

            if (sequences != null) {
                //Tracks whether new sequences are there to deploy
                boolean availableNewSequences = false;
                //Tracks whether json_fault.xml is in the registry
                boolean jsonFaultSeqInRegistry = false;

                for (File sequenceFile : sequences) {
                    String sequenceFileName = sequenceFile.getName();
                    String regResourcePath =
                            APIConstants.API_CUSTOM_SEQUENCE_LOCATION + '/' +
                                    customSequenceType + '/' + sequenceFileName;
                    if (registry.resourceExists(regResourcePath)) {
                        if (APIConstants.API_CUSTOM_SEQ_JSON_FAULT.equals(sequenceFileName)) {
                            jsonFaultSeqInRegistry = true;
                        }
                        if (log.isDebugEnabled()) {
                            log.debug("The sequence file with the name " + sequenceFileName
                                    + " already exists in the registry path " + regResourcePath);
                        }
                    } else {
                        availableNewSequences = true;
                        if (log.isDebugEnabled()) {
                            log.debug(
                                    "Adding sequence file with the name " + sequenceFileName + " to the registry path "
                                            + regResourcePath);
                        }

                        inSeqStream = new FileInputStream(sequenceFile);
                        byte[] inSeqData = IOUtils.toByteArray(inSeqStream);
                        Resource inSeqResource = registry.newResource();
                        inSeqResource.setContent(inSeqData);

                        registry.put(regResourcePath, inSeqResource);
                    }

                }
                //On the fly migration of json_fault.xml for 2.0.0 to 2.1.0
                if (APIConstants.API_CUSTOM_SEQUENCE_TYPE_FAULT.equals(customSequenceType) &&
                        availableNewSequences && jsonFaultSeqInRegistry) {
                    String oldFaultStatHandler = "org.wso2.carbon.apimgt.usage.publisher.APIMgtFaultHandler";
                    String newFaultStatHandler = "org.wso2.carbon.apimgt.gateway.handlers.analytics.APIMgtFaultHandler";
                    String regResourcePath =
                            APIConstants.API_CUSTOM_SEQUENCE_LOCATION + '/' +
                                    customSequenceType + '/' + APIConstants.API_CUSTOM_SEQ_JSON_FAULT;
                    Resource jsonFaultSeqResource = registry.get(regResourcePath);
                    String oldJsonFaultSeqContent = new String((byte[]) jsonFaultSeqResource.getContent(),
                            Charset.defaultCharset());
                    if (oldJsonFaultSeqContent != null && oldJsonFaultSeqContent.contains(oldFaultStatHandler)) {
                        String newJsonFaultContent =
                                oldJsonFaultSeqContent.replace(oldFaultStatHandler, newFaultStatHandler);
                        jsonFaultSeqResource.setContent(newJsonFaultContent);
                        registry.put(regResourcePath, jsonFaultSeqResource);
                    }

                }
            } else {
                log.error(
                        "Custom sequence template location unavailable for custom sequence type " +
                                customSequenceType + " : " + seqFolderLocation
                );
            }

        } catch (RegistryException e) {
            throw new APIManagementException(
                    "Error while saving defined sequences to the registry ", e);
        } catch (IOException e) {
            throw new APIManagementException("Error while reading defined sequence ", e);
        } finally {
            IOUtils.closeQuietly(inSeqStream);
        }

    }

    /**
     * Adds the sequences defined in repository/resources/customsequences folder to tenant registry
     *
     * @param tenantID tenant Id
     * @throws APIManagementException
     */
    public static void writeDefinedSequencesToTenantRegistry(int tenantID)
            throws APIManagementException {
        try {

            RegistryService registryService = ServiceReferenceHolder.getInstance().getRegistryService();
            UserRegistry govRegistry = registryService.getGovernanceSystemRegistry(tenantID);

            //Add all custom in,out and fault sequences to tenant registry
            APIUtil.addDefinedAllSequencesToRegistry(govRegistry, APIConstants.API_CUSTOM_SEQUENCE_TYPE_IN);
            APIUtil.addDefinedAllSequencesToRegistry(govRegistry, APIConstants.API_CUSTOM_SEQUENCE_TYPE_OUT);
            APIUtil.addDefinedAllSequencesToRegistry(govRegistry, APIConstants.API_CUSTOM_SEQUENCE_TYPE_FAULT);

        } catch (RegistryException e) {
            throw new APIManagementException(
                    "Error while saving defined sequences to the registry of tenant with id " + tenantID, e);
        }
    }

    /**
     * Load the  API RXT to the registry for tenants
     *
     * @param tenant
     * @param tenantID
     * @throws APIManagementException
     */

    public static void loadloadTenantAPIRXT(String tenant, int tenantID) throws APIManagementException {
        RegistryService registryService = ServiceReferenceHolder.getInstance().getRegistryService();
        UserRegistry registry = null;
        try {

            registry = registryService.getGovernanceSystemRegistry(tenantID);
        } catch (RegistryException e) {
            throw new APIManagementException("Error when create registry instance ", e);
        }

        String rxtDir = CarbonUtils.getCarbonHome() + File.separator + "repository" + File.separator + "resources" +
                File.separator + "rxts";
        File file = new File(rxtDir);
        FilenameFilter filenameFilter = new FilenameFilter() {
            @Override
            public boolean accept(File dir, String name) {
                // if the file extension is .rxt return true, else false
                return name.endsWith(".rxt");
            }
        };
        String[] rxtFilePaths = file.list(filenameFilter);

        if (rxtFilePaths == null) {
            throw new APIManagementException("rxt files not found in directory " + rxtDir);
        }

        for (String rxtPath : rxtFilePaths) {
            String resourcePath = GovernanceConstants.RXT_CONFIGS_PATH + RegistryConstants.PATH_SEPARATOR + rxtPath;

            //This is  "registry" is a governance registry instance, therefore calculate the relative path to governance.
            String govRelativePath = RegistryUtils.getRelativePathToOriginal(resourcePath,
                    APIUtil.getMountedPath(RegistryContext.getBaseInstance(),
                            RegistryConstants.GOVERNANCE_REGISTRY_BASE_PATH));
            try {
                // calculate resource path
                RegistryAuthorizationManager authorizationManager = new RegistryAuthorizationManager
                        (ServiceReferenceHolder.getUserRealm());
                resourcePath = authorizationManager.computePathOnMount(resourcePath);

                org.wso2.carbon.user.api.AuthorizationManager authManager = ServiceReferenceHolder.getInstance().getRealmService().
                        getTenantUserRealm(tenantID).getAuthorizationManager();

                if (registry.resourceExists(govRelativePath)) {
                    // set anonymous user permission to RXTs
                    authManager.authorizeRole(APIConstants.ANONYMOUS_ROLE, resourcePath, ActionConstants.GET);
                    continue;
                }

                String rxt = FileUtil.readFileToString(rxtDir + File.separator + rxtPath);
                Resource resource = registry.newResource();
                resource.setContent(rxt.getBytes(Charset.defaultCharset()));
                resource.setMediaType(APIConstants.RXT_MEDIA_TYPE);
                registry.put(govRelativePath, resource);

                authManager.authorizeRole(APIConstants.ANONYMOUS_ROLE, resourcePath, ActionConstants.GET);

            } catch (UserStoreException e) {
                throw new APIManagementException("Error while adding role permissions to API", e);
            } catch (IOException e) {
                String msg = "Failed to read rxt files";
                throw new APIManagementException(msg, e);
            } catch (RegistryException e) {
                String msg = "Failed to add rxt to registry ";
                throw new APIManagementException(msg, e);
            }
        }

    }

    /**
     * Converting the user store domain name to uppercase.
     *
     * @param username Username to be modified
     * @return Username with domain name set to uppercase.
     */
    public static String setDomainNameToUppercase(String username) {
        String modifiedName = username;
        if (username != null) {
            String[] nameParts = username.split(CarbonConstants.DOMAIN_SEPARATOR);
            if (nameParts.length > 1) {
                modifiedName = nameParts[0].toUpperCase() + CarbonConstants.DOMAIN_SEPARATOR + nameParts[1];
            }
        }

        return modifiedName;
    }

    /**
     * Create APIM Subscriber role with the given name in specified tenant
     *
     * @param roleName role name
     * @param tenantId id of the tenant
     * @throws APIManagementException
     */
    public static void createSubscriberRole(String roleName, int tenantId) throws APIManagementException {
        Permission[] subscriberPermissions = new Permission[]{
                new Permission(APIConstants.Permissions.LOGIN, UserMgtConstants.EXECUTE_ACTION),
                new Permission(APIConstants.Permissions.API_SUBSCRIBE, UserMgtConstants.EXECUTE_ACTION)};
        createRole(roleName, subscriberPermissions, tenantId);
    }

    /**
     * Create APIM Publisher roles with the given name in specified tenant
     *
     * @param roleName role name
     * @param tenantId id of the tenant
     * @throws APIManagementException
     */
    public static void createPublisherRole(String roleName, int tenantId) throws APIManagementException {
        Permission[] publisherPermissions = new Permission[]{
                new Permission(APIConstants.Permissions.LOGIN, UserMgtConstants.EXECUTE_ACTION),
                new Permission(APIConstants.Permissions.API_PUBLISH, UserMgtConstants.EXECUTE_ACTION)};
        createRole(roleName, publisherPermissions, tenantId);
    }

    /**
     * Create APIM Creator roles with the given name in specified tenant
     *
     * @param roleName role name
     * @param tenantId id of the tenant
     * @throws APIManagementException
     */
    public static void createCreatorRole(String roleName, int tenantId) throws APIManagementException {
        Permission[] creatorPermissions = new Permission[]{
                new Permission(APIConstants.Permissions.LOGIN, UserMgtConstants.EXECUTE_ACTION),
                new Permission(APIConstants.Permissions.API_CREATE, UserMgtConstants.EXECUTE_ACTION),
                new Permission(APIConstants.Permissions.CONFIGURE_GOVERNANCE, UserMgtConstants.EXECUTE_ACTION),
                new Permission(APIConstants.Permissions.RESOURCE_GOVERN, UserMgtConstants.EXECUTE_ACTION)};
        createRole(roleName, creatorPermissions, tenantId);
    }

    /**
     * Creates a role with a given set of permissions for the specified tenant
     *
     * @param roleName    role name
     * @param permissions a set of permissions to be associated with the role
     * @param tenantId    id of the tenant
     * @throws APIManagementException
     */
    public static void createRole(String roleName, Permission[] permissions, int tenantId)
            throws APIManagementException {
        try {
            RealmService realmService = ServiceReferenceHolder.getInstance().getRealmService();
            UserRealm realm;
            org.wso2.carbon.user.api.UserRealm tenantRealm;
            UserStoreManager manager;

            if (tenantId < 0) {
                realm = realmService.getBootstrapRealm();
                manager = realm.getUserStoreManager();
            } else {
                tenantRealm = realmService.getTenantUserRealm(tenantId);
                manager = tenantRealm.getUserStoreManager();
            }
            if (!manager.isExistingRole(roleName)) {
                if (log.isDebugEnabled()) {
                    log.debug("Creating role: " + roleName);
                }
                String tenantAdminName = ServiceReferenceHolder.getInstance().getRealmService()
                        .getTenantUserRealm(tenantId).getRealmConfiguration().getAdminUserName();
                String[] userList = new String[]{tenantAdminName};
                manager.addRole(roleName, userList, permissions);
            }
        } catch (UserStoreException e) {
            throw new APIManagementException("Error while creating role: " + roleName, e);
        }
    }

    public void setupSelfRegistration(APIManagerConfiguration config, int tenantId) throws APIManagementException {
        boolean enabled = Boolean.parseBoolean(config.getFirstProperty(APIConstants.SELF_SIGN_UP_ENABLED));
        if (!enabled) {
            return;
        }
        // Create the subscriber role as an internal role
        String role = UserCoreConstants.INTERNAL_DOMAIN + CarbonConstants.DOMAIN_SEPARATOR
                + config.getFirstProperty(APIConstants.SELF_SIGN_UP_ROLE);
        if ((UserCoreConstants.INTERNAL_DOMAIN + CarbonConstants.DOMAIN_SEPARATOR).equals(role)) {
            // Required parameter missing - Throw an exception and interrupt startup
            throw new APIManagementException("Required subscriber role parameter missing "
                    + "in the self sign up configuration");
        }

        try {
            RealmService realmService = ServiceReferenceHolder.getInstance().getRealmService();
            UserRealm realm;
            org.wso2.carbon.user.api.UserRealm tenantRealm;
            UserStoreManager manager;

            if (tenantId < 0) {
                realm = realmService.getBootstrapRealm();
                manager = realm.getUserStoreManager();
            } else {
                tenantRealm = realmService.getTenantUserRealm(tenantId);
                manager = tenantRealm.getUserStoreManager();
            }
            if (!manager.isExistingRole(role)) {
                if (log.isDebugEnabled()) {
                    log.debug("Creating subscriber role: " + role);
                }
                Permission[] subscriberPermissions = new Permission[]{
                        new Permission("/permission/admin/login", UserMgtConstants.EXECUTE_ACTION),
                        new Permission(APIConstants.Permissions.API_SUBSCRIBE, UserMgtConstants.EXECUTE_ACTION)};
                String tenantAdminName = ServiceReferenceHolder.getInstance().getRealmService()
                        .getTenantUserRealm(tenantId).getRealmConfiguration().getAdminUserName();
                String[] userList = new String[]{tenantAdminName};
                manager.addRole(role, userList, subscriberPermissions);
            }
        } catch (UserStoreException e) {
            throw new APIManagementException("Error while creating subscriber role: " + role + " - "
                    + "Self registration might not function properly.", e);
        }
    }

    public static String removeAnySymbolFromUriTempate(String uriTemplate) {
        if (uriTemplate != null) {
            int anySymbolIndex = uriTemplate.indexOf("/*");
            if (anySymbolIndex != -1) {
                return uriTemplate.substring(0, anySymbolIndex);
            }
        }
        return uriTemplate;
    }

    public static float getAverageRating(APIIdentifier apiId) throws APIManagementException {
        return ApiMgtDAO.getInstance().getAverageRating(apiId);
    }

    public static float getAverageRating(int apiId) throws APIManagementException {
        return ApiMgtDAO.getInstance().getAverageRating(apiId);
    }

    public static List<Tenant> getAllTenantsWithSuperTenant() throws UserStoreException {
        Tenant[] tenants = ServiceReferenceHolder.getInstance().getRealmService().getTenantManager().getAllTenants();
        ArrayList<Tenant> tenantArrayList = new ArrayList<Tenant>();
        Collections.addAll(tenantArrayList, tenants);
        Tenant superAdminTenant = new Tenant();
        superAdminTenant.setDomain(MultitenantConstants.SUPER_TENANT_DOMAIN_NAME);
        superAdminTenant.setId(org.wso2.carbon.utils.multitenancy.MultitenantConstants.SUPER_TENANT_ID);
        superAdminTenant.setAdminName(CarbonConstants.REGISTRY_ANONNYMOUS_USERNAME);
        tenantArrayList.add(superAdminTenant);
        return tenantArrayList;
    }

    /**
     * In multi tenant environment, publishers should allow only to revoke the tokens generated within his domain.
     * Super tenant should not see the tenant created tokens and vise versa. This method is used to check the logged in
     * user have permissions to revoke a given users tokens.
     *
     * @param loggedInUser   current logged in user to publisher
     * @param authorizedUser access token owner
     * @return
     */
    public static boolean isLoggedInUserAuthorizedToRevokeToken(String loggedInUser, String authorizedUser) {
        String loggedUserTenantDomain = MultitenantUtils.getTenantDomain(loggedInUser);
        String authorizedUserTenantDomain = MultitenantUtils.getTenantDomain(authorizedUser);

        if (MultitenantConstants.SUPER_TENANT_DOMAIN_NAME.equals(loggedUserTenantDomain) && MultitenantConstants
                .SUPER_TENANT_DOMAIN_NAME.equals(authorizedUserTenantDomain)) {
            return true;
        } else if (authorizedUserTenantDomain.equals(loggedUserTenantDomain)) {
            return true;
        }

        return false;
    }

    public static int getApplicationId(String appName, String userId) throws APIManagementException {
        return ApiMgtDAO.getInstance().getApplicationId(appName, userId);
    }

    public static int getApplicationId(String appName, String userId, String groupId) throws APIManagementException {
        Application application = ApiMgtDAO.getInstance().getApplicationByName(appName, userId, groupId);
        if (application != null) {
            return application.getId();
        } else {
            return 0;
        }
    }

    public static boolean isAPIManagementEnabled() {
        return Boolean.parseBoolean(CarbonUtils.getServerConfiguration().getFirstProperty("APIManagement.Enabled"));
    }

    public static boolean isLoadAPIContextsAtStartup() {
        return Boolean.parseBoolean(CarbonUtils.getServerConfiguration().getFirstProperty(
                "APIManagement.LoadAPIContextsInServerStartup"));
    }

    public static Set<APIStore> getExternalAPIStores(int tenantId) throws APIManagementException {
        SortedSet<APIStore> apistoreSet = new TreeSet<APIStore>(new APIStoreNameComparator());
        apistoreSet.addAll(getExternalStores(tenantId));
        return apistoreSet;

    }

    public static boolean isAllowDisplayAPIsWithMultipleStatus() {
        APIManagerConfiguration config = ServiceReferenceHolder.getInstance().
                getAPIManagerConfigurationService().getAPIManagerConfiguration();
        String displayAllAPIs = config.getFirstProperty(APIConstants.API_STORE_DISPLAY_ALL_APIS);
        if (displayAllAPIs == null) {
            log.warn("The configurations related to show deprecated APIs in APIStore " +
                    "are missing in api-manager.xml.");
            return false;
        }
        return Boolean.parseBoolean(displayAllAPIs);
    }

    public static boolean isAllowDisplayMultipleVersions() {
        APIManagerConfiguration config = ServiceReferenceHolder.getInstance().
                getAPIManagerConfigurationService().getAPIManagerConfiguration();

        String displayMultiVersions = config.getFirstProperty(APIConstants.API_STORE_DISPLAY_MULTIPLE_VERSIONS);
        if (displayMultiVersions == null) {
            log.warn("The configurations related to show multiple versions of API in APIStore " +
                    "are missing in api-manager.xml.");
            return false;
        }
        return Boolean.parseBoolean(displayMultiVersions);
    }

    public static boolean updateNullThrottlingTierAtStartup() {
        APIManagerConfiguration configuration = ServiceReferenceHolder.getInstance().
                getAPIManagerConfigurationService().getAPIManagerConfiguration();
        String isNullThrottlingTierUpdateEnabled = configuration
                .getFirstProperty("StartupConfiguration.UpdateNullThrottlingTier");
        return isNullThrottlingTierUpdateEnabled == null || Boolean.parseBoolean(isNullThrottlingTierUpdateEnabled);
    }

    public static Set<APIStore> getExternalAPIStores(Set<APIStore> inputStores, int tenantId)
            throws APIManagementException {
        SortedSet<APIStore> apiStores = new TreeSet<APIStore>(new APIStoreNameComparator());
        apiStores.addAll(getExternalStores(tenantId));
        //Retains only the stores that contained in configuration
        inputStores.retainAll(apiStores);
        boolean exists = false;
        if (!apiStores.isEmpty()) {
            for (APIStore store : apiStores) {
                for (APIStore inputStore : inputStores) {
                    if (inputStore.getName().equals(store.getName())) { // If the configured apistore already stored in
                        // db,ignore adding it again
                        exists = true;
                    }
                }
                if (!exists) {
                    inputStores.add(store);
                }
                exists = false;
            }
        }
        return inputStores;
    }

    public static boolean isAPIsPublishToExternalAPIStores(int tenantId)
            throws APIManagementException {
        return !getExternalStores(tenantId).isEmpty();
    }

    public static boolean isAPIGatewayKeyCacheEnabled() {
        try {
            APIManagerConfiguration config = ServiceReferenceHolder.getInstance().getAPIManagerConfigurationService()
                    .getAPIManagerConfiguration();
            String serviceURL = config.getFirstProperty(APIConstants.GATEWAY_TOKEN_CACHE_ENABLED);
            return Boolean.parseBoolean(serviceURL);
        } catch (Exception e) {
            log.error("Did not found valid API Validation Information cache configuration. Use default configuration"
                    + e);
        }
        return true;
    }

    /**
     * Returns whether Product REST APIs' token cache is enabled
     *
     * @return true if token cache is enabled
     */
    public static boolean isRESTAPITokenCacheEnabled() {
        try {
            APIManagerConfiguration config = ServiceReferenceHolder.getInstance().getAPIManagerConfigurationService()
                    .getAPIManagerConfiguration();
            String cacheEnabled = config.getFirstProperty(APIConstants.REST_API_TOKEN_CACHE_ENABLED);
            return Boolean.parseBoolean(cacheEnabled);
        } catch (Exception e) {
            log.error("Did not found valid API Validation Information cache configuration. Use default configuration" + e);
        }
        return true;
    }

    public static Cache getAPIContextCache() {
        CacheManager contextCacheManager = Caching.getCacheManager(APIConstants.API_CONTEXT_CACHE_MANAGER).
                getCache(APIConstants.API_CONTEXT_CACHE).getCacheManager();
        if (!isContextCacheInitialized) {
            isContextCacheInitialized = true;
            return contextCacheManager.<String, Boolean>createCacheBuilder(APIConstants.API_CONTEXT_CACHE_MANAGER).
                    setExpiry(CacheConfiguration.ExpiryType.MODIFIED, new CacheConfiguration.Duration(TimeUnit.DAYS,
                            APIConstants.API_CONTEXT_CACHE_EXPIRY_TIME_IN_DAYS)).setStoreByValue(false).build();
        } else {
            return Caching.getCacheManager(APIConstants.API_CONTEXT_CACHE_MANAGER).getCache(APIConstants.API_CONTEXT_CACHE);
        }
    }

    /**
     * Get active tenant domains
     *
     * @return
     * @throws UserStoreException
     */
    public static Set<String> getActiveTenantDomains() throws UserStoreException {
        Set<String> tenantDomains;
        Tenant[] tenants = ServiceReferenceHolder.getInstance().getRealmService().getTenantManager().getAllTenants();
        if (tenants == null || tenants.length == 0) {
            tenantDomains = Collections.<String>emptySet();
        } else {
            tenantDomains = new HashSet<String>();
            for (Tenant tenant : tenants) {
                if (tenant.isActive()) {
                    tenantDomains.add(tenant.getDomain());
                }
            }
            if (!tenantDomains.isEmpty()) {
                tenantDomains.add(MultitenantConstants.SUPER_TENANT_DOMAIN_NAME);
            }
        }
        return tenantDomains;
    }

    /**
     * Get tenants by state
     *
     * @param state state of the tenant
     * @return set of tenants
     * @throws UserStoreException
     */
    public static Set<String> getTenantDomainsByState(String state) throws UserStoreException {
        boolean isActive = state.equalsIgnoreCase(APIConstants.TENANT_STATE_ACTIVE);
        if (isActive) {
            return getActiveTenantDomains();
        }
        Tenant[] tenants = ServiceReferenceHolder.getInstance().getRealmService().getTenantManager().getAllTenants();
        Set<String> tenantDomains = new HashSet<>();
        for (Tenant tenant : tenants) {
            if (!tenant.isActive()) {
                tenantDomains.add(tenant.getDomain());
            }
        }
        return tenantDomains;
    }

    /**
     * Check if tenant is available
     *
     * @param tenantDomain tenant Domain
     * @return isTenantAvailable
     * @throws UserStoreException
     */
    public static boolean isTenantAvailable(String tenantDomain) throws UserStoreException {

        int tenantId = ServiceReferenceHolder.getInstance().getRealmService().getTenantManager()
                .getTenantId(tenantDomain);

        if (tenantId == -1) {
            return false;
        }

        return ServiceReferenceHolder.getInstance().getRealmService().getTenantManager()
                .isTenantActive(tenantId);
    }

    /**
     * Retrieves the role list of system
     *
     * @throws APIManagementException If an error occurs
     */
    public static String[] getRoleNames(String username) throws APIManagementException {

        String tenantDomain = MultitenantUtils.getTenantDomain(username);
        try {
            if (!org.wso2.carbon.utils.multitenancy.MultitenantConstants.SUPER_TENANT_DOMAIN_NAME.equals(tenantDomain)) {
                int tenantId = ServiceReferenceHolder.getInstance().getRealmService().getTenantManager()
                        .getTenantId(tenantDomain);
                UserStoreManager manager = ServiceReferenceHolder.getInstance().getRealmService()
                        .getTenantUserRealm(tenantId).getUserStoreManager();

                return manager.getRoleNames();
            } else {
                return AuthorizationManager.getInstance().getRoleNames();
            }
        } catch (UserStoreException e) {
            log.error("Error while getting all the roles", e);
            return new String[0];

        }
    }

    /**
     * Check whether the user has the given role
     *
     * @throws UserStoreException
     * @throws APIManagementException
     */
    public static boolean isUserInRole(String user, String role) throws UserStoreException, APIManagementException {
        String tenantDomain = MultitenantUtils.getTenantDomain(APIUtil.replaceEmailDomainBack(user));
        UserRegistrationConfigDTO signupConfig = SelfSignUpUtil.getSignupConfiguration(tenantDomain);
        user = SelfSignUpUtil.getDomainSpecificUserName(user, signupConfig);
        String tenantAwareUserName = MultitenantUtils.getTenantAwareUsername(user);
        RealmService realmService = ServiceReferenceHolder.getInstance().getRealmService();
        int tenantId = ServiceReferenceHolder.getInstance().getRealmService().getTenantManager()
                .getTenantId(tenantDomain);
        UserRealm realm = (UserRealm) realmService.getTenantUserRealm(tenantId);
        org.wso2.carbon.user.core.UserStoreManager manager = realm.getUserStoreManager();
        AbstractUserStoreManager abstractManager = (AbstractUserStoreManager) manager;
        return abstractManager.isUserInRole(tenantAwareUserName, role);
    }

    /**
     * check whether given role is exist
     *
     * @param userName logged user
     * @param roleName role name need to check
     * @return true if exist and false if not
     * @throws APIManagementException If an error occurs
     */
    public static boolean isRoleNameExist(String userName, String roleName) throws APIManagementException {
        if (roleName == null || StringUtils.isEmpty(roleName.trim())) {
            return true;
        }

        //disable role validation if "disableRoleValidationAtScopeCreation" system property is set
        String disableRoleValidation = System.getProperty(DISABLE_ROLE_VALIDATION_AT_SCOPE_CREATION);
        if (Boolean.parseBoolean(disableRoleValidation)) {
            return true;
        }

        org.wso2.carbon.user.api.UserStoreManager userStoreManager;
        try {
            RealmService realmService = ServiceReferenceHolder.getInstance().getRealmService();
            int tenantId = ServiceReferenceHolder.getInstance().getRealmService().getTenantManager()
                    .getTenantId(MultitenantUtils.getTenantDomain(userName));
            userStoreManager = realmService.getTenantUserRealm(tenantId).getUserStoreManager();

            String[] roles = roleName.split(",");
            for (String role : roles) {
                if (!userStoreManager.isExistingRole(role.trim())) {
                    return false;
                }
            }
        } catch (org.wso2.carbon.user.api.UserStoreException e) {
            log.error("Error when getting the list of roles", e);
            return false;
        }
        return true;
    }

    /**
     * Check whether roles exist for the user.
     * @param userName
     * @param roleName
     * @return
     * @throws APIManagementException
     */
    public static boolean isRoleExistForUser(String userName, String roleName) throws APIManagementException {
        boolean foundUserRole = false;
        String[] userRoleList = APIUtil.getListOfRoles(userName);
        String[] inputRoles = roleName.split(",");
        if (log.isDebugEnabled()) {
            log.debug("isRoleExistForUser(): User Roles " + Arrays.toString(userRoleList));
            log.debug("isRoleExistForUser(): InputRoles Roles " + Arrays.toString(inputRoles));
        }
        if (inputRoles != null) {
            for (String inputRole : inputRoles) {
                if (APIUtil.compareRoleList(userRoleList, inputRole)) {
                    foundUserRole = true;
                    break;
                }
            }
        }
        return foundUserRole;
    }

    /**
     * Create API Definition in JSON
     *
     * @param api API
     * @throws org.wso2.carbon.apimgt.api.APIManagementException if failed to generate the content and save
     * @deprecated
     */

    @Deprecated
    public static String createSwaggerJSONContent(API api) throws APIManagementException {
        APIIdentifier identifier = api.getId();

        APIManagerConfiguration config = ServiceReferenceHolder.getInstance().getAPIManagerConfigurationService()
                .getAPIManagerConfiguration();

        Environment environment = (Environment) config.getApiGatewayEnvironments().values().toArray()[0];
        String endpoints = environment.getApiGatewayEndpoint();
        String[] endpointsSet = endpoints.split(",");
        String apiContext = api.getContext();
        String version = identifier.getVersion();
        Set<URITemplate> uriTemplates = api.getUriTemplates();
        String description = api.getDescription();

        // With the new context version strategy, the URL prefix is the apiContext. the verison will be embedded in
        // the apiContext.
        String urlPrefix = apiContext;

        if (endpointsSet.length < 1) {
            throw new APIManagementException("Error in creating JSON representation of the API"
                    + identifier.getApiName());
        }
        if (description == null || "".equals(description)) {
            description = "";
        } else {
            description = description.trim();
        }

        Map<String, List<Operation>> uriTemplateDefinitions = new HashMap<String, List<Operation>>();
        List<APIResource> apis = new ArrayList<APIResource>();
        for (URITemplate template : uriTemplates) {
            List<Operation> ops;
            List<Parameter> parameters;
            String path = urlPrefix + APIUtil.removeAnySymbolFromUriTempate(template.getUriTemplate());
            /* path exists in uriTemplateDefinitions */
            if (uriTemplateDefinitions.get(path) != null) {
                ops = uriTemplateDefinitions.get(path);
                parameters = new ArrayList<Parameter>();

                String httpVerb = template.getHTTPVerb();
                /* For GET and DELETE Parameter name - Query Parameters */
                if (Constants.Configuration.HTTP_METHOD_GET.equals(httpVerb)
                        || Constants.Configuration.HTTP_METHOD_DELETE.equals(httpVerb)) {
                    Parameter queryParam = new Parameter(APIConstants.OperationParameter.QUERY_PARAM_NAME,
                            APIConstants.OperationParameter.QUERY_PARAM_DESCRIPTION,
                            APIConstants.OperationParameter.PAYLOAD_PARAM_TYPE, false, false, "String");
                    parameters.add(queryParam);
                } else {/* For POST, PUT and PATCH Parameter name - Payload */
                    Parameter payLoadParam = new Parameter(APIConstants.OperationParameter.PAYLOAD_PARAM_NAME,
                            APIConstants.OperationParameter.PAYLOAD_PARAM_DESCRIPTION,
                            APIConstants.OperationParameter.PAYLOAD_PARAM_TYPE, false, false, "String");
                    parameters.add(payLoadParam);
                }

                Parameter authParam = new Parameter(APIConstants.OperationParameter.AUTH_PARAM_NAME,
                        APIConstants.OperationParameter.AUTH_PARAM_DESCRIPTION,
                        APIConstants.OperationParameter.AUTH_PARAM_TYPE, false, false, "String");
                parameters.add(authParam);
                if (!"OPTIONS".equals(httpVerb)) {
                    Operation op = new Operation(httpVerb, description, description, parameters);
                    ops.add(op);
                }
            } else {/* path not exists in uriTemplateDefinitions */
                ops = new ArrayList<Operation>();
                parameters = new ArrayList<Parameter>();

                String httpVerb = template.getHTTPVerb();
                /* For GET and DELETE Parameter name - Query Parameters */
                if (Constants.Configuration.HTTP_METHOD_GET.equals(httpVerb)
                        || Constants.Configuration.HTTP_METHOD_DELETE.equals(httpVerb)) {
                    Parameter queryParam = new Parameter(APIConstants.OperationParameter.QUERY_PARAM_NAME,
                            APIConstants.OperationParameter.QUERY_PARAM_DESCRIPTION,
                            APIConstants.OperationParameter.PAYLOAD_PARAM_TYPE, false, false, "String");
                    parameters.add(queryParam);
                } else {/* For POST,PUT and PATCH Parameter name - Payload */
                    Parameter payLoadParam = new Parameter(APIConstants.OperationParameter.PAYLOAD_PARAM_NAME,
                            APIConstants.OperationParameter.PAYLOAD_PARAM_DESCRIPTION,
                            APIConstants.OperationParameter.PAYLOAD_PARAM_TYPE, false, false, "String");
                    parameters.add(payLoadParam);
                }
                Parameter authParam = new Parameter(APIConstants.OperationParameter.AUTH_PARAM_NAME,
                        APIConstants.OperationParameter.AUTH_PARAM_DESCRIPTION,
                        APIConstants.OperationParameter.AUTH_PARAM_TYPE, false, false, "String");
                parameters.add(authParam);
                if (!"OPTIONS".equals(httpVerb)) {
                    Operation op = new Operation(httpVerb, description, description, parameters);
                    ops.add(op);
                }
                uriTemplateDefinitions.put(path, ops);
            }
        }

        final Set<Entry<String, List<Operation>>> entries = uriTemplateDefinitions.entrySet();

        for (Entry entry : entries) {
            APIResource apiResource = new APIResource((String) entry.getKey(), description,
                    (List<Operation>) entry.getValue());
            apis.add(apiResource);
        }
        APIDefinition apidefinition = new APIDefinition(version, APIConstants.SWAGGER_VERSION, endpointsSet[0],
                apiContext, apis);

        Gson gson = new Gson();
        return gson.toJson(apidefinition);
    }

    /**
     * Helper method to get tenantId from userName
     *
     * @param userName user name
     * @return tenantId
     */
    public static int getTenantId(String userName) {
        //get tenant domain from user name
        String tenantDomain = MultitenantUtils.getTenantDomain(userName);
        return getTenantIdFromTenantDomain(tenantDomain);
    }

    /**
     * Helper method to get tenantId from tenantDomain
     *
     * @param tenantDomain tenant Domain
     * @return tenantId
     */
    public static int getTenantIdFromTenantDomain(String tenantDomain) {
        RealmService realmService = ServiceReferenceHolder.getInstance().getRealmService();

        if (realmService == null || tenantDomain == null) {
            return MultitenantConstants.SUPER_TENANT_ID;
        }

        try {
            return realmService.getTenantManager().getTenantId(tenantDomain);
        } catch (UserStoreException e) {
            log.error(e.getMessage(), e);
        }

        return -1;
    }

    /**
     * Helper method to get tenantDomain from tenantId
     *
     * @param tenantId tenant Id
     * @return tenantId
     */
    public static String getTenantDomainFromTenantId(int tenantId) {
        RealmService realmService = ServiceReferenceHolder.getInstance().getRealmService();

        if (realmService == null) {
            return MultitenantConstants.SUPER_TENANT_DOMAIN_NAME;
        }

        try {
            return realmService.getTenantManager().getDomain(tenantId);
        } catch (UserStoreException e) {
            log.error(e.getMessage(), e);
        }
        return null;
    }

    public static int getSuperTenantId() {
        return MultitenantConstants.SUPER_TENANT_ID;
    }

    /**
     * Helper method to get username with tenant domain.
     *
     * @param userName
     * @return userName with tenant domain
     */
    public static String getUserNameWithTenantSuffix(String userName) {
        String userNameWithTenantPrefix = userName;
        String tenantDomain = MultitenantUtils.getTenantDomain(userName);
        if (userName != null && !userName.endsWith("@" + MultitenantConstants.SUPER_TENANT_DOMAIN_NAME)
                && MultitenantConstants.SUPER_TENANT_DOMAIN_NAME.equals(tenantDomain)) {
            userNameWithTenantPrefix = userName + "@" + tenantDomain;
        }

        return userNameWithTenantPrefix;
    }

    /**
     * Build OMElement from inputstream
     *
     * @param inputStream
     * @return
     * @throws Exception
     */
    public static OMElement buildOMElement(InputStream inputStream) throws Exception {
        XMLStreamReader parser;
        StAXOMBuilder builder;
        try {
            XMLInputFactory factory = XMLInputFactory.newInstance();
            factory.setProperty(XMLInputFactory.IS_SUPPORTING_EXTERNAL_ENTITIES, false);
            parser = factory.createXMLStreamReader(inputStream);
            builder = new StAXOMBuilder(parser);
        } catch (XMLStreamException e) {
            String msg = "Error in initializing the parser.";
            log.error(msg, e);
            throw new Exception(msg, e);
        }

        return builder.getDocumentElement();
    }

    /**
     * Get stored in sequences, out sequences and fault sequences from the governanceSystem registry
     *
     * @param sequenceName -The sequence to be retrieved
     * @param tenantId
     * @param direction    - Direction indicates which sequences to fetch. Values would be
     *                     "in", "out" or "fault"
     * @return
     * @throws APIManagementException
     */
    public static OMElement getCustomSequence(String sequenceName, int tenantId, String direction,
                                              APIIdentifier identifier) throws APIManagementException {
        org.wso2.carbon.registry.api.Collection seqCollection = null;

        try {
            UserRegistry registry = ServiceReferenceHolder.getInstance().getRegistryService()
                    .getGovernanceSystemRegistry(tenantId);

            if ("in".equals(direction)) {
                seqCollection = (org.wso2.carbon.registry.api.Collection) registry
                        .get(APIConstants.API_CUSTOM_INSEQUENCE_LOCATION);
            } else if ("out".equals(direction)) {
                seqCollection = (org.wso2.carbon.registry.api.Collection) registry
                        .get(APIConstants.API_CUSTOM_OUTSEQUENCE_LOCATION);
            } else if ("fault".equals(direction)) {
                seqCollection = (org.wso2.carbon.registry.api.Collection) registry
                        .get(APIConstants.API_CUSTOM_FAULTSEQUENCE_LOCATION);
            }

            if (seqCollection == null) {
                seqCollection = (org.wso2.carbon.registry.api.Collection) registry.get(getSequencePath(identifier,
                        direction));

            }

            if (seqCollection != null) {
                String[] childPaths = seqCollection.getChildren();

                for (String childPath : childPaths) {
                    Resource sequence = registry.get(childPath);
                    OMElement seqElment = APIUtil.buildOMElement(sequence.getContentStream());
                    if (sequenceName.equals(seqElment.getAttributeValue(new QName("name")))) {
                        return seqElment;
                    }
                }
            }

            // If the sequence not found the default sequences, check in custom sequences

            seqCollection = (org.wso2.carbon.registry.api.Collection) registry.get(getSequencePath(identifier,
                    direction));
            if (seqCollection != null) {
                String[] childPaths = seqCollection.getChildren();

                for (String childPath : childPaths) {
                    Resource sequence = registry.get(childPath);
                    OMElement seqElment = APIUtil.buildOMElement(sequence.getContentStream());
                    if (sequenceName.equals(seqElment.getAttributeValue(new QName("name")))) {
                        return seqElment;
                    }
                }
            }

        } catch (Exception e) {
            String msg = "Issue is in accessing the Registry";
            log.error(msg);
            throw new APIManagementException(msg, e);
        }
        return null;
    }

    /**
     * Returns true if the sequence is a per API one
     *
     * @param sequenceName
     * @param tenantId
     * @param identifier   API identifier
     * @param sequenceType in/out/fault
     * @return true/false
     * @throws APIManagementException
     */
    public static boolean isPerAPISequence(String sequenceName, int tenantId, APIIdentifier identifier,
                                           String sequenceType) throws APIManagementException {
        org.wso2.carbon.registry.api.Collection seqCollection = null;
        try {
            UserRegistry registry = ServiceReferenceHolder.getInstance().getRegistryService()
                    .getGovernanceSystemRegistry(tenantId);

            // If the sequence not found the default sequences, check in custom sequences

            if (registry.resourceExists(getSequencePath(identifier, sequenceType))) {

                seqCollection = (org.wso2.carbon.registry.api.Collection) registry.get(getSequencePath(identifier,
                        sequenceType));
                if (seqCollection != null) {
                    String[] childPaths = seqCollection.getChildren();

                    for (String childPath : childPaths) {
                        Resource sequence = registry.get(childPath);
                        OMElement seqElment = APIUtil.buildOMElement(sequence.getContentStream());
                        if (sequenceName.equals(seqElment.getAttributeValue(new QName("name")))) {
                            return true;
                        }
                    }
                }
            }

        } catch (RegistryException e) {
            String msg = "Error while retrieving registry for tenant " + tenantId;
            log.error(msg);
            throw new APIManagementException(msg, e);
        } catch (org.wso2.carbon.registry.api.RegistryException e) {
            String msg = "Error while processing the " + sequenceType + " sequences of " + identifier
                    + " in the registry";
            log.error(msg);
            throw new APIManagementException(msg, e);
        } catch (Exception e) {
            throw new APIManagementException(e.getMessage(), e);
        }
        return false;
    }

    /**
     * Returns uuid correspond to the given sequence name and direction
     *
     * @param sequenceName name of the  sequence
     * @param tenantId     logged in user's tenantId
     * @param direction    in/out/fault
     * @param identifier   API identifier
     * @return uuid of the given mediation sequence or null
     * @throws APIManagementException If failed to get the uuid of the mediation sequence
     */
    public static String getMediationSequenceUuid(String sequenceName, int tenantId, String direction,
                                                  APIIdentifier identifier) throws
            APIManagementException {
        org.wso2.carbon.registry.api.Collection seqCollection = null;
        String seqCollectionPath;

        try {
            UserRegistry registry = ServiceReferenceHolder.getInstance().getRegistryService()
                    .getGovernanceSystemRegistry(tenantId);

            if ("in".equals(direction)) {
                seqCollection = (org.wso2.carbon.registry.api.Collection) registry
                        .get(APIConstants.API_CUSTOM_SEQUENCE_LOCATION + File.separator +
                                APIConstants.API_CUSTOM_SEQUENCE_TYPE_IN);
            } else if ("out".equals(direction)) {
                seqCollection = (org.wso2.carbon.registry.api.Collection) registry
                        .get(APIConstants.API_CUSTOM_SEQUENCE_LOCATION + File.separator +
                                APIConstants.API_CUSTOM_SEQUENCE_TYPE_OUT);
            } else if ("fault".equals(direction)) {
                seqCollection = (org.wso2.carbon.registry.api.Collection) registry
                        .get(APIConstants.API_CUSTOM_SEQUENCE_LOCATION + File.separator +
                                APIConstants.API_CUSTOM_SEQUENCE_TYPE_FAULT);
            }

            if (seqCollection == null) {
                seqCollection = (org.wso2.carbon.registry.api.Collection) registry.get
                        (getSequencePath(identifier,
                                direction));

            }
            if (seqCollection != null) {
                String[] childPaths = seqCollection.getChildren();
                for (String childPath : childPaths) {
                    Resource sequence = registry.get(childPath);
                    OMElement seqElment = APIUtil.buildOMElement(sequence.getContentStream());
                    String seqElmentName = seqElment.getAttributeValue(new QName("name"));
                    if (sequenceName.equals(seqElmentName)) {
                        return sequence.getUUID();
                    }
                }
            }

            // If the sequence not found the default sequences, check in custom sequences

            seqCollection = (org.wso2.carbon.registry.api.Collection) registry.get
                    (getSequencePath(identifier, direction));
            if (seqCollection != null) {
                String[] childPaths = seqCollection.getChildren();
                for (String childPath : childPaths) {
                    Resource sequence = registry.get(childPath);
                    OMElement seqElment = APIUtil.buildOMElement(sequence.getContentStream());
                    if (sequenceName.equals(seqElment.getAttributeValue(new QName("name")))) {
                        return sequence.getUUID();
                    }
                }
            }

        } catch (Exception e) {
            String msg = "Issue is in accessing the Registry";
            log.error(msg);
            throw new APIManagementException(msg, e);
        }
        return null;
    }

    /**
     * Returns attributes correspond to the given mediation policy name and direction
     *
     * @param policyName name of the  sequence
     * @param tenantId   logged in user's tenantId
     * @param direction  in/out/fault
     * @param identifier API identifier
     * @return attributes(path, uuid) of the given mediation sequence or null
     * @throws APIManagementException If failed to get the uuid of the mediation sequence
     */
    public static Map<String, String> getMediationPolicyAttributes(String policyName, int tenantId, String direction,
                                                                   APIIdentifier identifier) throws APIManagementException {
        org.wso2.carbon.registry.api.Collection seqCollection = null;
        String seqCollectionPath = "";
        Map<String, String> mediationPolicyAttributes = new HashMap<>(3);
        try {
            UserRegistry registry = ServiceReferenceHolder.getInstance().getRegistryService()
                    .getGovernanceSystemRegistry(tenantId);

            if (APIConstants.API_CUSTOM_SEQUENCE_TYPE_IN.equals(direction)) {
                seqCollection = (org.wso2.carbon.registry.api.Collection) registry
                        .get(APIConstants.API_CUSTOM_SEQUENCE_LOCATION + File.separator +
                                APIConstants.API_CUSTOM_SEQUENCE_TYPE_IN);
            } else if (APIConstants.API_CUSTOM_SEQUENCE_TYPE_OUT.equals(direction)) {
                seqCollection = (org.wso2.carbon.registry.api.Collection) registry
                        .get(APIConstants.API_CUSTOM_SEQUENCE_LOCATION + File.separator +
                                APIConstants.API_CUSTOM_SEQUENCE_TYPE_OUT);
            } else if (APIConstants.API_CUSTOM_SEQUENCE_TYPE_FAULT.equals(direction)) {
                seqCollection = (org.wso2.carbon.registry.api.Collection) registry
                        .get(APIConstants.API_CUSTOM_SEQUENCE_LOCATION + File.separator +
                                APIConstants.API_CUSTOM_SEQUENCE_TYPE_FAULT);
            }

            if (seqCollection == null) {
                seqCollection = (org.wso2.carbon.registry.api.Collection) registry.get
                        (getSequencePath(identifier,
                                direction));

            }
            if (seqCollection != null) {
                String[] childPaths = seqCollection.getChildren();
                for (String childPath : childPaths) {
                    Resource mediationPolicy = registry.get(childPath);
                    OMElement seqElment = APIUtil.buildOMElement(mediationPolicy.getContentStream());
                    String seqElmentName = seqElment.getAttributeValue(new QName("name"));
                    if (policyName.equals(seqElmentName)) {
                        mediationPolicyAttributes.put("path", childPath);
                        mediationPolicyAttributes.put("uuid", mediationPolicy.getUUID());
                        mediationPolicyAttributes.put("name", policyName);
                        return mediationPolicyAttributes;
                    }
                }
            }

            // If the sequence not found the default sequences, check in custom sequences

            seqCollection = (org.wso2.carbon.registry.api.Collection) registry.get
                    (getSequencePath(identifier, direction));
            if (seqCollection != null) {
                String[] childPaths = seqCollection.getChildren();
                for (String childPath : childPaths) {
                    Resource mediationPolicy = registry.get(childPath);
                    OMElement seqElment = APIUtil.buildOMElement(mediationPolicy.getContentStream());
                    if (policyName.equals(seqElment.getAttributeValue(new QName("name")))) {
                        mediationPolicyAttributes.put("path", childPath);
                        mediationPolicyAttributes.put("uuid", mediationPolicy.getUUID());
                        mediationPolicyAttributes.put("name", policyName);
                        return mediationPolicyAttributes;
                    }
                }
            }

        } catch (Exception e) {
            String msg = "Issue is in accessing the Registry";
            log.error(msg);
            throw new APIManagementException(msg, e);
        }
        return mediationPolicyAttributes;
    }

    /**
     * Returns true if sequence is set
     *
     * @param sequence
     * @return
     */
    public static boolean isSequenceDefined(String sequence) {
        return sequence != null && !"none".equals(sequence);
    }

    /**
     * Return the sequence extension name.
     * eg: admin--testAPi--v1.00
     *
     * @param api
     * @return
     */
    public static String getSequenceExtensionName(API api) {
        return api.getId().getProviderName() + "--" + api.getId().getApiName() + ":v" + api.getId().getVersion();
    }

    /**
     * @param token
     * @return
     */
    public static String decryptToken(String token) throws CryptoException {
        APIManagerConfiguration config = ServiceReferenceHolder.getInstance().
                getAPIManagerConfigurationService().getAPIManagerConfiguration();

        if (Boolean.parseBoolean(config.getFirstProperty(APIConstants.ENCRYPT_TOKENS_ON_PERSISTENCE))) {
            return new String(CryptoUtil.getDefaultCryptoUtil().base64DecodeAndDecrypt(token), Charset.defaultCharset());
        }

        String enableTokenHashMode = config.getFirstProperty(APIConstants.HASH_TOKENS_ON_PERSISTENCE);
        if (enableTokenHashMode != null && Boolean.parseBoolean(enableTokenHashMode)) {
            return null;
        }
        return token;
    }

    /**
     * @param token
     * @return
     */
    public static String encryptToken(String token) throws CryptoException, APIManagementException {
        APIManagerConfiguration config = ServiceReferenceHolder.getInstance().
                getAPIManagerConfigurationService().getAPIManagerConfiguration();

        if (Boolean.parseBoolean(config.getFirstProperty(APIConstants.ENCRYPT_TOKENS_ON_PERSISTENCE))) {
            return CryptoUtil.getDefaultCryptoUtil().encryptAndBase64Encode(token.getBytes(Charset.defaultCharset()));
        }

        String enableTokenHashMode = config.getFirstProperty(APIConstants.HASH_TOKENS_ON_PERSISTENCE);
        if (enableTokenHashMode != null && Boolean.parseBoolean(enableTokenHashMode)) {
            return hash(token);
        }
        return token;
    }

    /**
     * Method to generate hash value.
     *
     * @param plainText Plain text value.
     * @return hashed value.
     */
    private static String hash(String plainText) throws APIManagementException {

        if (log.isDebugEnabled()) {
            log.debug("Hashing the token for " + plainText);
        }

        if (StringUtils.isEmpty(plainText)) {
            throw new APIManagementException("plainText value is null or empty to be hash.");
        }

        MessageDigest messageDigest = null;
        byte[] hash = null;
        String hashAlgorithm = OAuthServerConfiguration.getInstance().getHashAlgorithm();
        if (log.isDebugEnabled()) {
            log.debug("Getting the hash algorithm from the configuration: " + hashAlgorithm);
        }
        try {
            messageDigest = MessageDigest.getInstance(hashAlgorithm);
            messageDigest.update(plainText.getBytes());
            hash = messageDigest.digest();
        } catch (NoSuchAlgorithmException e) {
            throw new APIManagementException(
                    "Error while retrieving MessageDigest for the provided hash algorithm: " + hashAlgorithm, e);
        }
        JSONObject object = new JSONObject();
        object.put("algorithm", hashAlgorithm);
        object.put("hash", bytesToHex(hash));

        return object.toString();
    }

    private static String bytesToHex(byte[] bytes) {

        StringBuilder result = new StringBuilder();
        for (byte byt : bytes) {
            result.append(Integer.toString((byt & 0xff) + 0x100, 16).substring(1));
        }
        return result.toString();
    }

    public static void loadTenantRegistry(int tenantId) throws RegistryException {
        TenantRegistryLoader tenantRegistryLoader = APIManagerComponent.getTenantRegistryLoader();
        ServiceReferenceHolder.getInstance().getIndexLoaderService().loadTenantIndex(tenantId);
        tenantRegistryLoader.loadTenantRegistry(tenantId);
    }

    /**
     * This is to get the registry resource's HTTP permlink path.
     * Once this issue is fixed (https://wso2.org/jira/browse/REGISTRY-2110),
     * we can remove this method, and get permlink from the resource.
     *
     * @param path - Registry resource path
     * @return {@link String} -HTTP permlink
     */
    public static String getRegistryResourceHTTPPermlink(String path) {
        String schemeHttp = APIConstants.HTTP_PROTOCOL;
        String schemeHttps = APIConstants.HTTPS_PROTOCOL;

        ConfigurationContextService contetxservice = ServiceReferenceHolder.getContextService();
        //First we will try to generate http permalink and if its disabled then only we will consider https
        int port = CarbonUtils.getTransportProxyPort(contetxservice.getServerConfigContext(), schemeHttp);
        if (port == -1) {
            port = CarbonUtils.getTransportPort(contetxservice.getServerConfigContext(), schemeHttp);
        }
        //getting https parameters if http is disabled. If proxy port is not present we will go for default port
        if (port == -1) {
            port = CarbonUtils.getTransportProxyPort(contetxservice.getServerConfigContext(), schemeHttps);
        }
        if (port == -1) {
            port = CarbonUtils.getTransportPort(contetxservice.getServerConfigContext(), schemeHttps);
        }

        String webContext = ServerConfiguration.getInstance().getFirstProperty("WebContextRoot");

        if (webContext == null || "/".equals(webContext)) {
            webContext = "";
        }
        RegistryService registryService = ServiceReferenceHolder.getInstance().getRegistryService();
        String version = "";
        if (registryService == null) {
            log.error("Registry Service has not been set.");
        } else if (path != null) {
            try {
                String[] versions = registryService.getRegistry(
                        CarbonConstants.REGISTRY_SYSTEM_USERNAME,
                        CarbonContext.getThreadLocalCarbonContext().getTenantId()).getVersions(path);
                if (versions != null && versions.length > 0) {
                    version = versions[0].substring(versions[0].lastIndexOf(";version:"));
                }
            } catch (RegistryException e) {
                log.error("An error occurred while determining the latest version of the " +
                        "resource at the given path: " + path, e);
            }
        }
        if (port != -1 && path != null) {
            String tenantDomain =
                    PrivilegedCarbonContext.getThreadLocalCarbonContext().getTenantDomain(true);
            return webContext +
                    ((tenantDomain != null &&
                            !MultitenantConstants.SUPER_TENANT_DOMAIN_NAME.equals(tenantDomain)) ?
                            "/" + MultitenantConstants.TENANT_AWARE_URL_PREFIX + "/" + tenantDomain :
                            "") +
                    "/registry/resource" +
                    org.wso2.carbon.registry.app.Utils.encodeRegistryPath(path) + version;
        }
        return null;
    }

    public static boolean isSandboxEndpointsExists(String endpointConfig) {
        JSONParser parser = new JSONParser();
        JSONObject config = null;
        try {
            config = (JSONObject) parser.parse(endpointConfig);

            if (config.containsKey("sandbox_endpoints")) {
                return true;
            }
        } catch (ParseException e) {
            log.error(APIConstants.MSG_JSON_PARSE_ERROR, e);
        } catch (ClassCastException e) {
            log.error(APIConstants.MSG_JSON_PARSE_ERROR, e);
        }
        return false;
    }

    public static boolean isProductionEndpointsExists(String endpointConfig) {
        JSONParser parser = new JSONParser();
        JSONObject config = null;
        try {
            config = (JSONObject) parser.parse(endpointConfig);

            if (config.containsKey("production_endpoints")) {
                return true;
            }
        } catch (ParseException e) {
            log.error(APIConstants.MSG_JSON_PARSE_ERROR, e);
        } catch (ClassCastException e) {
            log.error(APIConstants.MSG_JSON_PARSE_ERROR, e);
        }
        return false;
    }

    /**
     * This method used to get API minimum information from governance artifact
     *
     * @param artifact API artifact
     * @param registry Registry
     * @return API
     * @throws APIManagementException if failed to get API from artifact
     */
    public static API getAPIInformation(GovernanceArtifact artifact, Registry registry) throws APIManagementException {
        API api;
        try {
            String providerName = artifact.getAttribute(APIConstants.API_OVERVIEW_PROVIDER);
            String apiName = artifact.getAttribute(APIConstants.API_OVERVIEW_NAME);
            String apiVersion = artifact.getAttribute(APIConstants.API_OVERVIEW_VERSION);
            api = new API(new APIIdentifier(providerName, apiName, apiVersion));
            //set uuid
            api.setUUID(artifact.getId());
            api.setThumbnailUrl(artifact.getAttribute(APIConstants.API_OVERVIEW_THUMBNAIL_URL));
            api.setStatus(getLcStateFromArtifact(artifact));
            api.setContext(artifact.getAttribute(APIConstants.API_OVERVIEW_CONTEXT));
            api.setContextTemplate(artifact.getAttribute(APIConstants.API_OVERVIEW_CONTEXT_TEMPLATE));
            api.setVisibility(artifact.getAttribute(APIConstants.API_OVERVIEW_VISIBILITY));
            api.setVisibleRoles(artifact.getAttribute(APIConstants.API_OVERVIEW_VISIBLE_ROLES));
            api.setVisibleTenants(artifact.getAttribute(APIConstants.API_OVERVIEW_VISIBLE_TENANTS));
            api.setTransports(artifact.getAttribute(APIConstants.API_OVERVIEW_TRANSPORTS));
            api.setInSequence(artifact.getAttribute(APIConstants.API_OVERVIEW_INSEQUENCE));
            api.setOutSequence(artifact.getAttribute(APIConstants.API_OVERVIEW_OUTSEQUENCE));
            api.setFaultSequence(artifact.getAttribute(APIConstants.API_OVERVIEW_FAULTSEQUENCE));
            api.setDescription(artifact.getAttribute(APIConstants.API_OVERVIEW_DESCRIPTION));
            api.setRedirectURL(artifact.getAttribute(APIConstants.API_OVERVIEW_REDIRECT_URL));
            api.setBusinessOwner(artifact.getAttribute(APIConstants.API_OVERVIEW_BUSS_OWNER));
            api.setApiOwner(artifact.getAttribute(APIConstants.API_OVERVIEW_OWNER));
            api.setAdvertiseOnly(Boolean.parseBoolean(artifact.getAttribute(APIConstants.API_OVERVIEW_ADVERTISE_ONLY)));
            String environments = artifact.getAttribute(APIConstants.API_OVERVIEW_ENVIRONMENTS);
            api.setEnvironments(extractEnvironmentsForAPI(environments));
            api.setCorsConfiguration(getCorsConfigurationFromArtifact(artifact));
            String artifactPath = GovernanceUtils.getArtifactPath(registry, artifact.getId());
            api.setLastUpdated(registry.get(artifactPath).getLastModified());
            api.setCreatedTime(String.valueOf(registry.get(artifactPath).getCreatedTime().getTime()));
            api.setGatewayLabels(getLabelsFromAPIGovernanceArtifact(artifact, providerName));
        } catch (GovernanceException e) {
            String msg = "Failed to get API from artifact ";
            throw new APIManagementException(msg, e);
        } catch (RegistryException e) {
            String msg = "Failed to get LastAccess time or Rating";
            throw new APIManagementException(msg, e);
        }
        return api;
    }

    /**
     * Get the cache key of the ResourceInfoDTO
     *
     * @param apiContext  - Context of the API
     * @param apiVersion  - API Version
     * @param resourceUri - The resource uri Ex: /name/version
     * @param httpMethod  - The http method. Ex: GET, POST
     * @return - The cache key
     */
    public static String getResourceInfoDTOCacheKey(String apiContext, String apiVersion,
                                                    String resourceUri, String httpMethod) {
        return apiContext + "/" + apiVersion + resourceUri + ":" + httpMethod;
    }

    /**
     * Get the key of the Resource ( used in scopes)
     *
     * @param api      - API
     * @param template - URI Template
     * @return - The resource key
     */
    public static String getResourceKey(API api, URITemplate template) {
        return APIUtil.getResourceKey(api.getContext(), api.getId().getVersion(), template.getUriTemplate(),
                template.getHTTPVerb());
    }

    /**
     * Get the key of the Resource ( used in scopes)
     *
     * @param apiContext  - Context of the API
     * @param apiVersion  - API Version
     * @param resourceUri - The resource uri Ex: /name/version
     * @param httpMethod  - The http method. Ex: GET, POST
     * @return - The resource key
     */
    public static String getResourceKey(String apiContext, String apiVersion, String resourceUri, String httpMethod) {
        return apiContext + "/" + apiVersion + resourceUri + ":" + httpMethod;
    }

    /**
     * Find scope object in a set based on the key
     *
     * @param scopes - Set of scopes
     * @param key    - Key to search with
     * @return Scope - scope object
     */
    public static Scope findScopeByKey(Set<Scope> scopes, String key) {
        for (Scope scope : scopes) {
            if (scope.getKey().equals(key)) {
                return scope;
            }
        }
        return null;
    }

    /**
     * Get the cache key of the APIInfoDTO
     *
     * @param apiContext - Context of the API
     * @param apiVersion - API Version
     * @return - The cache key of the APIInfoDTO
     */
    public static String getAPIInfoDTOCacheKey(String apiContext, String apiVersion) {
        return apiContext + "/" + apiVersion;
    }

    /**
     * Get the cache key of the Access Token
     *
     * @param accessToken - The access token which is cached
     * @param apiContext  - The context of the API
     * @param apiVersion  - The version of the API
     * @param resourceUri - The value of the resource url
     * @param httpVerb    - The http method. Ex: GET, POST
     * @param authLevel   - Required Authentication level. Ex: Application/Application User
     * @return - The Key which will be used to cache the access token
     */
    public static String getAccessTokenCacheKey(String accessToken, String apiContext, String apiVersion,
                                                String resourceUri, String httpVerb, String authLevel) {
        return accessToken + ':' + apiContext + '/' + apiVersion + resourceUri + ':' + httpVerb + ':' + authLevel;
    }

    /**
     * Resolves system properties and replaces in given in text
     *
     * @param text
     * @return System properties resolved text
     */
    public static String replaceSystemProperty(String text) {
        int indexOfStartingChars = -1;
        int indexOfClosingBrace;

        // The following condition deals with properties.
        // Properties are specified as ${system.property},
        // and are assumed to be System properties
        while (indexOfStartingChars < text.indexOf("${")
                && (indexOfStartingChars = text.indexOf("${")) != -1
                && (indexOfClosingBrace = text.indexOf('}')) != -1) { // Is a
            // property
            // used?
            String sysProp = text.substring(indexOfStartingChars + 2,
                    indexOfClosingBrace);
            String propValue = System.getProperty(sysProp);

            if (propValue == null) {
                if ("carbon.context".equals(sysProp)) {
                    propValue = ServiceReferenceHolder.getContextService().getServerConfigContext().getContextRoot();
                } else if ("admin.username".equals(sysProp) || "admin.password".equals(sysProp)) {
                    try {
                        RealmConfiguration realmConfig =
                                new RealmConfigXMLProcessor().buildRealmConfigurationFromFile();
                        if ("admin.username".equals(sysProp)) {
                            propValue = realmConfig.getAdminUserName();
                        } else {
                            propValue = realmConfig.getAdminPassword();
                        }
                    } catch (UserStoreException e) {
                        // Can't throw an exception because the server is
                        // starting and can't be halted.
                        log.error("Unable to build the Realm Configuration", e);
                        return null;
                    }
                }
            }
            //Derive original text value with resolved system property value
            if (propValue != null) {
                text = text.substring(0, indexOfStartingChars) + propValue
                        + text.substring(indexOfClosingBrace + 1);
            }
            if ("carbon.home".equals(sysProp) && propValue != null
                    && ".".equals(propValue)) {
                text = new File(".").getAbsolutePath() + File.separator + text;
            }
        }
        return text;
    }

    public static String encryptPassword(String plainTextPassword) throws APIManagementException {
        try {
            return CryptoUtil.getDefaultCryptoUtil().encryptAndBase64Encode(plainTextPassword.getBytes(Charset.defaultCharset()));
        } catch (CryptoException e) {
            String errorMsg = "Error while encrypting the password. " + e.getMessage();
            throw new APIManagementException(errorMsg, e);
        }
    }

    /**
     * Search Apis by Doc Content
     *
     * @param registry     - Registry which is searched
     * @param tenantID     - Tenant id of logged in domain
     * @param username     - Logged in username
     * @param searchTerm   - Search value for doc
     * @param searchClient - Search client
     * @return - Documentation to APIs map
     * @throws APIManagementException - If failed to get ArtifactManager for given tenant
     */
    public static Map<Documentation, API> searchAPIsByDoc(Registry registry, int tenantID, String username,
                                                          String searchTerm, String searchClient) throws APIManagementException {
        Map<Documentation, API> apiDocMap = new HashMap<Documentation, API>();

        try {
            PrivilegedCarbonContext.getThreadLocalCarbonContext().setUsername(username);
            GenericArtifactManager artifactManager = APIUtil.getArtifactManager(registry,
                    APIConstants.API_KEY);
            if (artifactManager == null) {
                String errorMessage = "Artifact manager is null when searching APIs by docs in tenant ID " + tenantID;
                log.error(errorMessage);
                throw new APIManagementException(errorMessage);
            }
            GenericArtifactManager docArtifactManager = APIUtil.getArtifactManager(registry,
                    APIConstants.DOCUMENTATION_KEY);
            if (docArtifactManager == null) {
                String errorMessage = "Doc artifact manager is null when searching APIs by docs in tenant ID " +
                        tenantID;
                log.error(errorMessage);
                throw new APIManagementException(errorMessage);
            }
            SolrClient client = SolrClient.getInstance();
            Map<String, String> fields = new HashMap<String, String>();
            fields.put(APIConstants.DOCUMENTATION_SEARCH_PATH_FIELD, "*" + APIConstants.API_ROOT_LOCATION + "*");
            fields.put(APIConstants.DOCUMENTATION_SEARCH_MEDIA_TYPE_FIELD, "*");

            if (tenantID == -1) {
                tenantID = MultitenantConstants.SUPER_TENANT_ID;
            }
            //PaginationContext.init(0, 10000, "ASC", APIConstants.DOCUMENTATION_SEARCH_PATH_FIELD, Integer.MAX_VALUE);
            SolrDocumentList documentList = client.query(searchTerm, tenantID, fields);

            org.wso2.carbon.user.api.AuthorizationManager manager = ServiceReferenceHolder.getInstance().
                    getRealmService().getTenantUserRealm(tenantID).
                    getAuthorizationManager();

            username = MultitenantUtils.getTenantAwareUsername(username);

            for (SolrDocument document : documentList) {
                String filePath = (String) document.getFieldValue("path_s");
                int index = filePath.indexOf(APIConstants.APIMGT_REGISTRY_LOCATION);
                filePath = filePath.substring(index);
                Association[] associations = registry.getAllAssociations(filePath);
                API api = null;
                Documentation doc = null;
                for (Association association : associations) {
                    boolean isAuthorized;
                    String documentationPath = association.getSourcePath();
                    String path = RegistryUtils.getAbsolutePath(RegistryContext.getBaseInstance(),
                            APIUtil.getMountedPath(RegistryContext.getBaseInstance(),
                                    RegistryConstants.GOVERNANCE_REGISTRY_BASE_PATH) + documentationPath);
                    if (CarbonConstants.REGISTRY_ANONNYMOUS_USERNAME.equalsIgnoreCase(username)) {
                        isAuthorized = manager.isRoleAuthorized(APIConstants.ANONYMOUS_ROLE, path, ActionConstants.GET);
                    } else {
                        isAuthorized = manager.isUserAuthorized(username, path, ActionConstants.GET);
                    }

                    if (isAuthorized) {
                        Resource docResource = registry.get(documentationPath);
                        String docArtifactId = docResource.getUUID();
                        if (docArtifactId != null) {
                            GenericArtifact docArtifact = docArtifactManager.getGenericArtifact(docArtifactId);
                            doc = APIUtil.getDocumentation(docArtifact);
                        }

                        Association[] docAssociations = registry.getAssociations(documentationPath, APIConstants.DOCUMENTATION_ASSOCIATION);
                        /* There will be only one document association, for a document path which is by its owner API*/
                        if (docAssociations.length > 0) {

                            String apiPath = docAssociations[0].getSourcePath();
                            path = RegistryUtils.getAbsolutePath(RegistryContext.getBaseInstance(),
                                    APIUtil.getMountedPath(RegistryContext.getBaseInstance(),
                                            RegistryConstants.GOVERNANCE_REGISTRY_BASE_PATH) + apiPath);
                            if (CarbonConstants.REGISTRY_ANONNYMOUS_USERNAME.equalsIgnoreCase(username)) {
                                isAuthorized = manager.isRoleAuthorized(APIConstants.ANONYMOUS_ROLE, path, ActionConstants.GET);
                            } else {
                                isAuthorized = manager.isUserAuthorized(username, path, ActionConstants.GET);
                            }

                            if (isAuthorized) {
                                Resource resource = registry.get(apiPath);
                                String apiArtifactId = resource.getUUID();
                                if (apiArtifactId != null) {
                                    GenericArtifact apiArtifact = artifactManager.getGenericArtifact(apiArtifactId);
                                    api = APIUtil.getAPI(apiArtifact, registry);
                                } else {
                                    throw new GovernanceException("artifact id is null of " + apiPath);
                                }
                            }
                        }
                    }

                    if (doc != null && api != null) {
                        if (APIConstants.STORE_CLIENT.equals(searchClient)) {
                            if (APIConstants.PUBLISHED.equals(api.getStatus()) ||
                                    APIConstants.PROTOTYPED.equals(api.getStatus())) {
                                apiDocMap.put(doc, api);
                            }
                        } else {
                            apiDocMap.put(doc, api);
                        }
                    }
                }
            }
        } catch (IndexerException e) {
            handleException("Failed to search APIs with type Doc", e);
        } catch (RegistryException e) {
            handleException("Failed to search APIs with type Doc", e);
        } catch (UserStoreException e) {
            handleException("Failed to search APIs with type Doc", e);
        }
        return apiDocMap;
    }

    public static Map<String, Object> searchAPIsByURLPattern(Registry registry, String searchTerm, int start, int end)
            throws APIManagementException {
        SortedSet<API> apiSet = new TreeSet<API>(new APINameComparator());
        List<API> apiList = new ArrayList<API>();
        final String searchValue = searchTerm.trim();
        Map<String, Object> result = new HashMap<String, Object>();
        int totalLength = 0;
        String criteria;
        Map<String, List<String>> listMap = new HashMap<String, List<String>>();
        GenericArtifact[] genericArtifacts = new GenericArtifact[0];
        GenericArtifactManager artifactManager = null;
        try {
            artifactManager = APIUtil.getArtifactManager(registry, APIConstants.API_KEY);
            if (artifactManager == null) {
                String errorMessage = "Artifact manager is null when searching APIs by URL pattern " + searchTerm;
                log.error(errorMessage);
                throw new APIManagementException(errorMessage);
            }
            PaginationContext.init(0, 10000, "ASC", APIConstants.API_OVERVIEW_NAME, Integer.MAX_VALUE);
            if (artifactManager != null) {
                for (int i = 0; i < 20; i++) { //This need to fix in future.We don't have a way to get max value of
                    // "url_template" entry stores in registry,unless we search in each API
                    criteria = APIConstants.API_URI_PATTERN + i;
                    listMap.put(criteria, new ArrayList<String>() {
                        {
                            add(searchValue);
                        }
                    });
                    genericArtifacts = (GenericArtifact[]) ArrayUtils.addAll(genericArtifacts, artifactManager
                            .findGenericArtifacts(listMap));
                }
                if (genericArtifacts == null || genericArtifacts.length == 0) {
                    result.put("apis", apiSet);
                    result.put("length", 0);
                    return result;
                }
                totalLength = genericArtifacts.length;
                StringBuilder apiNames = new StringBuilder();
                for (GenericArtifact artifact : genericArtifacts) {
                    if (artifact == null) {
                        log.error("Failed to retrieve an artifact when searching APIs by URL pattern : " + searchTerm +
                                " , continuing with next artifact.");
                        continue;
                    }
                    if (apiNames.indexOf(artifact.getAttribute(APIConstants.API_OVERVIEW_NAME)) < 0) {
                        String status = APIUtil.getLcStateFromArtifact(artifact);
                        if (isAllowDisplayAPIsWithMultipleStatus()) {
                            if (APIConstants.PUBLISHED.equals(status) || APIConstants.DEPRECATED.equals(status)) {
                                API api = APIUtil.getAPI(artifact, registry);
                                if (api != null) {
                                    apiList.add(api);
                                    apiNames.append(api.getId().getApiName());
                                }
                            }
                        } else {
                            if (APIConstants.PUBLISHED.equals(status)) {
                                API api = APIUtil.getAPI(artifact, registry);
                                if (api != null) {
                                    apiList.add(api);
                                    apiNames.append(api.getId().getApiName());
                                }
                            }
                        }
                    }
                    totalLength = apiList.size();
                }
                if (totalLength <= ((start + end) - 1)) {
                    end = totalLength;
                }
                for (int i = start; i < end; i++) {
                    apiSet.add(apiList.get(i));
                }
            }
        } catch (APIManagementException e) {
            handleException("Failed to search APIs with input url-pattern", e);
        } catch (GovernanceException e) {
            handleException("Failed to search APIs with input url-pattern", e);
        }
        result.put("apis", apiSet);
        result.put("length", totalLength);
        return result;
    }

    /**
     * This method will check the validity of given url. WSDL url should be
     * contain http, https or file system patch
     * otherwise we will mark it as invalid wsdl url. How ever here we do not
     * validate wsdl content.
     *
     * @param wsdlURL wsdl url tobe tested
     * @return true if its valid url else fale
     */
    public static boolean isValidWSDLURL(String wsdlURL, boolean required) {
        if (wsdlURL != null && !"".equals(wsdlURL)) {
            if (wsdlURL.startsWith("http:") || wsdlURL.startsWith("https:") ||
                    wsdlURL.startsWith("file:") || (wsdlURL.startsWith("/registry") && !wsdlURL.endsWith(".zip"))) {
                return true;
            }
        } else if (!required) {
            // If the WSDL in not required and URL is empty, then we don't need
            // to add debug log.
            // Hence returning.
            return false;
        }

        if (log.isDebugEnabled()) {
            log.debug("WSDL url validation failed. Provided wsdl url is not valid url: " + wsdlURL);
        }
        return false;
    }

    /**
     * Returns whether the provided URL content contains the string to match
     *
     * @param url   URL
     * @param match string to match
     * @return whether the provided URL content contains the string to match
     */
    public static boolean isURLContentContainsString(URL url, String match, int maxLines) {
        try (BufferedReader in =
                     new BufferedReader(new InputStreamReader(url.openStream(), Charset.defaultCharset()))) {
            String inputLine;
            StringBuilder urlContent = new StringBuilder();
            while ((inputLine = in.readLine()) != null && maxLines > 0) {
                maxLines--;
                urlContent.append(inputLine);
                if (urlContent.indexOf(match) > 0) {
                    return true;
                }
            }
        } catch (IOException e) {
            log.error("Error Reading Input from Stream from " + url, e);

        }
        return false;
    }

    /**
     * load tenant axis configurations.
     *
     * @param tenantDomain
     */
    public static void loadTenantConfig(String tenantDomain) {
        final String finalTenantDomain = tenantDomain;
        ConfigurationContext ctx =
                ServiceReferenceHolder.getContextService().getServerConfigContext();

        //Cannot use the tenantDomain directly because it's getting locked in createTenantConfigurationContext()
        // method in TenantAxisUtils
        String accessFlag = tenantDomain + "@WSO2";

        long lastAccessed = TenantAxisUtils.getLastAccessed(tenantDomain, ctx);
        //Only if the tenant is in unloaded state, we do the loading
        if (System.currentTimeMillis() - lastAccessed >= tenantIdleTimeMillis) {
            synchronized (accessFlag.intern()) {
                // Currently loading tenants are added to a set.
                // If a tenant domain is in the set it implies that particular tenant is being loaded.
                // Therefore if and only if the set does not contain the tenant.
                if (!currentLoadingTenants.contains(tenantDomain)) {
                    //Only one concurrent request is allowed to add to the currentLoadingTenants
                    currentLoadingTenants.add(tenantDomain);
                    ctx.getThreadPool().execute(new Runnable() {
                        @Override
                        public void run() {
                            Thread.currentThread().setName("APIMHostObjectUtils-loadTenantConfig-thread");
                            try {
                                PrivilegedCarbonContext.startTenantFlow();
                                PrivilegedCarbonContext.getThreadLocalCarbonContext()
                                        .setTenantDomain(finalTenantDomain, true);
                                ConfigurationContext ctx = ServiceReferenceHolder.getContextService()
                                        .getServerConfigContext();
                                TenantAxisUtils.getTenantAxisConfiguration(finalTenantDomain, ctx);
                            } catch (Exception e) {
                                log.error("Error while creating axis configuration for tenant " + finalTenantDomain, e);
                            } finally {
                                //only after the tenant is loaded completely, the tenant domain is removed from the set
                                currentLoadingTenants.remove(finalTenantDomain);
                                PrivilegedCarbonContext.endTenantFlow();
                            }
                        }
                    });
                }
            }
        }
    }

    /**
     * load tenant axis configurations.
     *
     * @param tenantDomain
     */
    public static void loadTenantConfigBlockingMode(String tenantDomain) {

        try {
            ConfigurationContext ctx = ServiceReferenceHolder.getContextService().getServerConfigContext();
            TenantAxisUtils.getTenantAxisConfiguration(tenantDomain, ctx);
        } catch (Exception e) {
            log.error("Error while creating axis configuration for tenant " + tenantDomain, e);
        }
    }

    public static String extractCustomerKeyFromAuthHeader(Map headersMap) {

        //From 1.0.7 version of this component onwards remove the OAuth authorization header from
        // the message is configurable. So we dont need to remove headers at this point.
        String authHeader = (String) headersMap.get(HttpHeaders.AUTHORIZATION);
        if (authHeader == null) {
            return null;
        }

        if (authHeader.startsWith("OAuth ") || authHeader.startsWith("oauth ")) {
            authHeader = authHeader.substring(authHeader.indexOf("o"));
        }

        String[] headers = authHeader.split(APIConstants.OAUTH_HEADER_SPLITTER);
        for (String header : headers) {
            String[] elements = header.split(APIConstants.CONSUMER_KEY_SEGMENT_DELIMITER);
            if (elements.length > 1) {
                int j = 0;
                boolean isConsumerKeyHeaderAvailable = false;
                for (String element : elements) {
                    if (!"".equals(element.trim())) {
                        if (APIConstants.CONSUMER_KEY_SEGMENT.equals(elements[j].trim())) {
                            isConsumerKeyHeaderAvailable = true;
                        } else if (isConsumerKeyHeaderAvailable) {
                            return removeLeadingAndTrailing(elements[j].trim());
                        }
                    }
                    j++;
                }
            }
        }
        return null;
    }

    private static String removeLeadingAndTrailing(String base) {
        String result = base;

        if (base.startsWith("\"") || base.endsWith("\"")) {
            result = base.replace("\"", "");
        }
        return result.trim();
    }

    /**
     * This method will return mounted path of the path if the path
     * is mounted. Else path will be returned.
     *
     * @param registryContext Registry Context instance which holds path mappings
     * @param path            default path of the registry
     * @return mounted path or path
     */
    public static String getMountedPath(RegistryContext registryContext, String path) {
        if (registryContext != null && path != null) {
            List<Mount> mounts = registryContext.getMounts();
            if (mounts != null) {
                for (Mount mount : mounts) {
                    if (path.equals(mount.getPath())) {
                        return mount.getTargetPath();
                    }
                }
            }
        }
        return path;
    }

    /**
     * Returns a map of gateway / store domains for the tenant
     *
     * @return a Map of domain names for tenant
     * @throws org.wso2.carbon.apimgt.api.APIManagementException if an error occurs when loading tiers from the registry
     */
    public static Map<String, String> getDomainMappings(String tenantDomain, String appType)
            throws APIManagementException {
        Map<String, String> domains = new HashMap<String, String>();
        String resourcePath;
        try {
            Registry registry = ServiceReferenceHolder.getInstance().getRegistryService().
                    getGovernanceSystemRegistry();
            resourcePath = APIConstants.API_DOMAIN_MAPPINGS.replace("<tenant-id>", tenantDomain);
            if (registry.resourceExists(resourcePath)) {
                Resource resource = registry.get(resourcePath);
                String content = new String((byte[]) resource.getContent(), Charset.defaultCharset());
                JSONParser parser = new JSONParser();
                JSONObject mappings = (JSONObject) parser.parse(content);
                if (mappings.get(appType) != null) {
                    mappings = (JSONObject) mappings.get(appType);
                    for (Object o : mappings.entrySet()) {
                        Entry thisEntry = (Entry) o;
                        String key = (String) thisEntry.getKey();
                        //Instead strictly comparing customUrl, checking whether name is starting with customUrl
                        //to allow users to add multiple URLs if needed
                        if (!StringUtils.isEmpty(key) && key.startsWith(APIConstants.CUSTOM_URL)) {
                            String value = (String) thisEntry.getValue();
                            domains.put(key, value);
                        }
                    }
                }
            }
        } catch (RegistryException e) {
            String msg = "Error while retrieving gateway domain mappings from registry";
            log.error(msg, e);
            throw new APIManagementException(msg, e);
        } catch (ClassCastException e) {
            String msg = "Invalid JSON found in the gateway tenant domain mappings";
            log.error(msg, e);
            throw new APIManagementException(msg, e);
        } catch (ParseException e) {
            String msg = "Malformed JSON found in the gateway tenant domain mappings";
            log.error(msg, e);
            throw new APIManagementException(msg, e);
        }
        return domains;
    }

    /**
     * This method used to Downloaded Uploaded Documents from publisher
     *
     * @param userName     logged in username
     * @param resourceUrl  resource want to download
     * @param tenantDomain loggedUserTenantDomain
     * @return map that contains Data of the resource
     * @throws APIManagementException
     */
    public static Map<String, Object> getDocument(String userName, String resourceUrl, String tenantDomain)
            throws APIManagementException {
        Map<String, Object> documentMap = new HashMap<String, Object>();

        InputStream inStream = null;
        String[] resourceSplitPath =
                resourceUrl.split(RegistryConstants.GOVERNANCE_REGISTRY_BASE_PATH);
        if (resourceSplitPath.length == 2) {
            resourceUrl = resourceSplitPath[1];
        } else {
            handleException("Invalid resource Path " + resourceUrl);
        }
        Resource apiDocResource;
        Registry registryType = null;
        boolean isTenantFlowStarted = false;
        try {
            int tenantId;
            if (tenantDomain != null && !MultitenantConstants.SUPER_TENANT_DOMAIN_NAME.equals(tenantDomain)) {
                PrivilegedCarbonContext.startTenantFlow();
                isTenantFlowStarted = true;

                PrivilegedCarbonContext.getThreadLocalCarbonContext().setTenantDomain(tenantDomain, true);
                tenantId = PrivilegedCarbonContext.getThreadLocalCarbonContext().getTenantId();
            } else {
                tenantId = MultitenantConstants.SUPER_TENANT_ID;
            }

            userName = MultitenantUtils.getTenantAwareUsername(userName);
            registryType = ServiceReferenceHolder
                    .getInstance().
                            getRegistryService().getGovernanceUserRegistry(userName, tenantId);
            if (registryType.resourceExists(resourceUrl)) {
                apiDocResource = registryType.get(resourceUrl);
                inStream = apiDocResource.getContentStream();
                documentMap.put("Data", inStream);
                documentMap.put("contentType", apiDocResource.getMediaType());
                String[] content = apiDocResource.getPath().split("/");
                documentMap.put("name", content[content.length - 1]);
            }
        } catch (RegistryException e) {
            String msg = "Couldn't retrieve registry for User " + userName + " Tenant " + tenantDomain;
            log.error(msg, e);
            handleException(msg, e);
        } finally {
            if (isTenantFlowStarted) {
                PrivilegedCarbonContext.endTenantFlow();
            }
        }
        return documentMap;
    }

    /**
     * this method used to set environments values to api object.
     *
     * @param environments environments values in json format
     * @return set of environments that Published
     */
    public static Set<String> extractEnvironmentsForAPI(String environments) {
        Set<String> environmentStringSet = null;
        if (environments == null) {
            environmentStringSet = new HashSet<String>(
                    ServiceReferenceHolder.getInstance().getAPIManagerConfigurationService()
                            .getAPIManagerConfiguration().getApiGatewayEnvironments().keySet());
        } else {
            //handle not to publish to any of the gateways
            if (APIConstants.API_GATEWAY_NONE.equals(environments)) {
                environmentStringSet = new HashSet<String>();
            }
            //handle to set published gateways nto api object
            else if (!"".equals(environments)) {
                String[] publishEnvironmentArray = environments.split(",");
                environmentStringSet = new HashSet<String>(Arrays.asList(publishEnvironmentArray));
                environmentStringSet.remove(APIConstants.API_GATEWAY_NONE);
            }
            //handle to publish to any of the gateways when api creating stage
            else if ("".equals(environments)) {
                environmentStringSet = new HashSet<String>(
                        ServiceReferenceHolder.getInstance().getAPIManagerConfigurationService()
                                .getAPIManagerConfiguration().getApiGatewayEnvironments().keySet());
            }
        }
        return environmentStringSet;
    }

    /**
     * This method used to set environment values to governance artifact of API .
     *
     * @param api API object with the attributes value
     */
    public static String writeEnvironmentsToArtifact(API api) {
        StringBuilder publishedEnvironments = new StringBuilder();
        Set<String> apiEnvironments = api.getEnvironments();
        if (apiEnvironments != null) {
            for (String environmentName : apiEnvironments) {
                publishedEnvironments.append(environmentName).append(',');
            }

            if (apiEnvironments.isEmpty()) {
                publishedEnvironments.append("none,");
            }

            if (!publishedEnvironments.toString().isEmpty()) {
                publishedEnvironments.deleteCharAt(publishedEnvironments.length() - 1);
            }
        }
        return publishedEnvironments.toString();
    }

    /**
     * This method used to set environment values to governance artifact of APIProduct .
     *
     * @param apiProduct API object with the attributes value
     */
    public static String writeEnvironmentsToArtifact(APIProduct apiProduct) {
        StringBuilder publishedEnvironments = new StringBuilder();
        Set<String> apiEnvironments = apiProduct.getEnvironments();
        if (apiEnvironments != null) {
            for (String environmentName : apiEnvironments) {
                publishedEnvironments.append(environmentName).append(',');
            }

            if (apiEnvironments.isEmpty()) {
                publishedEnvironments.append("none,");
            }

            if (!publishedEnvironments.toString().isEmpty()) {
                publishedEnvironments.deleteCharAt(publishedEnvironments.length() - 1);
            }
        }
        return publishedEnvironments.toString();
    }

    /**
     * This method used to get the currently published gateway environments of an API .
     *
     * @param api API object with the attributes value
     */
    public static List<Environment> getEnvironmentsOfAPI(API api) {
        Map<String, Environment> gatewayEnvironments = ServiceReferenceHolder.getInstance()
                .getAPIManagerConfigurationService()
                .getAPIManagerConfiguration()
                .getApiGatewayEnvironments();
        Set<String> apiEnvironments = api.getEnvironments();
        List<Environment> returnEnvironments = new ArrayList<Environment>();

        for (Environment environment : gatewayEnvironments.values()) {
            for (String apiEnvironment : apiEnvironments) {
                if (environment.getName().equals(apiEnvironment)) {
                    returnEnvironments.add(environment);
                    break;
                }
            }
        }
        return returnEnvironments;
    }

    /**
     * Given the apps and the application name to check for, it will check if the application already exists.
     *
     * @param apps The collection of applications
     * @param name The application to be checked if exists
     * @return true - if an application of the name <name> already exists in the collection <apps>
     * false-  if an application of the name <name>  does not already exists in the collection <apps>
     */
    public static boolean doesApplicationExist(Application[] apps, String name) {
        boolean doesApplicationExist = false;
        if (apps != null) {
            for (Application app : apps) {
                if (app.getName().equals(name)) {
                    doesApplicationExist = true;
                }
            }
        }
        return doesApplicationExist;
    }

    /**
     * Read the group id extractor class reference from api-manager.xml.
     *
     * @return group id extractor class reference.
     */
    public static String getGroupingExtractorImplementation() {
        APIManagerConfiguration config = ServiceReferenceHolder.getInstance().getAPIManagerConfigurationService()
                .getAPIManagerConfiguration();
        return config.getFirstProperty(APIConstants.API_STORE_GROUP_EXTRACTOR_IMPLEMENTATION);
    }

    /**
     * Read the REST API group id extractor class reference from api-manager.xml.
     *
     * @return REST API group id extractor class reference.
     */
    public static String getRESTApiGroupingExtractorImplementation() {
        APIManagerConfiguration config = ServiceReferenceHolder.getInstance().getAPIManagerConfigurationService()
                .getAPIManagerConfiguration();
        String restApiGroupingExtractor = config
                .getFirstProperty(APIConstants.API_STORE_REST_API_GROUP_EXTRACTOR_IMPLEMENTATION);
        if (StringUtils.isEmpty(restApiGroupingExtractor)) {
            restApiGroupingExtractor = getGroupingExtractorImplementation();
        }
        return restApiGroupingExtractor;
    }

    /**
     * This method will update the permission cache of the tenant which is related to the given usename
     *
     * @param username User name to find the relevant tenant
     * @throws UserStoreException if the permission update failed
     */
    public static void updatePermissionCache(String username) throws UserStoreException {
        String tenantDomain = MultitenantUtils.getTenantDomain(username);
        int tenantId = ServiceReferenceHolder.getInstance().getRealmService().getTenantManager().getTenantId(tenantDomain);
        PermissionUpdateUtil.updatePermissionTree(tenantId);
    }

    /**
     * Check whether given application name is available under current subscriber or group
     *
     * @param subscriber      subscriber name
     * @param applicationName application name
     * @param groupId         group of the subscriber
     * @return true if application is available for the subscriber
     * @throws APIManagementException if failed to get applications for given subscriber
     */
    public static boolean isApplicationExist(String subscriber, String applicationName, String groupId)
            throws APIManagementException {
        return ApiMgtDAO.getInstance().isApplicationExist(applicationName, subscriber, groupId);
    }

    /**
     * Check whether the new user has an application
     *
     * @param subscriber      subscriber name
     * @param applicationName application name
     * @return true if application is available for the subscriber
     * @throws APIManagementException if failed to get applications for given subscriber
     */
    public static boolean isApplicationOwnedBySubscriber(String subscriber, String applicationName)
            throws APIManagementException {
        return ApiMgtDAO.getInstance().isApplicationOwnedBySubscriber(applicationName, subscriber);
    }

    public static String getHostAddress() {

        if (hostAddress != null) {
            return hostAddress;
        }
        hostAddress = ServerConfiguration.getInstance().getFirstProperty(APIConstants.API_MANAGER_HOSTNAME);
        if (null == hostAddress) {
            if (getLocalAddress() != null) {
                hostAddress = getLocalAddress().getHostName();
            }
            if (hostAddress == null) {
                hostAddress = APIConstants.API_MANAGER_HOSTNAME_UNKNOWN;
            }
            return hostAddress;
        } else {
            return hostAddress;
        }
    }

    private static InetAddress getLocalAddress() {
        Enumeration<NetworkInterface> ifaces = null;
        try {
            ifaces = NetworkInterface.getNetworkInterfaces();
        } catch (SocketException e) {
            log.error("Failed to get host address", e);
        }
        if (ifaces != null) {
            while (ifaces.hasMoreElements()) {
                NetworkInterface iface = ifaces.nextElement();
                Enumeration<InetAddress> addresses = iface.getInetAddresses();

                while (addresses.hasMoreElements()) {
                    InetAddress addr = addresses.nextElement();
                    if (addr instanceof Inet4Address && !addr.isLoopbackAddress()) {
                        return addr;
                    }
                }
            }
        }

        return null;
    }

    public static boolean isStringArray(Object[] args) {

        for (Object arg : args) {
            if (!(arg instanceof String)) {
                return false;
            }
        }
        return true;
    }

    public static String appendDomainWithUser(String username, String domain) {
        if (username.contains(APIConstants.EMAIL_DOMAIN_SEPARATOR) || username.contains(APIConstants.EMAIL_DOMAIN_SEPARATOR_REPLACEMENT) || MultitenantConstants.SUPER_TENANT_NAME.equalsIgnoreCase(username)) {
            return username;
        }
        return username + APIConstants.EMAIL_DOMAIN_SEPARATOR + domain;
    }

    /*
     *  Util method to convert a java object to a json object
     *
     */
    public static String convertToString(Object obj) {
        Gson gson = new Gson();
        return gson.toJson(obj);
    }

    public static String getSequencePath(APIIdentifier identifier, String pathFlow) {
        String artifactPath = APIConstants.API_ROOT_LOCATION + RegistryConstants.PATH_SEPARATOR +
                replaceEmailDomain(identifier.getProviderName()) + RegistryConstants.PATH_SEPARATOR +
                identifier.getApiName() + RegistryConstants.PATH_SEPARATOR + identifier.getVersion();
        return artifactPath + RegistryConstants.PATH_SEPARATOR + pathFlow + RegistryConstants.PATH_SEPARATOR;
    }

    private static String getAPIMonetizationCategory(Set<Tier> tiers, String tenantDomain)
            throws APIManagementException {
        boolean isPaidFound = false;
        boolean isFreeFound = false;
        for (Tier tier : tiers) {
            if (isTierPaid(tier.getName(), tenantDomain)) {
                isPaidFound = true;
            } else {
                isFreeFound = true;

                if (isPaidFound) {
                    break;
                }
            }
        }

        if (!isPaidFound) {
            return APIConstants.API_CATEGORY_FREE;
        } else if (!isFreeFound) {
            return APIConstants.API_CATEGORY_PAID;
        } else {
            return APIConstants.API_CATEGORY_FREEMIUM;
        }
    }

    private static boolean isTierPaid(String tierName, String tenantDomainName) throws APIManagementException {
        String tenantDomain = tenantDomainName;
        if (tenantDomain == null) {
            tenantDomain = MultitenantConstants.SUPER_TENANT_DOMAIN_NAME;
        }
        if (APIConstants.UNLIMITED_TIER.equalsIgnoreCase(tierName)) {
            return isUnlimitedTierPaid(tenantDomain);
        }

        boolean isPaid = false;
        Tier tier = getTierFromCache(tierName, tenantDomain);

        if (tier != null) {
            final Map<String, Object> tierAttributes = tier.getTierAttributes();

            if (tierAttributes != null) {
                String isPaidValue = tier.getTierPlan();

                if (isPaidValue != null && APIConstants.COMMERCIAL_TIER_PLAN.equals(isPaidValue)) {
                    isPaid = true;
                }
            }
        } else {
            throw new APIManagementException("Tier " + tierName + "cannot be found");
        }
        return isPaid;
    }

    private static boolean isUnlimitedTierPaid(String tenantDomain) throws APIManagementException {
        JSONObject apiTenantConfig = null;
        try {
            String content = null;

            PrivilegedCarbonContext.startTenantFlow();
            PrivilegedCarbonContext.getThreadLocalCarbonContext().setTenantDomain(tenantDomain, true);

            int tenantId = ServiceReferenceHolder.getInstance().getRealmService().getTenantManager()
                    .getTenantId(tenantDomain);
            Registry registry = ServiceReferenceHolder.getInstance().getRegistryService()
                    .getConfigSystemRegistry(tenantId);

            if (registry.resourceExists(APIConstants.API_TENANT_CONF_LOCATION)) {
                Resource resource = registry.get(APIConstants.API_TENANT_CONF_LOCATION);
                content = new String((byte[]) resource.getContent(), Charset.defaultCharset());
            }

            if (content != null) {
                JSONParser parser = new JSONParser();
                apiTenantConfig = (JSONObject) parser.parse(content);
            }
        } catch (UserStoreException e) {
            handleException("UserStoreException thrown when getting API tenant config from registry", e);
        } catch (RegistryException e) {
            handleException("RegistryException thrown when getting API tenant config from registry", e);
        } catch (ParseException e) {
            handleException("ParseException thrown when passing API tenant config from registry", e);
        } finally {
            PrivilegedCarbonContext.endTenantFlow();
        }

        if (apiTenantConfig != null) {
            Object value = apiTenantConfig.get(APIConstants.API_TENANT_CONF_IS_UNLIMITED_TIER_PAID);

            if (value != null) {
                return Boolean.parseBoolean(value.toString());
            } else {
                throw new APIManagementException(APIConstants.API_TENANT_CONF_IS_UNLIMITED_TIER_PAID
                        + " config does not exist for tenant " + tenantDomain);
            }
        }

        return false;
    }

    public static Tier getTierFromCache(String tierName, String tenantDomain) throws APIManagementException {
        Map<String, Tier> tierMap = null;

        try {
            PrivilegedCarbonContext.startTenantFlow();
            PrivilegedCarbonContext.getThreadLocalCarbonContext().setTenantDomain(tenantDomain, true);

            if (getTiersCache().containsKey(tierName)) {
                tierMap = (Map<String, Tier>) getTiersCache().get(tierName);
            } else {
                int requestedTenantId = PrivilegedCarbonContext.getThreadLocalCarbonContext().getTenantId();
                if (!APIUtil.isAdvanceThrottlingEnabled()) {
                    if (requestedTenantId == 0) {
                        tierMap = APIUtil.getTiers();
                    } else {
                        tierMap = APIUtil.getTiers(requestedTenantId);
                    }
                } else {
                    if (requestedTenantId == 0) {
                        tierMap = APIUtil.getAdvancedSubsriptionTiers();
                    } else {
                        tierMap = APIUtil.getAdvancedSubsriptionTiers(requestedTenantId);
                    }
                }
                getTiersCache().put(tierName, tierMap);
            }
        } finally {
            PrivilegedCarbonContext.endTenantFlow();
        }

        return tierMap.get(tierName);
    }

    public static void clearTiersCache(String tenantDomain) {
        try {
            PrivilegedCarbonContext.startTenantFlow();
            PrivilegedCarbonContext.getThreadLocalCarbonContext().setTenantDomain(tenantDomain, true);

            getTiersCache().removeAll();
        } finally {
            PrivilegedCarbonContext.endTenantFlow();
        }
    }

    private static Cache getTiersCache() {
        return Caching.getCacheManager(APIConstants.API_MANAGER_CACHE_MANAGER).
                getCache(APIConstants.TIERS_CACHE);
    }

    /**
     * Util method to return the artifact from a registry resource path
     *
     * @param apiIdentifier
     * @param registry
     * @return
     * @throws APIManagementException
     */
    public static GenericArtifact getAPIArtifact(APIIdentifier apiIdentifier, Registry registry)
            throws APIManagementException {
        String apiPath = APIUtil.getAPIPath(apiIdentifier);
        GenericArtifactManager artifactManager = APIUtil.getArtifactManager(registry, APIConstants.API_KEY);
        if (artifactManager == null) {
            String errorMessage = "Artifact manager is null when getting generic artifact for API " +
                    apiIdentifier.getApiName();
            log.error(errorMessage);
            throw new APIManagementException(errorMessage);
        }
        try {
            Resource apiResource = registry.get(apiPath);
            String artifactId = apiResource.getUUID();
            if (artifactId == null) {
                throw new APIManagementException("artifact id is null for : " + apiPath);
            }
            return artifactManager.getGenericArtifact(artifactId);
        } catch (RegistryException e) {
            handleException("Failed to get API artifact from : " + apiPath, e);
            return null;
        }
    }

    /**
     * Return a http client instance
     *
     * @param port      - server port
     * @param protocol- service endpoint protocol http/https
     * @return
     */
    public static HttpClient getHttpClient(int port, String protocol) {
        SchemeRegistry registry = new SchemeRegistry();
        SSLSocketFactory socketFactory = SSLSocketFactory.getSocketFactory();
        String hostnameVerifierOption = System.getProperty(HOST_NAME_VERIFIER);
        String sslValue = null;

        AxisConfiguration axis2Config = ServiceReferenceHolder.getContextService().getServerConfigContext()
                .getAxisConfiguration();
        org.apache.axis2.description.Parameter sslVerifyClient = axis2Config.getTransportIn(APIConstants.HTTPS_PROTOCOL)
                .getParameter(APIConstants.SSL_VERIFY_CLIENT);
        if (sslVerifyClient != null) {
            sslValue = (String) sslVerifyClient.getValue();
        }

        X509HostnameVerifier hostnameVerifier;
        if (ALLOW_ALL.equalsIgnoreCase(hostnameVerifierOption)) {
            hostnameVerifier = SSLSocketFactory.ALLOW_ALL_HOSTNAME_VERIFIER;
        } else if (STRICT.equalsIgnoreCase(hostnameVerifierOption)) {
            hostnameVerifier = SSLSocketFactory.STRICT_HOSTNAME_VERIFIER;
        } else {
            hostnameVerifier = SSLSocketFactory.BROWSER_COMPATIBLE_HOSTNAME_VERIFIER;
        }
        socketFactory.setHostnameVerifier(hostnameVerifier);

        if (APIConstants.HTTPS_PROTOCOL.equals(protocol)) {
            try {
                if (APIConstants.SSL_VERIFY_CLIENT_STATUS_REQUIRE.equals(sslValue)) {
                    socketFactory = createSocketFactory();
                    socketFactory.setHostnameVerifier(hostnameVerifier);
                }
                if (port >= 0) {
                    registry.register(new Scheme(APIConstants.HTTPS_PROTOCOL, port, socketFactory));
                } else {
                    registry.register(new Scheme(APIConstants.HTTPS_PROTOCOL, 443, socketFactory));
                }
            } catch (APIManagementException e) {
                log.error(e);
            }
        } else if (APIConstants.HTTP_PROTOCOL.equals(protocol)) {
            if (port >= 0) {
                registry.register(new Scheme(APIConstants.HTTP_PROTOCOL, port, PlainSocketFactory.getSocketFactory()));
            } else {
                registry.register(new Scheme(APIConstants.HTTP_PROTOCOL, 80, PlainSocketFactory.getSocketFactory()));
            }
        }
        HttpParams params = new BasicHttpParams();
        ThreadSafeClientConnManager tcm = new ThreadSafeClientConnManager(registry);
        return new DefaultHttpClient(tcm, params);

    }

    private static SSLSocketFactory createSocketFactory() throws APIManagementException {
        KeyStore keyStore;
        String keyStorePath = null;
        String keyStorePassword;
        try {
            keyStorePath = CarbonUtils.getServerConfiguration().getFirstProperty("Security.KeyStore.Location");
            keyStorePassword = CarbonUtils.getServerConfiguration()
                    .getFirstProperty("Security.KeyStore.Password");
            keyStore = KeyStore.getInstance("JKS");
            keyStore.load(new FileInputStream(keyStorePath), keyStorePassword.toCharArray());
            SSLSocketFactory sslSocketFactory = new SSLSocketFactory(keyStore, keyStorePassword);

            return sslSocketFactory;

        } catch (KeyStoreException e) {
            handleException("Failed to read from Key Store", e);
        } catch (CertificateException e) {
            handleException("Failed to read Certificate", e);
        } catch (NoSuchAlgorithmException e) {
            handleException("Failed to load Key Store from " + keyStorePath, e);
        } catch (IOException e) {
            handleException("Key Store not found in " + keyStorePath, e);
        } catch (UnrecoverableKeyException e) {
            handleException("Failed to load key from" + keyStorePath, e);
        } catch (KeyManagementException e) {
            handleException("Failed to load key from" + keyStorePath, e);
        }
        return null;
    }

    /**
     * This method will return a relative URL for given registry resource which we can used to retrieve the resource
     * from the web UI. For example, URI for a thumbnail icon of a tag can be generated from this method.
     *
     * @param resourceType Type of the registry resource. Based on this value the way URL is generate can be changed.
     * @param tenantDomain tenant domain of the resource
     * @param resourcePath path of the resource
     * @return relative path of the registry resource from the web context level
     */
    public static String getRegistryResourcePathForUI(APIConstants.RegistryResourceTypesForUI resourceType, String
            tenantDomain, String resourcePath) {
        StringBuilder resourcePathBuilder = new StringBuilder();
        if (APIConstants.RegistryResourceTypesForUI.TAG_THUMBNAIL.equals(resourceType)) {
            if (tenantDomain != null && !"".equals(tenantDomain)
                    && !MultitenantConstants.SUPER_TENANT_DOMAIN_NAME.equals(tenantDomain)) {
                // The compiler will concatenate the 2 constants. If we use the builder to append the 2 constants, then
                // it will happen during the runtime.
                resourcePathBuilder.append(RegistryConstants.PATH_SEPARATOR + MultitenantConstants
                        .TENANT_AWARE_URL_PREFIX + RegistryConstants.PATH_SEPARATOR).append(tenantDomain);
            }
            // The compiler will concatenate the 2 constants. If we use the builder to append the 2 constants, then
            // it will happen during the runtime.
            resourcePathBuilder.append(APIConstants.REGISTRY_RESOURCE_PREFIX + RegistryConstants.GOVERNANCE_REGISTRY_BASE_PATH);
            resourcePathBuilder.append(resourcePath);
        }
        return resourcePathBuilder.toString();
    }

    /**
     * Gets the  class given the class name.
     *
     * @param className the fully qualified name of the class.
     * @return an instance of the class with the given name
     * @throws ClassNotFoundException
     * @throws IllegalAccessException
     * @throws InstantiationException
     */

    public static Class getClassForName(String className) throws ClassNotFoundException, IllegalAccessException,
            InstantiationException {
        return Class.forName(className);
    }

    /**
     * This method will check the validity of given url.
     * otherwise we will mark it as invalid url.
     *
     * @param url url tobe tested
     * @return true if its valid url else fale
     */
    public static boolean isValidURL(String url) {

        if (url == null) {
            return false;
        }
        try {
            URL urlVal = new URL(url);
            // If there are no issues, then this is a valid URL. Hence returning true.
            return true;
        } catch (MalformedURLException e) {
            return false;
        }
    }

    /**
     * @param tenantDomain Tenant domain to be used to get configurations for REST API scopes
     * @return JSON object which contains configuration for REST API scopes
     * @throws APIManagementException
     */
    public static JSONObject getTenantRESTAPIScopesConfig(String tenantDomain) throws APIManagementException {
        JSONObject restAPIConfigJSON = null;
        int tenantId = getTenantIdFromTenantDomain(tenantDomain);
        JSONObject tenantConfJson = getTenantConfig(tenantId);
        if (tenantConfJson != null) {
            restAPIConfigJSON = getRESTAPIScopesFromTenantConfig(tenantConfJson);
            if (restAPIConfigJSON == null) {
                throw new APIManagementException("RESTAPIScopes config does not exist for tenant "
                        + tenantDomain);
            }
        }
        return restAPIConfigJSON;
    }

    /**
     * Returns the tenant-conf.json in JSONObject format for the given tenant(id) from the registry.
     *
     * @param tenantId tenant ID
     * @return tenant-conf.json in JSONObject format for the given tenant(id)
     * @throws APIManagementException when tenant-conf.json is not available in registry
     */
    private static JSONObject getTenantConfig(int tenantId) throws APIManagementException {
        try {
            RegistryService registryService = ServiceReferenceHolder.getInstance().getRegistryService();
            UserRegistry registry = registryService.getConfigSystemRegistry(tenantId);
            Resource resource;
            if (registry.resourceExists(APIConstants.API_TENANT_CONF_LOCATION)) {
                resource = registry.get(APIConstants.API_TENANT_CONF_LOCATION);
            } else {
                loadTenantConf(tenantId);
                if (registry.resourceExists(APIConstants.API_TENANT_CONF_LOCATION)) {
                    resource = registry.get(APIConstants.API_TENANT_CONF_LOCATION);
                } else {
                    throw new APIManagementException("Failed to add tenant-conf.json to tenant: " + tenantId);
                }
            }
            String content = new String((byte[]) resource.getContent(), Charset.defaultCharset());
            JSONParser parser = new JSONParser();
            return (JSONObject) parser.parse(content);
        } catch (RegistryException | ParseException e) {
            throw new APIManagementException("Error while getting tenant config from registry for tenant: "
                    + tenantId, e);
        }
    }

    private static JSONObject getRESTAPIScopesFromTenantConfig(JSONObject tenantConf) {
        return (JSONObject) tenantConf.get(APIConstants.REST_API_SCOPES_CONFIG);
    }

    /**
     * This method gets the RESTAPIScopes configuration from REST_API_SCOPE_CACHE if available, if not from
     * tenant-conf.json in registry.
     *
     * @param tenantDomain tenant domain name
     * @return Map of scopes which contains scope names and associated role list
     */
    @SuppressWarnings("unchecked")
    public static Map<String, String> getRESTAPIScopesForTenant(String tenantDomain) {
        Map<String, String> restAPIScopes;
        restAPIScopes = (Map) Caching.getCacheManager(APIConstants.API_MANAGER_CACHE_MANAGER)
                .getCache(APIConstants.REST_API_SCOPE_CACHE)
                .get(tenantDomain);
        if (restAPIScopes == null) {
            try {
                restAPIScopes =
                        APIUtil.getRESTAPIScopesFromConfig(APIUtil.getTenantRESTAPIScopesConfig(tenantDomain));
                //call load tenant config for rest API.
                //then put cache
                Caching.getCacheManager(APIConstants.API_MANAGER_CACHE_MANAGER)
                        .getCache(APIConstants.REST_API_SCOPE_CACHE)
                        .put(tenantDomain, restAPIScopes);
            } catch (APIManagementException e) {
                log.error("Error while getting REST API scopes for tenant: " + tenantDomain, e);
            }
        }
        return restAPIScopes;
    }

    /**
     * @param tenantDomain Tenant domain to be used to get default role configurations
     * @return JSON object which contains configuration for default roles
     * @throws APIManagementException
     */
    public static JSONObject getTenantDefaultRoles(String tenantDomain) throws APIManagementException {
        JSONObject apiTenantConfig;
        JSONObject defaultRolesConfigJSON = null;
        try {
            String content = new APIMRegistryServiceImpl().getConfigRegistryResourceContent(tenantDomain,
                    APIConstants.API_TENANT_CONF_LOCATION);

            if (content != null) {
                JSONParser parser = new JSONParser();
                apiTenantConfig = (JSONObject) parser.parse(content);
                if (apiTenantConfig != null) {
                    Object value = apiTenantConfig.get(APIConstants.API_TENANT_CONF_DEFAULT_ROLES);
                    if (value != null) {
                        defaultRolesConfigJSON = (JSONObject) value;
                    } else {
                        //Config might not exist for migrated environments from previous release
                        if (log.isDebugEnabled()) {
                            log.debug(APIConstants.API_TENANT_CONF_DEFAULT_ROLES + " config does not exist for tenant "
                                    + tenantDomain);
                        }
                    }
                }
            }
        } catch (UserStoreException e) {
            handleException("Error while retrieving user realm for tenant " + tenantDomain, e);
        } catch (RegistryException e) {
            handleException("Error while retrieving tenant configuration file for tenant " + tenantDomain, e);
        } catch (ParseException e) {
            handleException(
                    "Error while parsing tenant configuration file while retrieving default roles for tenant "
                            + tenantDomain, e);
        }
        return defaultRolesConfigJSON;
    }

    /**
     * @param config JSON configuration object with scopes and associated roles
     * @return Map of scopes which contains scope names and associated role list
     */
    public static Map<String, String> getRESTAPIScopesFromConfig(JSONObject config) {
        Map<String, String> scopes = new HashMap<String, String>();
        JSONArray scopesArray = (JSONArray) config.get("Scope");
        for (Object scopeObj : scopesArray) {
            JSONObject scope = (JSONObject) scopeObj;
            String scopeName = scope.get(APIConstants.REST_API_SCOPE_NAME).toString();
            String scopeRoles = scope.get(APIConstants.REST_API_SCOPE_ROLE).toString();
            scopes.put(scopeName, scopeRoles);
        }
        return scopes;
    }

    /**
     * Determines if the scope is specified in the whitelist.
     *
     * @param scope - The scope key to check
     * @return - 'true' if the scope is white listed. 'false' if not.
     */
    public static boolean isWhiteListedScope(String scope) {

        if (whiteListedScopes == null) {
            APIManagerConfiguration configuration = ServiceReferenceHolder.getInstance().
                    getAPIManagerConfigurationService().getAPIManagerConfiguration();

            // Read scope whitelist from Configuration.
            List<String> whitelist = configuration.getProperty(APIConstants.WHITELISTED_SCOPES);

            // If whitelist is null, default scopes will be put.
            if (whitelist == null) {
                whitelist = new ArrayList<String>();
                whitelist.add(APIConstants.OPEN_ID_SCOPE_NAME);
                whitelist.add(APIConstants.DEVICE_SCOPE_PATTERN);
            }

            whiteListedScopes = new HashSet<String>(whitelist);
        }

        for (String scopeTobeSkipped : whiteListedScopes) {
            if (scope.matches(scopeTobeSkipped)) {
                return true;
            }
        }
        return false;
    }

    public static int getManagementTransportPort (String mgtTransport){
        AxisConfiguration axisConfiguration = ServiceReferenceHolder
                .getContextService().getServerConfigContext().getAxisConfiguration();
        int mgtTransportPort = CarbonUtils.getTransportProxyPort(axisConfiguration, mgtTransport);
        if (mgtTransportPort <= 0) {
            mgtTransportPort = CarbonUtils.getTransportPort(axisConfiguration, mgtTransport);
        }
        return mgtTransportPort;
    }

    public static String getServerURL() throws APIManagementException {
        String hostName = ServerConfiguration.getInstance().getFirstProperty(APIConstants.HOST_NAME);

        try {
            if (hostName == null) {
                hostName = NetworkUtils.getLocalHostname();
            }
        } catch (SocketException e) {
            throw new APIManagementException("Error while trying to read hostname.", e);
        }

        String mgtTransport = CarbonUtils.getManagementTransport();
        int mgtTransportPort = getManagementTransportPort(mgtTransport);
        String serverUrl = mgtTransport + "://" + hostName.toLowerCase();
        // If it's well known HTTPS port, skip adding port
        if (mgtTransportPort != APIConstants.DEFAULT_HTTPS_PORT) {
            serverUrl += ":" + mgtTransportPort;
        }
        // If ProxyContextPath is defined then append it
        String proxyContextPath = ServerConfiguration.getInstance().getFirstProperty(APIConstants.PROXY_CONTEXT_PATH);
        if (proxyContextPath != null && !proxyContextPath.trim().isEmpty()) {
            if (proxyContextPath.charAt(0) == '/') {
                serverUrl += proxyContextPath;
            } else {
                serverUrl += "/" + proxyContextPath;
            }
        }

        return serverUrl;
    }

    /**
     * Extract the provider of the API from name
     *
     * @param apiVersion   - API Name with version
     * @param tenantDomain - tenant domain of the API
     * @return API publisher name
     */
    public static String getAPIProviderFromRESTAPI(String apiVersion, String tenantDomain) {
        int index = apiVersion.indexOf("--");
        if (StringUtils.isEmpty(tenantDomain)) {
            tenantDomain = org.wso2.carbon.utils.multitenancy.MultitenantConstants.SUPER_TENANT_DOMAIN_NAME;
        }
        String apiProvider;
        if (index != -1) {
            apiProvider = apiVersion.substring(0, index);
            if (apiProvider.contains(APIConstants.EMAIL_DOMAIN_SEPARATOR_REPLACEMENT)) {
                apiProvider = apiProvider.replace(APIConstants.EMAIL_DOMAIN_SEPARATOR_REPLACEMENT,
                        APIConstants.EMAIL_DOMAIN_SEPARATOR);
            }
            if (!apiProvider.endsWith(tenantDomain)) {
                apiProvider = apiProvider + '@' + tenantDomain;
            }
            return apiProvider;
        }
        return null;
    }

    /**
     * Get the API Provider name by giving the api name version and the tenant which it belongs to
     * @param apiName Name of the API
     * @param apiVersion Version of the API
     * @param tenant Tenant name
     * @return Provider name who created the API
     * @throws APIManagementException
     */
    public static String getAPIProviderFromAPINameVersionTenant(String apiName, String apiVersion, String tenant)
            throws APIManagementException {
        return ApiMgtDAO.getInstance().getAPIProviderByNameAndVersion(apiName, apiVersion, tenant);
    }

    /**
     * Used to generate CORS Configuration object from CORS Configuration Json
     *
     * @param jsonString json representation of CORS configuration
     * @return CORSConfiguration Object
     */
    public static CORSConfiguration getCorsConfigurationDtoFromJson(String jsonString) {
        return new Gson().fromJson(jsonString, CORSConfiguration.class);

    }

    /**
     * Used to generate Json string from CORS Configuration object
     *
     * @param corsConfiguration CORSConfiguration Object
     * @return Json string according to CORSConfiguration Object
     */
    public static String getCorsConfigurationJsonFromDto(CORSConfiguration corsConfiguration) {
        return new Gson().toJson(corsConfiguration);
    }

    /**
     * Used to get access control allowed headers according to the api-manager.xml
     *
     * @return access control allowed headers string
     */
    public static String getAllowedHeaders() {
        return ServiceReferenceHolder.getInstance().getAPIManagerConfigurationService().getAPIManagerConfiguration().
                getFirstProperty(APIConstants.CORS_CONFIGURATION_ACCESS_CTL_ALLOW_HEADERS);
    }

    /**
     * Used to get access control allowed methods define in api-manager.xml
     *
     * @return access control allowed methods string
     */
    public static String getAllowedMethods() {
        return ServiceReferenceHolder.getInstance().getAPIManagerConfigurationService().getAPIManagerConfiguration().
                getFirstProperty(APIConstants.CORS_CONFIGURATION_ACCESS_CTL_ALLOW_METHODS);
    }

    /**
     * Used to get access control expose headers define in api-manager.xml
     *
     * @return access control expose headers string
     */
    public static String getAccessControlExposedHeaders() {
        return ServiceReferenceHolder.getInstance().getAPIManagerConfigurationService().getAPIManagerConfiguration().
                getFirstProperty(APIConstants.CORS_CONFIGURATION_ACCESS_CTL_EXPOSE_HEADERS);
    }

    /**
     * Used to get access control allowed credential define in api-manager.xml
     *
     * @return true if access control allow credential enabled
     */
    public static boolean isAllowCredentials() {
        String allowCredentials =
                ServiceReferenceHolder.getInstance().getAPIManagerConfigurationService().getAPIManagerConfiguration().
                        getFirstProperty(APIConstants.CORS_CONFIGURATION_ACCESS_CTL_ALLOW_CREDENTIALS);
        return Boolean.parseBoolean(allowCredentials);
    }

    /**
     * Used to get CORS Configuration enabled from api-manager.xml
     *
     * @return true if CORS-Configuration is enabled in api-manager.xml
     */
    public static boolean isCORSEnabled() {
        String corsEnabled =
                ServiceReferenceHolder.getInstance().getAPIManagerConfigurationService().getAPIManagerConfiguration().
                        getFirstProperty(APIConstants.CORS_CONFIGURATION_ENABLED);

        return Boolean.parseBoolean(corsEnabled);
    }

    /**
     * Used to get access control allowed origins define in api-manager.xml
     *
     * @return allow origins list defined in api-manager.xml
     */
    public static String getAllowedOrigins() {
        return ServiceReferenceHolder.getInstance().getAPIManagerConfigurationService().getAPIManagerConfiguration().
                getFirstProperty(APIConstants.CORS_CONFIGURATION_ACCESS_CTL_ALLOW_ORIGIN);

    }

    /**
     * Used to get CORSConfiguration according to the API artifact
     *
     * @param artifact registry artifact for the API
     * @return CORS Configuration object extract from the artifact
     * @throws GovernanceException if attribute couldn't fetch from the artifact.
     */
    public static CORSConfiguration getCorsConfigurationFromArtifact(GovernanceArtifact artifact)
            throws GovernanceException {
        CORSConfiguration corsConfiguration = APIUtil.getCorsConfigurationDtoFromJson(
                artifact.getAttribute(APIConstants.API_OVERVIEW_CORS_CONFIGURATION));
        if (corsConfiguration == null) {
            corsConfiguration = getDefaultCorsConfiguration();
        }
        return corsConfiguration;
    }

    /**
     * Used to get Default CORS Configuration object according to configuration define in api-manager.xml
     *
     * @return CORSConfiguration object accordine to the defined values in api-manager.xml
     */
    public static CORSConfiguration getDefaultCorsConfiguration() {
        List<String> allowHeadersStringSet = Arrays.asList(getAllowedHeaders().split(","));
        List<String> allowMethodsStringSet = Arrays.asList(getAllowedMethods().split(","));
        List<String> allowOriginsStringSet = Arrays.asList(getAllowedOrigins().split(","));
        return new CORSConfiguration(false, allowOriginsStringSet, false, allowHeadersStringSet, allowMethodsStringSet);
    }

    /**
     * Used to get API name from synapse API Name
     *
     * @param api_version API name from synapse configuration
     * @return api name according to the tenant
     */
    public static String getAPINamefromRESTAPI(String api_version) {
        int index = api_version.indexOf("--");
        String api;
        if (index != -1) {
            api_version = api_version.substring(index + 2);
        }
        api = api_version.split(":")[0];
        index = api.indexOf("--");
        if (index != -1) {
            api = api.substring(index + 2);
        }
        return api;
    }

    /**
     * @param stakeHolder value "publisher" for publisher value "subscriber" for subscriber value "admin-dashboard" for admin
     *                    Return all alert types.
     * @return Hashmap of alert types.
     * @throws APIManagementException
     */
    public static HashMap<Integer, String> getAllAlertTypeByStakeHolder(String stakeHolder) throws APIManagementException {
        HashMap<Integer, String> map;
        map = ApiMgtDAO.getInstance().getAllAlertTypesByStakeHolder(stakeHolder);
        return map;
    }

    /**
     * @param userName    user name with tenant domain ex: admin@carbon.super
     * @param stakeHolder value "p" for publisher value "s" for subscriber value "a" for admin
     * @return map of saved values of alert types.
     * @throws APIManagementException
     */
    public static List<Integer> getSavedAlertTypesIdsByUserNameAndStakeHolder(String userName, String stakeHolder) throws APIManagementException {

        List<Integer> list;
        list = ApiMgtDAO.getInstance().getSavedAlertTypesIdsByUserNameAndStakeHolder(userName, stakeHolder);
        return list;

    }

    /**
     * This util method retrieves saved email list by user and stakeHolder name
     *
     * @param userName    user name with tenant ID.
     * @param stakeHolder if its publisher values should "p", if it is store value is "s" if admin dashboard value is "a"
     * @return List of eamil list.
     * @throws APIManagementException
     */
    public static List<String> retrieveSavedEmailList(String userName, String stakeHolder) throws APIManagementException {

        List<String> list;
        list = ApiMgtDAO.getInstance().retrieveSavedEmailList(userName, stakeHolder);

        return list;
    }

    private static boolean isDefaultQuotaPolicyContentAware(Policy policy) {
        if (PolicyConstants.BANDWIDTH_TYPE.equalsIgnoreCase(policy.getDefaultQuotaPolicy().getType())) {
            return true;
        }
        return false;
    }

    public static void addDefaultSuperTenantAdvancedThrottlePolicies() throws APIManagementException {
        int tenantId = MultitenantConstants.SUPER_TENANT_ID;
        ApiMgtDAO apiMgtDAO = ApiMgtDAO.getInstance();

        /* Check if 'Unlimited' policy is available in AM_POLICY_APPLICATION table, to determine whether the default policies are loaded into the database at lease once.
           If yes, default policies won't be added to database again.
        */
        if (apiMgtDAO.isPolicyExist(PolicyConstants.POLICY_LEVEL_APP, tenantId, APIConstants.DEFAULT_APP_POLICY_UNLIMITED)) {
            log.debug("Default Throttling Policies are not written into the database again, as they were added once at initial server startup");
            return;
        }

        long[] requestCount = new long[]{50, 20, 10, Integer.MAX_VALUE};
        //Adding application level throttle policies
        String[] appPolicies = new String[]{APIConstants.DEFAULT_APP_POLICY_FIFTY_REQ_PER_MIN, APIConstants.DEFAULT_APP_POLICY_TWENTY_REQ_PER_MIN,
                APIConstants.DEFAULT_APP_POLICY_TEN_REQ_PER_MIN, APIConstants.DEFAULT_APP_POLICY_UNLIMITED};
        String[] appPolicyDecs = new String[]{APIConstants.DEFAULT_APP_POLICY_LARGE_DESC, APIConstants.DEFAULT_APP_POLICY_MEDIUM_DESC,
                APIConstants.DEFAULT_APP_POLICY_SMALL_DESC, APIConstants.DEFAULT_APP_POLICY_UNLIMITED_DESC};
        String policyName;
        //Add application level throttle policies
        for (int i = 0; i < appPolicies.length; i++) {
            policyName = appPolicies[i];
            if (!apiMgtDAO.isPolicyExist(PolicyConstants.POLICY_LEVEL_APP, tenantId, policyName)) {
                ApplicationPolicy applicationPolicy = new ApplicationPolicy(policyName);
                applicationPolicy.setDisplayName(policyName);
                applicationPolicy.setDescription(appPolicyDecs[i]);
                applicationPolicy.setTenantId(tenantId);
                applicationPolicy.setDeployed(true);
                QuotaPolicy defaultQuotaPolicy = new QuotaPolicy();
                RequestCountLimit requestCountLimit = new RequestCountLimit();
                requestCountLimit.setRequestCount(requestCount[i]);
                requestCountLimit.setUnitTime(1);
                requestCountLimit.setTimeUnit(APIConstants.TIME_UNIT_MINUTE);
                defaultQuotaPolicy.setType(PolicyConstants.REQUEST_COUNT_TYPE);
                defaultQuotaPolicy.setLimit(requestCountLimit);
                applicationPolicy.setDefaultQuotaPolicy(defaultQuotaPolicy);
                apiMgtDAO.addApplicationPolicy(applicationPolicy);
            }
        }

        //Adding Subscription level policies
        long[] requestCountSubPolicies = new long[]{5000, 2000, 1000, 500, Integer.MAX_VALUE};
        String[] subPolicies = new String[]{APIConstants.DEFAULT_SUB_POLICY_GOLD, APIConstants.DEFAULT_SUB_POLICY_SILVER,
                APIConstants.DEFAULT_SUB_POLICY_BRONZE, APIConstants.DEFAULT_SUB_POLICY_UNAUTHENTICATED, APIConstants.DEFAULT_SUB_POLICY_UNLIMITED};
        String[] subPolicyDecs = new String[]{APIConstants.DEFAULT_SUB_POLICY_GOLD_DESC, APIConstants.DEFAULT_SUB_POLICY_SILVER_DESC,
                APIConstants.DEFAULT_SUB_POLICY_BRONZE_DESC, APIConstants.DEFAULT_SUB_POLICY_UNAUTHENTICATED_DESC, APIConstants.DEFAULT_SUB_POLICY_UNLIMITED_DESC};
        for (int i = 0; i < subPolicies.length; i++) {
            policyName = subPolicies[i];
            if (!apiMgtDAO.isPolicyExist(PolicyConstants.POLICY_LEVEL_SUB, tenantId, policyName)) {
                SubscriptionPolicy subscriptionPolicy = new SubscriptionPolicy(policyName);
                subscriptionPolicy.setDisplayName(policyName);
                subscriptionPolicy.setDescription(subPolicyDecs[i]);
                subscriptionPolicy.setTenantId(tenantId);
                subscriptionPolicy.setDeployed(true);
                QuotaPolicy defaultQuotaPolicy = new QuotaPolicy();
                RequestCountLimit requestCountLimit = new RequestCountLimit();
                requestCountLimit.setRequestCount(requestCountSubPolicies[i]);
                requestCountLimit.setUnitTime(1);
                requestCountLimit.setTimeUnit(APIConstants.TIME_UNIT_MINUTE);
                defaultQuotaPolicy.setType(PolicyConstants.REQUEST_COUNT_TYPE);
                defaultQuotaPolicy.setLimit(requestCountLimit);
                subscriptionPolicy.setDefaultQuotaPolicy(defaultQuotaPolicy);
                subscriptionPolicy.setStopOnQuotaReach(true);
                subscriptionPolicy.setBillingPlan(APIConstants.BILLING_PLAN_FREE);
                apiMgtDAO.addSubscriptionPolicy(subscriptionPolicy);
            }
        }

        //Adding Resource level policies
        String[] apiPolicies = new String[]{APIConstants.DEFAULT_API_POLICY_FIFTY_THOUSAND_REQ_PER_MIN, APIConstants.DEFAULT_API_POLICY_TWENTY_THOUSAND_REQ_PER_MIN,
                APIConstants.DEFAULT_API_POLICY_TEN_THOUSAND_REQ_PER_MIN, APIConstants.DEFAULT_API_POLICY_UNLIMITED};
        String[] apiPolicyDecs = new String[]{APIConstants.DEFAULT_API_POLICY_ULTIMATE_DESC, APIConstants.DEFAULT_API_POLICY_PLUS_DESC,
                APIConstants.DEFAULT_API_POLICY_BASIC_DESC, APIConstants.DEFAULT_API_POLICY_UNLIMITED_DESC};
        long[] requestCountApiPolicies = new long[]{50000, 20000, 10000, Integer.MAX_VALUE};
        for (int i = 0; i < apiPolicies.length; i++) {
            policyName = apiPolicies[i];
            if (!apiMgtDAO.isPolicyExist(PolicyConstants.POLICY_LEVEL_API, tenantId, policyName)) {
                APIPolicy apiPolicy = new APIPolicy(policyName);
                apiPolicy.setDisplayName(policyName);
                apiPolicy.setDescription(apiPolicyDecs[i]);
                apiPolicy.setTenantId(tenantId);
                apiPolicy.setUserLevel(APIConstants.API_POLICY_API_LEVEL);
                apiPolicy.setDeployed(true);
                QuotaPolicy defaultQuotaPolicy = new QuotaPolicy();
                RequestCountLimit requestCountLimit = new RequestCountLimit();
                requestCountLimit.setRequestCount(requestCountApiPolicies[i]);
                requestCountLimit.setUnitTime(1);
                requestCountLimit.setTimeUnit(APIConstants.TIME_UNIT_MINUTE);
                defaultQuotaPolicy.setType(PolicyConstants.REQUEST_COUNT_TYPE);
                defaultQuotaPolicy.setLimit(requestCountLimit);
                apiPolicy.setDefaultQuotaPolicy(defaultQuotaPolicy);
                apiMgtDAO.addAPIPolicy(apiPolicy);
            }
        }
    }

    public static void addDefaultTenantAdvancedThrottlePolicies(String tenantDomain, int tenantId) throws APIManagementException {
        ApiMgtDAO apiMgtDAO = ApiMgtDAO.getInstance();

        /* Check if 'Unlimited' policy is available in AM_POLICY_APPLICATION table, to determine whether the default policies are written into the database at lease once.
           If yes, default policies won't be added to database again.
        */
        if (apiMgtDAO.isPolicyExist(PolicyConstants.POLICY_LEVEL_APP, tenantId, APIConstants.DEFAULT_APP_POLICY_UNLIMITED)) {
            log.debug("Default Throttling Policies are not written into the database again, as they were added once, at initial tenant loading");
            return;
        }

        ThrottlePolicyDeploymentManager deploymentManager = ThrottlePolicyDeploymentManager.getInstance();
        ThrottlePolicyTemplateBuilder policyBuilder = new ThrottlePolicyTemplateBuilder();
        Map<String, Long> defualtLimits = ServiceReferenceHolder.getInstance().getAPIManagerConfigurationService().getAPIManagerConfiguration()
                .getThrottleProperties().getDefaultThrottleTierLimits();
        long tenPerMinTier = defualtLimits.containsKey(APIConstants.DEFAULT_APP_POLICY_TEN_REQ_PER_MIN) ?
                defualtLimits.get(APIConstants.DEFAULT_APP_POLICY_TEN_REQ_PER_MIN) : 10;
        long twentyPerMinTier = defualtLimits.containsKey(APIConstants.DEFAULT_APP_POLICY_TWENTY_REQ_PER_MIN) ?
                defualtLimits.get(APIConstants.DEFAULT_APP_POLICY_TWENTY_REQ_PER_MIN) : 20;
        long fiftyPerMinTier = defualtLimits.containsKey(APIConstants.DEFAULT_APP_POLICY_FIFTY_REQ_PER_MIN) ?
                defualtLimits.get(APIConstants.DEFAULT_APP_POLICY_FIFTY_REQ_PER_MIN) : 50;
        long[] requestCount = new long[]{fiftyPerMinTier, twentyPerMinTier, tenPerMinTier, Integer.MAX_VALUE};
        //Adding application level throttle policies
        String[] appPolicies = new String[]{APIConstants.DEFAULT_APP_POLICY_FIFTY_REQ_PER_MIN, APIConstants.DEFAULT_APP_POLICY_TWENTY_REQ_PER_MIN,
                APIConstants.DEFAULT_APP_POLICY_TEN_REQ_PER_MIN, APIConstants.DEFAULT_APP_POLICY_UNLIMITED};
        String[] appPolicyDecs = new String[]{APIConstants.DEFAULT_APP_POLICY_LARGE_DESC, APIConstants.DEFAULT_APP_POLICY_MEDIUM_DESC,
                APIConstants.DEFAULT_APP_POLICY_SMALL_DESC, APIConstants.DEFAULT_APP_POLICY_UNLIMITED_DESC};
        String policyName;
        //Add application level throttle policies
        for (int i = 0; i < appPolicies.length; i++) {
            policyName = appPolicies[i];
            boolean needDeployment = false;
            ApplicationPolicy applicationPolicy = new ApplicationPolicy(policyName);
            applicationPolicy.setDisplayName(policyName);
            applicationPolicy.setDescription(appPolicyDecs[i]);
            applicationPolicy.setTenantId(tenantId);
            applicationPolicy.setDeployed(false);
            applicationPolicy.setTenantDomain(tenantDomain);
            QuotaPolicy defaultQuotaPolicy = new QuotaPolicy();
            RequestCountLimit requestCountLimit = new RequestCountLimit();
            requestCountLimit.setRequestCount(requestCount[i]);
            requestCountLimit.setUnitTime(1);
            requestCountLimit.setTimeUnit(APIConstants.TIME_UNIT_MINUTE);
            defaultQuotaPolicy.setType(PolicyConstants.REQUEST_COUNT_TYPE);
            defaultQuotaPolicy.setLimit(requestCountLimit);
            applicationPolicy.setDefaultQuotaPolicy(defaultQuotaPolicy);

            if (!apiMgtDAO.isPolicyExist(PolicyConstants.POLICY_LEVEL_APP, tenantId, policyName)) {
                apiMgtDAO.addApplicationPolicy(applicationPolicy);
                needDeployment = true;
            }

            if (!apiMgtDAO.isPolicyDeployed(PolicyConstants.POLICY_LEVEL_APP, tenantId, policyName)) {
                needDeployment = true;
            }

            if (needDeployment) {
                String policyString;
                try {
                    policyString = policyBuilder.getThrottlePolicyForAppLevel(applicationPolicy);
                    String policyFile = applicationPolicy.getTenantDomain() + "_" + PolicyConstants.POLICY_LEVEL_APP +
                            "_" + applicationPolicy.getPolicyName();
                    if (!APIConstants.DEFAULT_APP_POLICY_UNLIMITED.equalsIgnoreCase(policyName)) {
                        deploymentManager.deployPolicyToGlobalCEP(policyString);
                    }
                    apiMgtDAO.setPolicyDeploymentStatus(PolicyConstants.POLICY_LEVEL_APP, applicationPolicy.getPolicyName(),
                            applicationPolicy.getTenantId(), true);
                } catch (APITemplateException e) {
                    throw new APIManagementException("Error while adding default subscription policy" + applicationPolicy.getPolicyName(), e);
                }
            }
        }

        long bronzeTierLimit = defualtLimits.containsKey(APIConstants.DEFAULT_SUB_POLICY_BRONZE) ?
                defualtLimits.get(APIConstants.DEFAULT_SUB_POLICY_BRONZE) : 1000;
        long silverTierLimit = defualtLimits.containsKey(APIConstants.DEFAULT_SUB_POLICY_SILVER) ?
                defualtLimits.get(APIConstants.DEFAULT_SUB_POLICY_SILVER) : 2000;
        long goldTierLimit = defualtLimits.containsKey(APIConstants.DEFAULT_SUB_POLICY_GOLD) ?
                defualtLimits.get(APIConstants.DEFAULT_SUB_POLICY_GOLD) : 5000;
        long unauthenticatedTierLimit = defualtLimits.containsKey(APIConstants.DEFAULT_APP_POLICY_FIFTY_REQ_PER_MIN) ?
                defualtLimits.get(APIConstants.DEFAULT_SUB_POLICY_UNAUTHENTICATED) : 500;
        //Adding Subscription level policies
        long[] requestCountSubPolicies = new long[]{goldTierLimit, silverTierLimit, bronzeTierLimit, unauthenticatedTierLimit, Integer.MAX_VALUE};
        String[] subPolicies = new String[]{APIConstants.DEFAULT_SUB_POLICY_GOLD, APIConstants.DEFAULT_SUB_POLICY_SILVER,
                APIConstants.DEFAULT_SUB_POLICY_BRONZE, APIConstants.DEFAULT_SUB_POLICY_UNAUTHENTICATED, APIConstants.DEFAULT_SUB_POLICY_UNLIMITED};
        String[] subPolicyDecs = new String[]{APIConstants.DEFAULT_SUB_POLICY_GOLD_DESC, APIConstants.DEFAULT_SUB_POLICY_SILVER_DESC,
                APIConstants.DEFAULT_SUB_POLICY_BRONZE_DESC, APIConstants.DEFAULT_SUB_POLICY_UNAUTHENTICATED_DESC, APIConstants.DEFAULT_SUB_POLICY_UNLIMITED_DESC};
        for (int i = 0; i < subPolicies.length; i++) {
            policyName = subPolicies[i];
            boolean needDeployment = false;
            SubscriptionPolicy subscriptionPolicy = new SubscriptionPolicy(policyName);
            subscriptionPolicy.setDisplayName(policyName);
            subscriptionPolicy.setDescription(subPolicyDecs[i]);
            subscriptionPolicy.setTenantId(tenantId);
            subscriptionPolicy.setDeployed(false);
            subscriptionPolicy.setTenantDomain(tenantDomain);
            QuotaPolicy defaultQuotaPolicy = new QuotaPolicy();
            RequestCountLimit requestCountLimit = new RequestCountLimit();
            requestCountLimit.setRequestCount(requestCountSubPolicies[i]);
            requestCountLimit.setUnitTime(1);
            requestCountLimit.setTimeUnit(APIConstants.TIME_UNIT_MINUTE);
            defaultQuotaPolicy.setType(PolicyConstants.REQUEST_COUNT_TYPE);
            defaultQuotaPolicy.setLimit(requestCountLimit);
            subscriptionPolicy.setDefaultQuotaPolicy(defaultQuotaPolicy);
            subscriptionPolicy.setStopOnQuotaReach(true);
            subscriptionPolicy.setBillingPlan(APIConstants.BILLING_PLAN_FREE);

            if (!apiMgtDAO.isPolicyExist(PolicyConstants.POLICY_LEVEL_SUB, tenantId, policyName)) {
                apiMgtDAO.addSubscriptionPolicy(subscriptionPolicy);
                needDeployment = true;
            }

            if (!apiMgtDAO.isPolicyDeployed(PolicyConstants.POLICY_LEVEL_SUB, tenantId, policyName)) {
                needDeployment = true;
            }

            if (needDeployment) {
                String policyString;
                try {
                    policyString = policyBuilder.getThrottlePolicyForSubscriptionLevel(subscriptionPolicy);
                    String policyFile = subscriptionPolicy.getTenantDomain() + "_" + PolicyConstants.POLICY_LEVEL_SUB +
                            "_" + subscriptionPolicy.getPolicyName();
                    if (!APIConstants.DEFAULT_SUB_POLICY_UNLIMITED.equalsIgnoreCase(policyName)) {
                        deploymentManager.deployPolicyToGlobalCEP(policyString);
                    }
                    apiMgtDAO.setPolicyDeploymentStatus(PolicyConstants.POLICY_LEVEL_SUB, subscriptionPolicy.getPolicyName(),
                            subscriptionPolicy.getTenantId(), true);
                } catch (APITemplateException e) {
                    throw new APIManagementException("Error while adding default application policy " + subscriptionPolicy.getPolicyName(), e);
                }
            }
        }

        long tenThousandPerMinTier = defualtLimits.containsKey(APIConstants.DEFAULT_API_POLICY_TEN_THOUSAND_REQ_PER_MIN) ?
                defualtLimits.get(APIConstants.DEFAULT_API_POLICY_TEN_THOUSAND_REQ_PER_MIN) : 10000;
        long twentyThousandPerMinTier = defualtLimits.containsKey(APIConstants.DEFAULT_API_POLICY_TWENTY_THOUSAND_REQ_PER_MIN) ?
                defualtLimits.get(APIConstants.DEFAULT_API_POLICY_TWENTY_THOUSAND_REQ_PER_MIN) : 20000;
        long fiftyThousandPerMinTier = defualtLimits.containsKey(APIConstants.DEFAULT_API_POLICY_FIFTY_THOUSAND_REQ_PER_MIN) ?
                defualtLimits.get(APIConstants.DEFAULT_API_POLICY_FIFTY_THOUSAND_REQ_PER_MIN) : 50000;
        long[] requestCountAPIPolicies = new long[]{fiftyThousandPerMinTier, twentyThousandPerMinTier, tenThousandPerMinTier, Integer.MAX_VALUE};

        //Adding Resource level policies
        String[] apiPolicies = new String[]{APIConstants.DEFAULT_API_POLICY_FIFTY_THOUSAND_REQ_PER_MIN, APIConstants.DEFAULT_API_POLICY_TWENTY_THOUSAND_REQ_PER_MIN,
                APIConstants.DEFAULT_API_POLICY_TEN_THOUSAND_REQ_PER_MIN, APIConstants.DEFAULT_API_POLICY_UNLIMITED};
        String[] apiPolicyDecs = new String[]{APIConstants.DEFAULT_API_POLICY_ULTIMATE_DESC, APIConstants.DEFAULT_API_POLICY_PLUS_DESC,
                APIConstants.DEFAULT_API_POLICY_BASIC_DESC, APIConstants.DEFAULT_API_POLICY_UNLIMITED_DESC};
        for (int i = 0; i < apiPolicies.length; i++) {
            boolean needDeployment = false;
            policyName = apiPolicies[i];
            APIPolicy apiPolicy = new APIPolicy(policyName);
            apiPolicy.setDisplayName(policyName);
            apiPolicy.setDescription(apiPolicyDecs[i]);
            apiPolicy.setTenantId(tenantId);
            apiPolicy.setUserLevel(APIConstants.API_POLICY_API_LEVEL);
            apiPolicy.setDeployed(false);
            apiPolicy.setTenantDomain(tenantDomain);
            QuotaPolicy defaultQuotaPolicy = new QuotaPolicy();
            RequestCountLimit requestCountLimit = new RequestCountLimit();
            requestCountLimit.setRequestCount(requestCountAPIPolicies[i]);
            requestCountLimit.setUnitTime(1);
            requestCountLimit.setTimeUnit(APIConstants.TIME_UNIT_MINUTE);
            defaultQuotaPolicy.setType(PolicyConstants.REQUEST_COUNT_TYPE);
            defaultQuotaPolicy.setLimit(requestCountLimit);
            apiPolicy.setDefaultQuotaPolicy(defaultQuotaPolicy);

            if (!apiMgtDAO.isPolicyExist(PolicyConstants.POLICY_LEVEL_API, tenantId, policyName)) {
                apiMgtDAO.addAPIPolicy(apiPolicy);
            }

            if (!apiMgtDAO.isPolicyDeployed(PolicyConstants.POLICY_LEVEL_API, tenantId, policyName)) {
                needDeployment = true;
            }

            if (needDeployment) {
                String policyString;
                try {
                    policyString = policyBuilder.getThrottlePolicyForAPILevelDefault(apiPolicy);
                    String policyFile = apiPolicy.getTenantDomain() + "_" + PolicyConstants.POLICY_LEVEL_API +
                            "_" + apiPolicy.getPolicyName() + "_default";
                    if (!APIConstants.DEFAULT_API_POLICY_UNLIMITED.equalsIgnoreCase(policyName)) {
                        deploymentManager.deployPolicyToGlobalCEP(policyString);
                    }
                    apiMgtDAO.setPolicyDeploymentStatus(PolicyConstants.POLICY_LEVEL_API, apiPolicy.getPolicyName(),
                            apiPolicy.getTenantId(), true);
                } catch (APITemplateException e) {
                    throw new APIManagementException("Error while adding default api policy " + apiPolicy.getPolicyName(), e);
                }
            }
        }
    }

    /**
     * Used to get advence throttling is enable
     *
     * @return condition of advance throttling
     */
    public static boolean isAdvanceThrottlingEnabled() {
        return ServiceReferenceHolder.getInstance().getAPIManagerConfigurationService().getAPIManagerConfiguration()
                .getThrottleProperties().isEnabled();
    }

    /**
     * Used to get unlimited throttling tier is enable
     *
     * @return condition of enable unlimited tier
     */
    public static boolean isEnabledUnlimitedTier() {
        ThrottleProperties throttleProperties = ServiceReferenceHolder.getInstance()
                .getAPIManagerConfigurationService().getAPIManagerConfiguration()
                .getThrottleProperties();
        if (throttleProperties.isEnabled()) {
            return throttleProperties.isEnableUnlimitedTier();
        } else {
            APIManagerConfiguration config = ServiceReferenceHolder.getInstance().
                    getAPIManagerConfigurationService().getAPIManagerConfiguration();
            return JavaUtils.isTrueExplicitly(config.getFirstProperty(APIConstants.ENABLE_UNLIMITED_TIER));
        }
    }

    /**
     * Used to get subscription Spike arrest Enable
     *
     * @return condition of Subscription Spike arrest configuration
     */
    public static boolean isEnabledSubscriptionSpikeArrest() {
        ThrottleProperties throttleProperties = ServiceReferenceHolder.getInstance()
                .getAPIManagerConfigurationService().getAPIManagerConfiguration()
                .getThrottleProperties();
        return throttleProperties.isEnabledSubscriptionLevelSpikeArrest();
    }

    /**
     * This method is used to get the labels in a given tenant space
     *
     * @param tenantDomain tenant domain name
     * @return micro gateway labels in a given tenant space
     * @throws APIManagementException if failed to fetch micro gateway labels
     */
    public static List<Label> getAllLabels(String tenantDomain) throws APIManagementException {
        ApiMgtDAO apiMgtDAO = ApiMgtDAO.getInstance();
        return apiMgtDAO.getAllLabels(tenantDomain);
    }

    public static Map<String, Tier> getTiersFromPolicies(String policyLevel, int tenantId) throws APIManagementException {
        Map<String, Tier> tierMap = new HashMap<String, Tier>();
        ApiMgtDAO apiMgtDAO = ApiMgtDAO.getInstance();
        Policy[] policies;
        if (PolicyConstants.POLICY_LEVEL_SUB.equalsIgnoreCase(policyLevel)) {
            policies = apiMgtDAO.getSubscriptionPolicies(tenantId);
        } else if (PolicyConstants.POLICY_LEVEL_API.equalsIgnoreCase(policyLevel)) {
            policies = apiMgtDAO.getAPIPolicies(tenantId);
        } else if (PolicyConstants.POLICY_LEVEL_APP.equalsIgnoreCase(policyLevel)) {
            policies = apiMgtDAO.getApplicationPolicies(tenantId);
        } else {
            throw new APIManagementException("No such a policy type : " + policyLevel);
        }

        for (Policy policy : policies) {
            if (!APIConstants.UNLIMITED_TIER.equalsIgnoreCase(policy.getPolicyName())) {
                Tier tier = new Tier(policy.getPolicyName());
                tier.setDescription(policy.getDescription());
                tier.setDisplayName(policy.getDisplayName());
                Limit limit = policy.getDefaultQuotaPolicy().getLimit();
                tier.setTimeUnit(limit.getTimeUnit());
                tier.setUnitTime(limit.getUnitTime());

                //If the policy is a subscription policy
                if (policy instanceof SubscriptionPolicy) {
                    SubscriptionPolicy subscriptionPolicy = (SubscriptionPolicy) policy;
                    setBillingPlanAndCustomAttributesToTier(subscriptionPolicy, tier);
                    if(StringUtils.equals(subscriptionPolicy.getBillingPlan(),APIConstants.COMMERCIAL_TIER_PLAN)){
                        tier.setMonetizationAttributes(subscriptionPolicy.getMonetizationPlanProperties());
                    }
                }

                if (limit instanceof RequestCountLimit) {

                    RequestCountLimit countLimit = (RequestCountLimit) limit;
                    tier.setRequestsPerMin(countLimit.getRequestCount());
                    tier.setRequestCount(countLimit.getRequestCount());
                } else {
                    BandwidthLimit bandwidthLimit = (BandwidthLimit) limit;
                    tier.setRequestsPerMin(bandwidthLimit.getDataAmount());
                    tier.setRequestCount(bandwidthLimit.getDataAmount());
                }
                if (PolicyConstants.POLICY_LEVEL_SUB.equalsIgnoreCase(policyLevel)) {
                    tier.setTierPlan(((SubscriptionPolicy) policy).getBillingPlan());
                }
                tierMap.put(policy.getPolicyName(), tier);
            } else {
                if (APIUtil.isEnabledUnlimitedTier()) {
                    Tier tier = new Tier(policy.getPolicyName());
                    tier.setDescription(policy.getDescription());
                    tier.setDisplayName(policy.getDisplayName());
                    tier.setRequestsPerMin(Integer.MAX_VALUE);
                    tier.setRequestCount(Integer.MAX_VALUE);
                    if (isUnlimitedTierPaid(getTenantDomainFromTenantId(tenantId))) {
                        tier.setTierPlan(APIConstants.COMMERCIAL_TIER_PLAN);
                    } else {
                        tier.setTierPlan(APIConstants.BILLING_PLAN_FREE);
                    }

                    tierMap.put(policy.getPolicyName(), tier);
                }
            }
        }

        if (PolicyConstants.POLICY_LEVEL_SUB.equalsIgnoreCase(policyLevel)) {
            tierMap.remove(APIConstants.UNAUTHENTICATED_TIER);
        }
        return tierMap;
    }

    /**
     * Extract custom attributes and billing plan from subscription policy and set to tier.
     *
     * @param subscriptionPolicy - The SubscriptionPolicy object to extract details from
     * @param tier               - The Tier to set information into
     */
    public static void setBillingPlanAndCustomAttributesToTier(SubscriptionPolicy subscriptionPolicy, Tier tier) {

        //set the billing plan.
        tier.setTierPlan(subscriptionPolicy.getBillingPlan());

        //If the tier has custom attributes
        if (subscriptionPolicy.getCustomAttributes() != null &&
                subscriptionPolicy.getCustomAttributes().length > 0) {

            Map<String, Object> tierAttributes = new HashMap<String, Object>();
            try {
                String customAttr = new String(subscriptionPolicy.getCustomAttributes(), "UTF-8");
                JSONParser parser = new JSONParser();
                JSONArray jsonArr = (JSONArray) parser.parse(customAttr);
                Iterator jsonArrIterator = jsonArr.iterator();
                while (jsonArrIterator.hasNext()) {
                    JSONObject json = (JSONObject) jsonArrIterator.next();
                    tierAttributes.put(String.valueOf(json.get("name")), json.get("value"));
                }
                tier.setTierAttributes(tierAttributes);
            } catch (ParseException e) {
                log.error("Unable to convert String to Json", e);
                tier.setTierAttributes(null);
            } catch (UnsupportedEncodingException e) {
                log.error("Custom attribute byte array does not use UTF-8 character set", e);
                tier.setTierAttributes(null);
            }
        }
    }

    public static Set<Tier> getAvailableTiers(Map<String, Tier> definedTiers, String tiers, String apiName) {
        Set<Tier> availableTier = new HashSet<Tier>();
        if (tiers != null && !"".equals(tiers)) {
            String[] tierNames = tiers.split("\\|\\|");
            for (String tierName : tierNames) {
                Tier definedTier = definedTiers.get(tierName);
                if (definedTier != null) {
                    availableTier.add(definedTier);
                } else {
                    log.warn("Unknown tier: " + tierName + " found on API: " + apiName);
                }
            }
        }
        return availableTier;
    }

    public static byte[] toByteArray(InputStream is) throws IOException {
        return IOUtils.toByteArray(is);
    }

    public static long ipToLong(String ipAddress) {
        long result = 0;
        String[] ipAddressInArray = ipAddress.split("\\.");
        for (int i = 3; i >= 0; i--) {
            long ip = Long.parseLong(ipAddressInArray[3 - i]);
            //left shifting 24,16,8,0 and bitwise OR
            //1. 192 << 24
            //1. 168 << 16
            //1. 1   << 8
            //1. 2   << 0
            result |= ip << (i * 8);

        }
        return result;
    }

    public String getFullLifeCycleData(Registry registry) throws XMLStreamException, RegistryException {
        return CommonUtil.getLifecycleConfiguration(APIConstants.API_LIFE_CYCLE, registry);

    }

    /**
     * Composes OR based search criteria from provided array of values
     *
     * @param values
     * @return
     */
    public static String getORBasedSearchCriteria(String[] values) {
        String criteria = "(";
        if (values != null) {
            for (int i = 0; i < values.length; i++) {
                criteria = criteria + values[i];
                if (i != values.length - 1) {
                    criteria = criteria + " OR ";
                } else {
                    criteria = criteria + ")";
                }
            }
            return criteria;
        }
        return null;
    }

    /**
     * Generates solr compatible search criteria synatax from user entered query criteria.
     * Ex: From version:1.0.0, this returns version=*1.0.0*
     *
     * @param criteria
     * @return solar compatible criteria
     * @throws APIManagementException
     */
    public static String getSingleSearchCriteria(String criteria) throws APIManagementException {
        criteria = criteria.trim();
        String searchValue = criteria;
        String searchKey = APIConstants.NAME_TYPE_PREFIX;

        if (criteria.contains(":")) {
            if (criteria.split(":").length > 1) {
                String[] splitValues = criteria.split(":");
                searchKey = splitValues[0].trim();
                searchValue = splitValues[1];
                //if search key is 'tag' instead of 'tags', allow it as well since rest api document says query
                // param to use for tag search is 'tag'

                if (APIConstants.TAG_SEARCH_TYPE_PREFIX.equals(searchKey)) {
                    searchKey = APIConstants.TAGS_SEARCH_TYPE_PREFIX;
                    searchValue = searchValue.replace(" ", "\\ ");
                }

                if (!APIConstants.DOCUMENTATION_SEARCH_TYPE_PREFIX.equalsIgnoreCase(searchKey) &&
                        !APIConstants.TAGS_SEARCH_TYPE_PREFIX.equalsIgnoreCase(searchKey)) {
                    if (APIConstants.API_STATUS.equalsIgnoreCase(searchKey)) {
                        searchValue = searchValue.toLowerCase();
                    }
                    if (!(searchValue.endsWith("\"") && searchValue.startsWith("\""))) {
                        if (!searchValue.endsWith("*")) {
                            searchValue = searchValue + "*";
                        }
                        if (!searchValue.startsWith("*")) {
                            searchValue = "*" + searchValue;
                        }
                    }
                }

            } else {
                throw new APIManagementException("Search term is missing. Try again with valid search query.");
            }
        } else {
            if (!(searchValue.endsWith("\"") && searchValue.startsWith("\""))) {
                if (!searchValue.endsWith("*")) {
                    searchValue = searchValue + "*";
                }
                if (!searchValue.startsWith("*")) {
                    searchValue = "*" + searchValue;
                }
            }
        }
        if (APIConstants.API_PROVIDER.equalsIgnoreCase(searchKey)) {
            searchValue = searchValue.replaceAll("@", "-AT-");
        }
        return searchKey + "=" + searchValue;
    }

    /**
     * return whether store forum feature is enabled
     *
     * @return true or false indicating enable or not
     */
    public static boolean isStoreForumEnabled() {
        APIManagerConfiguration config = ServiceReferenceHolder.getInstance().
                getAPIManagerConfigurationService().getAPIManagerConfiguration();
        String forumEnabled = config.getFirstProperty(APIConstants.API_STORE_FORUM_ENABLED);
        if (forumEnabled == null) {
            return true;
        }
        return Boolean.parseBoolean(forumEnabled);
    }

    /**
     * Returns a secured DocumentBuilderFactory instance
     *
     * @return DocumentBuilderFactory
     */
    public static DocumentBuilderFactory getSecuredDocumentBuilder() {

        org.apache.xerces.impl.Constants Constants = null;
        DocumentBuilderFactory dbf = DocumentBuilderFactory.newInstance();
        dbf.setNamespaceAware(true);
        dbf.setXIncludeAware(false);
        dbf.setExpandEntityReferences(false);
        try {
            dbf.setFeature(Constants.SAX_FEATURE_PREFIX + Constants.EXTERNAL_GENERAL_ENTITIES_FEATURE, false);
            dbf.setFeature(Constants.SAX_FEATURE_PREFIX + Constants.EXTERNAL_PARAMETER_ENTITIES_FEATURE, false);
            dbf.setFeature(Constants.XERCES_FEATURE_PREFIX + Constants.LOAD_EXTERNAL_DTD_FEATURE, false);
        } catch (ParserConfigurationException e) {
            log.error(
                    "Failed to load XML Processor Feature " + Constants.EXTERNAL_GENERAL_ENTITIES_FEATURE + " or " +
                            Constants.EXTERNAL_PARAMETER_ENTITIES_FEATURE + " or " + Constants.LOAD_EXTERNAL_DTD_FEATURE);
        }

        SecurityManager securityManager = new SecurityManager();
        securityManager.setEntityExpansionLimit(ENTITY_EXPANSION_LIMIT);
        dbf.setAttribute(Constants.XERCES_PROPERTY_PREFIX + Constants.SECURITY_MANAGER_PROPERTY, securityManager);

        return dbf;
    }

    /**
     * Logs an audit message on actions performed on entities (APIs, Applications, etc). The log is printed in the
     * following JSON format
     * {
     * "typ": "API",
     * "action": "update",
     * "performedBy": "admin@carbon.super",
     * "info": {
     * "name": "Twitter",
     * "context": "/twitter",
     * "version": "1.0.0",
     * "provider": "nuwan"
     * }
     * }
     *
     * @param entityType  - The entity type. Ex: API, Application
     * @param entityInfo  - The details of the entity. Ex: API Name, Context
     * @param action      - The type of action performed. Ex: Create, Update
     * @param performedBy - The user who performs the action.
     */
    public static void logAuditMessage(String entityType, String entityInfo, String action, String performedBy) {
        JSONObject jsonObject = new JSONObject();
        jsonObject.put("typ", entityType);
        jsonObject.put("action", action);
        jsonObject.put("performedBy", performedBy);
        jsonObject.put("info", entityInfo);
        audit.info(jsonObject.toString());
    }

    public static int getPortOffset() {
        ServerConfiguration carbonConfig = ServerConfiguration.getInstance();
        String portOffset = System.getProperty(APIConstants.PORT_OFFSET_SYSTEM_VAR,
                carbonConfig.getFirstProperty(APIConstants.PORT_OFFSET_CONFIG));
        try {
            if ((portOffset != null)) {
                return Integer.parseInt(portOffset.trim());
            } else {
                return 0;
            }
        } catch (NumberFormatException e) {
            log.error("Invalid Port Offset: " + portOffset + ". Default value 0 will be used.", e);
            return 0;
        }
    }

    public static boolean isQueryParamDataPublishingEnabled() {
        return ServiceReferenceHolder.getInstance().getAPIManagerConfigurationService().getAPIManagerConfiguration().
                getThrottleProperties().isEnableQueryParamConditions();
    }

    public static boolean isHeaderDataPublishingEnabled() {
        return ServiceReferenceHolder.getInstance().getAPIManagerConfigurationService().getAPIManagerConfiguration().
                getThrottleProperties().isEnableHeaderConditions();
    }

    public static boolean isJwtTokenPublishingEnabled() {
        return ServiceReferenceHolder.getInstance().getAPIManagerConfigurationService().getAPIManagerConfiguration().
                getThrottleProperties().isEnableJwtConditions();
    }

    public static String getAnalyticsServerURL() {
        return ServiceReferenceHolder.getInstance().getAPIManagerConfigurationService().getAPIAnalyticsConfiguration().
                getDasServerUrl();
    }

    public static String getAnalyticsServerUserName() {
        return ServiceReferenceHolder.getInstance().getAPIManagerConfigurationService().getAPIAnalyticsConfiguration().
                getDasReceiverServerUser();
    }

    public static String getAnalyticsServerPassword() {
        return ServiceReferenceHolder.getInstance().getAPIManagerConfigurationService().getAPIAnalyticsConfiguration().
                getDasReceiverServerPassword();
    }

    /**
     * Create the Cache object from the given parameters
     *
     * @param cacheManagerName - Name of the Cache Manager
     * @param cacheName        - Name of the Cache
     * @param modifiedExp      - Value of the MODIFIED Expiry Type
     * @param accessExp        - Value of the ACCESSED Expiry Type
     * @return - The cache object
     */
    public static Cache getCache(final String cacheManagerName, final String cacheName, final long modifiedExp,
                                 final long accessExp) {

        return Caching.getCacheManager(
                cacheManagerName).createCacheBuilder(cacheName).
                setExpiry(CacheConfiguration.ExpiryType.MODIFIED, new CacheConfiguration.Duration(TimeUnit.SECONDS,
                        modifiedExp)).
                setExpiry(CacheConfiguration.ExpiryType.ACCESSED, new CacheConfiguration.Duration(TimeUnit.SECONDS,
                        accessExp)).setStoreByValue(false).build();
    }

    /**
     * Get the Cache object using cacheManagerName & cacheName
     *
     * @param cacheManagerName - Name of the Cache Manager
     * @param cacheName        - Name of the Cache
     * @return existing cache
     */
    public static Cache getCache(final String cacheManagerName, final String cacheName) {
        return Caching.getCacheManager(cacheManagerName).getCache(cacheName);
    }

    /**
     * This method is used to get the actual endpoint password of an API from the hidden property
     * in the case where the handler APIEndpointPasswordRegistryHandler is enabled in registry.xml
     *
     * @param api      The API
     * @param registry The registry object
     * @return The actual password of the endpoint if exists
     * @throws RegistryException Throws if the api resource doesn't exist
     */
    private static String getActualEpPswdFromHiddenProperty(API api, Registry registry) throws RegistryException {
        String apiPath = APIUtil.getAPIPath(api.getId());
        Resource apiResource = registry.get(apiPath);
        return apiResource.getProperty(APIConstants.REGISTRY_HIDDEN_ENDPOINT_PROPERTY);
    }

    /**
     * To check whether given role exist in the array of roles.
     *
     * @param userRoleList      Role list to check against.
     * @param accessControlRole Access Control Role.
     * @return true if the Array contains the role specified.
     */
    public static boolean compareRoleList(String[] userRoleList, String accessControlRole) {
        if (userRoleList != null) {
            for (String userRole : userRoleList) {
                if (userRole.equalsIgnoreCase(accessControlRole)) {
                    return true;
                }
            }
        }
        return false;
    }

    /**
     * To clear the publisherRoleCache for certain users.
     *
     * @param userName Names of the user.
     */
    public static void clearRoleCache(String userName) {
        if (isPublisherRoleCacheEnabled) {
            Caching.getCacheManager(APIConstants.API_MANAGER_CACHE_MANAGER).getCache(APIConstants
                    .API_PUBLISHER_ADMIN_PERMISSION_CACHE).remove(userName);
            Caching.getCacheManager(APIConstants.API_MANAGER_CACHE_MANAGER).getCache(APIConstants
                    .API_USER_ROLE_CACHE).remove(userName);
        }
    }

    /**
     * Used in application sharing to check if this featuer is enabled
     *
     * @return returns true if ENABLE_MULTIPLE_GROUPID is set to True
     */
    public static boolean isMultiGroupAppSharingEnabled() {

        if (multiGrpAppSharing == null) {

            APIManagerConfiguration config = ServiceReferenceHolder.getInstance().
                    getAPIManagerConfigurationService().getAPIManagerConfiguration();

            String groupIdExtractorClass = config.getFirstProperty(APIConstants
                    .API_STORE_GROUP_EXTRACTOR_IMPLEMENTATION);

            if (groupIdExtractorClass != null && !groupIdExtractorClass.isEmpty()) {
                try {

                    LoginPostExecutor groupingExtractor = (LoginPostExecutor) APIUtil.getClassForName
                            (groupIdExtractorClass).newInstance();

                    if (groupingExtractor instanceof NewPostLoginExecutor) {
                        multiGrpAppSharing = "true";
                    } else {
                        multiGrpAppSharing = "false";
                    }
                    // if there is a exception the default flow will work hence ingnoring the applications
                } catch (InstantiationException e) {
                    multiGrpAppSharing = "false";
                } catch (IllegalAccessException e) {
                    multiGrpAppSharing = "false";
                } catch (ClassNotFoundException e) {
                    multiGrpAppSharing = "false";
                }
            } else {
                multiGrpAppSharing = "false";
            }
        }
        return Boolean.valueOf(multiGrpAppSharing);
    }

    /**
     * Used to check whether Provisioning Out-of-Band OAuth Clients feature is enabled
     *
     * @return true if feature is enabled
     */
    public static boolean isMapExistingAuthAppsEnabled() {
        APIManagerConfiguration config = ServiceReferenceHolder.getInstance().
                getAPIManagerConfigurationService().getAPIManagerConfiguration();
        String mappingEnabled = config.getFirstProperty(APIConstants.API_STORE_MAP_EXISTING_AUTH_APPS);
        if (mappingEnabled == null) {
            return false;
        }
        return Boolean.parseBoolean(mappingEnabled);
    }

    /**
     * Used to reconstruct the input search query as sub context and doc content doesn't support AND search
     *
     * @param query Input search query
     * @return Reconstructed new search query
     * @throws APIManagementException If there is an error in the search query
     */
    public static String constructNewSearchQuery(String query) throws APIManagementException {

        return constructQueryWithProvidedCriterias(query.trim());
    }

    /**
     * Used to reconstruct the input get APIs query as sub context and doc content doesn't support AND search
     *
     * @param query Input apis get query
     * @return Reconstructed new apis get query
     * @throws APIManagementException If there is an error in the search query
     */
    public static String constructApisGetQuery(String query) throws APIManagementException {
        String newSearchQuery = constructQueryWithProvidedCriterias(query.trim());
        if (!query.contains(APIConstants.TYPE)) {
            String typeCriteria = APIConstants.TYPE_SEARCH_TYPE_KEY + APIUtil.getORBasedSearchCriteria
                    (APIConstants.API_SUPPORTED_TYPE_LIST);
            newSearchQuery = newSearchQuery + APIConstants.SEARCH_AND_TAG + typeCriteria;
        }
        return newSearchQuery;
    }

    /**
     * @param inputSearchQuery search Query
     * @return Reconstructed new search query
     * @throws APIManagementException If there is an error in the search query
     */
    private static String constructQueryWithProvidedCriterias(String inputSearchQuery) throws APIManagementException {
        String newSearchQuery = "";
        // sub context and doc content doesn't support AND search
        if (inputSearchQuery != null && inputSearchQuery.contains(" ") && !inputSearchQuery
                .contains(APIConstants.TAG_COLON_SEARCH_TYPE_PREFIX) && (!inputSearchQuery
                .contains(APIConstants.CONTENT_SEARCH_TYPE_PREFIX) || inputSearchQuery.split(":").length > 2)) {
            if (inputSearchQuery.split(" ").length > 1) {
                String[] searchCriterias = inputSearchQuery.split(" ");
                for (int i = 0; i < searchCriterias.length; i++) {
                    if (searchCriterias[i].contains(":") && searchCriterias[i].split(":").length > 1) {
                        if (APIConstants.DOCUMENTATION_SEARCH_TYPE_PREFIX
                                .equalsIgnoreCase(searchCriterias[i].split(":")[0])
                                || APIConstants.SUBCONTEXT_SEARCH_TYPE_PREFIX
                                .equalsIgnoreCase(searchCriterias[i].split(":")[0])) {
                            throw new APIManagementException("Invalid query. AND based search is not supported for "
                                    + "doc and subcontext prefixes");
                        }
                    }
                    if (i == 0) {
                        newSearchQuery = APIUtil.getSingleSearchCriteria(searchCriterias[i]);
                    } else {
                        newSearchQuery = newSearchQuery + APIConstants.SEARCH_AND_TAG + APIUtil
                                .getSingleSearchCriteria(searchCriterias[i]);
                    }
                }
            }
        } else {
            newSearchQuery = APIUtil.getSingleSearchCriteria(inputSearchQuery);
        }
        return newSearchQuery;
    }

    /**
     * Removes x-mediation-scripts from swagger as they should not be provided to store consumers
     *
     * @param apiSwagger swagger definition of API
     * @return swagger which exclude x-mediation-script elements
     */
    public static String removeXMediationScriptsFromSwagger(String apiSwagger) {
        //removes x-mediation-script key:values
        String mediationScriptRegex = "\"x-mediation-script\":\".*?(?<!\\\\)\"";
        Pattern pattern = Pattern.compile("," + mediationScriptRegex);
        Matcher matcher = pattern.matcher(apiSwagger);
        while (matcher.find()) {
            apiSwagger = apiSwagger.replace(matcher.group(), "");
        }
        pattern = Pattern.compile(mediationScriptRegex + ",");
        matcher = pattern.matcher(apiSwagger);
        while (matcher.find()) {
            apiSwagger = apiSwagger.replace(matcher.group(), "");
        }
        return apiSwagger;
    }

    /**
     * Handle if any cross tenant access permission violations detected. Cross tenant resources (apis/apps) can be
     * retrieved only by super tenant admin user, only while a migration process(2.6.0 to 3.0.0). APIM server has to be
     * started with the system property 'migrationMode=true' if a migration related exports are to be done.
     *
     * @param targetTenantDomain Tenant domain of which resources are requested
     * @param username           Logged in user name
     * @throws APIMgtInternalException When internal error occurred
     */
    public static boolean hasUserAccessToTenant(String username, String targetTenantDomain)
            throws APIMgtInternalException {
        String superAdminRole = null;

        //Accessing the same tenant as the user's tenant
        if (targetTenantDomain.equals(MultitenantUtils.getTenantDomain(username))) {
            return true;
        }

        try {
            superAdminRole = ServiceReferenceHolder.getInstance().getRealmService().
                    getTenantUserRealm(org.wso2.carbon.utils.multitenancy.MultitenantConstants.SUPER_TENANT_ID).getRealmConfiguration().getAdminRoleName();
        } catch (UserStoreException e) {
            handleInternalException("Error in getting super admin role name", e);
        }

        //check whether logged in user is a super tenant user
        String superTenantDomain = null;
        try {
            superTenantDomain = ServiceReferenceHolder.getInstance().getRealmService().getTenantManager().
                    getSuperTenantDomain();
        } catch (UserStoreException e) {
            handleInternalException("Error in getting the super tenant domain", e);
        }
        boolean isSuperTenantUser = MultitenantUtils.getTenantDomain(username).equals(superTenantDomain);
        if (!isSuperTenantUser) {
            return false;
        }

        //check whether the user has super tenant admin role
        boolean isSuperAdminRoleNameExistInUser = false;
        try {
            isSuperAdminRoleNameExistInUser = isUserInRole(username, superAdminRole);
        } catch (UserStoreException | APIManagementException e) {
            handleInternalException("Error in checking whether the user has admin role", e);
        }

        return isSuperAdminRoleNameExistInUser;
    }

    /**
     * To set the resource properties to the API.
     *
     * @param api          API that need to set the resource properties.
     * @param registry     Registry to get the resource from.
     * @param artifactPath Path of the API artifact.
     * @return Updated API.
     * @throws RegistryException Registry Exception.
     */
    private static API setResourceProperties(API api, Registry registry, String artifactPath) throws RegistryException {
        Resource apiResource = registry.get(artifactPath);
        Properties properties = apiResource.getProperties();
        if (properties != null) {
            Enumeration propertyNames = properties.propertyNames();
            while (propertyNames.hasMoreElements()) {
                String propertyName = (String) propertyNames.nextElement();
                if (log.isDebugEnabled()) {
                    log.debug("API '" + api.getId().toString() + "' " + "has the property " + propertyName);
                }
                if (propertyName.startsWith(APIConstants.API_RELATED_CUSTOM_PROPERTIES_PREFIX)) {
                    api.addProperty(propertyName.substring(APIConstants.API_RELATED_CUSTOM_PROPERTIES_PREFIX.length()),
                            apiResource.getProperty(propertyName));
                }
            }
        }
        api.setAccessControl(apiResource.getProperty(APIConstants.ACCESS_CONTROL));

        String accessControlRoles = null;

        String displayPublisherRoles = apiResource.getProperty(APIConstants.DISPLAY_PUBLISHER_ROLES);
        if (displayPublisherRoles == null) {

            String publisherRoles = apiResource.getProperty(APIConstants.PUBLISHER_ROLES);

            if (publisherRoles != null) {
                accessControlRoles = APIConstants.NULL_USER_ROLE_LIST.equals(
                        apiResource.getProperty(APIConstants.PUBLISHER_ROLES)) ?
                        null : apiResource.getProperty(APIConstants.PUBLISHER_ROLES);
            }
        } else {
            accessControlRoles = APIConstants.NULL_USER_ROLE_LIST.equals(displayPublisherRoles) ?
                    null : displayPublisherRoles;
        }

        api.setAccessControlRoles(accessControlRoles);
        return api;
    }

    /**
     * To set the resource properties to the API Product.
     *
     * @param apiProduct   API Product that need to set the resource properties.
     * @param registry     Registry to get the resource from.
     * @param artifactPath Path of the API Product artifact.
     * @return Updated API.
     * @throws RegistryException Registry Exception.
     */
    private static APIProduct setResourceProperties(APIProduct apiProduct, Registry registry, String artifactPath) throws RegistryException {
        Resource productResource = registry.get(artifactPath);
        Properties properties = productResource.getProperties();
        if (properties != null) {
            Enumeration propertyNames = properties.propertyNames();
            while (propertyNames.hasMoreElements()) {
                String propertyName = (String) propertyNames.nextElement();
                if (log.isDebugEnabled()) {
                    log.debug("API Product '" + apiProduct.getId().toString() + "' " + "has the property " + propertyName);
                }
                if (propertyName.startsWith(APIConstants.API_RELATED_CUSTOM_PROPERTIES_PREFIX)) {
                    apiProduct.addProperty(propertyName.substring(APIConstants.API_RELATED_CUSTOM_PROPERTIES_PREFIX.length()),
                            productResource.getProperty(propertyName));
                }
            }
        }
        apiProduct.setAccessControl(productResource.getProperty(APIConstants.ACCESS_CONTROL));

        String accessControlRoles = null;

        String displayPublisherRoles = productResource.getProperty(APIConstants.DISPLAY_PUBLISHER_ROLES);
        if (displayPublisherRoles == null) {

            String publisherRoles = productResource.getProperty(APIConstants.PUBLISHER_ROLES);

            if (publisherRoles != null) {
                accessControlRoles = APIConstants.NULL_USER_ROLE_LIST.equals(
                        productResource.getProperty(APIConstants.PUBLISHER_ROLES)) ?
                        null : productResource.getProperty(APIConstants.PUBLISHER_ROLES);
            }
        } else {
            accessControlRoles = APIConstants.NULL_USER_ROLE_LIST.equals(displayPublisherRoles) ?
                    null : displayPublisherRoles;
        }

        apiProduct.setAccessControlRoles(accessControlRoles);
        return apiProduct;
    }

    /**
     * This method is used to get the authorization configurations from the tenant registry or from api-manager.xml if
     * config is not available in tenant registry
     *
     * @param tenantId The Tenant ID
     * @param property The configuration to get from tenant registry or api-manager.xml
     * @return The configuration read from tenant registry or api-manager.xml
     * @throws APIManagementException Throws if the registry resource doesn't exist
     *                                or the content cannot be parsed to JSON
     */
    public static String getOAuthConfiguration(int tenantId, String property)
            throws APIManagementException {
        String authConfigValue = APIUtil
                .getOAuthConfigurationFromTenantRegistry(tenantId, property);
        if (StringUtils.isBlank(authConfigValue)) {
            authConfigValue = APIUtil.getOAuthConfigurationFromAPIMConfig(property);
        }
        return authConfigValue;
    }

    /**
     * This method is used to get the authorization configurations from the tenant registry
     *
     * @param tenantId The Tenant ID
     * @param property The configuration to get from tenant registry
     * @return The configuration read from tenant registry or else null
     * @throws APIManagementException Throws if the registry resource doesn't exist
     *                                or the content cannot be parsed to JSON
     */
    public static String getOAuthConfigurationFromTenantRegistry(int tenantId, String property)
            throws APIManagementException {
        try {
            Registry registryConfig = ServiceReferenceHolder.getInstance().getRegistryService()
                    .getConfigSystemRegistry(tenantId);

            if (registryConfig.resourceExists(APIConstants.API_TENANT_CONF_LOCATION)) {
                Resource resource = registryConfig.get(APIConstants.API_TENANT_CONF_LOCATION);
                String content = new String((byte[]) resource.getContent(), Charset.defaultCharset());
                if (content != null) {
                    JSONObject tenantConfig = (JSONObject) new JSONParser().parse(content);
                    //Read the configuration from the tenant registry
                    String oAuthConfiguration = "";
                    if (null != tenantConfig.get(property)) {
                        StringBuilder stringBuilder = new StringBuilder();
                        stringBuilder.append(tenantConfig.get(property));
                        oAuthConfiguration = stringBuilder.toString();
                    }

                    if (!StringUtils.isBlank(oAuthConfiguration)) {
                        return oAuthConfiguration;
                    }
                }
            }
        } catch (RegistryException e) {
            String msg = "Error while retrieving " + property + " from tenant registry.";
            throw new APIManagementException(msg, e);
        } catch (ParseException pe) {
            String msg = "Couldn't create json object from Swagger object for custom OAuth header.";
            throw new APIManagementException(msg, pe);
        }
        return null;
    }

    /**
     * This method is used to get the authorization configurations from the api manager configurations
     *
     * @param property The configuration to get from api-manager.xml
     * @return The configuration read from api-manager.xml or else null
     * @throws APIManagementException Throws if the registry resource doesn't exist
     *                                or the content cannot be parsed to JSON
     */
    public static String getOAuthConfigurationFromAPIMConfig(String property)
            throws APIManagementException {

        //If tenant registry doesn't have the configuration, then read it from api-manager.xml
        APIManagerConfiguration apimConfig = ServiceReferenceHolder.getInstance()
                .getAPIManagerConfigurationService().getAPIManagerConfiguration();
        String oAuthConfiguration = apimConfig.getFirstProperty(APIConstants.OAUTH_CONFIGS + property);

        if (!StringUtils.isBlank(oAuthConfiguration)) {
            return oAuthConfiguration;
        }

        return null;
    }

    public static boolean isForgetPasswordConfigured() {
        AxisConfiguration axis2Config = ServiceReferenceHolder.getContextService().getServerConfigContext()
                .getAxisConfiguration();
        TransportOutDescription emailTransportSender = axis2Config.getTransportOut(APIConstants.EMAIL_TRANSPORT);
        if (emailTransportSender != null) {
            return true;
        }
        return false;
    }

    /**
     * Used to get the custom pagination limit for store
     *
     * @return returns the store pagination value from api-manager.xml
     */
    public static int getApisPerPageInStore() {
        String paginationLimit = ServiceReferenceHolder.getInstance().getAPIManagerConfigurationService()
                .getAPIManagerConfiguration().getFirstProperty(APIConstants.API_STORE_APIS_PER_PAGE);
        if (paginationLimit != null) {
            return Integer.parseInt(paginationLimit);
        }
        return 0;
    }

    /**
     * Used to get the custom pagination limit for publisher
     *
     * @return returns the publisher pagination value from api-manager.xml
     */
    public static int getApisPerPageInPublisher() {
        String paginationLimit = ServiceReferenceHolder.getInstance().getAPIManagerConfigurationService()
                .getAPIManagerConfiguration().getFirstProperty(APIConstants.API_PUBLISHER_APIS_PER_PAGE);
        if (paginationLimit != null) {
            return Integer.parseInt(paginationLimit);
        }
        return 0;
    }

    /**
     * This method is used to get application from client id.
     *
     * @param clientId client id
     * @return application object.
     * @throws APIManagementException
     */
    public static Application getApplicationByClientId(String clientId) throws APIManagementException {
        ApiMgtDAO apiMgtDAO = ApiMgtDAO.getInstance();
        return apiMgtDAO.getApplicationByClientId(clientId);
    }

    public static List<ConditionDto> extractConditionDto(String base64EncodedString) throws ParseException {

        List<ConditionDto> conditionDtoList = new ArrayList<>();
        String base64Decoded = new String(Base64.decodeBase64(base64EncodedString));
        JSONArray conditionJsonArray = (JSONArray) new JSONParser().parse(base64Decoded);
        for (Object conditionJson : conditionJsonArray) {
            ConditionDto conditionDto = new ConditionDto();
            JSONObject conditionJsonObject = (JSONObject) conditionJson;
            if (conditionJsonObject.containsKey(PolicyConstants.IP_SPECIFIC_TYPE.toLowerCase())) {
                JSONObject ipSpecificCondition = (JSONObject) conditionJsonObject.get(PolicyConstants.IP_SPECIFIC_TYPE
                        .toLowerCase());
                ConditionDto.IPCondition ipCondition = new Gson().fromJson(ipSpecificCondition.toJSONString(),
                        ConditionDto.IPCondition.class);
                conditionDto.setIpCondition(ipCondition);
            } else if (conditionJsonObject.containsKey(PolicyConstants.IP_RANGE_TYPE.toLowerCase())) {
                JSONObject ipRangeCondition = (JSONObject) conditionJsonObject.get(PolicyConstants.IP_RANGE_TYPE
                        .toLowerCase());
                ConditionDto.IPCondition ipCondition = new Gson().fromJson(ipRangeCondition.toJSONString(),
                        ConditionDto.IPCondition.class);
                conditionDto.setIpRangeCondition(ipCondition);
            }
            if (conditionJsonObject.containsKey(PolicyConstants.JWT_CLAIMS_TYPE.toLowerCase())) {
                JSONObject jwtClaimConditions = (JSONObject) conditionJsonObject.get(PolicyConstants.JWT_CLAIMS_TYPE
                        .toLowerCase());
                ConditionDto.JWTClaimConditions jwtClaimCondition = new Gson().fromJson(jwtClaimConditions
                        .toJSONString(), ConditionDto.JWTClaimConditions.class);
                conditionDto.setJwtClaimConditions(jwtClaimCondition);
            }
            if (conditionJsonObject.containsKey(PolicyConstants.HEADER_TYPE.toLowerCase())) {
                JSONObject headerConditionJson = (JSONObject) conditionJsonObject.get(PolicyConstants.HEADER_TYPE
                        .toLowerCase());
                ConditionDto.HeaderConditions headerConditions = new Gson().fromJson(headerConditionJson
                        .toJSONString(), ConditionDto.HeaderConditions.class);
                conditionDto.setHeaderConditions(headerConditions);
            }

            if (conditionJsonObject.containsKey(PolicyConstants.QUERY_PARAMETER_TYPE.toLowerCase())) {
                JSONObject queryParamConditionJson = (JSONObject) conditionJsonObject.get(PolicyConstants
                        .QUERY_PARAMETER_TYPE.toLowerCase());
                ConditionDto.QueryParamConditions queryParamCondition = new Gson().fromJson(queryParamConditionJson
                        .toJSONString(), ConditionDto.QueryParamConditions.class);
                conditionDto.setQueryParameterConditions(queryParamCondition);
            }
            conditionDtoList.add(conditionDto);
        }
        conditionDtoList.sort(new Comparator<ConditionDto>() {
            @Override
            public int compare(ConditionDto o1, ConditionDto o2) {

                if (o1.getIpCondition() != null && o2.getIpCondition() == null) {
                    return -1;
                } else if (o1.getIpCondition() == null && o2.getIpCondition() != null) {
                    return 1;
                } else {
                    if (o1.getIpRangeCondition() != null && o2.getIpRangeCondition() == null) {
                        return -1;
                    } else if (o1.getIpRangeCondition() == null && o2.getIpRangeCondition() != null) {
                        return 1;
                    } else {
                        if (o1.getHeaderConditions() != null && o2.getHeaderConditions() == null) {
                            return -1;
                        } else if (o1.getHeaderConditions() == null && o2.getHeaderConditions() != null) {
                            return 1;
                        } else {
                            if (o1.getQueryParameterConditions() != null && o2.getQueryParameterConditions() == null) {
                                return -1;
                            } else if (o1.getQueryParameterConditions() == null && o2.getQueryParameterConditions()
                                    != null) {
                                return 1;
                            } else {
                                if (o1.getJwtClaimConditions() != null && o2.getJwtClaimConditions() == null) {
                                    return -1;
                                } else if (o1.getJwtClaimConditions() == null && o2.getJwtClaimConditions() != null) {
                                    return 1;
                                }
                            }
                        }
                    }
                }
                return 0;
            }
        });

        return conditionDtoList;
    }

    /**
     * Get if there any tenant-specific application configurations from the tenant
     * registry
     *
     * @param tenantId The Tenant Id
     * @return JSONObject The Application Attributes read from tenant registry or else null
     * @throws APIManagementException Throws if the registry resource doesn't exist
     *                                or the content cannot be parsed to JSON
     */
    public static JSONObject getAppAttributeKeysFromRegistry(int tenantId) throws APIManagementException {

        try {
            Registry registryConfig = ServiceReferenceHolder.getInstance().getRegistryService().getConfigSystemRegistry(tenantId);
            if (registryConfig.resourceExists(APIConstants.API_TENANT_CONF_LOCATION)) {
                Resource resource = registryConfig.get(APIConstants.API_TENANT_CONF_LOCATION);
                String content = new String((byte[]) resource.getContent(), Charset.defaultCharset());
                if (content != null) {
                    JSONObject tenantConfigs = (JSONObject) new JSONParser().parse(content);
                    String property = APIConstants.ApplicationAttributes.APPLICATION_CONFIGURATIONS;
                    if (tenantConfigs.keySet().contains(property)) {
                        return (JSONObject) tenantConfigs.get(APIConstants.ApplicationAttributes.APPLICATION_CONFIGURATIONS);
                    }
                }
            }
        } catch (RegistryException exception) {
            String msg = "Error while retrieving application attributes from tenant registry.";
            throw new APIManagementException(msg, exception);
        } catch (ParseException parseExceptione) {
            String msg = "Couldn't create json object from Swagger object for custom application attributes.";
            throw new APIManagementException(msg, parseExceptione);
        }
        return null;
    }

    /**
     * Validate the input file name for invalid path elements
     *
     * @param fileName
     */
    public static void validateFileName(String fileName) throws APIManagementException {
        if (!fileName.isEmpty() && (fileName.contains("../") || fileName.contains("..\\"))) {
            handleException("File name contains invalid path elements. " + fileName);
        }
    }

    /**
     * Convert special characters to encoded value.
     *
     * @param role
     * @return encorded value
     */
    public static String sanitizeUserRole(String role) {
        if (role.contains("&")) {
            return role.replaceAll("&", "%26");
        } else {
            return role;
        }
    }

    /**
     * Util method to call SP rest api to invoke queries.
     *
     * @param appName SP app name that the query should run against
     * @param query   query
     * @return jsonObj JSONObject of the response
     * @throws APIManagementException
     */
    public static JSONObject executeQueryOnStreamProcessor(String appName, String query) throws APIManagementException {
        String spEndpoint = APIManagerAnalyticsConfiguration.getInstance().getDasServerUrl() + "/stores/query";
        String spUserName = APIManagerAnalyticsConfiguration.getInstance().getDasServerUser();
        String spPassword = APIManagerAnalyticsConfiguration.getInstance().getDasServerPassword();
        byte[] encodedAuth = Base64
                .encodeBase64((spUserName + ":" + spPassword).getBytes(Charset.forName("ISO-8859-1")));
        String authHeader = "Basic " + new String(encodedAuth);
        URL spURL;
        try {
            spURL = new URL(spEndpoint);

            HttpClient httpClient = APIUtil.getHttpClient(spURL.getPort(), spURL.getProtocol());
            HttpPost httpPost = new HttpPost(spEndpoint);

            httpPost.setHeader(HttpHeaders.AUTHORIZATION, authHeader);
            JSONObject obj = new JSONObject();
            obj.put("appName", appName);
            obj.put("query", query);

            if (log.isDebugEnabled()) {
                log.debug("Request from SP: " + obj.toJSONString());
            }

            StringEntity requestEntity = new StringEntity(obj.toJSONString(), ContentType.APPLICATION_JSON);

            httpPost.setEntity(requestEntity);

            HttpResponse response;
            try {
                response = httpClient.execute(httpPost);
                HttpEntity entity = response.getEntity();
                if (response.getStatusLine().getStatusCode() != HttpStatus.SC_OK) {
                    String error = "Error while invoking SP rest api :  " + response.getStatusLine().getStatusCode()
                            + " " + response.getStatusLine().getReasonPhrase();
                    log.error(error);
                    throw new APIManagementException(error);
                }
                String responseStr = EntityUtils.toString(entity);
                if (log.isDebugEnabled()) {
                    log.debug("Response from SP: " + responseStr);
                }
                JSONParser parser = new JSONParser();
                return (JSONObject) parser.parse(responseStr);

            } catch (ClientProtocolException e) {
                handleException("Error while connecting to the server ", e);
            } catch (IOException e) {
                handleException("Error while connecting to the server ", e);
            } catch (ParseException e) {
                handleException("Error while parsing the response ", e);
            } finally {
                httpPost.reset();
            }

        } catch (MalformedURLException e) {
            handleException("Error while parsing the stream processor url", e);
        }

        return null;

    }

    public static boolean isDueToAuthorizationFailure(Throwable e) {
        Throwable rootCause = getPossibleErrorCause(e);
        return rootCause instanceof AuthorizationFailedException
                || rootCause instanceof APIMgtAuthorizationFailedException;
    }

    /**
     * Attempts to find the actual cause of the throwable 'e'
     *
     * @param e throwable
     * @return the root cause of 'e' if the root cause exists, otherwise returns 'e' itself
     */
    private static Throwable getPossibleErrorCause(Throwable e) {
        Throwable rootCause = ExceptionUtils.getRootCause(e);
        rootCause = rootCause == null ? e : rootCause;
        return rootCause;
    }

    /**
     * Notify document artifacts if an api state change occured. This change is required to re-trigger the document
     * indexer so that the documnet indexes will be updated with the new associated api status.
     *
     * @param apiArtifact
     * @param registry
     * @throws RegistryException
     * @throws APIManagementException
     */
    public static void notifyAPIStateChangeToAssociatedDocuments(GenericArtifact apiArtifact, Registry registry)
            throws RegistryException, APIManagementException {
        Association[] docAssociations = registry
                .getAssociations(apiArtifact.getPath(), APIConstants.DOCUMENTATION_ASSOCIATION);
        for (Association association : docAssociations) {
            String documentResourcePath = association.getDestinationPath();
            Resource docResource = registry.get(documentResourcePath);
            String oldStateChangeIndicatorStatus = docResource.getProperty(APIConstants.API_STATE_CHANGE_INDICATOR);
            String newStateChangeIndicatorStatus = "false";
            if (oldStateChangeIndicatorStatus != null) {
                newStateChangeIndicatorStatus = String.valueOf(!Boolean.parseBoolean(oldStateChangeIndicatorStatus));
            }
            docResource.setProperty(APIConstants.API_STATE_CHANGE_INDICATOR, "false");
            registry.put(documentResourcePath, docResource);
        }
    }

    /**
     * This method is used to extact group ids from Extractor.
     *
     * @param response  login response String.
     * @param groupingExtractorClass    extractor class.
     * @return  group ids
     * @throws APIManagementException Throws is an error occured when stractoing group Ids
     */
    public static String[] getGroupIdsFromExtractor(String response, String groupingExtractorClass)
            throws APIManagementException {
        if (groupingExtractorClass != null) {
            try {
                LoginPostExecutor groupingExtractor = (LoginPostExecutor) APIUtil.getClassForName
                        (groupingExtractorClass).newInstance();
                //switching 2.1.0 and 2.2.0
                if (APIUtil.isMultiGroupAppSharingEnabled()) {
                    NewPostLoginExecutor newGroupIdListExtractor = (NewPostLoginExecutor) groupingExtractor;
                    return newGroupIdListExtractor.getGroupingIdentifierList(response);
                } else {
                    String groupId = groupingExtractor.getGroupingIdentifiers(response);
                    return new String[]{groupId};
                }

            } catch (ClassNotFoundException e) {
                String msg = groupingExtractorClass + " is not found in runtime";
                log.error(msg, e);
                throw new APIManagementException(msg, e);
            } catch (ClassCastException e) {
                String msg = "Cannot cast " + groupingExtractorClass + " NewPostLoginExecutor";
                log.error(msg, e);
                throw new APIManagementException(msg, e);
            } catch (IllegalAccessException e) {
                String msg = "Error occurred while invocation of getGroupingIdentifier method";
                log.error(msg, e);
                throw new APIManagementException(msg, e);
            } catch (InstantiationException e) {
                String msg = "Error occurred while instantiating " + groupingExtractorClass + " class";
                log.error(msg, e);
                throw new APIManagementException(msg, e);
            }
        }
        return null;
    }

    /**
     * This method is used to set environments values to api object.
     *
     * @param environments environments values in json format
     * @return set of environments that need to Publish
     */
    public static Set<String> extractEnvironmentsForAPI(List<String> environments) {

        Set<String> environmentStringSet = null;
        if (environments == null) {
            environmentStringSet = new HashSet<String>(
                    ServiceReferenceHolder.getInstance().getAPIManagerConfigurationService()
                            .getAPIManagerConfiguration().getApiGatewayEnvironments().keySet());
        } else {
            //handle not to publish to any of the gateways
            if (environments.size() == 1 && APIConstants.API_GATEWAY_NONE.equals(environments.get(0))) {
                environmentStringSet = new HashSet<String>();
            }
            //handle to set published gateways into api object
            else if (environments.size() > 0) {
                environmentStringSet = new HashSet<String>(environments);
                environmentStringSet.remove(APIConstants.API_GATEWAY_NONE);
            }
            //handle to publish to any of the gateways when api creating stage
            else if (environments.size() == 0) {
                environmentStringSet = new HashSet<String>(
                        ServiceReferenceHolder.getInstance().getAPIManagerConfigurationService()
                                .getAPIManagerConfiguration().getApiGatewayEnvironments().keySet());
            }
        }
        return environmentStringSet;
    }

    public static List<String> getGrantTypes() throws APIManagementException {
        OAuthAdminService oAuthAdminService = new OAuthAdminService();
        String[] allowedGrantTypes = oAuthAdminService.getAllowedGrantTypes();
        return Arrays.asList(allowedGrantTypes);
    }

    public static String getTokenUrl() throws APIManagementException {
        return ServiceReferenceHolder.getInstance().getAPIManagerConfigurationService().
                getAPIManagerConfiguration().getFirstProperty(APIConstants.REVOKE_API_URL).
                replace(REVOKE, TOKEN);
    }

<<<<<<< HEAD
    public static Map<String, Environment> getEnvironments() {
=======
    public static String getStoreUrl() throws APIManagementException {
        return ServiceReferenceHolder.getInstance().getAPIManagerConfigurationService().
                getAPIManagerConfiguration().getFirstProperty(APIConstants.API_STORE_URL);
    }

    public static Map<String, Environment> getEnvironments(){
>>>>>>> 0113d13c
        return ServiceReferenceHolder.getInstance().getAPIManagerConfigurationService()
                .getAPIManagerConfiguration().getApiGatewayEnvironments();
    }

    private static QName getQNameWithIdentityNS(String localPart) {
        return new QName(IdentityCoreConstants.IDENTITY_DEFAULT_NAMESPACE, localPart);
    }

    /**
     * Return autogenerated product scope when product ID is given
     *
     * @param productIdentifier product identifier
     * @return product scope
     */
    public static String getProductScope(APIProductIdentifier productIdentifier) {
        return APIConstants.PRODUCTSCOPE_PREFIX + "-" + productIdentifier.getName() + ":" + productIdentifier.getProviderName();
    }

    /**
     * Retrieves api product artifact from registry
     *
     * @param artifact
     * @param registry
     * @return APIProduct
     * @throws org.wso2.carbon.apimgt.api.APIManagementException
     */
    public static APIProduct getAPIProduct(GovernanceArtifact artifact, Registry registry)
            throws APIManagementException {

        APIProduct apiProduct;
        try {
            String artifactPath = GovernanceUtils.getArtifactPath(registry, artifact.getId());
            String providerName = artifact.getAttribute(APIConstants.API_OVERVIEW_PROVIDER);
            String productName = artifact.getAttribute(APIConstants.API_OVERVIEW_NAME);
            String productVersion = artifact.getAttribute(APIConstants.API_OVERVIEW_VERSION);
            APIProductIdentifier apiProductIdentifier = new APIProductIdentifier(providerName, productName,
                    productVersion);
            apiProduct = new APIProduct(apiProductIdentifier);
            ApiMgtDAO.getInstance().setAPIProductFromDB(apiProduct);

            setResourceProperties(apiProduct, registry, artifactPath);

            //set uuid
            apiProduct.setUuid(artifact.getId());
            apiProduct.setContext(artifact.getAttribute(APIConstants.API_OVERVIEW_CONTEXT));
            apiProduct.setDescription(artifact.getAttribute(APIConstants.API_OVERVIEW_DESCRIPTION));
            apiProduct.setState(artifact.getAttribute(APIConstants.API_OVERVIEW_STATUS));
            apiProduct.setVisibility(artifact.getAttribute(APIConstants.API_OVERVIEW_VISIBILITY));
            apiProduct.setVisibleRoles(artifact.getAttribute(APIConstants.API_OVERVIEW_VISIBLE_ROLES));
            apiProduct.setVisibleTenants(artifact.getAttribute(APIConstants.API_OVERVIEW_VISIBLE_TENANTS));
            apiProduct.setBusinessOwner(artifact.getAttribute(APIConstants.API_OVERVIEW_BUSS_OWNER));
            apiProduct.setBusinessOwnerEmail(artifact.getAttribute(APIConstants.API_OVERVIEW_BUSS_OWNER_EMAIL));
            apiProduct.setTechnicalOwner(artifact.getAttribute(APIConstants.API_OVERVIEW_TEC_OWNER));
            apiProduct.setTechnicalOwnerEmail(artifact.getAttribute(APIConstants.API_OVERVIEW_TEC_OWNER_EMAIL));
            apiProduct.setSubscriptionAvailability(artifact.getAttribute(APIConstants.API_OVERVIEW_SUBSCRIPTION_AVAILABILITY));
            apiProduct.setSubscriptionAvailableTenants(artifact.getAttribute(APIConstants.API_OVERVIEW_SUBSCRIPTION_AVAILABLE_TENANTS));
            String environments = artifact.getAttribute(APIConstants.API_OVERVIEW_ENVIRONMENTS);
            apiProduct.setEnvironments(extractEnvironmentsForAPI(environments));
            apiProduct.setTransports(artifact.getAttribute(APIConstants.API_OVERVIEW_TRANSPORTS));
            apiProduct.setAuthorizationHeader(artifact.getAttribute(APIConstants.API_OVERVIEW_AUTHORIZATION_HEADER));
            apiProduct.setCorsConfiguration(getCorsConfigurationFromArtifact(artifact));
            apiProduct.setCreatedTime(registry.get(artifactPath).getCreatedTime());
            apiProduct.setLastUpdated(registry.get(artifactPath).getLastModified());
            apiProduct.setType(artifact.getAttribute(APIConstants.API_OVERVIEW_TYPE));
            String tenantDomainName = MultitenantUtils.getTenantDomain(replaceEmailDomainBack(providerName));
            int tenantId = ServiceReferenceHolder.getInstance().getRealmService().getTenantManager()
                    .getTenantId(tenantDomainName);

            String tiers = artifact.getAttribute(APIConstants.API_OVERVIEW_TIER);
            Map<String, Tier> definedTiers = getTiers(tenantId);
            Set<Tier> availableTier = getAvailableTiers(definedTiers, tiers, productName);
            apiProduct.setAvailableTiers(availableTier);

            // We set the context template here
            apiProduct.setContextTemplate(artifact.getAttribute(APIConstants.API_OVERVIEW_CONTEXT_TEMPLATE));

            List<APIProductResource> resources = ApiMgtDAO.getInstance().
                    getAPIProductResourceMappings(apiProductIdentifier);

            Set<String> tags = new HashSet<String>();
            Tag[] tag = registry.getTags(artifactPath);
            for (Tag tag1 : tag) {
                tags.add(tag1.getTagName());
            }
            apiProduct.addTags(tags);

            for (APIProductResource resource : resources) {
                String apiPath = APIUtil.getAPIPath(resource.getApiIdentifier());

                Resource productResource = registry.get(apiPath);
                String artifactId = productResource.getUUID();
                resource.setApiId(artifactId);

                GenericArtifactManager artifactManager = getArtifactManager(registry,
                        APIConstants.API_KEY);

                GenericArtifact apiArtifact = artifactManager.getGenericArtifact(resource.getApiId());
                API api = getAPI(apiArtifact, registry);

                resource.setEndpointConfig(api.getEndpointConfig());
            }

            apiProduct.setProductResources(resources);

        } catch (GovernanceException e) {
            String msg = "Failed to get API Product for artifact ";
            throw new APIManagementException(msg, e);
        } catch (RegistryException e) {
            String msg = "Failed to get LastAccess time or Rating";
            throw new APIManagementException(msg, e);
        } catch (UserStoreException e) {
            String msg = "Failed to get User Realm of API Product Provider";
            throw new APIManagementException(msg, e);
        }
        return apiProduct;
    }

    /**
     * Return the admin username read from the user-mgt.xml
     *
     * @return
     * @throws APIMgtInternalException
     */
    public static String getAdminUsername() throws APIMgtInternalException {
        String adminName = "admin";
        try {
            String tenantDomain = CarbonContext.getThreadLocalCarbonContext().getTenantDomain();
            int tenantId = ServiceReferenceHolder.getInstance().getRealmService().getTenantManager().
                    getTenantId(tenantDomain);

            PrivilegedCarbonContext.startTenantFlow();
            PrivilegedCarbonContext.getThreadLocalCarbonContext().setTenantDomain(tenantDomain);
            PrivilegedCarbonContext.getThreadLocalCarbonContext().setTenantId(tenantId);

            adminName = ServiceReferenceHolder.getInstance().getRealmService().getTenantUserRealm(tenantId)
                    .getRealmConfiguration().getAdminUserName();

        } catch (UserStoreException e) {
            handleInternalException("Error in getting admin username from user-mgt.xml", e);
        } finally {
            PrivilegedCarbonContext.endTenantFlow();
        }
        return adminName;
    }

    /**
     * Return the admin password read from the user-mgt.xml
     *
     * @return
     * @throws APIMgtInternalException
     */
    public static String getAdminPassword() throws APIMgtInternalException {
        String adminPassword = "admin";
        try {
            String tenantDomain = CarbonContext.getThreadLocalCarbonContext().getTenantDomain();
            int tenantId = ServiceReferenceHolder.getInstance().getRealmService().getTenantManager().
                    getTenantId(tenantDomain);

            PrivilegedCarbonContext.startTenantFlow();
            PrivilegedCarbonContext.getThreadLocalCarbonContext().setTenantDomain(tenantDomain);
            PrivilegedCarbonContext.getThreadLocalCarbonContext().setTenantId(tenantId);

            adminPassword = ServiceReferenceHolder.getInstance().getRealmService().getTenantUserRealm(tenantId)
                    .getRealmConfiguration().getAdminPassword();

        } catch (UserStoreException e) {
            handleInternalException("Error in getting admin password from user-mgt.xml", e);
        } finally {
            PrivilegedCarbonContext.endTenantFlow();
        }
        return adminPassword;
    }

    /**
     * This method returns the base64 encoded for the given username and password
     *
     * @return base64 encoded username and password
     */
    public static String getBase64EncodedAdminCredentials() throws APIMgtInternalException {
        String credentials = getAdminUsername() + ":" + getAdminPassword();
        byte[] encodedCredentials = Base64.encodeBase64(
                credentials.getBytes(Charset.forName("UTF-8")));
        return new String(encodedCredentials, Charset.forName("UTF-8"));
    }

    /* Utility method to get api identifier from api path.
     *
     * @param productPath Path of the API Product in registry
     * @return relevant API Product Identifier
     */
    public static APIProductIdentifier getProductIdentifier(String productPath) {
        int length = (APIConstants.API_ROOT_LOCATION + RegistryConstants.PATH_SEPARATOR).length();
        String relativePath = productPath.substring(length);
        String[] values = relativePath.split(RegistryConstants.PATH_SEPARATOR);
        if (values.length > 3) {
            return new APIProductIdentifier(values[0], values[1], values[2]);
        }
        return null;
    }

    /**
     * Utility method to get product documentation content file path
     *
     * @param productId         APIProductIdentifier
     * @param documentationName String
     * @return Doc content path
     */
    public static String getProductDocContentPath(APIProductIdentifier productId, String documentationName) {
        return getProductDocPath(productId) + documentationName;
    }

    /**
     * Utility method to get product documentation path
     *
     * @param productId APIProductIdentifier
     * @return Doc path
     */
    public static String getProductDocPath(APIProductIdentifier productId) {
        return APIConstants.API_ROOT_LOCATION + RegistryConstants.PATH_SEPARATOR +
                productId.getProviderName() + RegistryConstants.PATH_SEPARATOR +
                productId.getName() + RegistryConstants.PATH_SEPARATOR +
                productId.getVersion() + RegistryConstants.PATH_SEPARATOR +
                APIConstants.DOC_DIR + RegistryConstants.PATH_SEPARATOR;
    }

    /**
     * Check whether the user has the given role
     *
     * @param username Logged-in username
     * @param roleName role that needs to be checked
     * @throws UserStoreException
     */
    public static boolean checkIfUserInRole(String username, String roleName) throws UserStoreException {
        String tenantDomain = MultitenantUtils.getTenantDomain(APIUtil.replaceEmailDomainBack(username));
        String tenantAwareUserName = MultitenantUtils.getTenantAwareUsername(username);
        int tenantId = ServiceReferenceHolder.getInstance().getRealmService().getTenantManager()
                .getTenantId(tenantDomain);

        RealmService realmService = ServiceReferenceHolder.getInstance().getRealmService();
        UserRealm realm = (UserRealm) realmService.getTenantUserRealm(tenantId);
        org.wso2.carbon.user.core.UserStoreManager manager = realm.getUserStoreManager();
        AbstractUserStoreManager abstractManager = (AbstractUserStoreManager) manager;
        return abstractManager.isUserInRole(tenantAwareUserName, roleName);
    }

    public static JSONArray getMonetizationAttributes() {
        return ServiceReferenceHolder.getInstance().getAPIManagerConfigurationService().getAPIManagerConfiguration()
                .getMonetizationAttributes();
    }

    /**
     * Utility method to sign a JWT assertion with a particular signature algorithm
     *
     * @param assertion          valid JWT assertion
     * @param privateKey         private key which use to sign the JWT assertion
     * @param signatureAlgorithm signature algorithm which use to sign the JWT assertion
     * @return byte array of the JWT signature
     * @throws APIManagementException
     */
    public static byte[] signJwt(String assertion, PrivateKey privateKey, String signatureAlgorithm) throws APIManagementException {
        try {
            //initialize signature with private key and algorithm
            Signature signature = Signature.getInstance(signatureAlgorithm);
            signature.initSign(privateKey);

            //update signature with data to be signed
            byte[] dataInBytes = assertion.getBytes(Charset.defaultCharset());
            signature.update(dataInBytes);

            //sign the assertion and return the signature
            return signature.sign();
        } catch (NoSuchAlgorithmException e) {
            //do not log
            throw new APIManagementException("Signature algorithm not found", e);
        } catch (InvalidKeyException e) {
            //do not log
            throw new APIManagementException("Invalid private key provided for signing", e);
        } catch (SignatureException e) {
            //do not log
            throw new APIManagementException("Error while signing JWT", e);
        }
    }

    /**
     * Utility method to generate JWT header with public certificate thumbprint for signature verification.
     *
     * @param publicCert         - The public certificate which needs to include in the header as thumbprint
     * @param signatureAlgorithm signature algorithm which needs to include in the header
     * @throws APIManagementException
     */
    public static String generateHeader(Certificate publicCert, String signatureAlgorithm) throws APIManagementException {
        try {
            //generate the SHA-1 thumbprint of the certificate
            MessageDigest digestValue = MessageDigest.getInstance("SHA-1");
            byte[] der = publicCert.getEncoded();
            digestValue.update(der);
            byte[] digestInBytes = digestValue.digest();
            String publicCertThumbprint = hexify(digestInBytes);
            String base64UrlEncodedThumbPrint;
            base64UrlEncodedThumbPrint = java.util.Base64.getUrlEncoder()
                    .encodeToString(publicCertThumbprint.getBytes("UTF-8"));
            StringBuilder jwtHeader = new StringBuilder();
            //Sample header
            //{"typ":"JWT", "alg":"SHA256withRSA", "x5t":"a_jhNus21KVuoFx65LmkW2O_l10"}
            //{"typ":"JWT", "alg":"[2]", "x5t":"[1]"}
            jwtHeader.append("{\"typ\":\"JWT\",");
            jwtHeader.append("\"alg\":\"");
            jwtHeader.append(getJWSCompliantAlgorithmCode(signatureAlgorithm));
            jwtHeader.append("\",");

            jwtHeader.append("\"x5t\":\"");
            jwtHeader.append(base64UrlEncodedThumbPrint);
            jwtHeader.append('\"');

            jwtHeader.append('}');
            return jwtHeader.toString();

        } catch (Exception e) {
            throw new APIManagementException("Error in generating public certificate thumbprint", e);
        }
    }

    /**
     * Get the JWS compliant signature algorithm code of the algorithm used to sign the JWT.
     *
     * @param signatureAlgorithm - The algorithm used to sign the JWT. If signing is disabled, the value will be NONE.
     * @return - The JWS Compliant algorithm code of the signature algorithm.
     */
    public static String getJWSCompliantAlgorithmCode(String signatureAlgorithm) {
        if (signatureAlgorithm == null || NONE.equals(signatureAlgorithm)) {
            return JWTSignatureAlg.NONE.getJwsCompliantCode();
        } else if (SHA256_WITH_RSA.equals(signatureAlgorithm)) {
            return JWTSignatureAlg.SHA256_WITH_RSA.getJwsCompliantCode();
        } else {
            return signatureAlgorithm;
        }
    }

    /**
     * Helper method to hexify a byte array.
     *
     * @param bytes - The input byte array
     * @return hexadecimal representation
     */
    public static String hexify(byte bytes[]) {
        char[] hexDigits = {'0', '1', '2', '3', '4', '5', '6', '7',
                '8', '9', 'a', 'b', 'c', 'd', 'e', 'f'};

        StringBuilder buf = new StringBuilder(bytes.length * 2);
        for (byte aByte : bytes) {
            buf.append(hexDigits[(aByte & 0xf0) >> 4]);
            buf.append(hexDigits[aByte & 0x0f]);
        }
        return buf.toString();
    }

    public static JwtTokenInfoDTO getJwtTokenInfoDTO(Application application, String userName, String tenantDomain)
            throws APIManagementException {

        String applicationName = application.getName();

        String appOwner = application.getOwner();
        APISubscriptionInfoDTO[] apis = ApiMgtDAO.getInstance()
                .getSubscribedAPIsForAnApp(appOwner, applicationName);

        JwtTokenInfoDTO jwtTokenInfoDTO = new JwtTokenInfoDTO();
        jwtTokenInfoDTO.setSubscriber("sub");
        jwtTokenInfoDTO.setEndUserName(userName);
        jwtTokenInfoDTO.setContentAware(true);

        Set<String> subscriptionTiers = new HashSet<>();
        List<SubscribedApiDTO> subscribedApiDTOList = new ArrayList<SubscribedApiDTO>();
        for (APISubscriptionInfoDTO api : apis) {
            subscriptionTiers.add(api.getSubscriptionTier());

            SubscribedApiDTO subscribedApiDTO = new SubscribedApiDTO();
            subscribedApiDTO.setName(api.getApiName());
            subscribedApiDTO.setContext(api.getContext());
            subscribedApiDTO.setVersion(api.getVersion());
            subscribedApiDTO.setPublisher(api.getProviderId());
            subscribedApiDTO.setSubscriptionTier(api.getSubscriptionTier());
            subscribedApiDTO.setSubscriberTenantDomain(tenantDomain);
            subscribedApiDTOList.add(subscribedApiDTO);
        }
        jwtTokenInfoDTO.setSubscribedApiDTOList(subscribedApiDTOList);

        if (subscriptionTiers.size() > 0) {
            SubscriptionPolicy[] subscriptionPolicies = ApiMgtDAO.getInstance()
                    .getSubscriptionPolicies(subscriptionTiers.toArray(new String[0]), APIUtil.getTenantId(appOwner));

            Map<String, SubscriptionPolicyDTO> subscriptionPolicyDTOList = new HashMap<>();
            for (SubscriptionPolicy subscriptionPolicy : subscriptionPolicies) {
                SubscriptionPolicyDTO subscriptionPolicyDTO = new SubscriptionPolicyDTO();
                subscriptionPolicyDTO.setSpikeArrestLimit(subscriptionPolicy.getRateLimitCount());
                subscriptionPolicyDTO.setSpikeArrestUnit(subscriptionPolicy.getRateLimitTimeUnit());
                subscriptionPolicyDTO.setStopOnQuotaReach(subscriptionPolicy.isStopOnQuotaReach());
                subscriptionPolicyDTOList.put(subscriptionPolicy.getPolicyName(), subscriptionPolicyDTO);
            }
            jwtTokenInfoDTO.setSubscriptionPolicyDTOList(subscriptionPolicyDTOList);
        }
        return jwtTokenInfoDTO;
    }

    public static String getApiKeyAlias() {
        APIManagerConfiguration config = ServiceReferenceHolder.getInstance().
                getAPIManagerConfigurationService().getAPIManagerConfiguration();
        String alias = config.getFirstProperty(APIConstants.API_STORE_API_KEY_ALIAS);
        if (alias == null) {
            log.warn("The configurations related to Api Key alias in APIStore " +
                    "are missing in api-manager.xml.");
            return APIConstants.GATEWAY_PUBLIC_CERTIFICATE_ALIAS;
        }
        return alias;
    }

    /**
     * Get the workflow status information for the given api for the given workflow type
     *
     * @param apiIdentifier Api identifier
     * @param workflowType  workflow type
     * @return WorkflowDTO
     * @throws APIManagementException
     */
    public static WorkflowDTO getAPIWorkflowStatus(APIIdentifier apiIdentifier, String workflowType)
            throws APIManagementException {
        ApiMgtDAO apiMgtDAO = ApiMgtDAO.getInstance();
        int apiId = apiMgtDAO.getAPIID(apiIdentifier, null);
        WorkflowDTO wfDTO = apiMgtDAO.retrieveWorkflowFromInternalReference(Integer.toString(apiId),
                WorkflowConstants.WF_TYPE_AM_API_STATE);
        return wfDTO;
    }
}<|MERGE_RESOLUTION|>--- conflicted
+++ resolved
@@ -8852,16 +8852,12 @@
                 replace(REVOKE, TOKEN);
     }
 
-<<<<<<< HEAD
-    public static Map<String, Environment> getEnvironments() {
-=======
     public static String getStoreUrl() throws APIManagementException {
         return ServiceReferenceHolder.getInstance().getAPIManagerConfigurationService().
                 getAPIManagerConfiguration().getFirstProperty(APIConstants.API_STORE_URL);
     }
 
-    public static Map<String, Environment> getEnvironments(){
->>>>>>> 0113d13c
+    public static Map<String, Environment> getEnvironments() {
         return ServiceReferenceHolder.getInstance().getAPIManagerConfigurationService()
                 .getAPIManagerConfiguration().getApiGatewayEnvironments();
     }
