/*
 *  Copyright (c), WSO2 Inc. (http://www.wso2.org) All Rights Reserved.
 *
 *  WSO2 Inc. licenses this file to you under the Apache License,
 *  Version 2.0 (the "License"); you may not use this file except
 *  in compliance with the License.
 *  You may obtain a copy of the License at
 *
 *    http://www.apache.org/licenses/LICENSE-2.0
 *
 * Unless required by applicable law or agreed to in writing,
 * software distributed under the License is distributed on an
 * "AS IS" BASIS, WITHOUT WARRANTIES OR CONDITIONS OF ANY
 * KIND, either express or implied.  See the License for the
 * specific language governing permissions and limitations
 * under the License.
 */

package org.wso2.carbon.apimgt.impl;

import org.apache.axiom.om.OMElement;
import org.apache.axiom.om.OMException;
import org.apache.axiom.om.impl.builder.StAXOMBuilder;
import org.apache.axis2.util.JavaUtils;
import org.apache.commons.io.IOUtils;
import org.apache.http.entity.ContentType;
import org.json.simple.JSONObject;
import org.junit.Assert;
import org.junit.Before;
import org.junit.Ignore;
import org.junit.Test;
import org.junit.runner.RunWith;
import org.mockito.Matchers;
import org.mockito.Mockito;
import org.mockito.invocation.InvocationOnMock;
import org.mockito.stubbing.Answer;
import org.powermock.api.mockito.PowerMockito;
import org.powermock.core.classloader.annotations.PrepareForTest;
import org.powermock.core.classloader.annotations.SuppressStaticInitializationFor;
import org.powermock.modules.junit4.PowerMockRunner;
import org.wso2.carbon.CarbonConstants;
import org.wso2.carbon.apimgt.api.APIManagementException;
import org.wso2.carbon.apimgt.api.BlockConditionNotFoundException;
import org.wso2.carbon.apimgt.api.FaultGatewaysException;
import org.wso2.carbon.apimgt.api.dto.UserApplicationAPIUsage;
import org.wso2.carbon.apimgt.api.model.API;
import org.wso2.carbon.apimgt.api.model.APIIdentifier;
import org.wso2.carbon.apimgt.api.model.APIPublisher;
import org.wso2.carbon.apimgt.api.model.APIRevision;
import org.wso2.carbon.apimgt.api.model.APIRevisionDeployment;
import org.wso2.carbon.apimgt.api.model.APIStateChangeResponse;
import org.wso2.carbon.apimgt.api.model.APIStore;
import org.wso2.carbon.apimgt.api.model.BlockConditionsDTO;
import org.wso2.carbon.apimgt.api.model.CORSConfiguration;
import org.wso2.carbon.apimgt.api.model.Documentation;
import org.wso2.carbon.apimgt.api.model.Documentation.DocumentSourceType;
import org.wso2.carbon.apimgt.api.model.Documentation.DocumentVisibility;
import org.wso2.carbon.apimgt.api.model.DocumentationContent;
import org.wso2.carbon.apimgt.api.model.DocumentationType;
import org.wso2.carbon.apimgt.api.model.DuplicateAPIException;
import org.wso2.carbon.apimgt.api.model.KeyManager;
import org.wso2.carbon.apimgt.api.model.Provider;
import org.wso2.carbon.apimgt.api.model.ResourceFile;
import org.wso2.carbon.apimgt.api.model.SubscribedAPI;
import org.wso2.carbon.apimgt.api.model.Subscriber;
import org.wso2.carbon.apimgt.api.model.Tier;
import org.wso2.carbon.apimgt.api.model.URITemplate;
import org.wso2.carbon.apimgt.api.model.policy.APIPolicy;
import org.wso2.carbon.apimgt.api.model.policy.ApplicationPolicy;
import org.wso2.carbon.apimgt.api.model.policy.Condition;
import org.wso2.carbon.apimgt.api.model.policy.GlobalPolicy;
import org.wso2.carbon.apimgt.api.model.policy.HTTPVerbCondition;
import org.wso2.carbon.apimgt.api.model.policy.Pipeline;
import org.wso2.carbon.apimgt.api.model.policy.PolicyConstants;
import org.wso2.carbon.apimgt.api.model.policy.QuotaPolicy;
import org.wso2.carbon.apimgt.api.model.policy.RequestCountLimit;
import org.wso2.carbon.apimgt.api.model.policy.SubscriptionPolicy;
import org.wso2.carbon.apimgt.impl.certificatemgt.CertificateManagerImpl;
import org.wso2.carbon.apimgt.impl.dao.ApiMgtDAO;
import org.wso2.carbon.apimgt.impl.dao.ScopesDAO;
import org.wso2.carbon.apimgt.impl.definitions.GraphQLSchemaDefinition;
import org.wso2.carbon.apimgt.impl.definitions.OASParserUtil;
import org.wso2.carbon.apimgt.impl.dto.GatewayArtifactSynchronizerProperties;
import org.wso2.carbon.apimgt.impl.dto.KeyManagerDto;
import org.wso2.carbon.apimgt.impl.dto.WorkflowDTO;
import org.wso2.carbon.apimgt.impl.dto.WorkflowProperties;
import org.wso2.carbon.apimgt.impl.factory.KeyManagerHolder;
import org.wso2.carbon.apimgt.impl.internal.ServiceReferenceHolder;
import org.wso2.carbon.apimgt.impl.notification.NotificationDTO;
import org.wso2.carbon.apimgt.impl.notification.NotificationExecutor;
import org.wso2.carbon.apimgt.impl.notification.NotifierConstants;
import org.wso2.carbon.apimgt.impl.template.APITemplateBuilder;
import org.wso2.carbon.apimgt.impl.utils.APIUtil;
import org.wso2.carbon.apimgt.impl.workflow.APIStateChangeSimpleWorkflowExecutor;
import org.wso2.carbon.apimgt.impl.workflow.WorkflowConstants;
import org.wso2.carbon.apimgt.impl.workflow.WorkflowException;
import org.wso2.carbon.apimgt.impl.workflow.WorkflowExecutor;
import org.wso2.carbon.apimgt.impl.workflow.WorkflowExecutorFactory;
import org.wso2.carbon.apimgt.impl.workflow.WorkflowStatus;
import org.wso2.carbon.apimgt.persistence.APIPersistence;
import org.wso2.carbon.apimgt.persistence.dto.Organization;
import org.wso2.carbon.apimgt.persistence.dto.PublisherAPI;
import org.wso2.carbon.apimgt.persistence.exceptions.APIPersistenceException;
import org.wso2.carbon.apimgt.persistence.mapper.APIMapper;
import org.wso2.carbon.context.PrivilegedCarbonContext;
import org.wso2.carbon.governance.api.common.dataobjects.GovernanceArtifact;
import org.wso2.carbon.governance.api.exception.GovernanceException;
import org.wso2.carbon.governance.api.generic.GenericArtifactManager;
import org.wso2.carbon.governance.api.generic.dataobjects.GenericArtifact;
import org.wso2.carbon.governance.api.generic.dataobjects.GenericArtifactImpl;
import org.wso2.carbon.governance.api.util.GovernanceUtils;
import org.wso2.carbon.governance.custom.lifecycles.checklist.beans.LifecycleBean;
import org.wso2.carbon.governance.custom.lifecycles.checklist.util.CheckListItem;
import org.wso2.carbon.governance.custom.lifecycles.checklist.util.LifecycleBeanPopulator;
import org.wso2.carbon.governance.custom.lifecycles.checklist.util.Property;
import org.wso2.carbon.registry.core.Association;
import org.wso2.carbon.registry.core.Collection;
import org.wso2.carbon.registry.core.CollectionImpl;
import org.wso2.carbon.registry.core.Registry;
import org.wso2.carbon.registry.core.RegistryConstants;
import org.wso2.carbon.registry.core.Resource;
import org.wso2.carbon.registry.core.ResourceImpl;
import org.wso2.carbon.registry.core.config.RegistryContext;
import org.wso2.carbon.registry.core.exceptions.RegistryException;
import org.wso2.carbon.registry.core.jdbc.realm.RegistryAuthorizationManager;
import org.wso2.carbon.registry.core.pagination.PaginationContext;
import org.wso2.carbon.registry.core.service.RegistryService;
import org.wso2.carbon.registry.core.session.UserRegistry;
import org.wso2.carbon.registry.core.utils.RegistryUtils;
import org.wso2.carbon.user.api.AuthorizationManager;
import org.wso2.carbon.user.api.UserRealm;
import org.wso2.carbon.user.api.UserStoreException;
import org.wso2.carbon.user.core.service.RealmService;
import org.wso2.carbon.user.core.tenant.TenantManager;
import org.wso2.carbon.utils.multitenancy.MultitenantUtils;

import java.io.IOException;
import java.io.InputStream;
import java.lang.reflect.Field;
import java.lang.reflect.Modifier;
import java.util.ArrayList;
import java.util.HashMap;
import java.util.HashSet;
import java.util.List;
import java.util.Map;
import java.util.Set;
import java.util.SortedMap;
import java.util.TreeMap;
import java.util.concurrent.ConcurrentHashMap;

import javax.cache.Caching;
import javax.xml.namespace.QName;
import javax.xml.stream.XMLInputFactory;
import javax.xml.stream.XMLStreamException;
import javax.xml.stream.XMLStreamReader;

import static org.junit.Assert.assertEquals;
import static org.junit.Assert.assertFalse;
import static org.junit.Assert.assertNotNull;
import static org.junit.Assert.assertNull;
import static org.junit.Assert.assertTrue;
import static org.mockito.Matchers.any;
import static org.wso2.carbon.apimgt.impl.token.ClaimsRetriever.DEFAULT_DIALECT_URI;

@RunWith(PowerMockRunner.class)
@SuppressStaticInitializationFor("org.wso2.carbon.context.PrivilegedCarbonContext")
@PrepareForTest({ ServiceReferenceHolder.class, ApiMgtDAO.class, APIUtil.class, APIGatewayManager.class,
        GovernanceUtils.class, PrivilegedCarbonContext.class, WorkflowExecutorFactory.class, JavaUtils.class,
        APIProviderImpl.class, APIManagerFactory.class, RegistryUtils.class,
        LifecycleBeanPopulator.class, Caching.class, PaginationContext.class, MultitenantUtils.class,
        AbstractAPIManager.class, OASParserUtil.class, KeyManagerHolder.class, CertificateManagerImpl.class ,
        ScopesDAO.class, PublisherAPI.class, Organization.class, APIPersistence.class})
public class APIProviderImplTest {

    private static String EP_CONFIG_WSDL = "{\"production_endpoints\":{\"url\":\"http://ws.cdyne.com/phoneverify/phoneverify.asmx?wsdl\""
            + ",\"config\":null,\"template_not_supported\":false},\"endpoint_type\":\"wsdl\"}";
    private static String WSDL_URL = "http://ws.cdyne.com/phoneverify/phoneverify.asmx?wsdl";
    private ApiMgtDAO apimgtDAO;
    private ScopesDAO scopesDAO;
    private KeyManager keyManager;
    private Registry registry;
    private GenericArtifactManager artifactManager;
    private APIGatewayManager gatewayManager;
    private GenericArtifact artifact;
    private CertificateManagerImpl certificateManager;
    private APIManagerConfiguration config;
    private APIPersistence apiPersistenceInstance;

    @Before
    public void init() throws Exception {
        System.setProperty("carbon.home", APIProviderImplTest.class.getResource("/").getFile());
        PowerMockito.mockStatic(ApiMgtDAO.class);
        PowerMockito.mockStatic(ScopesDAO.class);
        PowerMockito.mockStatic(PrivilegedCarbonContext.class);
        PowerMockito.mockStatic(RegistryUtils.class);
        PowerMockito.mockStatic(GovernanceUtils.class);
        PowerMockito.mockStatic(WorkflowExecutorFactory.class);
        PowerMockito.mockStatic(LifecycleBeanPopulator.class);
        PowerMockito.mockStatic(KeyManagerHolder.class);
        PowerMockito.mockStatic(Caching.class);
        PowerMockito.mockStatic(PaginationContext.class);
        PowerMockito.mockStatic(APIUtil.class);
        PowerMockito.mockStatic(APIGatewayManager.class);
        PowerMockito.mockStatic(CertificateManagerImpl.class);

        apimgtDAO = Mockito.mock(ApiMgtDAO.class);
        scopesDAO = Mockito.mock(ScopesDAO.class);
        keyManager = Mockito.mock(KeyManager.class);
        apiPersistenceInstance = Mockito.mock(APIPersistence.class);
        certificateManager = Mockito.mock(CertificateManagerImpl.class);
        Mockito.when(keyManager.getResourceByApiId(Mockito.anyString())).thenReturn(null);
        Mockito.when(keyManager.registerNewResource(Mockito.any(API.class), Mockito.any(Map.class))).thenReturn(true);
        KeyManagerDto keyManagerDto = new KeyManagerDto();
        keyManagerDto.setName("default");
        keyManagerDto.setKeyManager(keyManager);
        keyManagerDto.setIssuer("https://localhost");
        Map<String, KeyManagerDto> tenantKeyManagerDtoMap = new HashMap<>();
        tenantKeyManagerDtoMap.put("default", keyManagerDto);
        PowerMockito.when(KeyManagerHolder.getTenantKeyManagers("carbon.super")).thenReturn(tenantKeyManagerDtoMap);
        PowerMockito.when(CertificateManagerImpl.getInstance()).thenReturn(certificateManager);

        PowerMockito.when(APIUtil.isAPIManagementEnabled()).thenReturn(false);
        PowerMockito.when(APIUtil.replaceEmailDomainBack(Mockito.anyString())).thenReturn("admin");
        Mockito.when(APIUtil.replaceEmailDomain(Mockito.anyString())).thenReturn("admin");

        PrivilegedCarbonContext prcontext = Mockito.mock(PrivilegedCarbonContext.class);
        PowerMockito.when(PrivilegedCarbonContext.getThreadLocalCarbonContext()).thenReturn(prcontext);

        PowerMockito.doNothing().when(prcontext).setUsername(Mockito.anyString());
        PowerMockito.doNothing().when(prcontext).setTenantDomain(Mockito.anyString(), Mockito.anyBoolean());

        artifactManager = Mockito.mock(GenericArtifactManager.class);
        registry = Mockito.mock(Registry.class);
        PowerMockito.when(APIUtil.getArtifactManager(any(Registry.class), Mockito.anyString()))
                .thenReturn(artifactManager);
        artifact = Mockito.mock(GenericArtifact.class);
        gatewayManager = Mockito.mock(APIGatewayManager.class);
        Mockito.when(APIGatewayManager.getInstance()).thenReturn(gatewayManager);

        TestUtils.mockRegistryAndUserRealm(-1234);
        TestUtils.mockAPICacheClearence();
        TestUtils.mockAPIMConfiguration();
        mockDocumentationCreation();

        config = Mockito.mock(APIManagerConfiguration.class);
        APIManagerConfigurationService apiManagerConfigurationService = new APIManagerConfigurationServiceImpl(config);
        ServiceReferenceHolder.getInstance().setAPIManagerConfigurationService(apiManagerConfigurationService);
        APIManagerConfiguration config = ServiceReferenceHolder.getInstance().getAPIManagerConfigurationService()
                .getAPIManagerConfiguration();
        GatewayArtifactSynchronizerProperties synchronizerProperties = new GatewayArtifactSynchronizerProperties();
        Mockito.when(config.getGatewayArtifactSynchronizerProperties()).thenReturn(synchronizerProperties);

        PowerMockito.when(APIUtil.replaceSystemProperty(Mockito.anyString())).thenAnswer((Answer<String>) invocation -> {
            Object[] args = invocation.getArguments();
            return (String) args[0];
        });
        TestUtils.initConfigurationContextService(true);
    }

    @Test
    public void testGetAllProviders() throws APIManagementException, GovernanceException {
        APIProviderImplWrapper apiProvider = new APIProviderImplWrapper(apimgtDAO, scopesDAO, null, null);
        UserRegistry userReg = Mockito.mock(UserRegistry.class);

        API api1 = new API(new APIIdentifier("admin", "API1", "1.0.1"));
        api1.setContext("api1context");
        api1.setStatus(APIConstants.PUBLISHED);
        api1.setDescription("API 1 Desciption");
        GenericArtifact genericArtifact1 = Mockito.mock(GenericArtifact.class);
        GenericArtifact genericArtifact2 = Mockito.mock(GenericArtifact.class);

        Mockito.when(genericArtifact1.getAttribute(APIConstants.API_OVERVIEW_NAME)).thenReturn("API1");
        Mockito.when(genericArtifact1.getAttribute(APIConstants.API_OVERVIEW_VERSION)).thenReturn("1.0.1");
        Mockito.when(genericArtifact1.getAttribute(APIConstants.API_OVERVIEW_CONTEXT)).thenReturn("api1context");
        Mockito.when(genericArtifact1.getAttribute(APIConstants.API_OVERVIEW_DESCRIPTION)).thenReturn(
                "API 1 Desciption");
        Mockito.when(APIUtil.getAPI(genericArtifact1, apiProvider.registry)).thenReturn(api1);
        Mockito.when(APIUtil.getAPI(genericArtifact1)).thenReturn(api1);
        GenericArtifact[] genericArtifacts = {genericArtifact1, genericArtifact2};
        Mockito.when(artifactManager.getAllGenericArtifacts()).thenReturn(genericArtifacts);
        PowerMockito.when(APIUtil.getArtifactManager(userReg, APIConstants.API_KEY)).thenReturn(artifactManager);
        Mockito.when(artifactManager.getAllGenericArtifacts()).thenReturn(genericArtifacts);
        Assert.assertNotNull(apiProvider.getAllProviders());

        //generic artifact null
        Mockito.when(artifactManager.getAllGenericArtifacts()).thenReturn(genericArtifacts);
        PowerMockito.when(APIUtil.getArtifactManager(userReg, APIConstants.API_KEY)).thenReturn(artifactManager);
        Mockito.when(artifactManager.getAllGenericArtifacts()).thenReturn(null);
        Assert.assertNotNull(apiProvider.getAllProviders());
    }

    @Test
    public void testGetSubscribersOfProvider() throws APIManagementException {
        APIProviderImplWrapper apiProvider = new APIProviderImplWrapper(apimgtDAO, scopesDAO, null, null);
        Set<Subscriber> subscriberSet = new HashSet<Subscriber>();
        Mockito.when(apimgtDAO.getSubscribersOfProvider("testID")).thenReturn(subscriberSet);
        Assert.assertNotNull(apiProvider.getSubscribersOfProvider("testID"));
        Mockito.when(apimgtDAO.getSubscribersOfProvider("testID")).thenThrow(APIManagementException.class);
        try {
            apiProvider.getSubscribersOfProvider("testID");
            assertTrue(false);
        } catch (APIManagementException e) {
            Assert.assertEquals("Failed to get Subscribers for : testID", e.getMessage());
        }
    }

    @Test
    public void testGetProvider() throws APIManagementException, RegistryException {
        APIProviderImplWrapper apiProvider = new APIProviderImplWrapper(apimgtDAO, scopesDAO, null, null);
        Mockito.when(APIUtil.getMountedPath((RegistryContext) Mockito.anyObject(),
                Mockito.anyString())).thenReturn("testPath");
        UserRegistry userReg = Mockito.mock(UserRegistry.class);
        Resource resource = Mockito.mock(Resource.class);
        Mockito.when(apiProvider.registry.get("testPath/providers/testProvider")).thenReturn(resource);
        Mockito.when(resource.getUUID()).thenReturn("testID");
        PowerMockito.when(APIUtil.getArtifactManager(userReg, APIConstants.API_KEY)).thenReturn(artifactManager);
        GenericArtifact providerArtifact = Mockito.mock(GenericArtifact.class);
        Mockito.when(artifactManager.getGenericArtifact("testID")).thenReturn(providerArtifact);
        Provider provider = Mockito.mock(Provider.class);
        Mockito.when(APIUtil.getProvider(providerArtifact)).thenReturn(provider);
        Assert.assertNotNull(apiProvider.getProvider("testProvider"));
    }

    @Test
    public void testGetAllAPIUsageByProvider() throws APIManagementException {
        APIProviderImplWrapper apiProvider = new APIProviderImplWrapper(apimgtDAO, scopesDAO, null, null);
        UserApplicationAPIUsage[] userApplicationAPIUsages = new UserApplicationAPIUsage[]{};
        Mockito.when(apimgtDAO.getAllAPIUsageByProvider("testProvider")).
                thenReturn((userApplicationAPIUsages));
        assertNotNull(apiProvider.getAllAPIUsageByProvider(("testProvider")));
    }

    @Test
    public void testGetSubscribersOfAPI() throws APIManagementException {
        APIProviderImplWrapper apiProvider = new APIProviderImplWrapper(apimgtDAO, scopesDAO, null, null);
        Set<Subscriber> subscriberSet = new HashSet<Subscriber>();
        APIIdentifier apiId = new APIIdentifier("admin", "API1", "1.0.1");
        Mockito.when(apimgtDAO.getSubscribersOfAPI(apiId)).thenReturn(subscriberSet);
        Assert.assertNotNull(apiProvider.getSubscribersOfAPI(apiId));
        Mockito.when(apimgtDAO.getSubscribersOfAPI(apiId)).thenThrow(APIManagementException.class);
        try {
            apiProvider.getSubscribersOfAPI(apiId);
            assertTrue(false);
        } catch (APIManagementException e) {
            Assert.assertEquals("Failed to get subscribers for API : API1", e.getMessage());
        }
    }

    @Test
    public void testGetAPISubscriptionCountByAPI() throws APIManagementException {
        APIProviderImplWrapper apiProvider = new APIProviderImplWrapper(apimgtDAO, scopesDAO, null, null);
        Long count = Long.parseLong("10");
        APIIdentifier apiId = new APIIdentifier("admin", "API1", "1.0.1");
        Mockito.when(apimgtDAO.getAPISubscriptionCountByAPI(apiId)).thenReturn(count);
        assertEquals(count, (Long) apiProvider.getAPISubscriptionCountByAPI(apiId));
        Mockito.when(apimgtDAO.getAPISubscriptionCountByAPI(apiId)).thenThrow(APIManagementException.class);
        try {
            apiProvider.getAPISubscriptionCountByAPI(apiId);
            assertTrue(false);
        } catch (APIManagementException e) {
            Assert.assertEquals("Failed to get APISubscriptionCount for: API1", e.getMessage());
        }
    }

    @Test
    public void testCheckIfAPIExists() throws APIManagementException, UserStoreException, RegistryException {
        APIProviderImplWrapper apiProvider = new APIProviderImplWrapper(apimgtDAO, scopesDAO, null, null);
        APIIdentifier apiId = new APIIdentifier("admin", "API1", "1.0.1");
        Mockito.when(APIUtil.getAPIPath(apiId)).thenReturn("testPath");
        PowerMockito.mockStatic(MultitenantUtils.class);
        PowerMockito.when(MultitenantUtils.getTenantDomain(Mockito.anyString())).thenReturn("abc.org");
        //Mock Config system registry
        ServiceReferenceHolder sh = TestUtils.getServiceReferenceHolder();
        RegistryService registryService = Mockito.mock(RegistryService.class);
        PowerMockito.when(sh.getRegistryService()).thenReturn(registryService);
        UserRegistry systemReg = Mockito.mock(UserRegistry.class);
        RealmService realmService = Mockito.mock(RealmService.class);
        TenantManager tm = Mockito.mock(TenantManager.class);

        PowerMockito.when(sh.getRealmService()).thenReturn(realmService);
        PowerMockito.when(realmService.getTenantManager()).thenReturn(tm);
        PowerMockito.when(tm.getTenantId(Matchers.anyString())).thenReturn(-1234);
        PowerMockito.when(sh.getRegistryService()).thenReturn(registryService);
        PowerMockito.when(registryService.getGovernanceSystemRegistry(-1234)).thenReturn(systemReg);
        Mockito.when(systemReg.resourceExists("testPath")).thenReturn(true);
        Assert.assertEquals(true, apiProvider.checkIfAPIExists(apiId));

        PowerMockito.when(MultitenantUtils.getTenantDomain(Mockito.anyString())).thenReturn("carbon.super");
        apiProvider.tenantDomain = "carbon.super1";
        PowerMockito.when(registryService.getGovernanceUserRegistry("admin", -1234)).thenReturn(systemReg);
        Assert.assertEquals(true, apiProvider.checkIfAPIExists(apiId));
        apiProvider.tenantDomain = null;
        apiProvider.registry = systemReg;
        Assert.assertEquals(true, apiProvider.checkIfAPIExists(apiId));

    }

    @Test
    public void testUpdateAPIsInExternalAPIStores() throws APIManagementException {
        APIProviderImplWrapper apiProvider = new APIProviderImplWrapper(apimgtDAO, scopesDAO, null, null);
        APIIdentifier apiId = new APIIdentifier("admin", "API1", "1.0.1");
        API api = new API(apiId);
        api.setContext("/test");
        api.setStatus(APIConstants.CREATED);
        APIPublisher publisher = Mockito.mock(APIPublisher.class);

        Set<APIStore> apiStores = new HashSet<APIStore>();
        APIStore apiStore = new APIStore();
        apiStore.setDisplayName("testName");
        apiStore.setName("testStoreName");
        apiStore.setPublisher(publisher);
        apiStore.setEndpoint("testEndpoint");
        apiStore.setType("testType");
        apiStores.add(apiStore);
        APIStore apiStore1 = new APIStore();
        apiStore1.setDisplayName("testName1");
        apiStore1.setName("testStoreName1");
        apiStore1.setEndpoint("testEndpoint");
        apiStore1.setType("testType");
        apiStore1.setPublisher(publisher);
        apiStores.add(apiStore1);

        PowerMockito.when(APIUtil.getExternalStores(-1)).thenReturn(apiStores);
        PowerMockito.when(APIUtil.isAPIsPublishToExternalAPIStores(-1)).thenReturn(true);
        Mockito.when(apimgtDAO.getExternalAPIStoresDetails(apiId)).thenReturn(apiStores);
        Mockito.when(publisher.isAPIAvailable(api, apiStore)).thenReturn(true);
        Mockito.when(publisher.isAPIAvailable(api, apiStore1)).thenReturn(true);
        Mockito.when(APIUtil.getExternalAPIStore(apiStore.getName(), -1)).thenReturn(apiStore);
        Mockito.when(APIUtil.getExternalAPIStore(apiStore1.getName(), -1)).thenReturn(apiStore1);
        Assert.assertTrue(apiProvider.updateAPIsInExternalAPIStores(api, apiStores, true));
    }

    @Test
    public void testGetExternalAPIStores() throws APIManagementException {
        APIProviderImplWrapper apiProvider = new APIProviderImplWrapper(apimgtDAO, scopesDAO, null, null);
        APIIdentifier apiId = new APIIdentifier("admin", "API1", "1.0.1");
        PowerMockito.when(APIUtil.isAPIsPublishToExternalAPIStores(-1)).thenReturn(true, false);
        Set<APIStore> apiStores = new HashSet<APIStore>();
        APIStore apiStore = new APIStore();
        apiStore.setDisplayName("testName");
        apiStore.setName("testStoreName");
        apiStores.add(apiStore);

        APIStore apiStore1 = new APIStore();
        apiStore1.setDisplayName("testName1");
        apiStore1.setName("testStoreName1");
        apiStores.add(apiStore1);
        Mockito.when(apimgtDAO.getExternalAPIStoresDetails(apiId)).thenReturn(apiStores);
        Assert.assertNotNull(apiProvider.getExternalAPIStores(apiId));
        // return null
        Assert.assertNull(apiProvider.getExternalAPIStores(apiId));
    }

    @Test
    public void testGetCustomInSequences1() throws Exception {
        APIIdentifier apiId = new APIIdentifier("admin", "API1", "1.0.1");
        APIProviderImplWrapper apiProvider = new APIProviderImplWrapper(apimgtDAO, scopesDAO, null, null);
        mockSequences(APIConstants.API_CUSTOM_INSEQUENCE_LOCATION, APIConstants.API_CUSTOM_SEQUENCE_TYPE_IN,
                apiId);
        List<String> sequenceList = apiProvider.getCustomInSequences();
        Assert.assertNotNull(sequenceList);
        Assert.assertEquals(1, sequenceList.size());

        // OMException when building OMElement
        PowerMockito.when(APIUtil.buildOMElement(any(InputStream.class))).thenThrow(new OMException());
        apiProvider.getCustomOutSequences(apiId);

        //org.wso2.carbon.registry.api.RegistryException
        ServiceReferenceHolder sh = PowerMockito.mock(ServiceReferenceHolder.class);
        PowerMockito.when(ServiceReferenceHolder.getInstance()).thenReturn(sh);
        RegistryService registryService = Mockito.mock(RegistryService.class);
        PowerMockito.when(sh.getRegistryService()).thenReturn(registryService);
        UserRegistry registry = Mockito.mock(UserRegistry.class);
        PowerMockito.when(registryService.getGovernanceSystemRegistry(Matchers.anyInt())).thenReturn(registry);
        Mockito.when(registry.resourceExists(APIConstants.API_CUSTOM_INSEQUENCE_LOCATION)).thenThrow(
                org.wso2.carbon.registry.api.RegistryException.class);
        String msg = "Error while processing the in in the registry";
        try {
            apiProvider.getCustomInSequences();
        } catch (APIManagementException e) {
            Assert.assertEquals(msg, e.getMessage());
        }

        //Registry Exception
        PowerMockito.when(registryService.getGovernanceSystemRegistry(Matchers.anyInt())).thenThrow(
                RegistryException.class);
        String msg1 = "Error while retrieving registry for tenant -1";
        try {
            apiProvider.getCustomInSequences();
        } catch (APIManagementException e) {
            Assert.assertEquals(msg1, e.getMessage());
        }
    }

    @Test
    public void testGetCustomInSequencesSorted() throws Exception {
        APIIdentifier apiId = new APIIdentifier("admin", "API1", "1.0.1");
        APIProviderImplWrapper apiProvider = new APIProviderImplWrapper(apimgtDAO, scopesDAO, null, null);
        mockSequencesMultiple(APIConstants.API_CUSTOM_INSEQUENCE_LOCATION, APIConstants.API_CUSTOM_SEQUENCE_TYPE_IN,
                apiId);
        List<String> sequenceList = apiProvider.getCustomInSequences();
        Assert.assertNotNull(sequenceList);
        Assert.assertEquals(2, sequenceList.size());
        Assert.assertEquals(sequenceList.get(0), "abc");
        Assert.assertEquals(sequenceList.get(1), "pqr");
    }

    @Test
    public void testGetCustomOutSequences1() throws Exception {
        APIIdentifier apiId = new APIIdentifier("admin", "API1", "1.0.1");
        APIProviderImplWrapper apiProvider = new APIProviderImplWrapper(apimgtDAO, scopesDAO, null, null);
        mockSequences(APIConstants.API_CUSTOM_OUTSEQUENCE_LOCATION, APIConstants.API_CUSTOM_SEQUENCE_TYPE_OUT,
                apiId);
        List<String> sequenceList = apiProvider.getCustomOutSequences();
        Assert.assertNotNull(sequenceList);
        Assert.assertEquals(1, sequenceList.size());

        // OMException when building OMElement
        PowerMockito.when(APIUtil.buildOMElement(any(InputStream.class))).thenThrow(new OMException());
        apiProvider.getCustomOutSequences();

        //org.wso2.carbon.registry.api.RegistryException
        ServiceReferenceHolder sh = PowerMockito.mock(ServiceReferenceHolder.class);
        PowerMockito.when(ServiceReferenceHolder.getInstance()).thenReturn(sh);
        RegistryService registryService = Mockito.mock(RegistryService.class);
        PowerMockito.when(sh.getRegistryService()).thenReturn(registryService);
        UserRegistry registry = Mockito.mock(UserRegistry.class);
        PowerMockito.when(registryService.getGovernanceSystemRegistry(Matchers.anyInt())).thenReturn(registry);
        Mockito.when(registry.resourceExists(APIConstants.API_CUSTOM_OUTSEQUENCE_LOCATION)).thenThrow(
                org.wso2.carbon.registry.api.RegistryException.class);
        String msg = "Error while processing the out in the registry";
        try {
            apiProvider.getCustomOutSequences();
        } catch (APIManagementException e) {
            Assert.assertEquals(msg, e.getMessage());
        }

        //Registry Exception
        PowerMockito.when(registryService.getGovernanceSystemRegistry(Matchers.anyInt())).thenThrow(
                RegistryException.class);
        String msg1 = "Error while retrieving registry for tenant -1";
        try {
            apiProvider.getCustomOutSequences();
        } catch (APIManagementException e) {
            Assert.assertEquals(msg1, e.getMessage());
        }
    }

    @Test
    public void testGetCustomFaultSequences1() throws Exception {
        APIIdentifier apiId = new APIIdentifier("admin", "API1", "1.0.1");
        APIProviderImplWrapper apiProvider = new APIProviderImplWrapper(apimgtDAO, scopesDAO, null, null);
        mockSequences(APIConstants.API_CUSTOM_FAULTSEQUENCE_LOCATION, APIConstants.API_CUSTOM_SEQUENCE_TYPE_FAULT,
                apiId);
        List<String> sequenceList = apiProvider.getCustomFaultSequences();
        Assert.assertNotNull(sequenceList);
        Assert.assertEquals(1, sequenceList.size());

        // OMException when building OMElement
        PowerMockito.when(APIUtil.buildOMElement(any(InputStream.class))).thenThrow(new OMException());
        apiProvider.getCustomFaultSequences();

        //org.wso2.carbon.registry.api.RegistryException
        ServiceReferenceHolder sh = PowerMockito.mock(ServiceReferenceHolder.class);
        PowerMockito.when(ServiceReferenceHolder.getInstance()).thenReturn(sh);
        RegistryService registryService = Mockito.mock(RegistryService.class);
        PowerMockito.when(sh.getRegistryService()).thenReturn(registryService);
        UserRegistry registry = Mockito.mock(UserRegistry.class);
        PowerMockito.when(registryService.getGovernanceSystemRegistry(Matchers.anyInt())).thenReturn(registry);
        Mockito.when(registry.resourceExists(APIConstants.API_CUSTOM_FAULTSEQUENCE_LOCATION)).thenThrow(
                org.wso2.carbon.registry.api.RegistryException.class);
        String msg = "Error while processing the fault in the registry";
        try {
            apiProvider.getCustomFaultSequences();
        } catch (APIManagementException e) {
            Assert.assertEquals(msg, e.getMessage());
        }

        //Registry Exception
        PowerMockito.when(registryService.getGovernanceSystemRegistry(Matchers.anyInt())).thenThrow(
                RegistryException.class);
        String msg1 = "Error while retrieving registry for tenant -1";
        try {
            apiProvider.getCustomFaultSequences();
        } catch (APIManagementException e) {
            Assert.assertEquals(msg1, e.getMessage());
        }
    }

    @Test
    public void testGetConsumerKeys() throws APIManagementException {
        APIProviderImplWrapper apiProvider = new APIProviderImplWrapper(apimgtDAO, scopesDAO, null, null);
        APIIdentifier apiId = new APIIdentifier("admin", "API1", "1.0.1");
        String[] test = new String[]{};
        Mockito.when(apimgtDAO.getConsumerKeys(apiId)).thenReturn(test);
        assertNotNull(apiProvider.getConsumerKeys(apiId));
    }

    @Test
    public void testChangeAPILCCheckListItems() throws APIManagementException, GovernanceException {
        APIProviderImplWrapper apiProvider = new APIProviderImplWrapper(apimgtDAO, scopesDAO, null, null);
        APIIdentifier apiId = new APIIdentifier("admin", "API1", "1.0.1");
        GenericArtifact apiArtifact = Mockito.mock(GenericArtifact.class);
        Mockito.when(APIUtil.getAPIArtifact(apiId, apiProvider.registry)).thenReturn(apiArtifact);
        Mockito.when(apiArtifact.isLCItemChecked(10, "APILifeCycle")).thenThrow(GovernanceException.class).
                thenReturn(false, true);
        String msg = "Error while setting registry lifecycle checklist items for the API: API1";
        try {
            apiProvider.changeAPILCCheckListItems(apiId, 10, true);
        } catch (APIManagementException e) {
            Assert.assertEquals(msg, e.getMessage());
        }
        //status checked
        assertTrue(apiProvider.changeAPILCCheckListItems(apiId, 10, true));
        // status false
        assertTrue(apiProvider.changeAPILCCheckListItems(apiId, 10, true));

    }

    @Test
    public void testGetCustomApiInSequences() throws Exception {
        APIIdentifier apiId = new APIIdentifier("admin", "API1", "1.0.1");
        APIProviderImplWrapper apiProvider = new APIProviderImplWrapper(apimgtDAO, scopesDAO, null, null);
        mockSequences(APIConstants.API_CUSTOM_INSEQUENCE_LOCATION, APIConstants.API_CUSTOM_SEQUENCE_TYPE_IN,
                apiId);
        List<String> sequenceList = apiProvider.getCustomApiInSequences(apiId);
        Assert.assertEquals(1, sequenceList.size());

        // OMException when building OMElement
        PowerMockito.when(APIUtil.buildOMElement(any(InputStream.class))).thenThrow(new OMException());
        apiProvider.getCustomApiInSequences(apiId);

        //org.wso2.carbon.registry.api.RegistryException
        ServiceReferenceHolder sh = PowerMockito.mock(ServiceReferenceHolder.class);
        PowerMockito.when(ServiceReferenceHolder.getInstance()).thenReturn(sh);
        RegistryService registryService = Mockito.mock(RegistryService.class);
        PowerMockito.when(sh.getRegistryService()).thenReturn(registryService);
        UserRegistry registry = Mockito.mock(UserRegistry.class);
        PowerMockito.when(registryService.getGovernanceSystemRegistry(Matchers.anyInt())).thenReturn(registry);
        Mockito.when(registry.resourceExists(APIUtil.getSequencePath(apiId,
                APIConstants.API_CUSTOM_SEQUENCE_TYPE_IN))).thenThrow(
                org.wso2.carbon.registry.api.RegistryException.class);
        String msg = "Error while processing the " + APIConstants.API_CUSTOM_SEQUENCE_TYPE_IN +
                " sequences of " + apiId + " in the registry";
        try {
            apiProvider.getCustomApiInSequences(apiId);
        } catch (APIManagementException e) {
            Assert.assertEquals(msg, e.getMessage());
        }

        //Registry Exception
        PowerMockito.when(registryService.getGovernanceSystemRegistry(Matchers.anyInt())).thenThrow(
                RegistryException.class);
        String msg1 = "Error while retrieving registry for tenant -1";
        try {
            apiProvider.getCustomApiInSequences(apiId);
        } catch (APIManagementException e) {
            Assert.assertEquals(msg1, e.getMessage());
        }
    }

    @Test
    public void testGetCustomApiOutSequences() throws Exception {
        APIIdentifier apiId = new APIIdentifier("admin", "API1", "1.0.1");
        APIProviderImplWrapper apiProvider = new APIProviderImplWrapper(apimgtDAO, scopesDAO, null, null);
        mockSequences(APIConstants.API_CUSTOM_OUTSEQUENCE_LOCATION, APIConstants.API_CUSTOM_SEQUENCE_TYPE_OUT,
                apiId);
        List<String> sequenceList = apiProvider.getCustomApiOutSequences(apiId);
        Assert.assertNotNull(sequenceList);
        Assert.assertEquals(1, sequenceList.size());

        // OMException when building OMElement
        PowerMockito.when(APIUtil.buildOMElement(any(InputStream.class))).thenThrow(new OMException());
        apiProvider.getCustomApiOutSequences(apiId);

        //org.wso2.carbon.registry.api.RegistryException
        ServiceReferenceHolder sh = PowerMockito.mock(ServiceReferenceHolder.class);
        PowerMockito.when(ServiceReferenceHolder.getInstance()).thenReturn(sh);
        RegistryService registryService = Mockito.mock(RegistryService.class);
        PowerMockito.when(sh.getRegistryService()).thenReturn(registryService);
        UserRegistry registry = Mockito.mock(UserRegistry.class);
        PowerMockito.when(registryService.getGovernanceSystemRegistry(Matchers.anyInt())).thenReturn(registry);
        Mockito.when(registry.resourceExists(APIUtil.getSequencePath(apiId,
                APIConstants.API_CUSTOM_SEQUENCE_TYPE_OUT))).thenThrow(
                org.wso2.carbon.registry.api.RegistryException.class);
        String msg = "Error while processing the " + APIConstants.API_CUSTOM_SEQUENCE_TYPE_OUT +
                " sequences of " + apiId + " in the registry";
        try {
            apiProvider.getCustomApiOutSequences(apiId);
        } catch (APIManagementException e) {
            Assert.assertEquals(msg, e.getMessage());
        }

        //Registry Exception
        PowerMockito.when(registryService.getGovernanceSystemRegistry(Matchers.anyInt())).thenThrow(
                RegistryException.class);
        String msg1 = "Error while retrieving registry for tenant -1";
        try {
            apiProvider.getCustomApiOutSequences(apiId);
        } catch (APIManagementException e) {
            Assert.assertEquals(msg1, e.getMessage());
        }
    }

    @Test
    public void testGetCustomApiFaultSequences() throws Exception {
        APIIdentifier apiId = new APIIdentifier("admin", "API1", "1.0.1");
        APIProviderImplWrapper apiProvider = new APIProviderImplWrapper(apimgtDAO, scopesDAO, null, null);
        mockSequences(APIConstants.API_CUSTOM_FAULTSEQUENCE_LOCATION, APIConstants.API_CUSTOM_SEQUENCE_TYPE_FAULT,
                apiId);
        List<String> sequenceList = apiProvider.getCustomApiFaultSequences(apiId);
        Assert.assertNotNull(sequenceList);
        Assert.assertEquals(1, sequenceList.size());

        // OMException when building OMElement
        PowerMockito.when(APIUtil.buildOMElement(any(InputStream.class))).thenThrow(new OMException());
        apiProvider.getCustomApiFaultSequences(apiId);

        //org.wso2.carbon.registry.api.RegistryException
        ServiceReferenceHolder sh = PowerMockito.mock(ServiceReferenceHolder.class);
        PowerMockito.when(ServiceReferenceHolder.getInstance()).thenReturn(sh);
        RegistryService registryService = Mockito.mock(RegistryService.class);
        PowerMockito.when(sh.getRegistryService()).thenReturn(registryService);
        UserRegistry registry = Mockito.mock(UserRegistry.class);
        PowerMockito.when(registryService.getGovernanceSystemRegistry(Matchers.anyInt())).thenReturn(registry);
        Mockito.when(registry.resourceExists(APIUtil.getSequencePath(apiId,
                APIConstants.API_CUSTOM_SEQUENCE_TYPE_FAULT))).thenThrow(
                org.wso2.carbon.registry.api.RegistryException.class);
        String msg = "Error while processing the " + APIConstants.API_CUSTOM_SEQUENCE_TYPE_FAULT +
                " sequences of " + apiId + " in the registry";
        try {
            apiProvider.getCustomApiFaultSequences(apiId);
        } catch (APIManagementException e) {
            Assert.assertEquals(msg, e.getMessage());
        }

        //Registry Exception
        PowerMockito.when(registryService.getGovernanceSystemRegistry(Matchers.anyInt())).thenThrow(
                RegistryException.class);
        String msg1 = "Error while retrieving registry for tenant -1";
        try {
            apiProvider.getCustomApiFaultSequences(apiId);
        } catch (APIManagementException e) {
            Assert.assertEquals(msg1, e.getMessage());
        }
    }

    @Test
    public void testIsSynapseGateway() throws APIManagementException {
        APIProviderImplWrapper apiProvider = new APIProviderImplWrapper(apimgtDAO, scopesDAO, null, null);
        ServiceReferenceHolder sh = PowerMockito.mock(ServiceReferenceHolder.class);
        APIManagerConfigurationService apiManagerConfigurationService =
                Mockito.mock(APIManagerConfigurationService.class);
        APIManagerConfiguration apiManagerConfiguration = Mockito.mock(APIManagerConfiguration.class);
        PowerMockito.when(ServiceReferenceHolder.getInstance()).thenReturn(sh);
        Mockito.when(sh.getAPIManagerConfigurationService()).thenReturn(apiManagerConfigurationService);
        Mockito.when(apiManagerConfigurationService.getAPIManagerConfiguration()).thenReturn(apiManagerConfiguration);
        Mockito.when(apiManagerConfiguration.getFirstProperty(Mockito.anyString())).thenReturn("synapse");
        assertTrue(apiProvider.isSynapseGateway());
    }

    @Test
    public void testGetPolicyNames() throws APIManagementException {
        APIProviderImplWrapper apiProvider = new APIProviderImplWrapper(apimgtDAO, scopesDAO, null, null);
        String[] test = new String[]{};
        Mockito.when(apimgtDAO.getPolicyNames("testLevel", "testName")).thenReturn(test);
        assertNotNull(apiProvider.getPolicyNames("testName", "testLevel"));
    }

    @Test
    public void testIsGlobalPolicyKeyTemplateExists() throws APIManagementException {
        APIProviderImplWrapper apiProvider = new APIProviderImplWrapper(apimgtDAO, scopesDAO, null, null);
        GlobalPolicy globalPolicy = Mockito.mock(GlobalPolicy.class);
        Mockito.when(apimgtDAO.isKeyTemplatesExist(globalPolicy)).thenReturn(true);
        assertTrue(apiProvider.isGlobalPolicyKeyTemplateExists(globalPolicy));
    }

    @Test
    public void testHasAttachments() throws APIManagementException {
        APIProviderImplWrapper apiProvider = new APIProviderImplWrapper(apimgtDAO, scopesDAO, null, null);
        PowerMockito.when(APIUtil.getTenantId(Mockito.anyString())).thenReturn(0);
        PowerMockito.mockStatic(MultitenantUtils.class);
        PowerMockito.when(MultitenantUtils.getTenantDomain("testName")).thenReturn("carbon.super");
        Mockito.when(apimgtDAO.hasSubscription("testId", "testName", "testPolicy")).
                thenReturn(true);
        assertTrue(apiProvider.hasAttachments("testName", "testId", "testPolicy"));
    }

    @Test
    public void testGetBlockConditions() throws APIManagementException {
        APIProviderImplWrapper apiProvider = new APIProviderImplWrapper(apimgtDAO, scopesDAO, null, null);
        List<BlockConditionsDTO> list = new ArrayList<BlockConditionsDTO>();
        Mockito.when(apimgtDAO.getBlockConditions(Mockito.anyString())).thenReturn(list);
        assertNotNull(apiProvider.getBlockConditions());
    }

    @Test
    public void testGetBlockCondition() throws APIManagementException {
        APIProviderImplWrapper apiProvider = new APIProviderImplWrapper(apimgtDAO, scopesDAO, null, null);
        BlockConditionsDTO blockConditionsDTO = new BlockConditionsDTO();
        Mockito.when(apimgtDAO.getBlockCondition(Mockito.anyInt())).thenReturn(blockConditionsDTO);
        assertNotNull(apiProvider.getBlockCondition(Mockito.anyInt()));
    }

    @Test
    public void testGetBlockConditionByUUID() throws APIManagementException {
        APIProviderImplWrapper apiProvider = new APIProviderImplWrapper(apimgtDAO, scopesDAO, null, null);
        BlockConditionsDTO blockConditionsDTO = new BlockConditionsDTO();
        Mockito.when(apimgtDAO.getBlockConditionByUUID("testUUID")).thenReturn(blockConditionsDTO);
        // Normal Path
        assertNotNull(apiProvider.getBlockConditionByUUID("testUUID"));
        Mockito.when(apimgtDAO.getBlockConditionByUUID("testUUID")).thenThrow(BlockConditionNotFoundException.class);
        // BlockConditionNotFound exception
        try {
            assertNull(apiProvider.getBlockConditionByUUID("testUUID"));
        } catch (APIManagementException e) {
            Assert.assertEquals(null, e.getMessage());
        }
    }

    @Test
    public void testUpdateBlockCondition() throws APIManagementException {
        APIProviderImplWrapper apiProvider = new APIProviderImplWrapper(apimgtDAO, scopesDAO, null, null);
        Mockito.when(apimgtDAO.updateBlockConditionState(1, "testState")).thenReturn(false, true);
        BlockConditionsDTO blockConditionsDTO = new BlockConditionsDTO();
        blockConditionsDTO.setConditionType("testType");
        blockConditionsDTO.setConditionValue("USER");
        PowerMockito.mockStatic(MultitenantUtils.class);
        PowerMockito.when(MultitenantUtils.getTenantAwareUsername("User")).thenReturn("testValue");
        Mockito.when(apimgtDAO.getBlockCondition(1)).thenReturn(blockConditionsDTO);
        //updateState false
        assertFalse(apiProvider.updateBlockCondition(1, "testState"));
        //updateState true
        assertTrue(apiProvider.updateBlockCondition(1, "testState"));
    }

    @Test
    public void testUpdateBlockConditionByUUID() throws APIManagementException {
        APIProviderImplWrapper apiProvider = new APIProviderImplWrapper(apimgtDAO, scopesDAO, null, null);
        Mockito.when(apimgtDAO.updateBlockConditionStateByUUID("testID", "testState")).
                thenReturn(false, true);
        BlockConditionsDTO blockConditionsDTO = new BlockConditionsDTO();
        blockConditionsDTO.setConditionType("testType");
        blockConditionsDTO.setConditionValue("USER");
        Mockito.when(apimgtDAO.getBlockConditionByUUID("testState")).thenReturn(blockConditionsDTO);
        //updateState false
        assertFalse(apiProvider.updateBlockConditionByUUID("testID", "testState"));
        //updateState true
        assertTrue(apiProvider.updateBlockConditionByUUID("testID", "testState"));
    }

    @Test
    public void testAddBlockCondition() throws APIManagementException {
        APIProviderImplWrapper apiProvider = new APIProviderImplWrapper(apimgtDAO, scopesDAO, null, null);
        BlockConditionsDTO blockConditionsDTO = new BlockConditionsDTO();
        blockConditionsDTO.setUUID("12345");
        Mockito.when(apimgtDAO.addBlockConditions(Mockito.any(BlockConditionsDTO.class))).thenReturn(blockConditionsDTO);
        //condition type IP
        assertEquals("12345", apiProvider.addBlockCondition("IP", "testValue"));
        //condition type User
        assertEquals("12345", apiProvider.addBlockCondition("USER", "testValue"));
    }

    @Test
    public void testDeleteBlockCondition() throws APIManagementException {
        APIProviderImplWrapper apiProvider = new APIProviderImplWrapper(apimgtDAO, scopesDAO, null, null);
        BlockConditionsDTO blockConditionsDTO = new BlockConditionsDTO();
        Mockito.when(apimgtDAO.getBlockCondition(1111)).thenReturn(blockConditionsDTO);
        Mockito.when(apimgtDAO.deleteBlockCondition(1111)).thenReturn(false, true);
        //deleteState false
        assertFalse(apiProvider.deleteBlockCondition(1111));
        //deleteState true
        assertTrue(apiProvider.deleteBlockCondition(1111));
    }

    @Test
    public void testDeleteBlockConditionByUUID() throws APIManagementException {
        APIProviderImplWrapper apiProvider = new APIProviderImplWrapper(apimgtDAO, scopesDAO, null, null);
        BlockConditionsDTO blockConditionsDTO = new BlockConditionsDTO();
        blockConditionsDTO.setConditionType("testType");
        blockConditionsDTO.setConditionValue("USER");
        blockConditionsDTO.setConditionId(1111);
        Mockito.when(apimgtDAO.getBlockConditionByUUID("testId")).thenReturn(blockConditionsDTO);
        Mockito.when(apimgtDAO.deleteBlockCondition(1111)).thenReturn(false, true);
        PowerMockito.mockStatic(MultitenantUtils.class);
        PowerMockito.when(MultitenantUtils.getTenantAwareUsername("User")).thenReturn("testValue");
        //deleteState false
        assertFalse(apiProvider.deleteBlockConditionByUUID("testId"));
        //deleteState true
        assertTrue(apiProvider.deleteBlockConditionByUUID("testId"));
    }

    @Test
    public void testGetSubscriberClaims() throws APIManagementException, UserStoreException {
        String configuredClaims = "http://wso2.org/claim1,http://wso2.org/claim2";
        APIProviderImplWrapper apiProvider = new APIProviderImplWrapper(apimgtDAO, scopesDAO, null, null);
        // Mock retrieving the tenant domain
        PowerMockito.mockStatic(MultitenantUtils.class);
        PowerMockito.mockStatic(APIUtil.class);
        Mockito.when(MultitenantUtils.getTenantDomain("admin")).thenReturn("carbon.super");
        ServiceReferenceHolder serviceReferenceHolder = TestUtils.getServiceReferenceHolder();
        RealmService realmService = Mockito.mock(RealmService.class);
        TenantManager tenantManager = Mockito.mock(TenantManager.class);
        PowerMockito.when(ServiceReferenceHolder.getInstance()).thenReturn(serviceReferenceHolder);
        Mockito.when(serviceReferenceHolder.getRealmService()).thenReturn(realmService);
        Mockito.when(realmService.getTenantManager()).thenReturn(tenantManager);
        PowerMockito.when(tenantManager.getTenantId(Matchers.anyString())).thenReturn(-1234);

        SortedMap<String, String> claimValues = new TreeMap<String, String>();
        claimValues.put("claim1", "http://wso2.org/claim1");
        claimValues.put("claim2", "http://wso2.org/claim2");
        claimValues.put("claim3", "http://wso2.org/claim3");
        PowerMockito.when(APIUtil.getClaims("admin", -1234, DEFAULT_DIALECT_URI))
                .thenReturn(claimValues);
        APIManagerConfiguration configuration = Mockito.mock(APIManagerConfiguration.class);
        APIManagerConfigurationService configurationService = Mockito.mock(APIManagerConfigurationService.class);
        PowerMockito.when(serviceReferenceHolder.getAPIManagerConfigurationService()).thenReturn(configurationService);
        PowerMockito.when(configurationService.getAPIManagerConfiguration()).thenReturn(configuration);
        Mockito.when(configuration.getFirstProperty(APIConstants.API_PUBLISHER_SUBSCRIBER_CLAIMS)).
                thenReturn(configuredClaims);
        Map subscriberClaims = apiProvider.getSubscriberClaims("admin");
        assertNotNull(subscriberClaims);
        assertEquals(configuredClaims.split(",").length, subscriberClaims.size());
    }

    @Test
    public void testAddTier() throws APIManagementException, RegistryException {
        APIProviderImplWrapper apiProvider = new APIProviderImplWrapper(apimgtDAO, scopesDAO, null, null);
        Tier tier = new Tier("testTier");
        tier.setDescription("testDescription");
        tier.setTierPlan("testPlan");

        Map<String, Tier> tierMap = new HashMap<String, Tier>();
        tierMap.put("tier", tier);
        PowerMockito.when(APIUtil.getAllTiers()).thenReturn(tierMap);
        Resource resource = new ResourceImpl();
        Mockito.when(apiProvider.registry.newResource()).thenReturn(resource);
        apiProvider.addTier(tier);
        Mockito.verify(apiProvider.registry);
    }

    @Test
    public void testGetExternalWorkflowReferenceId() throws APIManagementException {
        APIProviderImplWrapper apiProvider = new APIProviderImplWrapper(apimgtDAO, scopesDAO, null, null);
        Mockito.when(apimgtDAO.getExternalWorkflowReferenceForSubscription(Mockito.anyInt())).thenReturn("testValue");
        assertNotNull("testValue", apiProvider.getExternalWorkflowReferenceId(Mockito.anyInt()));
    }

    @Test
    public void testGetAPIPolicy() throws APIManagementException {
        APIProviderImplWrapper apiProvider = new APIProviderImplWrapper(apimgtDAO, scopesDAO, null, null);
        PowerMockito.when(APIUtil.getTenantId("testUser")).thenReturn(1111);
        APIPolicy apiPolicy = Mockito.mock(APIPolicy.class);
        Mockito.when(apimgtDAO.getAPIPolicy("testPolicy", 1111)).thenReturn(apiPolicy);
        assertNotNull(apiProvider.getAPIPolicy("testUser", "testPolicy"));
    }

    @Test
    public void testGetAPIPolicyByUUID() throws APIManagementException {
        APIProviderImplWrapper apiProvider = new APIProviderImplWrapper(apimgtDAO, scopesDAO, null, null);
        APIPolicy apiPolicy = Mockito.mock(APIPolicy.class);
        Mockito.when(apimgtDAO.getAPIPolicyByUUID("1111")).thenReturn(apiPolicy, null);
        apiProvider.getAPIPolicyByUUID("1111");
        try {
            assertNotNull(apiProvider.getAPIPolicyByUUID("1111"));
        } catch (APIManagementException e) {
            assertEquals("Advanced Policy: 1111 was not found.", e.getMessage());
        }
    }

    @Test
    public void testGetApplicationPolicy() throws APIManagementException {
        APIProviderImplWrapper apiProvider = new APIProviderImplWrapper(apimgtDAO, scopesDAO, null, null);
        PowerMockito.when(APIUtil.getTenantId("testUser")).thenReturn(1111);
        ApplicationPolicy applicationPolicy = Mockito.mock(ApplicationPolicy.class);
        Mockito.when(apimgtDAO.getApplicationPolicy("testPolicy", 1111)).
                thenReturn(applicationPolicy);
        assertNotNull(apiProvider.getApplicationPolicy("testUser", "testPolicy"));
    }

    @Test
    public void testGetApplicationPolicyByUUID() throws APIManagementException {
        APIProviderImplWrapper apiProvider = new APIProviderImplWrapper(apimgtDAO, scopesDAO, null, null);
        ApplicationPolicy applicationPolicy = Mockito.mock(ApplicationPolicy.class);
        Mockito.when(apimgtDAO.getApplicationPolicyByUUID("1111")).thenReturn(applicationPolicy, null);
        apiProvider.getApplicationPolicyByUUID("1111");
        try {
            assertNotNull(apiProvider.getApplicationPolicyByUUID("1111"));
        } catch (APIManagementException e) {
            assertEquals("Application Policy: 1111 was not found.", e.getMessage());
        }
    }

    @Test
    public void testGetSubscriptionPolicy() throws APIManagementException {
        APIProviderImplWrapper apiProvider = new APIProviderImplWrapper(apimgtDAO, scopesDAO, null, null);
        PowerMockito.when(APIUtil.getTenantId("testUser")).thenReturn(1111);
        SubscriptionPolicy subscriptionPolicy = Mockito.mock(SubscriptionPolicy.class);
        Mockito.when(apimgtDAO.getSubscriptionPolicy("testPolicy", 1111)).
                thenReturn(subscriptionPolicy);
        assertNotNull(apiProvider.getSubscriptionPolicy("testUser", "testPolicy"));
    }

    @Test
    public void testGetSubscriptionPolicyByUUID() throws APIManagementException {
        APIProviderImplWrapper apiProvider = new APIProviderImplWrapper(apimgtDAO, scopesDAO, null, null);
        SubscriptionPolicy subscriptionPolicy = Mockito.mock(SubscriptionPolicy.class);
        Mockito.when(apimgtDAO.getSubscriptionPolicyByUUID("1111")).thenReturn(subscriptionPolicy, null);
        apiProvider.getSubscriptionPolicyByUUID("1111");
        try {
            assertNotNull(apiProvider.getSubscriptionPolicyByUUID("1111"));
        } catch (APIManagementException e) {
            assertEquals("Subscription Policy: 1111 was not found.", e.getMessage());
        }
    }

    @Test
    public void testGetGlobalPolicy() throws APIManagementException {
        APIProviderImplWrapper apiProvider = new APIProviderImplWrapper(apimgtDAO, scopesDAO, null, null);
        GlobalPolicy globalPolicy = Mockito.mock(GlobalPolicy.class);
        Mockito.when(apimgtDAO.getGlobalPolicy("testName")).
                thenReturn(globalPolicy);
        assertNotNull(apiProvider.getGlobalPolicy("testName"));
    }

    @Test
    public void testGetGlobalPolicyByUUID() throws APIManagementException {
        APIProviderImplWrapper apiProvider = new APIProviderImplWrapper(apimgtDAO, scopesDAO, null, null);
        GlobalPolicy globalPolicy = Mockito.mock(GlobalPolicy.class);
        Mockito.when(apimgtDAO.getGlobalPolicyByUUID("1111")).thenReturn(globalPolicy, null);
        apiProvider.getGlobalPolicyByUUID("1111");
        try {
            assertNotNull(apiProvider.getGlobalPolicyByUUID("1111"));
        } catch (APIManagementException e) {
            assertEquals("Global Policy: 1111 was not found.", e.getMessage());
        }
    }

    @Test
    public void testSearchAPIsByDoc() throws APIManagementException {
        APIProviderImplWrapper apiProvider = new APIProviderImplWrapper(apimgtDAO, scopesDAO, null, null);
        Map<Documentation, API> apiMap = new HashMap<Documentation, API>();
        PowerMockito.when(APIUtil.searchAPIsByDoc(apiProvider.registry, apiProvider.tenantId,
                apiProvider.username, "testTerm", APIConstants.PUBLISHER_CLIENT)).thenReturn(apiMap);
        assertEquals(apiMap, apiProvider.searchAPIsByDoc("testTerm", "testType"));
    }


    @Test
    public void testRemoveTier() throws APIManagementException, RegistryException {
        APIProviderImplWrapper apiProvider = new APIProviderImplWrapper(apimgtDAO, scopesDAO, null, null);
        Tier tier = new Tier("testTier");
        tier.setDescription("testDescription");
        tier.setTierPlan("testPlan");

        Map<String, Tier> tierMap = new HashMap<String, Tier>();
        tierMap.put("tier", tier);
        PowerMockito.when(APIUtil.getAllTiers()).thenReturn(tierMap);
        Resource resource = new ResourceImpl();
        Mockito.when(apiProvider.registry.newResource()).thenReturn(resource);

        PowerMockito.when(APIUtil.getArtifactManager(apiProvider.registry, APIConstants.API_KEY)).
                thenReturn(artifactManager);
        GenericArtifact genericArtifact1 = new GenericArtifactImpl(new QName("local"), "artifact1");
        GenericArtifact genericArtifact2 = new GenericArtifactImpl(new QName("local"), "artifact2");
        GenericArtifact[] genericArtifacts = new GenericArtifact[]{genericArtifact1, genericArtifact2};
        Mockito.when(artifactManager.findGovernanceArtifacts(Mockito.anyString()))
                .thenReturn(null, genericArtifacts);
        apiProvider.removeTier(tier);
        try {
            apiProvider.removeTier(tier);
        } catch (APIManagementException e) {
            assertEquals("Unable to remove this tier. Tier in use", e.getMessage());
        }
        Mockito.verify(apiProvider.registry);
    }


    @Test
    public void testRemoveDocumentation() throws APIManagementException, RegistryException {
        APIProviderImplWrapper apiProvider = new APIProviderImplWrapper(apimgtDAO, scopesDAO, null, null);
        APIIdentifier apiId = new APIIdentifier("admin", "API1", "1.0.1");
        PowerMockito.when(APIUtil.getAPIDocPath(apiId) + "testDoc").thenReturn("testPath");
        Resource resource = Mockito.mock(Resource.class);
        Mockito.when(apiProvider.registry.get("testPathtestDoc")).thenReturn(resource);
        Mockito.when(resource.getUUID()).thenReturn("1111");
        PowerMockito.when(APIUtil.getArtifactManager(apiProvider.registry, APIConstants.DOCUMENTATION_KEY)).
                thenReturn(artifactManager);
        GenericArtifact genericArtifact = Mockito.mock(GenericArtifact.class);
        Mockito.when(artifactManager.getGenericArtifact("1111")).thenReturn(genericArtifact);
        Mockito.when(genericArtifact.getAttribute(APIConstants.DOC_FILE_PATH)).thenReturn("testDocPath");
        Association association = Mockito.mock(Association.class);
        Association[] associations = new Association[]{association};
        Mockito.when(apiProvider.registry.getAssociations("testPathtestDoc", APIConstants.DOCUMENTATION_KEY)).
                thenReturn(associations);
        apiProvider.removeDocumentation(apiId, "testDoc", "testType");
        Mockito.verify(apiProvider.registry);
    }

    @Test
    public void testRemoveDocumentation1() throws APIManagementException, RegistryException {
        APIProviderImplWrapper apiProvider = new APIProviderImplWrapper(apiPersistenceInstance, apimgtDAO, scopesDAO,
                null, null);
        APIIdentifier apiId = new APIIdentifier("admin", "API1", "1.0.1");
        PowerMockito.when(APIUtil.getArtifactManager(apiProvider.registry, APIConstants.DOCUMENTATION_KEY)).
                thenReturn(artifactManager);
        GenericArtifact artifact = Mockito.mock(GenericArtifact.class);
        Mockito.when(artifactManager.getGenericArtifact("testId")).thenReturn(artifact);
        Mockito.when(artifact.getPath()).thenReturn("docPath");
        Mockito.when(artifact.getAttribute(APIConstants.DOC_FILE_PATH)).thenReturn("docFilePath");
        Association association = Mockito.mock(Association.class);
        Association[] associations = new Association[]{association};
        Mockito.when(apiProvider.registry.getAssociations("docPath", APIConstants.DOCUMENTATION_KEY)).
                thenReturn(associations);
        apiProvider.removeDocumentation(apiId, "testId");
        Mockito.verify(apiProvider.registry);
    }

    @Test
    public void testCopyAllDocumentation() throws APIManagementException, RegistryException {
        APIProviderImplWrapper apiProvider = new APIProviderImplWrapper(apimgtDAO, scopesDAO, null, null);
        APIIdentifier apiId = new APIIdentifier("admin", "API1", "1.0.1");
        PowerMockito.when(APIUtil.getAPIDocPath(apiId)).thenReturn("oldVersion");
        Resource resource = new ResourceImpl();
        Mockito.when(apiProvider.registry.get("oldVersion")).thenReturn(resource);
        apiProvider.copyAllDocumentation(apiId, "testVersion");
        Mockito.verify(apiProvider.registry);
    }

    @Test
    public void testDeleteWorkflowTask() throws APIManagementException, WorkflowException {
        APIProviderImplWrapper apiProvider = new APIProviderImplWrapper(apimgtDAO, scopesDAO, null, null);
        APIIdentifier apiId = new APIIdentifier("admin", "API1", "1.0.1");
        Mockito.when(apimgtDAO.getAPIID(apiId, null)).thenReturn(1111);
        WorkflowExecutorFactory wfe = PowerMockito.mock(WorkflowExecutorFactory.class);
        Mockito.when(WorkflowExecutorFactory.getInstance()).thenReturn(wfe);
        WorkflowExecutor apiStateChangeWFExecutor = Mockito.mock(WorkflowExecutor.class);
        Mockito.when(wfe.getWorkflowExecutor(WorkflowConstants.WF_TYPE_AM_API_STATE)).
                thenReturn(apiStateChangeWFExecutor);
        WorkflowDTO workflowDTO = Mockito.mock(WorkflowDTO.class);
        Mockito.when(apimgtDAO.retrieveWorkflowFromInternalReference(Integer.toString(1111),
                WorkflowConstants.WF_TYPE_AM_API_STATE)).thenReturn(workflowDTO);
        apiProvider.deleteWorkflowTask(apiId);
        Mockito.verify(apimgtDAO, Mockito.times(1)).getAPIID(apiId, null);
    }

    @Test
    public void testAddAPI() throws Exception {
        APIIdentifier apiId = new APIIdentifier("admin", "API1", "1.0.1");
        API api = new API(apiId);
        api.setContext("/test");
        api.setStatus(APIConstants.CREATED);

        APIProviderImplWrapper apiProvider = new APIProviderImplWrapper(apiPersistenceInstance, apimgtDAO, scopesDAO, null, null);
        //APIProviderImplWrapper apiProvider = new APIProviderImplWrapper(apimgtDAO, scopesDAO, null, null);

        Mockito.when(artifactManager.newGovernanceArtifact(any(QName.class))).thenReturn(artifact);
        Mockito.when(APIUtil.createAPIArtifactContent(artifact, api)).thenReturn(artifact);

        UserRegistry userRegistry = Mockito.mock(UserRegistry.class);
        RegistryService registryService = Mockito.mock(RegistryService.class);
        ServiceReferenceHolder serviceReferenceHolder = TestUtils.getServiceReferenceHolder();
        RealmService realmService = Mockito.mock(RealmService.class);
        TenantManager tenantManager = Mockito.mock(TenantManager.class);

        Mockito.when(artifactManager.newGovernanceArtifact(Matchers.any(QName.class))).thenReturn(artifact);
        Mockito.when(APIUtil.createAPIArtifactContent(artifact, api)).thenReturn(artifact);
        PowerMockito.when(ServiceReferenceHolder.getInstance()).thenReturn(serviceReferenceHolder);
        Mockito.when(serviceReferenceHolder.getRegistryService()).thenReturn(registryService);
        Mockito.when(registryService.getConfigSystemRegistry(Mockito.anyInt())).thenReturn(userRegistry);
        Mockito.when(serviceReferenceHolder.getRealmService()).thenReturn(realmService);
        Mockito.when(realmService.getTenantManager()).thenReturn(tenantManager);
        Mockito.when(apimgtDAO.addAPI(api, -1234)).thenReturn(1);
        Mockito.doNothing().when(apimgtDAO).addURITemplates(1, api, -1234);
        Mockito.doNothing().when(keyManager).attachResourceScopes(api, api.getUriTemplates());

        PublisherAPI publisherAPI = Mockito.mock(PublisherAPI.class);
        PowerMockito.when(apiPersistenceInstance.addAPI(any(Organization.class), any(PublisherAPI.class)))
                .thenReturn(publisherAPI);
        
        try {
            apiProvider.addAPI(api);
        } catch (Exception e) {
            Assert.fail(e.getMessage());
        }
    }

    @Test
    public void testAddAPINameWithIllegalCharacters() throws APIManagementException, GovernanceException {
        APIIdentifier apiId = new APIIdentifier("admin", "API2&", "1.0.2");
        API api = new API(apiId);
        api.setContext("/test");
        api.setStatus(APIConstants.CREATED);

        APIProviderImplWrapper apiProvider = new APIProviderImplWrapper(apimgtDAO, scopesDAO, null, null);

        Mockito.when(artifactManager.newGovernanceArtifact(any(QName.class))).thenReturn(artifact);
        Mockito.when(APIUtil.createAPIArtifactContent(artifact, api)).thenReturn(artifact);

        try {
            apiProvider.addAPI(api);
            Assert.fail("Exception was expected, but wasn't thrown");
        } catch (APIManagementException e) {
            Assert.assertTrue(e.getMessage().contains("API Name contains one or more illegal characters"));
        }
    }

    @Test
    public void testAddAPIVersionWithIllegalCharacters() throws APIManagementException, GovernanceException {
        APIIdentifier apiId = new APIIdentifier("admin", "API3", "1.0.2&");
        API api = new API(apiId);
        api.setContext("/test");
        api.setStatus(APIConstants.CREATED);

        APIProviderImplWrapper apiProvider = new APIProviderImplWrapper(apimgtDAO, scopesDAO, null, null);

        Mockito.when(artifactManager.newGovernanceArtifact(any(QName.class))).thenReturn(artifact);
        Mockito.when(APIUtil.createAPIArtifactContent(artifact, api)).thenReturn(artifact);

        try {
            apiProvider.addAPI(api);
            Assert.fail("Exception was expected, but wasn't thrown");
        } catch (APIManagementException e) {
            Assert.assertTrue(e.getMessage().contains("API Version contains one or more illegal characters"));
        }
    }

    /* NOT USED
    @Test
    public void testUpdateAPIStatus() throws APIManagementException, FaultGatewaysException, UserStoreException,
            RegistryException, WorkflowException, APIPersistenceException {
        APIIdentifier apiId = new APIIdentifier("admin", "API1", "1.0.1");
        API api = new API(apiId);
        api.setContext("/test");
        api.setStatus(APIConstants.CREATED);

        APIProviderImplWrapper apiProvider = new APIProviderImplWrapper(apiPersistenceInstance, apimgtDAO,scopesDAO, null, null);

        RegistryService registryService = Mockito.mock(RegistryService.class);
        UserRegistry userRegistry = Mockito.mock(UserRegistry.class);
        ServiceReferenceHolder serviceReferenceHolder = TestUtils.getServiceReferenceHolder();
        RealmService realmService = Mockito.mock(RealmService.class);
        TenantManager tenantManager = Mockito.mock(TenantManager.class);

        Mockito.when(artifactManager.newGovernanceArtifact(any(QName.class))).thenReturn(artifact);
        Mockito.when(APIUtil.createAPIArtifactContent(artifact, api)).thenReturn(artifact);
        Mockito.when(APIUtil.createAPIArtifactContent(artifact, api)).thenReturn(artifact);
        PowerMockito.when(ServiceReferenceHolder.getInstance()).thenReturn(serviceReferenceHolder);
        Mockito.when(serviceReferenceHolder.getRegistryService()).thenReturn(registryService);
        Mockito.when(registryService.getConfigSystemRegistry(Mockito.anyInt())).thenReturn(userRegistry);
        Mockito.when(serviceReferenceHolder.getRealmService()).thenReturn(realmService);
        Mockito.when(realmService.getTenantManager()).thenReturn(tenantManager);
        
        PublisherAPI publisherAPI = Mockito.mock(PublisherAPI.class);
        PowerMockito.when(apiPersistenceInstance.addAPI(any(Organization.class), any(PublisherAPI.class)))
                .thenReturn(publisherAPI);
        apiProvider.addAPI(api);

        //Existing APIs of the provider
        API api1 = new API(new APIIdentifier("admin", "API1", "1.0.0"));
        api1.setStatus(APIConstants.PUBLISHED);
        API api2 = new API(new APIIdentifier("admin", "API2", "1.0.0"));

        //Mock Updating API
        Resource apiSourceArtifact = Mockito.mock(Resource.class);
        Mockito.when(apiSourceArtifact.getUUID()).thenReturn("12640983654");
        String apiSourcePath = "path";
        PowerMockito.when(APIUtil.getAPIPath(api.getId())).thenReturn(apiSourcePath);
        PowerMockito.when(apiProvider.registry.get(apiSourcePath)).thenReturn(apiSourceArtifact);

        Mockito.when(artifact.getAttribute(APIConstants.API_OVERVIEW_STATUS)).thenReturn("CREATED");
        Mockito.when(artifactManager.getGenericArtifact(apiSourceArtifact.getUUID())).thenReturn(artifact);

        Mockito.when(gatewayManager.isAPIPublished(api, "carbon.super")).thenReturn(false);

        Mockito.when(artifact.getId()).thenReturn("12640983654");
        PowerMockito.when(GovernanceUtils.getArtifactPath(apiProvider.registry, "12640983654")).
                thenReturn(apiSourcePath);
        Mockito.doNothing().when(artifactManager).updateGenericArtifact(artifact);

        prepareForGetAPIsByProvider(artifactManager, apiProvider, "admin", api1, api2);
        prepareForChangeLifeCycleStatus(apiProvider, apimgtDAO, apiId, artifact);

        boolean status = apiProvider.updateAPIStatus(api.getId(), "PUBLISHED", true, true, true);
        Assert.assertTrue(status);

        //Test for non existing API Id
        APIIdentifier apiId1 = new APIIdentifier("admin", "API2", "1.0.0");
        try {
            apiProvider.updateAPIStatus(apiId1, "PUBLISHED", true, true, true);
        } catch (APIManagementException e) {
            Assert.assertEquals("Couldn't find an API with the name-" + apiId.getApiName() + "version-"
                    + apiId1.getVersion(), e.getMessage());
        }
    }*/

    /* NOT USED
    @Test
    public void testUpdateAPIStatus_InvalidAPIId() throws APIManagementException, FaultGatewaysException, UserStoreException,
                                                                                RegistryException, WorkflowException {
        APIIdentifier apiId = new APIIdentifier("admin", "API1", "1.0.0");
        APIProviderImplWrapper apiProvider = new APIProviderImplWrapper(apimgtDAO, scopesDAO, null, null);
        try {
            apiProvider.updateAPIStatus(apiId, "PUBLISHED", true, true, true);
        } catch (APIManagementException e) {
            Assert.assertEquals("Couldn't find an API with the name-" + apiId.getApiName() + "version-"
                    + apiId.getVersion(), e.getMessage());
        }
<<<<<<< HEAD
    }

=======
    }*/
    /* NOT USED
    @Test(expected = APIManagementException.class)
    public void testUpdateAPIStatus_WithFaultyGateways() throws Exception {
        API api = new API(new APIIdentifier("admin", "API1", "1.0.0"));
        api.setContext("/test");
        api.setStatus(APIConstants.CREATED);
        api.setUUID("1223332");

        ApiMgtDAO apiMgtDAO = Mockito.mock(ApiMgtDAO.class);
        Mockito.when(ApiMgtDAO.getInstance()).thenReturn(apiMgtDAO);

        Set<String> environments = new HashSet<String>();
        environments.add("Production");
        environments.add("Sandbox");

        api.setEnvironments(environments);
        APIProviderImplWrapper apiProvider = new APIProviderImplWrapper(apimgtDAO,scopesDAO, null, null);

        Mockito.when(artifactManager.newGovernanceArtifact(Matchers.any(QName.class))).thenReturn(artifact);
        Mockito.when(APIUtil.createAPIArtifactContent(artifact, api)).thenReturn(artifact);
        RegistryService registryService = Mockito.mock(RegistryService.class);
        UserRegistry userRegistry = Mockito.mock(UserRegistry.class);
        ServiceReferenceHolder serviceReferenceHolder = TestUtils.getServiceReferenceHolder();
        RealmService realmService = Mockito.mock(RealmService.class);
        TenantManager tenantManager = Mockito.mock(TenantManager.class);
        PowerMockito.when(ServiceReferenceHolder.getInstance()).thenReturn(serviceReferenceHolder);
        Mockito.when(serviceReferenceHolder.getRegistryService()).thenReturn(registryService);
        Mockito.when(registryService.getConfigSystemRegistry(Mockito.anyInt())).thenReturn(userRegistry);
        Mockito.when(registryService.getGovernanceUserRegistry(Mockito.anyString(), Mockito.anyInt())).thenReturn(userRegistry);
        Mockito.when(serviceReferenceHolder.getRealmService()).thenReturn(realmService);
        Mockito.when(realmService.getTenantManager()).thenReturn(tenantManager);
        apiProvider.addAPI(api);

        //Mock Updating API
        Resource apiSourceArtifact = Mockito.mock(Resource.class);
        Mockito.when(apiSourceArtifact.getUUID()).thenReturn("12640983654");
        String apiSourcePath = "path";
        PowerMockito.when(APIUtil.getAPIPath(api.getId())).thenReturn(apiSourcePath);
        PowerMockito.when(apiProvider.registry.get(apiSourcePath)).thenReturn(apiSourceArtifact);

        Mockito.when(artifact.getAttribute(APIConstants.API_OVERVIEW_STATUS)).thenReturn("CREATED");
        Mockito.when(artifactManager.getGenericArtifact(apiSourceArtifact.getUUID())).thenReturn(artifact);

        Mockito.when(gatewayManager.isAPIPublished(api, "carbon.super")).thenReturn(false);

        Mockito.when(artifact.getId()).thenReturn("12640983654");
        PowerMockito.when(GovernanceUtils.getArtifactPath(apiProvider.registry, "12640983654")).
                thenReturn(apiSourcePath);
        Mockito.doNothing().when(artifactManager).updateGenericArtifact(artifact);

        Map map = Mockito.mock(ConcurrentHashMap.class);
        PowerMockito.whenNew(ConcurrentHashMap.class).withNoArguments().thenReturn((ConcurrentHashMap) map);
        Mockito.when(map.isEmpty()).thenReturn(false);
        Mockito.when(map.get(Mockito.anyString())).thenReturn(map);
        String newStatusValue = "PUBLISHED";

        PowerMockito.when(serviceReferenceHolder.getRegistryService()).thenReturn(registryService);
        PowerMockito.when(registryService.getGovernanceUserRegistry(CarbonConstants.REGISTRY_ANONNYMOUS_USERNAME, -1234))
                .thenReturn(userRegistry);

        APIManagerConfiguration amConfig = Mockito.mock(APIManagerConfiguration.class);
        APIManagerConfigurationService amConfigService = Mockito.mock(APIManagerConfigurationService.class);
        PowerMockito.when(serviceReferenceHolder.getAPIManagerConfigurationService()).thenReturn(amConfigService);
        PowerMockito.when(amConfigService.getAPIManagerConfiguration()).thenReturn(amConfig);
        Mockito.when(amConfig.getFirstProperty(APIConstants.API_GATEWAY_TYPE)).
                thenReturn(APIConstants.API_GATEWAY_TYPE_SYNAPSE);

        PowerMockito.when(serviceReferenceHolder.getRealmService()).thenReturn(realmService);
        PowerMockito.when(realmService.getTenantManager()).thenReturn(tenantManager);
        PowerMockito.when(tenantManager.getTenantId(Matchers.anyString())).thenReturn(-1234);
        apiProvider.updateAPIStatus(api.getId(), newStatusValue, true, false, true);
    }
    */
    /* NOT USED
    @Test(expected = APIManagementException.class)
    public void testUpdateAPIStatus_ToRetiredWithFaultyGateways() throws Exception {
        API api = new API(new APIIdentifier("admin", "API1", "1.0.0"));
        api.setContext("/test");
        api.setStatus(APIConstants.CREATED);

        Set<String> environments = new HashSet<String>();
        environments.add("Production");
        environments.add("Sandbox");
        api.setEnvironments(environments);

        APIProviderImplWrapper apiProvider = new APIProviderImplWrapper(apimgtDAO,scopesDAO, null, null);
        Mockito.when(artifactManager.newGovernanceArtifact(any(QName.class))).thenReturn(artifact);
        Mockito.when(APIUtil.createAPIArtifactContent(artifact, api)).thenReturn(artifact);
        RegistryService registryService = Mockito.mock(RegistryService.class);
        UserRegistry userRegistry = Mockito.mock(UserRegistry.class);
        ServiceReferenceHolder serviceReferenceHolder = TestUtils.getServiceReferenceHolder();
        RealmService realmService = Mockito.mock(RealmService.class);
        TenantManager tenantManager = Mockito.mock(TenantManager.class);
        PowerMockito.when(ServiceReferenceHolder.getInstance()).thenReturn(serviceReferenceHolder);
        Mockito.when(serviceReferenceHolder.getRegistryService()).thenReturn(registryService);
        Mockito.when(registryService.getConfigSystemRegistry(Mockito.anyInt())).thenReturn(userRegistry);
        Mockito.when(registryService.getGovernanceUserRegistry(Mockito.anyString(), Mockito.anyInt())).thenReturn(userRegistry);
        Mockito.when(serviceReferenceHolder.getRealmService()).thenReturn(realmService);
        Mockito.when(realmService.getTenantManager()).thenReturn(tenantManager);
        apiProvider.addAPI(api);

        //Mock Updating API
        Resource apiSourceArtifact = Mockito.mock(Resource.class);
        Mockito.when(apiSourceArtifact.getUUID()).thenReturn("12640983654");
        String apiSourcePath = "path";
        PowerMockito.when(APIUtil.getAPIPath(api.getId())).thenReturn(apiSourcePath);
        PowerMockito.when(apiProvider.registry.get(apiSourcePath)).thenReturn(apiSourceArtifact);

        GenericArtifact artifact = Mockito.mock(GenericArtifact.class);
        Mockito.when(artifact.getAttribute(APIConstants.API_OVERVIEW_STATUS)).thenReturn("CREATED");
        Mockito.when(artifactManager.getGenericArtifact(apiSourceArtifact.getUUID())).thenReturn(artifact);
        Mockito.when(gatewayManager.isAPIPublished(api, "carbon.super")).thenReturn(false);
        PowerMockito.when(APIUtil.createAPIArtifactContent(artifact, api)).thenReturn(artifact);
        Mockito.when(artifact.getId()).thenReturn("12640983654");
        PowerMockito.when(GovernanceUtils.getArtifactPath(apiProvider.registry, "12640983654")).
                thenReturn(apiSourcePath);
        Mockito.doNothing().when(artifactManager).updateGenericArtifact(artifact);

        Map map = Mockito.mock(ConcurrentHashMap.class);
        PowerMockito.whenNew(ConcurrentHashMap.class).withNoArguments().thenReturn((ConcurrentHashMap) map);
        Mockito.when(map.isEmpty()).thenReturn(false);
        Mockito.when(map.get(Mockito.anyString())).thenReturn(map);
        APIManagerConfigurationService configurationService = Mockito.mock(APIManagerConfigurationService.class);
        APIManagerConfiguration configuration = Mockito.mock(APIManagerConfiguration.class);
        Mockito.when(serviceReferenceHolder.getAPIManagerConfigurationService()).thenReturn(configurationService);
        Mockito.when(configurationService.getAPIManagerConfiguration()).thenReturn(configuration);
        Mockito.when(configuration.getFirstProperty(APIConstants.API_GATEWAY_TYPE)).thenReturn(APIConstants.API_GATEWAY_NONE);
        String newStatusValue = "RETIRED";
        apiProvider.updateAPIStatus(api.getId(), newStatusValue, true, false, true);
    }
    */
>>>>>>> af5be946
    @Test
    public void testGetAPIUsageByAPIId() throws APIManagementException, RegistryException, UserStoreException {
        APIIdentifier apiId = new APIIdentifier("admin", "API1", "1.0.0");
        SubscribedAPI subscribedAPI1 = new SubscribedAPI(new Subscriber("user1"),
                new APIIdentifier("admin", "API1", "1.0.0"));
        SubscribedAPI subscribedAPI2 = new SubscribedAPI(new Subscriber("user1"),
                new APIIdentifier("admin", "API2", "1.0.0"));

        UserApplicationAPIUsage apiResult1 = new UserApplicationAPIUsage();
        apiResult1.addApiSubscriptions(subscribedAPI1);
        apiResult1.addApiSubscriptions(subscribedAPI2);

        SubscribedAPI subscribedAPI3 = new SubscribedAPI(new Subscriber("user2"),
                new APIIdentifier("admin", "API1", "1.0.0"));
        SubscribedAPI subscribedAPI4 = new SubscribedAPI(new Subscriber("user2"),
                new APIIdentifier("admin", "API2", "1.0.0"));

        UserApplicationAPIUsage apiResult2 = new UserApplicationAPIUsage();
        apiResult2.addApiSubscriptions(subscribedAPI3);
        apiResult2.addApiSubscriptions(subscribedAPI4);

        UserApplicationAPIUsage[] apiResults = {apiResult1, apiResult2};

        Mockito.when(apimgtDAO.getAllAPIUsageByProvider(apiId.getProviderName())).thenReturn(apiResults);

        APIProviderImplWrapper apiProvider = new APIProviderImplWrapper(apimgtDAO,scopesDAO, null, null);

        List<SubscribedAPI> subscribedAPIs = apiProvider.getAPIUsageByAPIId(apiId);

        Assert.assertEquals(2, subscribedAPIs.size());
        Assert.assertEquals("user1", subscribedAPIs.get(0).getSubscriber().getName());
        Assert.assertEquals("user2", subscribedAPIs.get(1).getSubscriber().getName());
    }

    @Test
    public void testIsAPIUpdateValid() throws RegistryException, UserStoreException, APIManagementException {
        API api = new API(new APIIdentifier("admin", "API1", "1.0.0"));
        api.setContext("/test");
        api.setStatus(APIConstants.CREATED);
        APIProviderImplWrapper apiProvider = new APIProviderImplWrapper(apimgtDAO,scopesDAO, null, null);


        Resource apiSourceArtifact = Mockito.mock(Resource.class);
        Mockito.when(apiSourceArtifact.getUUID()).thenReturn("12640983654");
        String apiSourcePath = "path";

        PowerMockito.when(APIUtil.getAPIPath(api.getId())).thenReturn(apiSourcePath);
        PowerMockito.when(apiProvider.registry.get(apiSourcePath)).thenReturn(apiSourceArtifact);

        //API Status is CREATED and user has permission
        Mockito.when(artifact.getAttribute(APIConstants.API_OVERVIEW_STATUS)).thenReturn("CREATED");
        Mockito.when(artifactManager.getGenericArtifact(apiSourceArtifact.getUUID())).thenReturn(artifact);

        PowerMockito.when(APIUtil.hasPermission(null, APIConstants.Permissions.API_PUBLISH)).thenReturn(true);
        PowerMockito.when(APIUtil.hasPermission(null, APIConstants.Permissions.API_CREATE)).thenReturn(true);

        boolean status = apiProvider.isAPIUpdateValid(api);
        Assert.assertTrue(status);

        //API Status is CREATED and user doesn't have permission
        PowerMockito.when(APIUtil.hasPermission(null, APIConstants.Permissions.API_PUBLISH)).thenReturn(false);
        PowerMockito.when(APIUtil.hasPermission(null, APIConstants.Permissions.API_CREATE)).thenReturn(false);

        status = apiProvider.isAPIUpdateValid(api);
        Assert.assertFalse(status);

        //API Status is PROTOTYPED and user has permission
        api.setStatus(APIConstants.PROTOTYPED);
        Mockito.when(artifact.getAttribute(APIConstants.API_OVERVIEW_STATUS)).thenReturn("PROTOTYPED");
        //Mockito.when(artifactManager.getGenericArtifact(apiSourceArtifact.getUUID())).thenReturn(artifact);

        PowerMockito.when(APIUtil.hasPermission(null, APIConstants.Permissions.API_PUBLISH)).thenReturn(true);
        PowerMockito.when(APIUtil.hasPermission(null, APIConstants.Permissions.API_CREATE)).thenReturn(true);

        status = apiProvider.isAPIUpdateValid(api);
        Assert.assertTrue(status);

        //API Status is PROTOTYPED and user doesn't have permission
        api.setStatus(APIConstants.PROTOTYPED);
        Mockito.when(artifact.getAttribute(APIConstants.API_OVERVIEW_STATUS)).thenReturn("PROTOTYPED");
        //Mockito.when(artifactManager.getGenericArtifact(apiSourceArtifact.getUUID())).thenReturn(artifact);

        PowerMockito.when(APIUtil.hasPermission(null, APIConstants.Permissions.API_PUBLISH)).thenReturn(false);
        PowerMockito.when(APIUtil.hasPermission(null, APIConstants.Permissions.API_CREATE)).thenReturn(false);

        status = apiProvider.isAPIUpdateValid(api);
        Assert.assertFalse(status);

        //API Status is DEPRECATED and has publish permission
        api.setStatus(APIConstants.DEPRECATED);
        Mockito.when(artifact.getAttribute(APIConstants.API_OVERVIEW_STATUS)).thenReturn("DEPRECATED");
        //Mockito.when(artifactManager.getGenericArtifact(apiSourceArtifact.getUUID())).thenReturn(artifact);
        PowerMockito.when(APIUtil.hasPermission(null, APIConstants.Permissions.API_PUBLISH)).thenReturn(true);
        status = apiProvider.isAPIUpdateValid(api);
        Assert.assertTrue(status);

        //API Status is DEPRECATED and doesn't have publish permission
        api.setStatus(APIConstants.DEPRECATED);
        Mockito.when(artifact.getAttribute(APIConstants.API_OVERVIEW_STATUS)).thenReturn("DEPRECATED");
        //Mockito.when(artifactManager.getGenericArtifact(apiSourceArtifact.getUUID())).thenReturn(artifact);
        PowerMockito.when(APIUtil.hasPermission(null, APIConstants.Permissions.API_PUBLISH)).thenReturn(false);
        status = apiProvider.isAPIUpdateValid(api);
        Assert.assertFalse(status);

        //API Status is RETIRED and has publish permission
        api.setStatus(APIConstants.RETIRED);
        Mockito.when(artifact.getAttribute(APIConstants.API_OVERVIEW_STATUS)).thenReturn("RETIRED");
        //Mockito.when(artifactManager.getGenericArtifact(apiSourceArtifact.getUUID())).thenReturn(artifact);
        PowerMockito.when(APIUtil.hasPermission(null, APIConstants.Permissions.API_PUBLISH)).thenReturn(true);
        status = apiProvider.isAPIUpdateValid(api);
        Assert.assertTrue(status);

        //API Status is RETIRED and doesn't have publish permission
        api.setStatus(APIConstants.RETIRED);
        Mockito.when(artifact.getAttribute(APIConstants.API_OVERVIEW_STATUS)).thenReturn("RETIRED");
        //Mockito.when(artifactManager.getGenericArtifact(apiSourceArtifact.getUUID())).thenReturn(artifact);
        PowerMockito.when(APIUtil.hasPermission(null, APIConstants.Permissions.API_PUBLISH)).thenReturn(false);
        status = apiProvider.isAPIUpdateValid(api);
        Assert.assertFalse(status);
    }

<<<<<<< HEAD
=======
//    @Test
//    public void testPropergateAPIStatusChangeToGateways() throws RegistryException, UserStoreException,
//            APIManagementException, APIPersistenceException {
//        APIIdentifier apiId = new APIIdentifier("admin", "API1", "1.0.0");
//        API api = new API(apiId);
//        api.setContext("/test");
//        api.setStatus(APIConstants.CREATED);
//        TestUtils.mockRegistryAndUserRealm(-1);
//
//        PowerMockito.mockStatic(ApiMgtDAO.class);
//        PowerMockito.mockStatic(JavaUtils.class);
//        ApiMgtDAO apimgtDAO = Mockito.mock(ApiMgtDAO.class);
//        UserRegistry configRegistry = Mockito.mock(UserRegistry.class);
//        RegistryService registryService = Mockito.mock(RegistryService.class);
//        PowerMockito.when(ApiMgtDAO.getInstance()).thenReturn(apimgtDAO);
//        Mockito.when(apimgtDAO.addAPI(api, -1)).thenReturn(1);
//        Mockito.doNothing().when(apimgtDAO).addURITemplates(1, api, -1);
//        Mockito.doNothing().when(keyManager).attachResourceScopes(api, api.getUriTemplates());
//
//        PowerMockito.mockStatic(APIUtil.class);
//        PowerMockito.when(APIUtil.replaceEmailDomain(apiId.getProviderName())).thenReturn("admin");
//        PowerMockito.when(APIUtil.replaceEmailDomainBack(api.getId().getProviderName())).thenReturn("admin");
//
//        Map<String, Map<String, String>> failedGateways = new ConcurrentHashMap<String, Map<String, String>>();
//
//        PowerMockito.when(APIUtil.getArtifactManager(any(Registry.class), Matchers.anyString()))
//                .thenReturn(artifactManager);
//        Mockito.when(artifactManager.newGovernanceArtifact(any(QName.class))).thenReturn(artifact);
//        Mockito.when(APIUtil.createAPIArtifactContent(artifact, api)).thenReturn(artifact);
//        Mockito.doNothing().when(artifact).attachLifecycle(APIConstants.API_LIFE_CYCLE);
//        APIProviderImplWrapper apiProvider = new APIProviderImplWrapper(apiPersistenceInstance, apimgtDAO, scopesDAO,
//                null, null);
//        String artifactPath = "artifact/path";
//        PowerMockito.when(GovernanceUtils.getArtifactPath(apiProvider.registry, artifact.getId())).
//                thenReturn(artifactPath);
//        RegistryService rs = Mockito.mock(RegistryService.class);
//        UserRegistry userRegistry = Mockito.mock(UserRegistry.class);
//        ServiceReferenceHolder srh = TestUtils.getServiceReferenceHolder();
//        RealmService realmService = Mockito.mock(RealmService.class);
//        TenantManager tenantManager = Mockito.mock(TenantManager.class);
//
//        PowerMockito.when(ServiceReferenceHolder.getInstance()).thenReturn(srh);
//        Mockito.when(srh.getRegistryService()).thenReturn(rs);
//        Mockito.when(rs.getConfigSystemRegistry(Mockito.anyInt())).thenReturn(userRegistry);
//        Mockito.when(srh.getRealmService()).thenReturn(realmService);
//        Mockito.when(realmService.getTenantManager()).thenReturn(tenantManager);
//
//        PublisherAPI publisherAPI = Mockito.mock(PublisherAPI.class);
//        PowerMockito.when(apiPersistenceInstance.addAPI(any(Organization.class), any(PublisherAPI.class)))
//                .thenReturn(publisherAPI);
//        apiProvider.addAPI(api);
//
//        //No state changes
//        Map<String, String> failedGatewaysReturned = apiProvider.propergateAPIStatusChangeToGateways(apiId,
//                APIConstants.CREATED, api);
//        Assert.assertEquals(0, failedGatewaysReturned.size());
//        Assert.assertEquals(APIConstants.CREATED, api.getStatus());
//
//        ServiceReferenceHolder serviceReferenceHolder = TestUtils.mockAPIMConfiguration(APIConstants.API_GATEWAY_TYPE,
//                APIConstants.API_GATEWAY_TYPE_SYNAPSE, -1);
//        PowerMockito.when(apimgtDAO.getPublishedDefaultVersion(api.getId())).thenReturn("1.0.0");
//
//        //Change to PUBLISHED state
//        //Existing APIs of the provider
//        API api1 = new API(new APIIdentifier("admin", "API1", "0.0.5"));
//        api1.setStatus(APIConstants.PUBLISHED);
//        API api2 = new API(new APIIdentifier("admin", "API2", "1.0.0"));
//
//        prepareForGetAPIsByProvider(artifactManager, apiProvider, "admin", api1, api2);
//        //  artifactManager, apiProvider, "admin", api1, api2
//        PowerMockito.when(serviceReferenceHolder.getRegistryService()).thenReturn(registryService);
//        PowerMockito.when(registryService.getConfigSystemRegistry(-1)).thenReturn(configRegistry);
//        PowerMockito.when(configRegistry.resourceExists(APIConstants.API_TENANT_CONF_LOCATION)).thenReturn(false);
//        PowerMockito.when(JavaUtils.isTrueExplicitly("false")).thenReturn(false);
//
//        UserRegistry registry = Mockito.mock(UserRegistry.class);
//        PowerMockito.when(registryService.getGovernanceUserRegistry(CarbonConstants.REGISTRY_ANONNYMOUS_USERNAME, -1234))
//                .thenReturn(registry);
//
//        APIManagerConfiguration amConfig = Mockito.mock(APIManagerConfiguration.class);
//        APIManagerConfigurationService amConfigService = Mockito.mock(APIManagerConfigurationService.class);
//        PowerMockito.when(serviceReferenceHolder.getAPIManagerConfigurationService()).thenReturn(amConfigService);
//        PowerMockito.when(amConfigService.getAPIManagerConfiguration()).thenReturn(amConfig);
//        Mockito.when(amConfig.getFirstProperty(APIConstants.API_GATEWAY_TYPE)).
//                thenReturn(APIConstants.API_GATEWAY_TYPE_SYNAPSE);
//
//        TenantManager tm = Mockito.mock(TenantManager.class);
//        PowerMockito.when(serviceReferenceHolder.getRealmService()).thenReturn(realmService);
//        PowerMockito.when(realmService.getTenantManager()).thenReturn(tm);
//        PowerMockito.when(tm.getTenantId(Matchers.anyString())).thenReturn(-1234);
//        failedGatewaysReturned = apiProvider.propergateAPIStatusChangeToGateways(apiId, APIConstants.PUBLISHED, api);
//
//        Assert.assertEquals(0, failedGatewaysReturned.size());
//        Assert.assertEquals(APIConstants.PUBLISHED, api.getStatus());
//
//        //Change to PUBLISHED state and error thrown while publishing
//        api.setStatus(APIConstants.CREATED);
//        Map<String, String> failedGWEnv = new HashMap<String, String>();
//        failedGWEnv.put("Production", "Failed to publish");
//        failedGateways.put("PUBLISHED", failedGWEnv);
//
//        Mockito.when(gatewayManager.publishToGateway(any(API.class), any(APITemplateBuilder.class),
//                Matchers.anyString())).thenReturn(failedGWEnv);
//        failedGatewaysReturned = apiProvider.propergateAPIStatusChangeToGateways(apiId, APIConstants.PUBLISHED, api);
//        Assert.assertEquals(1, failedGatewaysReturned.size());
//        Assert.assertEquals(APIConstants.PUBLISHED, api.getStatus());
//
//        //Change to RETIRED state
//        api.setStatus(APIConstants.CREATED);
//        failedGateways.remove("PUBLISHED");
//
//        failedGatewaysReturned = apiProvider.propergateAPIStatusChangeToGateways(apiId, APIConstants.RETIRED, api);
//        Assert.assertEquals(0, failedGatewaysReturned.size());
//        Assert.assertEquals(APIConstants.RETIRED, api.getStatus());
//
//        //Change to RETIRED state and error thrown while un-publishing
//        api.setStatus(APIConstants.CREATED);
//        failedGateways.put("UNPUBLISHED", failedGWEnv);
//        Mockito.when(gatewayManager.removeFromGateway(any(API.class),
//                Matchers.anyString())).thenReturn(failedGWEnv);
//
//        failedGatewaysReturned = apiProvider.propergateAPIStatusChangeToGateways(apiId, APIConstants.RETIRED, api);
//        Assert.assertEquals(1, failedGatewaysReturned.size());
//        Assert.assertEquals(APIConstants.RETIRED, api.getStatus());
//    }

    @Test
    public void testEmailSentWhenPropergateAPIStatusChangeToGateways() throws Exception {
        APIIdentifier apiId = new APIIdentifier("admin", "API1", "1.0.0");
        API api = new API(apiId);
        api.setContext("/test");
        api.setStatus(APIConstants.CREATED);
        ApiMgtDAO apiMgtDAO = Mockito.mock(ApiMgtDAO.class);
        Mockito.when(ApiMgtDAO.getInstance()).thenReturn(apiMgtDAO);

        TestUtils.mockRegistryAndUserRealm(-1);
        Resource resource = PowerMockito.mock(Resource.class);
        JSONObject tenantConfig = PowerMockito.mock(JSONObject.class);
        NotificationExecutor notificationExecutor = PowerMockito.mock(NotificationExecutor.class);
        NotificationDTO notificationDTO = PowerMockito.mock(NotificationDTO.class);
        UserRegistry configRegistry = PowerMockito.mock(UserRegistry.class);
        RegistryService registryService = PowerMockito.mock(RegistryService.class);
        Mockito.when(apimgtDAO.addAPI(api, -1)).thenReturn(1);
        Mockito.doNothing().when(apimgtDAO).addURITemplates(1, api, -1);
        Mockito.doNothing().when(keyManager).attachResourceScopes(api, api.getUriTemplates());
        Mockito.when(artifactManager.newGovernanceArtifact(Matchers.any(QName.class))).thenReturn(artifact);
        Mockito.when(APIUtil.createAPIArtifactContent(artifact, api)).thenReturn(artifact);
        Map<String, String> failedToPubGWEnv = new HashMap<String, String>();
        Mockito.when(gatewayManager.publishToGateway(Matchers.any(API.class), Matchers.any(APITemplateBuilder.class),
                Matchers.anyString())).thenReturn(failedToPubGWEnv);

        APIProviderImplWrapper apiProvider = new APIProviderImplWrapper(apiPersistenceInstance, apimgtDAO, scopesDAO,
                null, null);
        UserRegistry userRegistry = Mockito.mock(UserRegistry.class);
        ServiceReferenceHolder serviceReferenceHolder = TestUtils.getServiceReferenceHolder();
        RealmService realmService = Mockito.mock(RealmService.class);
        TenantManager tenantManager = Mockito.mock(TenantManager.class);

        PowerMockito.when(ServiceReferenceHolder.getInstance()).thenReturn(serviceReferenceHolder);
        Mockito.when(serviceReferenceHolder.getRegistryService()).thenReturn(registryService);
        Mockito.when(registryService.getConfigSystemRegistry(Mockito.anyInt())).thenReturn(userRegistry);
        Mockito.when(serviceReferenceHolder.getRealmService()).thenReturn(realmService);
        Mockito.when(realmService.getTenantManager()).thenReturn(tenantManager);
        
        PublisherAPI publisherAPI = Mockito.mock(PublisherAPI.class);
        PowerMockito.when(apiPersistenceInstance.addAPI(any(Organization.class), any(PublisherAPI.class)))
                .thenReturn(publisherAPI);
        apiProvider.addAPI(api);

        PowerMockito.when(APIUtil.replaceEmailDomain(apiId.getProviderName())).thenReturn("admin");
        PowerMockito.when(APIUtil.replaceEmailDomainBack(api.getId().getProviderName())).thenReturn("admin");
        PowerMockito.when(apimgtDAO.getPublishedDefaultVersion(api.getId())).thenReturn("1.0.0");

        //Change to PUBLISHED state
        //Existing APIs of the provider
        API api1 = new API(new APIIdentifier("admin", "API1", "0.0.5"));
        api1.setStatus(APIConstants.PUBLISHED);
        API api2 = new API(new APIIdentifier("admin", "API2", "1.0.0"));

        prepareForGetAPIsByProvider(artifactManager, apiProvider, "admin", api1, api2);
        PowerMockito.when(registryService.getConfigSystemRegistry(-1)).thenReturn(configRegistry);
        PowerMockito.when(configRegistry.resourceExists(APIConstants.API_TENANT_CONF_LOCATION)).thenReturn(true);
        PowerMockito.when(configRegistry.get(APIConstants.API_TENANT_CONF_LOCATION)).thenReturn(resource);
        Mockito.when(resource.getContent()).thenReturn(getTenantConfigContent());
        PowerMockito.when(tenantConfig.get(NotifierConstants.NOTIFICATIONS_ENABLED)).thenReturn("true");
        PowerMockito.when(tenantConfig.get(APIConstants.EXTENSION_HANDLER_POSITION)).thenReturn("bottom");
        PowerMockito.whenNew(NotificationDTO.class).withAnyArguments().thenReturn(notificationDTO);
        PowerMockito.whenNew(NotificationExecutor.class).withAnyArguments().thenReturn(notificationExecutor);

        APIManagerConfigurationService amConfigService = Mockito.mock(APIManagerConfigurationService.class);
        APIManagerConfiguration amConfig = Mockito.mock(APIManagerConfiguration.class);
        PowerMockito.when(serviceReferenceHolder.getAPIManagerConfigurationService()).thenReturn(amConfigService);
        PowerMockito.when(amConfigService.getAPIManagerConfiguration()).thenReturn(amConfig);
        PowerMockito.when(amConfig.getFirstProperty(APIConstants.API_GATEWAY_TYPE)).thenReturn(APIConstants.API_GATEWAY_TYPE_SYNAPSE);
        UserRegistry registry = Mockito.mock(UserRegistry.class);
        PowerMockito.when(registryService.getGovernanceUserRegistry(CarbonConstants.REGISTRY_ANONNYMOUS_USERNAME, -1234))
                .thenReturn(registry);


        PowerMockito.when(realmService.getTenantManager()).thenReturn(tenantManager);
        PowerMockito.when(tenantManager.getTenantId(Matchers.anyString())).thenReturn(-1234);

        apiProvider.propergateAPIStatusChangeToGateways(apiId, APIConstants.PUBLISHED, api);
        //Mockito.verify(notificationExecutor).sendAsyncNotifications(notificationDTO); Not valid. notification logic moved outside
    }

    @Test
    public void testPropergateAPIStatusChangeToGateways_InvalidAPIID() throws RegistryException, UserStoreException,
            APIManagementException {
        APIIdentifier apiId = new APIIdentifier("admin", "API1", "1.0.0");
        API api = new API(apiId);
        api.setContext("/test");
        api.setStatus(APIConstants.CREATED);


        CORSConfiguration corsConfig = getCORSConfiguration();
        api.setCorsConfiguration(corsConfig);

        APIProviderImplWrapper apiProvider = new APIProviderImplWrapper(apimgtDAO,scopesDAO, null, null);

        try {
            apiProvider.propergateAPIStatusChangeToGateways(apiId,
                    APIConstants.CREATED);
        } catch(APIManagementException e) {
            Assert.assertEquals("Couldn't find an API with the name-" + apiId.getApiName() + "version-"
                    + apiId.getVersion(), e.getMessage());
        }
    }

>>>>>>> af5be946
    @Test
    public void testCreateNewAPIVersion() throws Exception {
        //Create Original API
        APIIdentifier apiId = new APIIdentifier("admin", "API1", "1.0.0");
        API api = new API(apiId);
        api.setContext("/test");
        api.setVisibility("Public");
        api.setStatus(APIConstants.CREATED);
        api.setWsdlUrl("https://localhost:9443/services/echo?wsdl");

        String newVersion = "1.0.1";
        //Create new API object
        APIIdentifier newApiId = new APIIdentifier("admin", "API1", "1.0.1");
        final API newApi = new API(newApiId);
        newApi.setStatus(APIConstants.CREATED);
        newApi.setContext("/test");
        newApi.setWsdlUrl("/registry/resource/_system/governance/apimgt/applicationdata/wsdls/admin--API11.0.0.wsdl");


        //Create Documentation List
        List<Documentation> documentationList = getDocumentationList();

        final APIProviderImplWrapper apiProvider = new APIProviderImplWrapper(apiPersistenceInstance, apimgtDAO,
                scopesDAO, documentationList, null);
        RegistryService registryService = Mockito.mock(RegistryService.class);
        UserRegistry userRegistry = Mockito.mock(UserRegistry.class);
        ServiceReferenceHolder serviceReferenceHolder = TestUtils.getServiceReferenceHolder();
        RealmService realmService = Mockito.mock(RealmService.class);
        TenantManager tenantManager = Mockito.mock(TenantManager.class);

        Mockito.when(artifactManager.newGovernanceArtifact(any(QName.class))).thenReturn(artifact);
        Mockito.when(APIUtil.createAPIArtifactContent(artifact, api)).thenReturn(artifact);
        PowerMockito.when(ServiceReferenceHolder.getInstance()).thenReturn(serviceReferenceHolder);
        Mockito.when(serviceReferenceHolder.getRegistryService()).thenReturn(registryService);
        Mockito.when(registryService.getConfigSystemRegistry(Mockito.anyInt())).thenReturn(userRegistry);
        Mockito.when(serviceReferenceHolder.getRealmService()).thenReturn(realmService);
        Mockito.when(realmService.getTenantManager()).thenReturn(tenantManager);

        GenericArtifact artifactNew = Mockito.mock(GenericArtifact.class);
        Mockito.when(APIUtil.createAPIArtifactContent(artifact, newApi)).thenReturn(artifactNew);
        
        PublisherAPI publisherAPI = Mockito.mock(PublisherAPI.class);
        PowerMockito.when(apiPersistenceInstance.addAPI(any(Organization.class), any(PublisherAPI.class)))
                .thenReturn(publisherAPI);
        apiProvider.addAPI(api);
        
        String targetPath = APIConstants.API_LOCATION + RegistryConstants.PATH_SEPARATOR +
                api.getId().getProviderName() +
                RegistryConstants.PATH_SEPARATOR + api.getId().getApiName() +
                RegistryConstants.PATH_SEPARATOR + newVersion +
                APIConstants.API_RESOURCE_NAME;

        String apiSourcePath = APIConstants.API_LOCATION + RegistryConstants.PATH_SEPARATOR +
                apiId.getProviderName() +
                RegistryConstants.PATH_SEPARATOR + apiId.getApiName() +
                RegistryConstants.PATH_SEPARATOR + apiId.getVersion() +
                APIConstants.API_RESOURCE_NAME;
        PowerMockito.when(APIUtil.getAPIPath(apiId)).thenReturn(apiSourcePath);
        String apiSourceUUID = "87ty543-899hyt";

        Mockito.when(apiProvider.registry.resourceExists(targetPath)).thenReturn(false);
        Mockito.doNothing().when(apiProvider.registry).beginTransaction();
        Mockito.doNothing().when(apiProvider.registry).commitTransaction();

        Resource apiSourceArtifact = Mockito.mock(Resource.class);
        Mockito.when(apiProvider.registry.get(apiSourcePath)).thenReturn(apiSourceArtifact);


        //Mocking Old API retrieval
        Mockito.when(apiSourceArtifact.getUUID()).thenReturn(apiSourceUUID);

        Mockito.when(artifact.getAttribute(APIConstants.API_OVERVIEW_STATUS)).thenReturn("PUBLISHED");
        Mockito.when(artifact.getAttribute(APIConstants.API_OVERVIEW_CONTEXT)).thenReturn("test");
        Mockito.when(artifact.getAttribute(APIConstants.API_OVERVIEW_CONTEXT_TEMPLATE)).thenReturn("test/{version}");
        Mockito.when(artifact.getAttribute(APIConstants.API_OVERVIEW_WEBSOCKET)).thenReturn("false");
        Mockito.when(artifact.getAttribute(APIConstants.API_OVERVIEW_VISIBLE_ROLES)).thenReturn("admin, subscriber");
        Mockito.when(artifactManager.getGenericArtifact(apiSourceUUID)).thenReturn(artifact);

        //Mocking thumbnail
        String thumbUrl = APIConstants.API_IMAGE_LOCATION + RegistryConstants.PATH_SEPARATOR +
                api.getId().getProviderName() + RegistryConstants.PATH_SEPARATOR +
                api.getId().getApiName() + RegistryConstants.PATH_SEPARATOR +
                api.getId().getVersion() + RegistryConstants.PATH_SEPARATOR + APIConstants.API_ICON_IMAGE;
        Resource image = Mockito.mock(Resource.class);
        Mockito.when(apiProvider.registry.get(thumbUrl)).thenReturn(image);
        Mockito.when(apiProvider.registry.resourceExists(thumbUrl)).thenReturn(true);

        //Mocking In sequence retrieval
        String inSeqFilePath = "API1/1.0.0/in";
        PowerMockito.when(APIUtil.getSequencePath(api.getId(), "in")).thenReturn(inSeqFilePath);
        Mockito.when(apiProvider.registry.resourceExists(inSeqFilePath)).thenReturn(true);
        Collection inSeqCollection = Mockito.mock(Collection.class);
        Mockito.when(apiProvider.registry.get(inSeqFilePath)).thenReturn(inSeqCollection);
        String[] inSeqChildPaths = {"path1"};
        Mockito.when(inSeqCollection.getChildren()).thenReturn(inSeqChildPaths);

        Mockito.when(apiProvider.registry.get(inSeqChildPaths[0])).thenReturn(apiSourceArtifact);
        InputStream responseStream = IOUtils.toInputStream("<sequence name=\"in-seq\"></sequence>", "UTF-8");
        OMElement seqElment = buildOMElement(responseStream);
        PowerMockito.when(APIUtil.buildOMElement(responseStream)).thenReturn(seqElment);
        Mockito.when(apiSourceArtifact.getContentStream()).thenReturn(responseStream);

        //Mocking Out sequence retrieval
        Resource apiSourceArtifact1 = Mockito.mock(Resource.class);
        String outSeqFilePath = "API1/1.0.0/out";
        PowerMockito.when(APIUtil.getSequencePath(api.getId(), "out")).thenReturn(outSeqFilePath);
        Mockito.when(apiProvider.registry.resourceExists(outSeqFilePath)).thenReturn(true);
        Collection outSeqCollection = Mockito.mock(Collection.class);
        Mockito.when(apiProvider.registry.get(outSeqFilePath)).thenReturn(outSeqCollection);
        String[] outSeqChildPaths = {"path2"};
        Mockito.when(outSeqCollection.getChildren()).thenReturn(outSeqChildPaths);

        Mockito.when(apiProvider.registry.get(outSeqChildPaths[0])).thenReturn(apiSourceArtifact1);
        InputStream responseStream2 = IOUtils.toInputStream("<sequence name=\"in-seq\"></sequence>", "UTF-8");
        OMElement seqElment2 = buildOMElement(responseStream2);
        PowerMockito.when(APIUtil.buildOMElement(responseStream2)).thenReturn(seqElment2);
        Mockito.when(apiSourceArtifact1.getContentStream()).thenReturn(responseStream2);

        //Mock Adding new API artifact with new version
        Mockito.doAnswer(new Answer<Void>() {
            @Override
            public Void answer(InvocationOnMock invocation) throws Throwable {
                apiProvider.createAPI(newApi);
                return null;
            }
        }).when(artifactManager).addGenericArtifact(artifact);
        Mockito.doNothing().when(artifact).attachLifecycle(APIConstants.API_LIFE_CYCLE);
        PowerMockito.when(APIUtil.getAPIProviderPath(api.getId())).thenReturn("/dummy/provider/path");
        Mockito.doNothing().when(apiProvider.registry).addAssociation("/dummy/provider/path",
                targetPath, APIConstants.PROVIDER_ASSOCIATION);

        String artifactPath = "artifact/path";
        PowerMockito.when(GovernanceUtils.getArtifactPath(apiProvider.registry, artifact.getId())).
                thenReturn(artifactPath);
        PowerMockito.doNothing().when(APIUtil.class);
        String[] roles = {"admin", "subscriber"};
        APIUtil.setResourcePermissions("admin", "Public", roles, artifactPath);

        //Mock no tags case
        Mockito.when(apiProvider.registry.getTags(apiSourcePath)).thenReturn(null);

        // Mock WSDL retrieval
        String wsdlUrl = APIUtil.getWSDLDefinitionFilePath(api.getId().getApiName(), api.getId().getVersion(), api
                .getId().getProviderName());
        PowerMockito.when(apiProvider.registry.resourceExists(wsdlUrl)).thenReturn(true);

        //Mock new API retrieval
        String newApiPath = "API1/1.0.1/";
        PowerMockito.when(APIUtil.getAPIPath(newApi.getId())).thenReturn(newApiPath);
        String newApiUUID = "87ty543-899hy23";
        GenericArtifact newArtifact = Mockito.mock(GenericArtifact.class);
        Resource newApiResource = Mockito.mock(Resource.class);
        Mockito.when(newApiResource.getUUID()).thenReturn(newApiUUID);
        Mockito.when(apiProvider.registry.get(newApiPath)).thenReturn(newApiResource);
        Mockito.when(artifactManager.getGenericArtifact(newApiUUID)).thenReturn(newArtifact);
        PowerMockito.when(APIUtil.getAPI(newArtifact, apiProvider.registry, api.getId(), "test")).thenReturn(newApi);

        //Swagger resource
        String resourcePath = APIUtil.getOpenAPIDefinitionFilePath(api.getId().getApiName(),
                api.getId().getVersion(),
                api.getId().getProviderName());
        Mockito.when(apiProvider.registry.resourceExists(resourcePath + APIConstants.API_OAS_DEFINITION_RESOURCE_NAME)).
                thenReturn(true);
        PowerMockito.mockStatic(OASParserUtil.class);
        Mockito.when(OASParserUtil.getAPIDefinition(apiId, apiProvider.registry)).thenReturn(
                "{\"info\": {\"swagger\":\"data\"}}");
        Mockito.doNothing().when(artifactManager).updateGenericArtifact(artifact);

        // WSDL
        String newWsdlResourcePath = APIUtil.getWSDLDefinitionFilePath(newApi.getId().getApiName(), newApi
                .getId().getVersion(), newApi.getId().getProviderName());
        PowerMockito.when(apiProvider.registry.copy(resourcePath, newWsdlResourcePath)).thenReturn(newWsdlResourcePath);

        //Mock Config system registry
        PowerMockito.when(tenantManager.getTenantId(Matchers.anyString())).thenReturn(-1234);

        AuthorizationManager authManager = Mockito.mock(AuthorizationManager.class);
        UserRealm userRealm = Mockito.mock(UserRealm.class);
        PowerMockito.when(realmService.getTenantUserRealm(-1234)).thenReturn(userRealm);
        PowerMockito.when(userRealm.getAuthorizationManager()).thenReturn(authManager);

        PowerMockito.when(registryService.getConfigSystemRegistry(-1234)).thenReturn(userRegistry);
        Mockito.when(userRegistry.resourceExists(APIConstants.API_TENANT_CONF_LOCATION)).thenReturn(true);
        Resource tenantConfResource = Mockito.mock(Resource.class);
        Mockito.when(userRegistry.get(APIConstants.API_TENANT_CONF_LOCATION)).thenReturn(tenantConfResource);
        Mockito.when(tenantConfResource.getContent()).thenReturn(getTenantConfigContent());

        apiProvider.createNewAPIVersion(api, newVersion);
        Assert.assertEquals(newVersion, apiProvider.getAPI(newApi.getId()).getId().getVersion());
        Assert.assertEquals(newApi.getWsdlUrl(), apiProvider.getAPI(newApi.getId()).getWsdlUrl());
    }

    @Ignore
    @Test
    public void testCreateNewAPIVersion_ForDefaultVersion() throws Exception {
        //Create Original API
        APIIdentifier apiId = new APIIdentifier("admin", "API1", "1.0.0");
        API api = new API(apiId);
        api.setContext("/test");
        api.setVisibility("Public");
        api.setStatus(APIConstants.CREATED);
        api.setAsDefaultVersion(true);

        String newVersion = "1.0.1";
        //Create new API object
        APIIdentifier newApiId = new APIIdentifier("admin", "API1", "1.0.1");
        final API newApi = new API(newApiId);
        newApi.setStatus(APIConstants.CREATED);
        newApi.setContext("/test");

        //Mock API as a default version
        Mockito.when(apimgtDAO.getDefaultVersion(apiId)).thenReturn("1.0.0");


        final APIProviderImplWrapper apiProvider = new APIProviderImplWrapper(apiPersistenceInstance, apimgtDAO,
                scopesDAO, new ArrayList<Documentation>(), null);

        Mockito.when(artifactManager.newGovernanceArtifact(any(QName.class))).thenReturn(artifact);
        Mockito.when(APIUtil.createAPIArtifactContent(artifact, api)).thenReturn(artifact);

        GenericArtifact artifactNew = Mockito.mock(GenericArtifact.class);
        Mockito.when(APIUtil.createAPIArtifactContent(artifact, newApi)).thenReturn(artifactNew);
        RegistryService rs = Mockito.mock(RegistryService.class);
        UserRegistry ur = Mockito.mock(UserRegistry.class);
        ServiceReferenceHolder serviceReferenceHolder = TestUtils.getServiceReferenceHolder();
        RealmService realmService = Mockito.mock(RealmService.class);
        TenantManager tenantManager = Mockito.mock(TenantManager.class);

        PowerMockito.when(ServiceReferenceHolder.getInstance()).thenReturn(serviceReferenceHolder);
        Mockito.when(serviceReferenceHolder.getRegistryService()).thenReturn(rs);
        Mockito.when(rs.getConfigSystemRegistry(Mockito.anyInt())).thenReturn(ur);
        Mockito.when(serviceReferenceHolder.getRealmService()).thenReturn(realmService);
        Mockito.when(realmService.getTenantManager()).thenReturn(tenantManager);
        
        PublisherAPI publisherAPI = Mockito.mock(PublisherAPI.class);
        PowerMockito.when(apiPersistenceInstance.addAPI(any(Organization.class), any(PublisherAPI.class)))
                .thenReturn(publisherAPI);
        apiProvider.addAPI(api);

        String targetPath = APIConstants.API_LOCATION + RegistryConstants.PATH_SEPARATOR +
                api.getId().getProviderName() +
                RegistryConstants.PATH_SEPARATOR + api.getId().getApiName() +
                RegistryConstants.PATH_SEPARATOR + newVersion +
                APIConstants.API_RESOURCE_NAME;

        String apiSourcePath = APIConstants.API_LOCATION + RegistryConstants.PATH_SEPARATOR +
                apiId.getProviderName() +
                RegistryConstants.PATH_SEPARATOR + apiId.getApiName() +
                RegistryConstants.PATH_SEPARATOR + apiId.getVersion() +
                APIConstants.API_RESOURCE_NAME;
        PowerMockito.when(APIUtil.getAPIPath(apiId)).thenReturn(apiSourcePath);
        String apiSourceUUID = "87ty543-899hyt";

        Mockito.when(apiProvider.registry.resourceExists(targetPath)).thenReturn(false);

        Resource apiSourceArtifact = Mockito.mock(Resource.class);
        Mockito.when(apiProvider.registry.get(apiSourcePath)).thenReturn(apiSourceArtifact);

        //Mock API as a default version
        Mockito.when(apimgtDAO.getDefaultVersion(apiId)).thenReturn("1.0.0");

        Mockito.when(apiSourceArtifact.getUUID()).thenReturn(apiSourceUUID);

        Mockito.doNothing().when(artifactManager).updateGenericArtifact(artifact);

        //Mocking Old API retrieval
        Mockito.when(artifact.getAttribute(APIConstants.API_OVERVIEW_STATUS)).thenReturn("PUBLISHED");
        Mockito.when(artifact.getAttribute(APIConstants.API_OVERVIEW_CONTEXT)).thenReturn("test");
        Mockito.when(artifact.getAttribute(APIConstants.API_OVERVIEW_CONTEXT_TEMPLATE)).thenReturn("test/{version}");
        Mockito.when(artifact.getAttribute(APIConstants.API_OVERVIEW_WEBSOCKET)).thenReturn("false");
        Mockito.when(artifact.getAttribute(APIConstants.API_OVERVIEW_VISIBLE_ROLES)).thenReturn("admin, subscriber");
        Mockito.when(artifactManager.getGenericArtifact(apiSourceUUID)).thenReturn(artifact);

        //Mocking no thumbnail case
        String thumbUrl = APIConstants.API_IMAGE_LOCATION + RegistryConstants.PATH_SEPARATOR +
                api.getId().getProviderName() + RegistryConstants.PATH_SEPARATOR +
                api.getId().getApiName() + RegistryConstants.PATH_SEPARATOR +
                api.getId().getVersion() + RegistryConstants.PATH_SEPARATOR + APIConstants.API_ICON_IMAGE;
        Mockito.when(apiProvider.registry.resourceExists(thumbUrl)).thenReturn(false);

        //Mocking In sequence retrieval
        String inSeqFilePath = "API1/1.0.0/in";
        PowerMockito.when(APIUtil.getSequencePath(api.getId(), "in")).thenReturn(inSeqFilePath);
        Mockito.when(apiProvider.registry.resourceExists(inSeqFilePath)).thenReturn(false);


        //Mocking Out sequence retrieval
        String outSeqFilePath = "API1/1.0.0/out";
        PowerMockito.when(APIUtil.getSequencePath(api.getId(), "out")).thenReturn(outSeqFilePath);
        Mockito.when(apiProvider.registry.resourceExists(outSeqFilePath)).thenReturn(false);

        //Mock Adding new API artifact with new version
        Mockito.doAnswer(new Answer<Void>() {
            @Override
            public Void answer(InvocationOnMock invocation) throws Throwable {
                apiProvider.createAPI(newApi);
                return null;
            }
        }).when(artifactManager).addGenericArtifact(artifact);
        Mockito.doNothing().when(artifact).attachLifecycle(APIConstants.API_LIFE_CYCLE);
        PowerMockito.when(APIUtil.getAPIProviderPath(api.getId())).thenReturn("/dummy/provider/path");
        Mockito.doNothing().when(apiProvider.registry).addAssociation("/dummy/provider/path",
                targetPath, APIConstants.PROVIDER_ASSOCIATION);

        String artifactPath = "artifact/path";
        PowerMockito.when(GovernanceUtils.getArtifactPath(apiProvider.registry, artifact.getId())).
                thenReturn(artifactPath);
        PowerMockito.doNothing().when(APIUtil.class);
        String[] roles = {"admin", "subscriber"};
        APIUtil.setResourcePermissions("admin", "Public", roles, artifactPath);

        //Mock no tags case
        Mockito.when(apiProvider.registry.getTags(apiSourcePath)).thenReturn(null);

        //Mock new API retrieval
        String newApiPath = "API1/1.0.1/";
        PowerMockito.when(APIUtil.getAPIPath(newApi.getId())).thenReturn(newApiPath);
        String newApiUUID = "87ty543-899hy23";
        GenericArtifact newArtifact = Mockito.mock(GenericArtifact.class);
        Resource newApiResource = Mockito.mock(Resource.class);
        Mockito.when(newApiResource.getUUID()).thenReturn(newApiUUID);
        Mockito.when(apiProvider.registry.get(newApiPath)).thenReturn(newApiResource);
        Mockito.when(artifactManager.getGenericArtifact(newApiUUID)).thenReturn(newArtifact);
        PowerMockito.when(APIUtil.getAPI(newArtifact, apiProvider.registry, api.getId(), "test")).thenReturn(newApi);

        String resourcePath = APIUtil.getOpenAPIDefinitionFilePath(api.getId().getApiName(),
                api.getId().getVersion(),
                api.getId().getProviderName());

        Mockito.when(apiProvider.registry.resourceExists(resourcePath + APIConstants.API_OAS_DEFINITION_RESOURCE_NAME)).
                thenReturn(false);

        //Mock Config system registry
        ServiceReferenceHolder sh = TestUtils.getServiceReferenceHolder();
        RegistryService registryService = Mockito.mock(RegistryService.class);
        PowerMockito.when(sh.getRegistryService()).thenReturn(registryService);
        UserRegistry systemReg = Mockito.mock(UserRegistry.class);
        PowerMockito.when(registryService.getConfigSystemRegistry(-1234)).thenReturn(systemReg);
        Mockito.when(systemReg.resourceExists(APIConstants.API_TENANT_CONF_LOCATION)).thenReturn(false);
        PowerMockito.when(apiPersistenceInstance.getPublisherAPI(any(Organization.class), any(String.class)))
        .thenReturn(publisherAPI);
        //apiProvider.createNewAPIVersion(api, newVersion);
        apiProvider.createNewAPIVersion(apiSourceUUID, newVersion, true);
        Assert.assertEquals(newVersion, apiProvider.getAPI(newApi.getId()).getId().getVersion());
    }

    @Test(expected = DuplicateAPIException.class)
    public void testCreateNewAPIVersion_DuplicateAPI() throws RegistryException, UserStoreException,
            APIManagementException, IOException, DuplicateAPIException, APIPersistenceException {
        //Create Original API
        APIIdentifier apiId = new APIIdentifier("admin", "API1", "1.0.0");
        API api = new API(apiId);
        api.setContext("/test");
        api.setVisibility("Public");
        api.setStatus(APIConstants.CREATED);

        String newVersion = "1.0.0";
        //Create new API object
        APIIdentifier newApiId = new APIIdentifier("admin", "API1", "1.0.1");
        final API newApi = new API(newApiId);
        newApi.setStatus(APIConstants.CREATED);
        newApi.setContext("/test");

        APIProviderImplWrapper apiProvider = new APIProviderImplWrapper(apiPersistenceInstance, apimgtDAO, scopesDAO,
                null, null);

        Mockito.when(artifactManager.newGovernanceArtifact(any(QName.class))).thenReturn(artifact);
        Mockito.when(APIUtil.createAPIArtifactContent(artifact, api)).thenReturn(artifact);

        GenericArtifact artifactNew = Mockito.mock(GenericArtifact.class);
        Mockito.when(APIUtil.createAPIArtifactContent(artifact, newApi)).thenReturn(artifactNew);
        RegistryService registryService = Mockito.mock(RegistryService.class);
        UserRegistry userRegistry = Mockito.mock(UserRegistry.class);
        ServiceReferenceHolder serviceReferenceHolder = TestUtils.getServiceReferenceHolder();
        RealmService realmService = Mockito.mock(RealmService.class);
        TenantManager tenantManager = Mockito.mock(TenantManager.class);
        PowerMockito.when(ServiceReferenceHolder.getInstance()).thenReturn(serviceReferenceHolder);
        Mockito.when(serviceReferenceHolder.getRegistryService()).thenReturn(registryService);
        Mockito.when(registryService.getConfigSystemRegistry(Mockito.anyInt())).thenReturn(userRegistry);
        Mockito.when(serviceReferenceHolder.getRealmService()).thenReturn(realmService);
        Mockito.when(realmService.getTenantManager()).thenReturn(tenantManager);
        PublisherAPI publisherAPI = Mockito.mock(PublisherAPI.class);
        PowerMockito.when(apiPersistenceInstance.addAPI(any(Organization.class), any(PublisherAPI.class)))
                .thenReturn(publisherAPI);
        apiProvider.addAPI(api);

        String targetPath = APIConstants.API_LOCATION + RegistryConstants.PATH_SEPARATOR +
                api.getId().getProviderName() +
                RegistryConstants.PATH_SEPARATOR + api.getId().getApiName() +
                RegistryConstants.PATH_SEPARATOR + newVersion +
                APIConstants.API_RESOURCE_NAME;
        String apiSourcePath = "API1/1.0.0/";
        PowerMockito.when(APIUtil.getAPIPath(apiId)).thenReturn(apiSourcePath);
        Mockito.when(apiProvider.registry.resourceExists(targetPath)).thenReturn(true);
        apiProvider.createNewAPIVersion(api, newVersion);
    }

    @Test(expected = APIManagementException.class)
    public void testCreateNewAPIVersion_Exception() throws RegistryException, UserStoreException,
            APIManagementException, IOException, DuplicateAPIException, APIPersistenceException {
        //Create Original API
        APIIdentifier apiId = new APIIdentifier("admin", "API1", "1.0.0");
        API api = new API(apiId);
        api.setContext("/test");
        api.setVisibility("Public");
        api.setStatus(APIConstants.CREATED);

        String newVersion = "1.0.0";
        //Create new API object
        APIIdentifier newApiId = new APIIdentifier("admin", "API1", "1.0.1");
        final API newApi = new API(newApiId);
        newApi.setStatus(APIConstants.CREATED);
        newApi.setContext("/test");

        APIProviderImplWrapper apiProvider = new APIProviderImplWrapper(apiPersistenceInstance, apimgtDAO, scopesDAO,
                null, null);

        Mockito.when(artifactManager.newGovernanceArtifact(any(QName.class))).thenReturn(artifact);
        Mockito.when(APIUtil.createAPIArtifactContent(artifact, api)).thenReturn(artifact);

        GenericArtifact artifactNew = Mockito.mock(GenericArtifact.class);
        Mockito.when(APIUtil.createAPIArtifactContent(artifact, newApi)).thenReturn(artifactNew);
        RegistryService registryService = Mockito.mock(RegistryService.class);
        UserRegistry userRegistry = Mockito.mock(UserRegistry.class);
        ServiceReferenceHolder serviceReferenceHolder = TestUtils.getServiceReferenceHolder();
        RealmService realmService = Mockito.mock(RealmService.class);
        TenantManager tenantManager = Mockito.mock(TenantManager.class);
        PowerMockito.when(ServiceReferenceHolder.getInstance()).thenReturn(serviceReferenceHolder);
        Mockito.when(serviceReferenceHolder.getRegistryService()).thenReturn(registryService);
        Mockito.when(registryService.getConfigSystemRegistry(Mockito.anyInt())).thenReturn(userRegistry);
        Mockito.when(serviceReferenceHolder.getRealmService()).thenReturn(realmService);
        Mockito.when(realmService.getTenantManager()).thenReturn(tenantManager);
        
        PublisherAPI publisherAPI = Mockito.mock(PublisherAPI.class);
        PowerMockito.when(apiPersistenceInstance.addAPI(any(Organization.class), any(PublisherAPI.class)))
                .thenReturn(publisherAPI);
        apiProvider.addAPI(api);

        String targetPath = APIConstants.API_LOCATION + RegistryConstants.PATH_SEPARATOR +
                api.getId().getProviderName() +
                RegistryConstants.PATH_SEPARATOR + api.getId().getApiName() +
                RegistryConstants.PATH_SEPARATOR + newVersion +
                APIConstants.API_RESOURCE_NAME;

        String apiSourcePath = "API1/1.0.0/";
        PowerMockito.when(APIUtil.getAPIPath(apiId)).thenReturn(apiSourcePath);
        Mockito.when(apiProvider.registry.resourceExists(targetPath)).thenThrow(RegistryException.class);
        apiProvider.createNewAPIVersion(api, newVersion);
    }

    @Test
    public void testGetAPIsByProvider() throws RegistryException, UserStoreException, APIManagementException {

        String providerId = "admin";
        API api1 = new API(new APIIdentifier("admin", "API1", "1.0.0"));
        API api2 = new API(new APIIdentifier("admin", "API2", "1.0.0"));

        APIProviderImplWrapper apiProvider = new APIProviderImplWrapper(apimgtDAO,scopesDAO, null, null);

        prepareForGetAPIsByProvider(artifactManager, apiProvider, providerId, api1, api2);

        List<API> apiResponse = apiProvider.getAPIsByProvider(providerId);

        Assert.assertEquals(2, apiResponse.size());
        Assert.assertEquals("API1", apiResponse.get(0).getId().getApiName());

        Mockito.when(apiProvider.registry.getAspectActions(Matchers.anyString(),
                Matchers.anyString())).thenThrow(RegistryException.class);
        try {
            apiProvider.getAPIsByProvider(providerId);
        } catch (APIManagementException e) {
            Assert.assertEquals("Failed to get APIs for provider : " + providerId, e.getMessage());
        }
    }

    @Test
    public void testChangeLifeCycleStatus_WFAlreadyStarted() throws RegistryException, UserStoreException,
            APIManagementException, FaultGatewaysException, WorkflowException {

        APIIdentifier apiId = new APIIdentifier("admin", "API1", "1.0.0");

        APIProviderImplWrapper apiProvider = new APIProviderImplWrapper(apimgtDAO,scopesDAO, null, null);

        GenericArtifact apiArtifact = Mockito.mock(GenericArtifact.class);
        Mockito.when(APIUtil.getAPIArtifact(apiId, apiProvider.registry)).thenReturn(apiArtifact);
        Mockito.when(apiArtifact.getAttribute(APIConstants.API_OVERVIEW_PROVIDER)).thenReturn("admin");
        Mockito.when(apiArtifact.getAttribute(APIConstants.API_OVERVIEW_NAME)).thenReturn("API1");
        Mockito.when(apiArtifact.getAttribute(APIConstants.API_OVERVIEW_VERSION)).thenReturn("1.0.0");
        Mockito.when(apiArtifact.getLifecycleState()).thenReturn("CREATED");

        Mockito.when(apimgtDAO.getAPIID(apiId, null)).thenReturn(1);

        //Workflow has started already
        WorkflowDTO wfDTO = Mockito.mock(WorkflowDTO.class);
        Mockito.when(wfDTO.getStatus()).thenReturn(WorkflowStatus.CREATED);
        Mockito.when(apimgtDAO.retrieveWorkflowFromInternalReference("1",
                WorkflowConstants.WF_TYPE_AM_API_STATE)).thenReturn(wfDTO);
        APIStateChangeResponse response = apiProvider.
                changeLifeCycleStatus(apiId, APIConstants.API_LC_ACTION_DEPRECATE);
        Assert.assertNotNull(response);
    }

    @Test
    public void testChangeLifeCycleStatus() throws RegistryException, UserStoreException, APIManagementException,
            FaultGatewaysException, WorkflowException {

        APIIdentifier apiId = new APIIdentifier("admin", "API1", "1.0.0");

        APIProviderImplWrapper apiProvider = new APIProviderImplWrapper(apimgtDAO,scopesDAO, null, null);

        prepareForChangeLifeCycleStatus(apiProvider, apimgtDAO, apiId, artifact);
        APIStateChangeResponse response1 = apiProvider.
                changeLifeCycleStatus(apiId, APIConstants.API_LC_ACTION_DEPRECATE);
        Assert.assertEquals("APPROVED", response1.getStateChangeStatus());
    }

    @Test(expected = APIManagementException.class)
    public void testChangeLifeCycleStatusAPIMgtException() throws RegistryException, UserStoreException,
            APIManagementException, FaultGatewaysException, WorkflowException {
        APIIdentifier apiId = new APIIdentifier("admin", "API1", "1.0.0");
        APIProviderImplWrapper apiProvider = new APIProviderImplWrapper(apimgtDAO,scopesDAO, null, null);
        prepareForChangeLifeCycleStatus(apiProvider, apimgtDAO, apiId, artifact);
        GovernanceException exception = new GovernanceException(new APIManagementException("APIManagementException:"
                + "Error while retrieving Life cycle state"));
        Mockito.when(artifact.getLifecycleState()).thenThrow(exception);
        apiProvider.changeLifeCycleStatus(apiId, APIConstants.API_LC_ACTION_DEPRECATE);
    }

    @Test(expected = FaultGatewaysException.class)
    public void testChangeLifeCycleStatus_FaultyGWException() throws RegistryException, UserStoreException,
            APIManagementException, FaultGatewaysException, WorkflowException {
        APIIdentifier apiId = new APIIdentifier("admin", "API1", "1.0.0");
        APIProviderImplWrapper apiProvider = new APIProviderImplWrapper(apimgtDAO,scopesDAO, null, null);
        prepareForChangeLifeCycleStatus(apiProvider, apimgtDAO, apiId, artifact);
        GovernanceException exception = new GovernanceException(new APIManagementException("FaultGatewaysException:"
                + "{\"PUBLISHED\":{\"PROD\":\"Error\"}}"));
        Mockito.when(artifact.getLifecycleState()).thenThrow(exception);
        apiProvider.changeLifeCycleStatus(apiId, APIConstants.API_LC_ACTION_DEPRECATE);
    }

    @Test(expected = APIManagementException.class)
    public void testUpdateAPI_WithStatusChange() throws RegistryException, UserStoreException, APIManagementException,
            FaultGatewaysException, APIPersistenceException {
        APIIdentifier identifier = new APIIdentifier("admin", "API1", "1.0.0");
        API api = new API(identifier);
        api.setStatus(APIConstants.PUBLISHED);
        api.setVisibility("public");

        //API status change is not allowed in UpdateAPI(). Should throw an exception.
        API oldApi = new API(identifier);
        oldApi.setStatus(APIConstants.CREATED);
        oldApi.setVisibility("public");
        oldApi.setContext("/api1");

        APIProviderImplWrapper apiProvider = new APIProviderImplWrapper(apiPersistenceInstance, apimgtDAO, scopesDAO,
                null, null);
        RegistryService registryService = Mockito.mock(RegistryService.class);
        UserRegistry userRegistry = Mockito.mock(UserRegistry.class);
        ServiceReferenceHolder serviceReferenceHolder = TestUtils.getServiceReferenceHolder();
        RealmService realmService = Mockito.mock(RealmService.class);
        TenantManager tenantManager = Mockito.mock(TenantManager.class);

        Mockito.when(artifactManager.newGovernanceArtifact(any(QName.class))).thenReturn(artifact);
        Mockito.when(APIUtil.createAPIArtifactContent(artifact, oldApi)).thenReturn(artifact);
        PowerMockito.when(ServiceReferenceHolder.getInstance()).thenReturn(serviceReferenceHolder);
        Mockito.when(serviceReferenceHolder.getRegistryService()).thenReturn(registryService);
        Mockito.when(registryService.getConfigSystemRegistry(Mockito.anyInt())).thenReturn(userRegistry);
        Mockito.when(serviceReferenceHolder.getRealmService()).thenReturn(realmService);
        Mockito.when(realmService.getTenantManager()).thenReturn(tenantManager);
        
        PublisherAPI publisherAPI = Mockito.mock(PublisherAPI.class);
        PowerMockito.when(apiPersistenceInstance.addAPI(any(Organization.class), any(PublisherAPI.class)))
                .thenReturn(publisherAPI);
        
        apiProvider.addAPI(oldApi);

        //mock has permission
        Resource apiSourceArtifact = Mockito.mock(Resource.class);
        Mockito.when(apiSourceArtifact.getUUID()).thenReturn("12640983654");
        String apiSourcePath = "path";
        PowerMockito.when(APIUtil.getAPIPath(api.getId())).thenReturn(apiSourcePath);
        PowerMockito.when(apiProvider.registry.get(apiSourcePath)).thenReturn(apiSourceArtifact);

        //API Status is CREATED and user has permission
        Mockito.when(artifact.getAttribute(APIConstants.API_OVERVIEW_STATUS)).thenReturn("CREATED");
        Mockito.when(artifactManager.getGenericArtifact(apiSourceArtifact.getUUID())).thenReturn(artifact);
        PowerMockito.when(APIUtil.hasPermission(null, APIConstants.Permissions.API_PUBLISH)).thenReturn(true);
        PowerMockito.when(APIUtil.hasPermission(null, APIConstants.Permissions.API_CREATE)).thenReturn(true);
        apiProvider.updateAPI(api, oldApi);
    }

    @Test
    public void testUpdateAPI_InCreatedState() throws Exception {
        APIIdentifier identifier = new APIIdentifier("admin-AT-carbon.super", "API1", "1.0.0");
        Set<String> environments = new HashSet<String>();
        Set<URITemplate> uriTemplates = new HashSet<URITemplate>();
        Set<URITemplate> newUriTemplates = new HashSet<URITemplate>();

        Tier tier = new Tier("Gold");
        Map<String, Tier> tiers = new TreeMap<>();
        tiers.put("Gold",tier);

        URITemplate uriTemplate1 = new URITemplate();
        uriTemplate1.setHTTPVerb("POST");
        uriTemplate1.setAuthType("Application");
        uriTemplate1.setUriTemplate("/add");
        uriTemplate1.setThrottlingTier("Gold");
        uriTemplates.add(uriTemplate1);

        URITemplate uriTemplate2 = new URITemplate();
        uriTemplate2.setHTTPVerb("PUT");
        uriTemplate2.setAuthType("Application");
        uriTemplate2.setUriTemplate("/update");
        uriTemplate2.setThrottlingTier("Gold");
        newUriTemplates.add(uriTemplate1);
        newUriTemplates.add(uriTemplate2);

        final API api = new API(identifier);
        api.setStatus(APIConstants.CREATED);
        api.setVisibility("public");
        api.setAccessControl("all");
        api.setTransports("http,https");
        api.setContext("/test");
        api.setEnvironments(environments);
        api.setUriTemplates(newUriTemplates);

        API oldApi = new API(identifier);
        oldApi.setStatus(APIConstants.CREATED);
        oldApi.setVisibility("public");
        oldApi.setAccessControl("all");
        oldApi.setContext("/test");
        oldApi.setEnvironments(environments);
        api.setUriTemplates(uriTemplates);


        List<Documentation> documentationList = getDocumentationList();
        Documentation documentation = documentationList.get(1);
        Mockito.when(APIUtil.getAPIDocPath(api.getId())).thenReturn(documentation.getFilePath());
        APIProviderImplWrapper apiProviderImplWrapper = new APIProviderImplWrapper(apiPersistenceInstance, apimgtDAO,
                scopesDAO, null, null);
        Resource docResource = Mockito.mock(Resource.class);
        Mockito.when(docResource.getUUID()).thenReturn(documentation.getId());
        Mockito.when(apiProviderImplWrapper.registry.get(documentation.getFilePath())).thenReturn(docResource);

        GenericArtifact docArtifact = Mockito.mock(GenericArtifact.class);
        Mockito.when(artifactManager.getGenericArtifact(documentation.getId())).thenReturn(docArtifact);
        Mockito.when(APIUtil.getDocumentation(docArtifact)).thenReturn(documentation);
        String artifactPath = "artifact/path";
        Mockito.when(docArtifact.getPath()).thenReturn(artifactPath);
        PowerMockito.doNothing().when(APIUtil.class, "clearResourcePermissions", Mockito.any(), Mockito.any(),
                Mockito.anyInt());

        String[] roles = {"admin", "subscriber"};
        APIUtil.setResourcePermissions("admin", "Public", roles, artifactPath);
        Mockito.when(docArtifact.getAttribute(APIConstants.DOC_FILE_PATH)).thenReturn("docFilePath");

        final APIProviderImplWrapper apiProvider = new APIProviderImplWrapper(apiPersistenceInstance, apimgtDAO,
                scopesDAO, documentationList, null);
        RegistryService registryService = Mockito.mock(RegistryService.class);
        UserRegistry userRegistry = Mockito.mock(UserRegistry.class);
        ServiceReferenceHolder serviceReferenceHolder = TestUtils.getServiceReferenceHolder();
        RealmService realmService = Mockito.mock(RealmService.class);
        TenantManager tenantManager = Mockito.mock(TenantManager.class);

        Mockito.when(artifactManager.newGovernanceArtifact(any(QName.class))).thenReturn(artifact);
        Mockito.when(APIUtil.createAPIArtifactContent(artifact, oldApi)).thenReturn(artifact);
        PowerMockito.when(ServiceReferenceHolder.getInstance()).thenReturn(serviceReferenceHolder);
        Mockito.when(serviceReferenceHolder.getRegistryService()).thenReturn(registryService);
        Mockito.when(registryService.getConfigSystemRegistry(Mockito.anyInt())).thenReturn(userRegistry);
        Mockito.when(serviceReferenceHolder.getRealmService()).thenReturn(realmService);
        Mockito.when(realmService.getTenantManager()).thenReturn(tenantManager);
        
        PublisherAPI publisherAPI = Mockito.mock(PublisherAPI.class);
        PowerMockito.when(apiPersistenceInstance.addAPI(any(Organization.class), any(PublisherAPI.class)))
                .thenReturn(publisherAPI);
        
        apiProvider.addAPI(oldApi);

        //mock has permission
        Resource apiSourceArtifact = Mockito.mock(Resource.class);
        Mockito.when(apiSourceArtifact.getUUID()).thenReturn("12640983654");
        String apiSourcePath = "path";
        PowerMockito.when(APIUtil.getAPIPath(api.getId())).thenReturn(apiSourcePath);
        PowerMockito.when(APIUtil.getAPIPath(oldApi.getId())).thenReturn(apiSourcePath);
        PowerMockito.when(apiProvider.registry.get(apiSourcePath)).thenReturn(apiSourceArtifact);

        //API Status is CREATED and user has permission
        Mockito.when(artifact.getAttribute(APIConstants.API_OVERVIEW_STATUS)).thenReturn("CREATED");
        Mockito.when(artifactManager.getGenericArtifact(apiSourceArtifact.getUUID())).thenReturn(artifact);
        PowerMockito.when(APIUtil.hasPermission(null, APIConstants.Permissions.API_PUBLISH)).thenReturn(true);
        PowerMockito.when(APIUtil.hasPermission(null, APIConstants.Permissions.API_CREATE)).thenReturn(true);
        Mockito.when(apimgtDAO.getDefaultVersion(identifier)).thenReturn("1.0.0");
        Mockito.when(apimgtDAO.getPublishedDefaultVersion(identifier)).thenReturn("1.0.0");

        //updateDefaultAPIInRegistry
        String defaultAPIPath = APIConstants.API_LOCATION + RegistryConstants.PATH_SEPARATOR +
                identifier.getProviderName() +
                RegistryConstants.PATH_SEPARATOR + identifier.getApiName() +
                RegistryConstants.PATH_SEPARATOR + identifier.getVersion() +
                APIConstants.API_RESOURCE_NAME;
        Resource defaultAPISourceArtifact = Mockito.mock(Resource.class);
        String defaultAPIUUID = "12640983600";
        Mockito.when(defaultAPISourceArtifact.getUUID()).thenReturn(defaultAPIUUID);
        Mockito.when(apiProvider.registry.get(defaultAPIPath)).thenReturn(defaultAPISourceArtifact);
        GenericArtifact defaultAPIArtifact = Mockito.mock(GenericArtifact.class);
        Mockito.when(artifactManager.getGenericArtifact(defaultAPIUUID)).thenReturn(defaultAPIArtifact);
        Mockito.doNothing().when(artifactManager).updateGenericArtifact(defaultAPIArtifact);
        TestUtils.mockAPIMConfiguration(APIConstants.API_GATEWAY_TYPE, APIConstants.API_GATEWAY_TYPE_SYNAPSE, -1234);

        //updateApiArtifact
        PowerMockito.when(APIUtil.createAPIArtifactContent(artifact, api)).thenReturn(artifact);
        Mockito.when(artifact.getId()).thenReturn("12640983654");
        PowerMockito.when(GovernanceUtils.getArtifactPath(apiProvider.registry, "12640983654")).
                thenReturn(apiSourcePath);
        //Mock Updating API
        Mockito.doAnswer(new Answer<Void>() {
            @Override
            public Void answer(InvocationOnMock invocation) throws Throwable {
                apiProvider.createAPI(api);
                return null;
            }
        }).when(artifactManager).updateGenericArtifact(artifact);

        APIManagerConfiguration config = ServiceReferenceHolder.getInstance().getAPIManagerConfigurationService()
                .getAPIManagerConfiguration();
        GatewayArtifactSynchronizerProperties synchronizerProperties = new GatewayArtifactSynchronizerProperties();
        Mockito.when(config.getGatewayArtifactSynchronizerProperties()).thenReturn(synchronizerProperties);


        PowerMockito.when(apiPersistenceInstance.getPublisherAPI(any(Organization.class), any(String.class)))
                .thenReturn(publisherAPI);
        
        Mockito.when(gatewayManager.isAPIPublished(api, "carbon.super")).thenReturn(false);
        Mockito.when(APIUtil.getTiers(APIConstants.TIER_RESOURCE_TYPE, "carbon.super")).thenReturn(tiers);
        apiProvider.updateAPI(api, oldApi);
        Assert.assertEquals(0, api.getEnvironments().size());

        tiers.remove("Gold", tier);
        tier = new Tier("Unlimited");
        tiers.put("Unlimited", tier);
        try {
            apiProvider.updateAPI(api, oldApi);
        } catch (APIManagementException ex) {
            Assert.assertTrue(ex.getMessage().contains("Invalid x-throttling tier Gold found in api definition for " +
                    "resource POST /add"));
        }
    }


    @Test
    public void testUpdateAPI_InPublishedState() throws Exception {
        APIIdentifier identifier = new APIIdentifier("admin-AT-carbon.super", "API1", "1.0.0");
        Set<String> environments = new HashSet<String>();
        environments.add("PRODUCTION");

        Set<String> newEnvironments = new HashSet<String>();
        newEnvironments.add("SANDBOX");

        Set<URITemplate> uriTemplates = new HashSet<URITemplate>();
        Set<URITemplate> newUriTemplates = new HashSet<URITemplate>();

        URITemplate uriTemplate1 = new URITemplate();
        uriTemplate1.setHTTPVerb("POST");
        uriTemplate1.setAuthType("Application");
        uriTemplate1.setUriTemplate("/add");
        uriTemplate1.setThrottlingTier("Gold");
        uriTemplates.add(uriTemplate1);

        URITemplate uriTemplate2 = new URITemplate();
        uriTemplate2.setHTTPVerb("PUT");
        uriTemplate2.setAuthType("Application");
        uriTemplate2.setUriTemplate("/update");
        uriTemplate2.setThrottlingTier("Gold");
        newUriTemplates.add(uriTemplate1);
        newUriTemplates.add(uriTemplate2);

        final API api = new API(identifier);
        api.setStatus(APIConstants.PUBLISHED);
        api.setVisibility("private");
        api.setVisibleRoles("admin");
        api.setAccessControl("all");
        api.setTransports("http,https");
        api.setContext("/test");
        api.setEnvironments(newEnvironments);
        api.setUriTemplates(newUriTemplates);

        API oldApi = new API(identifier);
        oldApi.setStatus(APIConstants.PUBLISHED);
        oldApi.setVisibility("public");
        oldApi.setAccessControl("all");
        oldApi.setContext("/test");
        oldApi.setEnvironments(environments);
        api.setUriTemplates(uriTemplates);
        JSONObject jsonObject = new JSONObject();
        jsonObject.put("test", "new_test");
        api.setAdditionalProperties(jsonObject);
        api.addProperty("secured", "false");

        Tier tier = new Tier("Gold");
        Map<String, Tier> tiers = new TreeMap<>();
        tiers.put("Gold", tier);
        Mockito.when(APIUtil.getTiers(APIConstants.TIER_RESOURCE_TYPE, "carbon.super")).thenReturn(tiers);

        List<Documentation> documentationList = getDocumentationList();
        Documentation documentation = documentationList.get(1);
        Mockito.when(APIUtil.getAPIDocPath(api.getId())).thenReturn(documentation.getFilePath());
        APIProviderImplWrapper apiProviderImplWrapper = new APIProviderImplWrapper(apimgtDAO,scopesDAO, null, null);
        Resource docResource = Mockito.mock(Resource.class);
        Mockito.when(docResource.getUUID()).thenReturn(documentation.getId());
        Mockito.when(apiProviderImplWrapper.registry.get(documentation.getFilePath())).thenReturn(docResource);

        GenericArtifact docArtifact = Mockito.mock(GenericArtifact.class);
        Mockito.when(artifactManager.getGenericArtifact(documentation.getId())).thenReturn(docArtifact);
        Mockito.when(APIUtil.getDocumentation(docArtifact)).thenReturn(documentation);
        String artifactPath = "artifact/path";
        Mockito.when(docArtifact.getPath()).thenReturn(artifactPath);
        PowerMockito.doNothing().when(APIUtil.class, "clearResourcePermissions", Mockito.any(), Mockito.any(),
                Mockito.anyInt());

        String[] roles = {"admin", "subscriber"};
        APIUtil.setResourcePermissions("admin", "Public", roles, artifactPath);
        Mockito.when(docArtifact.getAttribute(APIConstants.DOC_FILE_PATH)).thenReturn("docFilePath");

        final APIProviderImplWrapper apiProvider = new APIProviderImplWrapper(apiPersistenceInstance, apimgtDAO,
                scopesDAO, documentationList, null);

        Mockito.when(artifactManager.newGovernanceArtifact(any(QName.class))).thenReturn(artifact);
        Mockito.when(APIUtil.createAPIArtifactContent(artifact, oldApi)).thenReturn(artifact);
        RegistryService registryService = Mockito.mock(RegistryService.class);
        UserRegistry userRegistry = Mockito.mock(UserRegistry.class);
        ServiceReferenceHolder serviceReferenceHolder = TestUtils.getServiceReferenceHolder();
        RealmService realmService = Mockito.mock(RealmService.class);
        TenantManager tenantManager = Mockito.mock(TenantManager.class);
        PowerMockito.when(ServiceReferenceHolder.getInstance()).thenReturn(serviceReferenceHolder);
        Mockito.when(serviceReferenceHolder.getRegistryService()).thenReturn(registryService);
        Mockito.when(registryService.getConfigSystemRegistry(Mockito.anyInt())).thenReturn(userRegistry);
        Mockito.when(serviceReferenceHolder.getRealmService()).thenReturn(realmService);
        Mockito.when(realmService.getTenantManager()).thenReturn(tenantManager);
        
        PublisherAPI publisherAPI = Mockito.mock(PublisherAPI.class);
        PowerMockito.when(apiPersistenceInstance.addAPI(any(Organization.class), any(PublisherAPI.class)))
                .thenReturn(publisherAPI);
        apiProvider.addAPI(oldApi);

        RegistryAuthorizationManager registryAuthorizationManager = Mockito.mock(RegistryAuthorizationManager.class);
        PowerMockito.whenNew(RegistryAuthorizationManager.class).withAnyArguments()
                .thenReturn(registryAuthorizationManager);

        //mock has permission
        Resource apiSourceArtifact = Mockito.mock(Resource.class);
        Mockito.when(apiSourceArtifact.getUUID()).thenReturn("12640983654");
        String apiSourcePath = "path";
        PowerMockito.when(APIUtil.getAPIPath(api.getId())).thenReturn(apiSourcePath);
        PowerMockito.when(APIUtil.getAPIPath(oldApi.getId())).thenReturn(apiSourcePath);
        PowerMockito.when(apiProvider.registry.get(apiSourcePath)).thenReturn(apiSourceArtifact);

        //API Status is CREATED and user has permission
        Mockito.when(artifact.getAttribute(APIConstants.API_OVERVIEW_STATUS)).thenReturn("PUBLISHED");
        Mockito.when(artifact.getAttribute(APIConstants.API_OVERVIEW_ENDPOINT_USERNAME)).thenReturn("user1");
        Mockito.when(artifact.getAttribute(APIConstants.API_OVERVIEW_ENDPOINT_PASSWORD)).thenReturn("password");
        Mockito.when(artifactManager.getGenericArtifact(apiSourceArtifact.getUUID())).thenReturn(artifact);

        PowerMockito.when(APIUtil.hasPermission(null, APIConstants.Permissions.API_PUBLISH)).thenReturn(true);
        PowerMockito.when(APIUtil.hasPermission(null, APIConstants.Permissions.API_CREATE)).thenReturn(true);

        Mockito.when(apimgtDAO.getDefaultVersion(identifier)).thenReturn("1.0.0");
        Mockito.when(apimgtDAO.getPublishedDefaultVersion(identifier)).thenReturn("1.0.0");

        //updateDefaultAPIInRegistry
        String defaultAPIPath = APIConstants.API_LOCATION + RegistryConstants.PATH_SEPARATOR +
                identifier.getProviderName() +
                RegistryConstants.PATH_SEPARATOR + identifier.getApiName() +
                RegistryConstants.PATH_SEPARATOR + identifier.getVersion() +
                APIConstants.API_RESOURCE_NAME;
        Resource defaultAPISourceArtifact = Mockito.mock(Resource.class);
        String defaultAPIUUID = "12640983600";
        Mockito.when(defaultAPISourceArtifact.getUUID()).thenReturn(defaultAPIUUID);
        Mockito.when(apiProvider.registry.get(defaultAPIPath)).thenReturn(defaultAPISourceArtifact);
        GenericArtifact defaultAPIArtifact = Mockito.mock(GenericArtifact.class);
        Mockito.when(artifactManager.getGenericArtifact(defaultAPIUUID)).thenReturn(defaultAPIArtifact);
        Mockito.doNothing().when(artifactManager).updateGenericArtifact(defaultAPIArtifact);
        TestUtils.mockAPIMConfiguration(APIConstants.API_GATEWAY_TYPE, APIConstants.API_GATEWAY_TYPE_SYNAPSE, -1234);

        //updateApiArtifact
        PowerMockito.when(APIUtil.createAPIArtifactContent(artifact, api)).thenReturn(artifact);
        Mockito.when(artifact.getId()).thenReturn("12640983654");
        PowerMockito.when(GovernanceUtils.getArtifactPath(apiProvider.registry, "12640983654")).
                thenReturn(apiSourcePath);
        //Mock Updating API
        Mockito.doAnswer(new Answer<Void>() {
            @Override
            public Void answer(InvocationOnMock invocation) throws Throwable {
                apiProvider.createAPI(api);
                return null;
            }
        }).when(artifactManager).updateGenericArtifact(artifact);

        //Mocking API already not published and published
        Mockito.when(gatewayManager.isAPIPublished(any(API.class), Matchers.anyString())).thenReturn(true);
        Mockito.when(gatewayManager.getAPIEndpointSecurityType(any(API.class), Matchers.anyString()))
                .thenReturn(APIConstants.APIEndpointSecurityConstants.BASIC_AUTH,
                        APIConstants.APIEndpointSecurityConstants.DIGEST_AUTH);
        PowerMockito.mockStatic(OASParserUtil.class);
        Mockito.when(OASParserUtil.getAPIDefinition(api.getId(), apiProvider.registry)).thenReturn(
                "{\"info\": {\"swagger\":\"data\"}}");
        APIManagerConfiguration config = ServiceReferenceHolder.getInstance().getAPIManagerConfigurationService()
                .getAPIManagerConfiguration();
        GatewayArtifactSynchronizerProperties synchronizerProperties = new GatewayArtifactSynchronizerProperties();
        Mockito.when(config.getGatewayArtifactSynchronizerProperties()).thenReturn(synchronizerProperties);
        PowerMockito.when(apiPersistenceInstance.getPublisherAPI(any(Organization.class), any(String.class)))
                .thenReturn(publisherAPI);
        apiProvider.updateAPI(api, oldApi);
        Assert.assertEquals(1, api.getEnvironments().size());
        Assert.assertEquals(true, api.getEnvironments().contains("SANDBOX"));

        //Previous updateAPI() call enabled API security. Therefore need to set it as false for the second test
        api.setEndpointSecured(false);
        apiProvider.updateAPI(api, oldApi);
        Assert.assertEquals(1, api.getEnvironments().size());
        Assert.assertEquals(true, api.getEnvironments().contains("SANDBOX"));

        //Test WSDL endpoint API
        api.setEndpointConfig(EP_CONFIG_WSDL);
        PowerMockito.when(APIUtil.isValidWSDLURL(WSDL_URL, true)).thenReturn(true);
        PowerMockito.when(APIUtil.createWSDL(apiProvider.registry, api)).thenReturn("wsdl_path");

        apiProvider.updateAPI(api, oldApi);
        Assert.assertEquals(1, api.getEnvironments().size());
        Assert.assertEquals(true, api.getEnvironments().contains("SANDBOX"));
        Assert.assertEquals("Additional properties that are set are not retrieved new_test", "new_test",
                api.getAdditionalProperties().get("test"));
        Assert.assertEquals("Additional properties that are set are not retrieved new_test", "false",
                api.getAdditionalProperties().get("secured"));

    }
    /* not relevant. artifact update code moved from impl layer
    @Test(expected = APIManagementException.class)
    public void testUpdateAPI_WithExceptionInUpdateArtifact() throws RegistryException, UserStoreException,
            APIManagementException, FaultGatewaysException, APIPersistenceException {
        APIIdentifier identifier = new APIIdentifier("admin-AT-carbon.super", "API1", "1.0.0");
        Set<String> environments = new HashSet<String>();

        Set<URITemplate> uriTemplates = new HashSet<URITemplate>();
        Set<URITemplate> newUriTemplates = new HashSet<URITemplate>();

        URITemplate uriTemplate1 = new URITemplate();
        uriTemplate1.setHTTPVerb("POST");
        uriTemplate1.setAuthType("Application");
        uriTemplate1.setUriTemplate("/add");
        uriTemplate1.setThrottlingTier("Gold");
        uriTemplates.add(uriTemplate1);

        URITemplate uriTemplate2 = new URITemplate();
        uriTemplate2.setHTTPVerb("PUT");
        uriTemplate2.setAuthType("Application");
        uriTemplate2.setUriTemplate("/update");
        uriTemplate2.setThrottlingTier("Gold");
        newUriTemplates.add(uriTemplate1);
        newUriTemplates.add(uriTemplate2);

        Tier tier = new Tier("Gold");
        Map<String, Tier> tiers = new TreeMap<>();
        tiers.put("Gold", tier);

        final API api = new API(identifier);
        api.setStatus(APIConstants.CREATED);
        api.setVisibility("public");
        api.setAccessControl("all");
        api.setTransports("http,https");
        api.setContext("/test");
        api.setEnvironments(environments);
        api.setUriTemplates(newUriTemplates);

        API oldApi = new API(identifier);
        oldApi.setStatus(APIConstants.CREATED);
        oldApi.setVisibility("public");
        oldApi.setAccessControl("all");
        oldApi.setContext("/test");
        oldApi.setEnvironments(environments);
        api.setUriTemplates(uriTemplates);


        List<Documentation> documentationList = getDocumentationList();

        final APIProviderImplWrapper apiProvider = new APIProviderImplWrapper(apiPersistenceInstance, apimgtDAO,
                scopesDAO, documentationList, null);

        Mockito.when(artifactManager.newGovernanceArtifact(any(QName.class))).thenReturn(artifact);
        Mockito.when(APIUtil.createAPIArtifactContent(artifact, oldApi)).thenReturn(artifact);
        Mockito.when(APIUtil.getTiers(APIConstants.TIER_RESOURCE_TYPE, "carbon.super")).thenReturn(tiers);
        RegistryService registryService = Mockito.mock(RegistryService.class);
        UserRegistry userRegistry = Mockito.mock(UserRegistry.class);
        ServiceReferenceHolder serviceReferenceHolder = TestUtils.getServiceReferenceHolder();
        RealmService realmService = Mockito.mock(RealmService.class);
        TenantManager tenantManager = Mockito.mock(TenantManager.class);
        PowerMockito.when(ServiceReferenceHolder.getInstance()).thenReturn(serviceReferenceHolder);
        Mockito.when(serviceReferenceHolder.getRegistryService()).thenReturn(registryService);
        Mockito.when(registryService.getConfigSystemRegistry(Mockito.anyInt())).thenReturn(userRegistry);
        Mockito.when(serviceReferenceHolder.getRealmService()).thenReturn(realmService);
        Mockito.when(realmService.getTenantManager()).thenReturn(tenantManager);
        
        PublisherAPI publisherAPI = Mockito.mock(PublisherAPI.class);
        PowerMockito.when(apiPersistenceInstance.addAPI(any(Organization.class), any(PublisherAPI.class)))
                .thenReturn(publisherAPI);
        apiProvider.addAPI(oldApi);

        //mock has permission
        Resource apiSourceArtifact = Mockito.mock(Resource.class);
        Mockito.when(apiSourceArtifact.getUUID()).thenReturn("12640983654");
        String apiSourcePath = "path";
        PowerMockito.when(APIUtil.getAPIPath(api.getId())).thenReturn(apiSourcePath);
        PowerMockito.when(APIUtil.getAPIPath(oldApi.getId())).thenReturn(apiSourcePath);
        PowerMockito.when(apiProvider.registry.get(apiSourcePath)).thenReturn(apiSourceArtifact);

        //API Status is CREATED and user has permission
        Mockito.when(artifact.getAttribute(APIConstants.API_OVERVIEW_STATUS)).thenReturn("CREATED");
        Mockito.when(artifactManager.getGenericArtifact(apiSourceArtifact.getUUID())).thenReturn(artifact);

        PowerMockito.when(APIUtil.hasPermission(null, APIConstants.Permissions.API_PUBLISH)).thenReturn(true);
        PowerMockito.when(APIUtil.hasPermission(null, APIConstants.Permissions.API_CREATE)).thenReturn(true);

        Mockito.when(apimgtDAO.getDefaultVersion(identifier)).thenReturn("1.0.0");
        Mockito.when(apimgtDAO.getPublishedDefaultVersion(identifier)).thenReturn("1.0.0");

        //updateDefaultAPIInRegistry
        String defaultAPIPath = APIConstants.API_LOCATION + RegistryConstants.PATH_SEPARATOR +
                identifier.getProviderName() +
                RegistryConstants.PATH_SEPARATOR + identifier.getApiName() +
                RegistryConstants.PATH_SEPARATOR + identifier.getVersion() +
                APIConstants.API_RESOURCE_NAME;
        Resource defaultAPISourceArtifact = Mockito.mock(Resource.class);
        String defaultAPIUUID = "12640983600";
        Mockito.when(defaultAPISourceArtifact.getUUID()).thenReturn(defaultAPIUUID);
        Mockito.when(apiProvider.registry.get(defaultAPIPath)).thenReturn(defaultAPISourceArtifact);
        GenericArtifact defaultAPIArtifact = Mockito.mock(GenericArtifact.class);
        Mockito.when(artifactManager.getGenericArtifact(defaultAPIUUID)).thenReturn(defaultAPIArtifact);
        Mockito.doNothing().when(artifactManager).updateGenericArtifact(defaultAPIArtifact);
        TestUtils.mockAPIMConfiguration(APIConstants.API_GATEWAY_TYPE, APIConstants.API_GATEWAY_TYPE_SYNAPSE, 1234);

        //updateApiArtifact
        PowerMockito.when(APIUtil.createAPIArtifactContent(artifact, api)).thenThrow(APIManagementException.class);
<<<<<<< HEAD
        apiProvider.updateAPI(api);
    }

=======
        apiProvider.updateAPI(api, oldApi);
    }*/
//    @Test(expected = FaultGatewaysException.class)
//    public void testUpdateAPI_WithFailedGWs() throws Exception {
//        APIIdentifier identifier = new APIIdentifier("admin-AT-carbon.super", "API1", "1.0.0");
//        Set<String> environments = new HashSet<String>();
//        Set<URITemplate> uriTemplates = new HashSet<URITemplate>();
//        Set<URITemplate> newUriTemplates = new HashSet<URITemplate>();
//
//        URITemplate uriTemplate1 = new URITemplate();
//        uriTemplate1.setHTTPVerb("POST");
//        uriTemplate1.setAuthType("Application");
//        uriTemplate1.setUriTemplate("/add");
//        uriTemplate1.setThrottlingTier("Gold");
//        uriTemplates.add(uriTemplate1);
//
//        URITemplate uriTemplate2 = new URITemplate();
//        uriTemplate2.setHTTPVerb("PUT");
//        uriTemplate2.setAuthType("Application");
//        uriTemplate2.setUriTemplate("/update");
//        uriTemplate2.setThrottlingTier("Gold");
//        newUriTemplates.add(uriTemplate1);
//        newUriTemplates.add(uriTemplate2);
//
//        final API api = new API(identifier);
//        api.setStatus(APIConstants.PUBLISHED);
//        api.setVisibility("public");
//        api.setAccessControl("all");
//        api.setTransports("http,https");
//        api.setContext("/test");
//        api.setEnvironments(environments);
//        api.setUriTemplates(newUriTemplates);
//
//        API oldApi = new API(identifier);
//        oldApi.setStatus(APIConstants.PUBLISHED);
//        oldApi.setVisibility("public");
//        oldApi.setAccessControl("all");
//        oldApi.setContext("/test");
//        oldApi.setEnvironments(environments);
//        api.setUriTemplates(uriTemplates);
//
//        Tier tier = new Tier("Gold");
//        Map<String, Tier> tiers = new TreeMap<>();
//        tiers.put("Gold", tier);
//
//        PowerMockito.when(APIUtil.getLcStateFromArtifact((GovernanceArtifact) any()))
//                .thenReturn(APIConstants.PUBLISHED);
//
//        final APIProviderImplWrapper apiProvider = new APIProviderImplWrapper(apiPersistenceInstance, apimgtDAO,
//                scopesDAO, null, null);
//
//        Mockito.when(artifactManager.newGovernanceArtifact(any(QName.class))).thenReturn(artifact);
//        Mockito.when(APIUtil.createAPIArtifactContent(artifact, oldApi)).thenReturn(artifact);
//
//        GenericArtifact artifactNew = Mockito.mock(GenericArtifact.class);
//        Mockito.when(APIUtil.createAPIArtifactContent(artifact, api)).thenReturn(artifactNew);
//        RegistryService registryService = Mockito.mock(RegistryService.class);
//        UserRegistry userRegistry = Mockito.mock(UserRegistry.class);
//        ServiceReferenceHolder serviceReferenceHolder = TestUtils.getServiceReferenceHolder();
//        RealmService realmService = Mockito.mock(RealmService.class);
//        TenantManager tenantManager = Mockito.mock(TenantManager.class);
//        PowerMockito.when(ServiceReferenceHolder.getInstance()).thenReturn(serviceReferenceHolder);
//        Mockito.when(serviceReferenceHolder.getRegistryService()).thenReturn(registryService);
//        Mockito.when(registryService.getConfigSystemRegistry(Mockito.anyInt())).thenReturn(userRegistry);
//        Mockito.when(serviceReferenceHolder.getRealmService()).thenReturn(realmService);
//        Mockito.when(realmService.getTenantManager()).thenReturn(tenantManager);
//
//
//        PublisherAPI publisherAPI = Mockito.mock(PublisherAPI.class);
//        PowerMockito.when(apiPersistenceInstance.addAPI(any(Organization.class), any(PublisherAPI.class)))
//                .thenReturn(publisherAPI);
//        apiProvider.addAPI(oldApi);
//
//        //mock API artifact retrieval for has permission check
//        Resource apiSourceArtifact = Mockito.mock(Resource.class);
//        Mockito.when(apiSourceArtifact.getUUID()).thenReturn("12640983654");
//        String apiSourcePath = "path";
//        PowerMockito.when(APIUtil.getAPIPath(api.getId())).thenReturn(apiSourcePath);
//        PowerMockito.when(APIUtil.getAPIPath(oldApi.getId())).thenReturn(apiSourcePath);
//        PowerMockito.when(apiProvider.registry.get(apiSourcePath)).thenReturn(apiSourceArtifact);
//
//        //API Status is CREATED and user has permission
//        Mockito.when(artifact.getAttribute(APIConstants.API_OVERVIEW_STATUS)).thenReturn("CREATED");
//        Mockito.when(artifactManager.getGenericArtifact(apiSourceArtifact.getUUID())).thenReturn(artifact);
//        PowerMockito.when(APIUtil.hasPermission(null, APIConstants.Permissions.API_PUBLISH)).thenReturn(true);
//        PowerMockito.when(APIUtil.hasPermission(null, APIConstants.Permissions.API_CREATE)).thenReturn(true);
//        Mockito.when(apimgtDAO.getDefaultVersion(identifier)).thenReturn("1.0.0");
//        Mockito.when(apimgtDAO.getPublishedDefaultVersion(identifier)).thenReturn("1.0.0");
//
//        //updateDefaultAPIInRegistry
//        String defaultAPIPath = APIConstants.API_LOCATION + RegistryConstants.PATH_SEPARATOR +
//                identifier.getProviderName() +
//                RegistryConstants.PATH_SEPARATOR + identifier.getApiName() +
//                RegistryConstants.PATH_SEPARATOR + identifier.getVersion() +
//                APIConstants.API_RESOURCE_NAME;
//        Resource defaultAPISourceArtifact = Mockito.mock(Resource.class);
//        String defaultAPIUUID = "12640983600";
//        Mockito.when(defaultAPISourceArtifact.getUUID()).thenReturn(defaultAPIUUID);
//        Mockito.when(apiProvider.registry.get(defaultAPIPath)).thenReturn(defaultAPISourceArtifact);
//        GenericArtifact defaultAPIArtifact = Mockito.mock(GenericArtifact.class);
//        Mockito.when(artifactManager.getGenericArtifact(defaultAPIUUID)).thenReturn(defaultAPIArtifact);
//        Mockito.doNothing().when(artifactManager).updateGenericArtifact(defaultAPIArtifact);
//        TestUtils.mockAPIMConfiguration(APIConstants.API_GATEWAY_TYPE, APIConstants.API_GATEWAY_TYPE_SYNAPSE, 1234);
//
//        //updateApiArtifact
//        Mockito.when(artifact.getId()).thenReturn("12640983654");
//        PowerMockito.when(GovernanceUtils.getArtifactPath(apiProvider.registry, "12640983654")).
//                thenReturn(apiSourcePath);
//        //Mock Updating API
//        Mockito.doAnswer(new Answer<Void>() {
//            @Override
//            public Void answer(InvocationOnMock invocation) throws Throwable {
//                apiProvider.createAPI(api);
//                return null;
//            }
//        }).when(artifactManager).updateGenericArtifact(artifact);
//
//        Mockito.when(gatewayManager.isAPIPublished(api, "carbon.super")).thenReturn(false);
//        PowerMockito.when(apiPersistenceInstance.getPublisherAPI(any(Organization.class), any(String.class)))
//                .thenReturn(publisherAPI);
//
//        //Mock faulty GWs
//        Map<String, String> failedToPubGWEnv = new HashMap<String, String>();
//        failedToPubGWEnv.put("Production", "Failed to publish");
//        Map<String, String> failedToUnPubGWEnv = new HashMap<String, String>();
//        failedToUnPubGWEnv.put("Production", "Failed to unpublish");
//
//        Mockito.when(gatewayManager.removeFromGateway(any(API.class),
//                Matchers.anyString())).thenReturn(failedToUnPubGWEnv);
//        Mockito.when(gatewayManager.publishToGateway(any(API.class), any(APITemplateBuilder.class),
//                Matchers.anyString())).thenReturn(failedToPubGWEnv);
//        Mockito.when(APIUtil.getTiers(APIConstants.TIER_RESOURCE_TYPE, "carbon.super")).thenReturn(tiers);
//        PowerMockito.mockStatic(OASParserUtil.class);
//        Mockito.when(OASParserUtil.getAPIDefinition(api.getId(), apiProvider.registry)).thenReturn(
//                "{\"info\": {\"swagger\":\"data\"}}");
//        APIManagerConfiguration config = ServiceReferenceHolder.getInstance().getAPIManagerConfigurationService()
//                .getAPIManagerConfiguration();
//        GatewayArtifactSynchronizerProperties synchronizerProperties = new GatewayArtifactSynchronizerProperties();
//        Mockito.when(config.getGatewayArtifactSynchronizerProperties()).thenReturn(synchronizerProperties);
//        apiProvider.updateAPI(api, oldApi);
//    }
>>>>>>> af5be946
    @Test
    public void testDeleteAPI() throws RegistryException, UserStoreException, APIManagementException,
            WorkflowException {
        APIIdentifier identifier = new APIIdentifier("admin-AT-carbon.super", "API1", "1.0.0");
        String apiUuid = "12345w";
        String path = APIConstants.API_ROOT_LOCATION + RegistryConstants.PATH_SEPARATOR +
                identifier.getProviderName() + RegistryConstants.PATH_SEPARATOR +
                identifier.getApiName() + RegistryConstants.PATH_SEPARATOR + identifier.getVersion();

        APIProviderImplWrapper apiProvider = new APIProviderImplWrapper(apimgtDAO,scopesDAO, null, null);
        Resource apiSourceArtifact = Mockito.mock(Resource.class);
        Mockito.when(apiSourceArtifact.getUUID()).thenReturn("12640983654");
        PowerMockito.when(APIUtil.getAPIPath(identifier)).thenReturn(path);
        PowerMockito.when(apiProvider.registry.get(path)).thenReturn(apiSourceArtifact);
        Mockito.when(artifactManager.getGenericArtifact(apiSourceArtifact.getUUID())).thenReturn(artifact);

        GovernanceArtifact[] dependenciesArray = {};
        Mockito.when(artifact.getDependencies()).thenReturn(dependenciesArray);
        Mockito.doNothing().when(artifactManager).removeGenericArtifact(artifact);
        Mockito.doNothing().when(artifactManager).removeGenericArtifact("12640983654");
        Mockito.when(apiProvider.registry.resourceExists("icon/path")).thenReturn(false);
        String apiDefinitionFilePath = APIConstants.API_DOC_LOCATION + RegistryConstants.PATH_SEPARATOR +
                identifier.getApiName() + '-' + identifier.getVersion() + '-' + identifier.getProviderName();
        Mockito.when(apiProvider.registry.resourceExists(apiDefinitionFilePath)).thenReturn(true);

        String apiCollectionPath = APIConstants.API_ROOT_LOCATION + RegistryConstants.PATH_SEPARATOR +
                identifier.getProviderName() + RegistryConstants.PATH_SEPARATOR + identifier.getApiName();
        CollectionImpl collection = Mockito.mock(CollectionImpl.class);
        Mockito.when(apiProvider.registry.get(apiCollectionPath)).thenReturn(collection);
        Mockito.when(collection.getChildCount()).thenReturn(0);
        Mockito.when(apiProvider.registry.resourceExists(apiCollectionPath)).thenReturn(true);

        String apiProviderPath = APIConstants.API_ROOT_LOCATION + RegistryConstants.PATH_SEPARATOR +
                identifier.getProviderName();
        CollectionImpl providerCollection = Mockito.mock(CollectionImpl.class);
        Mockito.when(apiProvider.registry.get(apiProviderPath)).thenReturn(providerCollection);
        Mockito.when(providerCollection.getChildCount()).thenReturn(0);
        Mockito.when(apiProvider.registry.resourceExists(apiProviderPath)).thenReturn(true);
        Mockito.when(APIUtil.getIconPath(identifier)).thenReturn(apiDefinitionFilePath);
        Mockito.when(apiProvider.registry.resourceExists(apiDefinitionFilePath)).thenReturn(true);

        WorkflowExecutorFactory wfe = PowerMockito.mock(WorkflowExecutorFactory.class);
        Mockito.when(WorkflowExecutorFactory.getInstance()).thenReturn(wfe);
        APIStateChangeSimpleWorkflowExecutor apiStateWFExecutor =
                Mockito.mock(APIStateChangeSimpleWorkflowExecutor.class);
        Mockito.when(wfe.getWorkflowExecutor(WorkflowConstants.WF_TYPE_AM_API_STATE)).thenReturn(apiStateWFExecutor);

        WorkflowDTO wfDTO = Mockito.mock(WorkflowDTO.class);
        Mockito.when(wfDTO.getStatus()).thenReturn(WorkflowStatus.APPROVED);
        Mockito.when(wfDTO.getExternalWorkflowReference()).thenReturn("REF");
        Mockito.when(apimgtDAO.retrieveWorkflowFromInternalReference("1",
                WorkflowConstants.WF_TYPE_AM_API_STATE)).thenReturn(wfDTO);
        Mockito.doNothing().when(apiStateWFExecutor).cleanUpPendingTask("REF");

        apiProvider.deleteAPI(identifier, apiUuid);
    }

    @Test(expected = APIManagementException.class)
    public void testDeleteAPI_RegistryException() throws RegistryException, UserStoreException, APIManagementException,
            WorkflowException {
        APIIdentifier identifier = new APIIdentifier("admin-AT-carbon.super", "API1", "1.0.0");
        String apiUuid = "12345w";

        String path = APIConstants.API_ROOT_LOCATION + RegistryConstants.PATH_SEPARATOR +
                identifier.getProviderName() + RegistryConstants.PATH_SEPARATOR +
                identifier.getApiName() + RegistryConstants.PATH_SEPARATOR + identifier.getVersion();

        APIProviderImplWrapper apiProvider = new APIProviderImplWrapper(apimgtDAO,scopesDAO, null, null);

        Resource apiSourceArtifact = Mockito.mock(Resource.class);
        Mockito.when(apiSourceArtifact.getUUID()).thenReturn("12640983654");
        PowerMockito.when(APIUtil.getAPIPath(identifier)).thenReturn(path);
        PowerMockito.when(apiProvider.registry.get(path)).thenThrow(RegistryException.class);
        apiProvider.deleteAPI(identifier, apiUuid);
    }

    @Test(expected = APIManagementException.class)
    public void testDeleteAPI_WFException() throws RegistryException, UserStoreException, APIManagementException,
            WorkflowException {
        APIIdentifier identifier = new APIIdentifier("admin-AT-carbon.super", "API1", "1.0.0");
        String apiUuid = "1234w";

        String path = APIConstants.API_ROOT_LOCATION + RegistryConstants.PATH_SEPARATOR +
                identifier.getProviderName() + RegistryConstants.PATH_SEPARATOR +
                identifier.getApiName() + RegistryConstants.PATH_SEPARATOR + identifier.getVersion();


        APIProviderImplWrapper apiProvider = new APIProviderImplWrapper(apimgtDAO,scopesDAO, null, null);

        Resource apiSourceArtifact = Mockito.mock(Resource.class);
        Mockito.when(apiSourceArtifact.getUUID()).thenReturn("12640983654");
        PowerMockito.when(APIUtil.getAPIPath(identifier)).thenReturn(path);
        PowerMockito.when(apiProvider.registry.get(path)).thenReturn(apiSourceArtifact);

        Mockito.when(artifactManager.getGenericArtifact(apiSourceArtifact.getUUID())).thenReturn(artifact);

        GovernanceArtifact[] dependenciesArray = {};
        Mockito.when(artifact.getDependencies()).thenReturn(dependenciesArray);
        Mockito.doNothing().when(artifactManager).removeGenericArtifact(artifact);
        Mockito.doNothing().when(artifactManager).removeGenericArtifact("12640983654");
        Mockito.when(APIUtil.getIconPath(identifier)).thenReturn("icon/path");
        Mockito.when(apiProvider.registry.resourceExists("icon/path")).thenReturn(false);

        String apiDefinitionFilePath = APIConstants.API_DOC_LOCATION + RegistryConstants.PATH_SEPARATOR +
                identifier.getApiName() + '-' + identifier.getVersion() + '-' + identifier.getProviderName();

        Mockito.when(APIUtil.getIconPath(identifier)).thenReturn(apiDefinitionFilePath);
        Mockito.when(apiProvider.registry.resourceExists(apiDefinitionFilePath)).thenReturn(true);

        String apiCollectionPath = APIConstants.API_ROOT_LOCATION + RegistryConstants.PATH_SEPARATOR +
                identifier.getProviderName() + RegistryConstants.PATH_SEPARATOR + identifier.getApiName();
        CollectionImpl collection = Mockito.mock(CollectionImpl.class);
        Mockito.when(apiProvider.registry.get(apiCollectionPath)).thenReturn(collection);
        Mockito.when(collection.getChildCount()).thenReturn(0);
        Mockito.when(apiProvider.registry.resourceExists(apiCollectionPath)).thenReturn(true);

        String apiProviderPath = APIConstants.API_ROOT_LOCATION + RegistryConstants.PATH_SEPARATOR +
                identifier.getProviderName();
        CollectionImpl providerCollection = Mockito.mock(CollectionImpl.class);
        Mockito.when(apiProvider.registry.get(apiProviderPath)).thenReturn(providerCollection);
        Mockito.when(providerCollection.getChildCount()).thenReturn(0);
        Mockito.when(apiProvider.registry.resourceExists(apiProviderPath)).thenReturn(true);

        Mockito.when(APIUtil.getIconPath(identifier)).thenReturn(apiDefinitionFilePath);
        Mockito.when(apiProvider.registry.resourceExists(apiDefinitionFilePath)).thenReturn(true);

        WorkflowExecutorFactory wfe = PowerMockito.mock(WorkflowExecutorFactory.class);
        Mockito.when(WorkflowExecutorFactory.getInstance()).thenReturn(wfe);
        APIStateChangeSimpleWorkflowExecutor apiStateWFExecutor =
                Mockito.mock(APIStateChangeSimpleWorkflowExecutor.class);
        Mockito.when(wfe.getWorkflowExecutor(WorkflowConstants.WF_TYPE_AM_API_STATE)).
                thenThrow(WorkflowException.class);

        apiProvider.deleteAPI(identifier, apiUuid);
    }

    @Test
    public void testDeleteAPI_WithActiveSubscriptions() throws RegistryException, UserStoreException,
            APIManagementException, WorkflowException {
        APIIdentifier identifier = new APIIdentifier("admin-AT-carbon.super", "API1", "1.0.0");
        String apiUuid = "12345w";
        APIProviderImplWrapper apiProvider = new APIProviderImplWrapper(apimgtDAO,scopesDAO, null, null);
        Mockito.when(apimgtDAO.getAPISubscriptionCountByAPI(identifier)).thenReturn(1L);
        try {
            apiProvider.deleteAPI(identifier, apiUuid);
        } catch (APIManagementException e) {
            Assert.assertEquals("Cannot remove the API as active subscriptions exist.", e.getMessage());
        }
    }

    @Test
    public void testGetAPILifeCycleData() throws Exception {
        APIIdentifier identifier = new APIIdentifier("admin-AT-carbon.super", "API1", "1.0.0");
        String path = APIConstants.API_ROOT_LOCATION + RegistryConstants.PATH_SEPARATOR +
                identifier.getProviderName() + RegistryConstants.PATH_SEPARATOR +
                identifier.getApiName() + RegistryConstants.PATH_SEPARATOR + identifier.getVersion();

        APIProviderImplWrapper apiProvider = new APIProviderImplWrapper(apimgtDAO,scopesDAO, null, null);
        Resource apiSourceArtifact = Mockito.mock(Resource.class);
        Mockito.when(apiSourceArtifact.getUUID()).thenReturn("12640983654");
        PowerMockito.when(APIUtil.getAPIPath(identifier)).thenReturn(path);
        PowerMockito.when(apiProvider.registry.get(path)).thenReturn(apiSourceArtifact);
        Mockito.when(artifactManager.getGenericArtifact(apiSourceArtifact.getUUID())).thenReturn(artifact);
        Mockito.when(artifact.getLifecycleState()).thenReturn("Created");
        LifecycleBean bean = getLCBean();
        Mockito.when(LifecycleBeanPopulator.getLifecycleBean(path, (UserRegistry) apiProvider.registry,
                apiProvider.configRegistry)).thenReturn(bean);
        Map<String, Object> lcData = apiProvider.getAPILifeCycleData(identifier);
        List checkListItems = (List) lcData.get(APIConstants.LC_CHECK_ITEMS);

        Assert.assertEquals(2, checkListItems.size());
        if (checkListItems.get(0) instanceof CheckListItem) {
            CheckListItem checkListItem = (CheckListItem) checkListItems.get(0);
            Assert.assertTrue((APIConstants.RESUBSCRIBE_CHECK_LIST_ITEM).equals(checkListItem.getName()) ||
                    (APIConstants.DEPRECATE_CHECK_LIST_ITEM).equals(checkListItem.getName()));
            if ((APIConstants.RESUBSCRIBE_CHECK_LIST_ITEM).equals(checkListItem.getName())) {
                Assert.assertEquals("1", checkListItem.getOrder());
            } else {
                Assert.assertEquals("0", checkListItem.getOrder());
            }

            Assert.assertEquals("Created", checkListItem.getLifeCycleStatus());
        }
        if (checkListItems.get(1) instanceof CheckListItem) {
            CheckListItem checkListItem = (CheckListItem) checkListItems.get(1);
            Assert.assertTrue((APIConstants.RESUBSCRIBE_CHECK_LIST_ITEM).equals(checkListItem.getName()) ||
                    (APIConstants.DEPRECATE_CHECK_LIST_ITEM).equals(checkListItem.getName()));
            if ((APIConstants.RESUBSCRIBE_CHECK_LIST_ITEM).equals(checkListItem.getName())) {
                Assert.assertEquals("1", checkListItem.getOrder());
            } else {
                Assert.assertEquals("0", checkListItem.getOrder());
            }
            Assert.assertEquals("Created", checkListItem.getLifeCycleStatus());
        }
    }

    @Test
    public void testGetAPILifeCycleData_WithException() throws Exception {
        APIIdentifier identifier = new APIIdentifier("admin-AT-carbon.super", "API1", "1.0.0");
        String path = APIConstants.API_ROOT_LOCATION + RegistryConstants.PATH_SEPARATOR +
                identifier.getProviderName() + RegistryConstants.PATH_SEPARATOR +
                identifier.getApiName() + RegistryConstants.PATH_SEPARATOR + identifier.getVersion();

        APIProviderImplWrapper apiProvider = new APIProviderImplWrapper(apimgtDAO,scopesDAO, null, null);
        Resource apiSourceArtifact = Mockito.mock(Resource.class);
        Mockito.when(apiSourceArtifact.getUUID()).thenReturn("12640983654");
        PowerMockito.when(APIUtil.getAPIPath(identifier)).thenReturn(path);
        PowerMockito.when(apiProvider.registry.get(path)).thenReturn(apiSourceArtifact);
        Mockito.when(artifactManager.getGenericArtifact(apiSourceArtifact.getUUID())).thenReturn(artifact);
        Mockito.when(artifact.getLifecycleState()).thenReturn("Created");
        Mockito.when(LifecycleBeanPopulator.getLifecycleBean(path,
                (UserRegistry) apiProvider.registry, apiProvider.configRegistry)).
                thenThrow(new Exception("Failed to get LC data"));
        try {
            apiProvider.getAPILifeCycleData(identifier);
        } catch (APIManagementException e) {
            Assert.assertEquals("Failed to get LC data", e.getMessage());
        }
    }

    @Test
    public void testUpdateAPIforStateChange_ToPublished() throws RegistryException, UserStoreException,
            APIManagementException, FaultGatewaysException, APIPersistenceException {
        APIIdentifier apiId = new APIIdentifier("admin", "API1", "1.0.0");
        Set<String> environments = new HashSet<String>();
        environments.add("Production");
        environments.add("Sandbox");

        API api = new API(apiId);
        api.setContext("/test");
        api.setStatus(APIConstants.CREATED);
        api.setAsDefaultVersion(true);
        api.setEnvironments(environments);

        Mockito.when(apimgtDAO.getPublishedDefaultVersion(apiId)).thenReturn("1.0.0");
        Map<String, String> failedGWEnv = new HashMap<String, String>();
        APIProviderImplWrapper apiProvider = new APIProviderImplWrapper(apiPersistenceInstance, apimgtDAO, scopesDAO,
                null, null);
        Mockito.when(artifactManager.newGovernanceArtifact(any(QName.class))).thenReturn(artifact);
        Mockito.when(APIUtil.createAPIArtifactContent(artifact, api)).thenReturn(artifact);
        RegistryService registryService = Mockito.mock(RegistryService.class);
        UserRegistry userRegistry = Mockito.mock(UserRegistry.class);
        ServiceReferenceHolder serviceReferenceHolder = TestUtils.getServiceReferenceHolder();
        RealmService realmService = Mockito.mock(RealmService.class);
        TenantManager tenantManager = Mockito.mock(TenantManager.class);
        PowerMockito.when(ServiceReferenceHolder.getInstance()).thenReturn(serviceReferenceHolder);
        Mockito.when(serviceReferenceHolder.getRegistryService()).thenReturn(registryService);
        Mockito.when(registryService.getConfigSystemRegistry(Mockito.anyInt())).thenReturn(userRegistry);
        Mockito.when(serviceReferenceHolder.getRealmService()).thenReturn(realmService);
        Mockito.when(realmService.getTenantManager()).thenReturn(tenantManager);
        
        PublisherAPI publisherAPI = Mockito.mock(PublisherAPI.class);
        PowerMockito.when(apiPersistenceInstance.addAPI(any(Organization.class), any(PublisherAPI.class)))
                .thenReturn(publisherAPI);
        apiProvider.addAPI(api);

        //Mock Updating API
        Resource apiSourceArtifact = Mockito.mock(Resource.class);
        Mockito.when(apiSourceArtifact.getUUID()).thenReturn("12640983654");
        String apiSourcePath = "path";
        PowerMockito.when(APIUtil.getAPIPath(api.getId())).thenReturn(apiSourcePath);
        PowerMockito.when(apiProvider.registry.get(apiSourcePath)).thenReturn(apiSourceArtifact);
        Mockito.when(artifact.getAttribute(APIConstants.API_OVERVIEW_STATUS)).thenReturn("CREATED");
        Mockito.when(artifactManager.getGenericArtifact(apiSourceArtifact.getUUID())).thenReturn(artifact);
        Mockito.when(gatewayManager.isAPIPublished(api, "carbon.super")).thenReturn(false);
        PowerMockito.when(APIUtil.createAPIArtifactContent(artifact, api)).thenReturn(artifact);
        Mockito.when(artifact.getId()).thenReturn("12640983654");
        PowerMockito.when(GovernanceUtils.getArtifactPath(apiProvider.registry, "12640983654")).
                thenReturn(apiSourcePath);
        Mockito.doNothing().when(artifactManager).updateGenericArtifact(artifact);
        apiProvider.updateAPIforStateChange(api, APIConstants.CREATED, APIConstants.PUBLISHED, failedGWEnv);
        //From the 2 environments, only 1 was successful
        Assert.assertEquals(2, api.getEnvironments().size());
    }

    @Test
    public void testUpdateAPIforStateChange_ToRetired()
            throws RegistryException, UserStoreException, APIManagementException, FaultGatewaysException,
            WorkflowException, APIPersistenceException {
        APIIdentifier apiId = new APIIdentifier("admin", "API1", "1.0.0");
        Set<String> environments = new HashSet<String>();
        environments.add("Production");
        environments.add("Sandbox");

        API api = new API(apiId);
        api.setContext("/test");
        api.setStatus(APIConstants.CREATED);
        api.setAsDefaultVersion(true);
        api.setEnvironments(environments);

        Mockito.when(apimgtDAO.getPublishedDefaultVersion(apiId)).thenReturn("1.0.0");
        Map<String, String> failedGWEnv = new HashMap<String, String>();
        APIProviderImplWrapper apiProvider = new APIProviderImplWrapper(apiPersistenceInstance, apimgtDAO, scopesDAO,
                null, null);
        Mockito.when(artifactManager.newGovernanceArtifact(any(QName.class))).thenReturn(artifact);
        Mockito.when(APIUtil.createAPIArtifactContent(artifact, api)).thenReturn(artifact);
        RegistryService registryService = Mockito.mock(RegistryService.class);
        UserRegistry userRegistry = Mockito.mock(UserRegistry.class);
        ServiceReferenceHolder serviceReferenceHolder = TestUtils.getServiceReferenceHolder();
        RealmService realmService = Mockito.mock(RealmService.class);
        TenantManager tenantManager = Mockito.mock(TenantManager.class);
        PowerMockito.when(ServiceReferenceHolder.getInstance()).thenReturn(serviceReferenceHolder);
        Mockito.when(serviceReferenceHolder.getRegistryService()).thenReturn(registryService);
        Mockito.when(registryService.getConfigSystemRegistry(Mockito.anyInt())).thenReturn(userRegistry);
        Mockito.when(serviceReferenceHolder.getRealmService()).thenReturn(realmService);
        Mockito.when(realmService.getTenantManager()).thenReturn(tenantManager);
        
        PublisherAPI publisherAPI = Mockito.mock(PublisherAPI.class);
        PowerMockito.when(apiPersistenceInstance.addAPI(any(Organization.class), any(PublisherAPI.class)))
                .thenReturn(publisherAPI);
        apiProvider.addAPI(api);

        //Mock Updating API
        Resource apiSourceArtifact = Mockito.mock(Resource.class);
        Mockito.when(apiSourceArtifact.getUUID()).thenReturn("12640983654");
        String apiSourcePath = "path";
        PowerMockito.when(APIUtil.getAPIPath(api.getId())).thenReturn(apiSourcePath);
        PowerMockito.when(apiProvider.registry.get(apiSourcePath)).thenReturn(apiSourceArtifact);
        Mockito.when(artifact.getAttribute(APIConstants.API_OVERVIEW_STATUS)).thenReturn("CREATED");
        Mockito.when(artifactManager.getGenericArtifact(apiSourceArtifact.getUUID())).thenReturn(artifact);
        Mockito.when(gatewayManager.isAPIPublished(api, "carbon.super")).thenReturn(false);
        PowerMockito.when(APIUtil.createAPIArtifactContent(artifact, api)).thenReturn(artifact);
        Mockito.when(artifact.getId()).thenReturn("12640983654");
        PowerMockito.when(GovernanceUtils.getArtifactPath(apiProvider.registry, "12640983654")).
                thenReturn(apiSourcePath);
        Mockito.doNothing().when(artifactManager).updateGenericArtifact(artifact);
        WorkflowExecutorFactory wfe = PowerMockito.mock(WorkflowExecutorFactory.class);
        Mockito.when(WorkflowExecutorFactory.getInstance()).thenReturn(wfe);
        boolean status = apiProvider.updateAPIforStateChange(api, APIConstants.CREATED, APIConstants.RETIRED,
                failedGWEnv);
        Assert.assertEquals(2, api.getEnvironments().size());
        Assert.assertEquals(true, status);
    }

    @Test
    public void testUpdateAPIforStateChange_ToPublishedWithFaultyGWs() throws RegistryException, UserStoreException,
            APIManagementException, FaultGatewaysException, APIPersistenceException {
        APIIdentifier apiId = new APIIdentifier("admin", "API1", "1.0.0");
        Set<String> environments = new HashSet<String>();
        environments.add("Production");
        environments.add("Sandbox");

        API api = new API(apiId);
        api.setContext("/test");
        api.setStatus(APIConstants.CREATED);
        api.setAsDefaultVersion(true);
        api.setEnvironments(environments);

        Mockito.when(apimgtDAO.getPublishedDefaultVersion(apiId)).thenReturn("1.0.0");

        Map<String, String> failedGWEnv = new HashMap<String, String>();
        failedGWEnv.put("Production", "Failed to publish");
        APIProviderImplWrapper apiProvider = new APIProviderImplWrapper(apiPersistenceInstance, apimgtDAO, scopesDAO,
                null, null);
        Mockito.when(artifactManager.newGovernanceArtifact(any(QName.class))).thenReturn(artifact);
        Mockito.when(APIUtil.createAPIArtifactContent(artifact, api)).thenReturn(artifact);
        RegistryService registryService = Mockito.mock(RegistryService.class);
        UserRegistry userRegistry = Mockito.mock(UserRegistry.class);
        ServiceReferenceHolder serviceReferenceHolder = TestUtils.getServiceReferenceHolder();
        RealmService realmService = Mockito.mock(RealmService.class);
        TenantManager tenantManager = Mockito.mock(TenantManager.class);
        PowerMockito.when(ServiceReferenceHolder.getInstance()).thenReturn(serviceReferenceHolder);
        Mockito.when(serviceReferenceHolder.getRegistryService()).thenReturn(registryService);
        Mockito.when(registryService.getConfigSystemRegistry(Mockito.anyInt())).thenReturn(userRegistry);
        Mockito.when(serviceReferenceHolder.getRealmService()).thenReturn(realmService);
        Mockito.when(realmService.getTenantManager()).thenReturn(tenantManager);
        
        PublisherAPI publisherAPI = Mockito.mock(PublisherAPI.class);
        PowerMockito.when(apiPersistenceInstance.addAPI(any(Organization.class), any(PublisherAPI.class)))
                .thenReturn(publisherAPI);
        apiProvider.addAPI(api);

        //Mock Updating API
        Resource apiSourceArtifact = Mockito.mock(Resource.class);
        Mockito.when(apiSourceArtifact.getUUID()).thenReturn("12640983654");
        String apiSourcePath = "path";
        PowerMockito.when(APIUtil.getAPIPath(api.getId())).thenReturn(apiSourcePath);
        PowerMockito.when(apiProvider.registry.get(apiSourcePath)).thenReturn(apiSourceArtifact);
        Mockito.when(artifact.getAttribute(APIConstants.API_OVERVIEW_STATUS)).thenReturn("CREATED");
        Mockito.when(artifactManager.getGenericArtifact(apiSourceArtifact.getUUID())).thenReturn(artifact);
        Mockito.when(gatewayManager.isAPIPublished(api, "carbon.super")).thenReturn(false);
        PowerMockito.when(APIUtil.createAPIArtifactContent(artifact, api)).thenReturn(artifact);
        Mockito.when(artifact.getId()).thenReturn("12640983654");
        PowerMockito.when(GovernanceUtils.getArtifactPath(apiProvider.registry, "12640983654")).
                thenReturn(apiSourcePath);
        Mockito.doNothing().when(artifactManager).updateGenericArtifact(artifact);
        try {
            apiProvider.updateAPIforStateChange(api, APIConstants.CREATED, APIConstants.PUBLISHED, failedGWEnv);
        } catch(FaultGatewaysException e) {
            Assert.assertTrue(e.getFaultMap().contains("Failed to publish"));
        }
        //From the 2 environments, only 1 was successful
        Assert.assertEquals(1, api.getEnvironments().size());
    }

    @Test
    public void testUpdateAPIforStateChange_ToRetiredWithFaultyGWs() throws RegistryException, UserStoreException,
            APIManagementException, FaultGatewaysException, APIPersistenceException {
        APIIdentifier apiId = new APIIdentifier("admin", "API1", "1.0.0");
        Set<String> environments = new HashSet<String>();
        environments.add("Production");

        API api = new API(apiId);
        api.setContext("/test");
        api.setStatus(APIConstants.CREATED);
        api.setAsDefaultVersion(true);
        api.setEnvironments(environments);

        Mockito.when(apimgtDAO.getPublishedDefaultVersion(apiId)).thenReturn("1.0.0");

        Map<String, String> failedGWEnv = new HashMap<String, String>();
        failedGWEnv.put("Sandbox", "Failed to un-publish");

        APIProviderImplWrapper apiProvider = new APIProviderImplWrapper(apiPersistenceInstance, apimgtDAO, scopesDAO,
                null, null);
        Mockito.when(artifactManager.newGovernanceArtifact(any(QName.class))).thenReturn(artifact);
        Mockito.when(APIUtil.createAPIArtifactContent(artifact, api)).thenReturn(artifact);
        RegistryService registryService = Mockito.mock(RegistryService.class);
        UserRegistry userRegistry = Mockito.mock(UserRegistry.class);
        ServiceReferenceHolder serviceReferenceHolder = TestUtils.getServiceReferenceHolder();
        RealmService realmService = Mockito.mock(RealmService.class);
        TenantManager tenantManager = Mockito.mock(TenantManager.class);
        PowerMockito.when(ServiceReferenceHolder.getInstance()).thenReturn(serviceReferenceHolder);
        Mockito.when(serviceReferenceHolder.getRegistryService()).thenReturn(registryService);
        Mockito.when(registryService.getConfigSystemRegistry(Mockito.anyInt())).thenReturn(userRegistry);
        Mockito.when(serviceReferenceHolder.getRealmService()).thenReturn(realmService);
        Mockito.when(realmService.getTenantManager()).thenReturn(tenantManager);
        
        PublisherAPI publisherAPI = Mockito.mock(PublisherAPI.class);
        PowerMockito.when(apiPersistenceInstance.addAPI(any(Organization.class), any(PublisherAPI.class)))
                .thenReturn(publisherAPI);
        apiProvider.addAPI(api);

        //Mock Updating API
        Resource apiSourceArtifact = Mockito.mock(Resource.class);
        Mockito.when(apiSourceArtifact.getUUID()).thenReturn("12640983654");
        String apiSourcePath = "path";
        PowerMockito.when(APIUtil.getAPIPath(api.getId())).thenReturn(apiSourcePath);
        PowerMockito.when(apiProvider.registry.get(apiSourcePath)).thenReturn(apiSourceArtifact);
        Mockito.when(artifact.getAttribute(APIConstants.API_OVERVIEW_STATUS)).thenReturn("CREATED");
        Mockito.when(artifactManager.getGenericArtifact(apiSourceArtifact.getUUID())).thenReturn(artifact);
        Mockito.when(gatewayManager.isAPIPublished(api, "carbon.super")).thenReturn(false);
        Mockito.when(artifact.getId()).thenReturn("12640983654");
        PowerMockito.when(GovernanceUtils.getArtifactPath(apiProvider.registry, "12640983654")).
                thenReturn(apiSourcePath);
        Mockito.doNothing().when(artifactManager).updateGenericArtifact(artifact);
        WorkflowExecutorFactory wfe = PowerMockito.mock(WorkflowExecutorFactory.class);
        Mockito.when(WorkflowExecutorFactory.getInstance()).thenReturn(wfe);
        try {
            apiProvider.updateAPIforStateChange(api, APIConstants.CREATED, APIConstants.RETIRED, failedGWEnv);
        } catch(FaultGatewaysException e) {
            Assert.assertTrue(e.getFaultMap().contains("Failed to un-publish"));
        }

        //API was going to be removed from 1 gateway, but removal has failed. Therefore API is available
        // in both environments
        Assert.assertEquals(2, api.getEnvironments().size());
    }

    @Test
    public void testUpdateAPIforStateChange_InvalidAPI() throws RegistryException, UserStoreException,
            APIManagementException, FaultGatewaysException {
        APIIdentifier apiId = new APIIdentifier("admin", "API1", "1.0.0");
        Set<String> environments = new HashSet<String>();
        environments.add("Production");
        environments.add("Sandbox");

        API api = new API(apiId);
        api.setContext("/test");
        api.setStatus(APIConstants.CREATED);
        api.setAsDefaultVersion(true);
        api.setEnvironments(environments);

        Mockito.when(apimgtDAO.getPublishedDefaultVersion(apiId)).thenReturn("1.0.0");
        Map<String, String> failedGWEnv = new HashMap<String, String>();
        APIProviderImplWrapper apiProvider = new APIProviderImplWrapper(apimgtDAO,scopesDAO, null, null);
        try {
            apiProvider.updateAPIforStateChange(apiId, APIConstants.PUBLISHED, failedGWEnv);
        } catch(APIManagementException e) {
            Assert.assertEquals("Couldn't find an API with the name-" + apiId.getApiName() + "version-"
                    + apiId.getVersion(), e.getMessage());
        }
    }

    @Test
    public void testGetAllPaginatedAPIs() throws RegistryException, UserStoreException, APIManagementException {
        APIIdentifier apiId1 = new APIIdentifier("admin", "API1", "1.0.0");
        API api1 = new API(apiId1);
        api1.setContext("/test");

        APIIdentifier apiId2 = new APIIdentifier("admin", "API2", "1.0.0");
        API api2 = new API(apiId2);
        api2.setContext("/test1");

        PaginationContext paginationCtx = Mockito.mock(PaginationContext.class);
        PowerMockito.when(PaginationContext.getInstance()).thenReturn(paginationCtx);
        Mockito.when(paginationCtx.getLength()).thenReturn(2);

        APIProviderImplWrapper apiProvider = new APIProviderImplWrapper(apimgtDAO,scopesDAO, null, null);
        ServiceReferenceHolder sh = TestUtils.getServiceReferenceHolder();
        RegistryService registryService = Mockito.mock(RegistryService.class);
        PowerMockito.when(sh.getRegistryService()).thenReturn(registryService);
        UserRegistry userReg = Mockito.mock(UserRegistry.class);
        PowerMockito.when(registryService.getGovernanceUserRegistry(CarbonConstants.REGISTRY_ANONNYMOUS_USERNAME,
                -1234)).thenReturn(userReg);
        PowerMockito.when(APIUtil.getArtifactManager(userReg, APIConstants.API_KEY)).thenReturn(artifactManager);

        APIManagerConfigurationService amConfigService = Mockito.mock(APIManagerConfigurationService.class);
        APIManagerConfiguration amConfig = Mockito.mock(APIManagerConfiguration.class);
        PowerMockito.when(sh.getAPIManagerConfigurationService()).thenReturn(amConfigService);
        PowerMockito.when(amConfigService.getAPIManagerConfiguration()).thenReturn(amConfig);
        PowerMockito.when(amConfig.getFirstProperty(APIConstants.API_PUBLISHER_APIS_PER_PAGE)).thenReturn("2");
        RealmService realmService = Mockito.mock(RealmService.class);
        TenantManager tm = Mockito.mock(TenantManager.class);
        PowerMockito.when(sh.getRealmService()).thenReturn(realmService);
        PowerMockito.when(realmService.getTenantManager()).thenReturn(tm);
        PowerMockito.when(tm.getTenantId("carbon.super")).thenReturn(-1234);

        GenericArtifact genericArtifact1 = Mockito.mock(GenericArtifact.class);
        GenericArtifact genericArtifact2 = Mockito.mock(GenericArtifact.class);
        Mockito.when(APIUtil.getAPI(genericArtifact1)).thenReturn(api1);
        Mockito.when(APIUtil.getAPI(genericArtifact2)).thenReturn(api2);
        List<GovernanceArtifact> governanceArtifacts = new ArrayList<GovernanceArtifact>();
        governanceArtifacts.add(genericArtifact1);
        governanceArtifacts.add(genericArtifact2);
        List<GovernanceArtifact> governanceArtifacts1 = new ArrayList<GovernanceArtifact>();
        PowerMockito.when(GovernanceUtils
                .findGovernanceArtifacts(Mockito.anyMap(), any(Registry.class), Mockito.anyString()))
                .thenReturn(governanceArtifacts, governanceArtifacts1);
        Map<String, Object> result = apiProvider.getAllPaginatedAPIs("carbon.super", 0, 10);
        List<API> apiList = (List<API>) result.get("apis");
        Assert.assertEquals(2, apiList.size());
        Assert.assertEquals("API1", apiList.get(0).getId().getApiName());
        Assert.assertEquals("API2", apiList.get(1).getId().getApiName());
        Assert.assertEquals(2, result.get("totalLength"));

        //No APIs available
        Map<String, Object> result1 = apiProvider.getAllPaginatedAPIs("carbon.super", 0, 10);
        List<API> apiList1 = (List<API>) result1.get("apis");
        Assert.assertEquals(0, apiList1.size());
        //Registry Exception while retrieving artifacts
        Mockito.when(artifactManager.findGenericArtifacts(Matchers.anyMap())).thenThrow(RegistryException.class);
        try {
            apiProvider.getAllPaginatedAPIs("carbon.super", 0, 10);
        } catch (APIManagementException e) {
            Assert.assertEquals("Failed to get all APIs", e.getMessage());
        }
    }

    @Test
    public void testAddDocumentationContent() throws Exception {
        APIIdentifier apiId = new APIIdentifier("admin", "API1", "1.0.0");
        API api = new API(apiId);

        String docName = "HowTo";
        Documentation doc = new Documentation(DocumentationType.HOWTO, docName);
        doc.setVisibility(DocumentVisibility.API_LEVEL);
        String docPath = "/apimgt/applicationdata/provider/admin/API1/1.0.0/documentation/contents";
        String documentationPath = docPath + docName;
        String contentPath = docPath + APIConstants.INLINE_DOCUMENT_CONTENT_DIR +
                RegistryConstants.PATH_SEPARATOR + docName;

        Mockito.when(APIUtil.getAPIDocPath(apiId)).thenReturn(docPath);
        APIProviderImplWrapper apiProvider = new APIProviderImplWrapper(apimgtDAO,scopesDAO, null, null);
        Resource docResource = Mockito.mock(Resource.class);
        Mockito.when(docResource.getUUID()).thenReturn("678ghk");
        Mockito.when(apiProvider.registry.get(documentationPath)).thenReturn(docResource);

        GenericArtifact docArtifact = Mockito.mock(GenericArtifact.class);
        PowerMockito.whenNew(GenericArtifactManager.class).withAnyArguments().thenReturn(artifactManager);
        Mockito.when(artifactManager.getGenericArtifact("678ghk")).thenReturn(docArtifact);
        Mockito.when(APIUtil.getDocumentation(docArtifact)).thenReturn(doc);

        Resource docContent = Mockito.mock(Resource.class);
        Mockito.when(apiProvider.registry.resourceExists(contentPath)).thenReturn(true, false);
        Mockito.when(apiProvider.registry.get(contentPath)).thenReturn(docContent);
        Mockito.when(apiProvider.registry.newResource()).thenReturn(docContent);
        apiProvider.addDocumentationContent(api, docName, "content");

        RegistryAuthorizationManager registryAuthorizationManager = Mockito.mock(RegistryAuthorizationManager.class);
        PowerMockito.whenNew(RegistryAuthorizationManager.class).withAnyArguments()
                .thenReturn(registryAuthorizationManager);
        apiProvider.tenantDomain = "carbon.super";
        doc.setVisibility(DocumentVisibility.OWNER_ONLY);
        apiProvider.addDocumentationContent(api, docName, "content");
        doc.setVisibility(DocumentVisibility.PRIVATE);
        apiProvider.addDocumentationContent(api, docName, "content");
        Mockito.doThrow(RegistryException.class).when(apiProvider.registry).put(Matchers.anyString(),
                any(Resource.class));
        try {
            apiProvider.addDocumentationContent(api, docName, "content");
        } catch (APIManagementException e) {
            String msg = "Failed to add the documentation content of : "
                    + docName + " of API :" + apiId.getApiName();
            Assert.assertEquals(msg, e.getMessage());
        }
    }

    @Test
    public void testSearchAPIs() throws APIManagementException, RegistryException {
        //APIs of the provider
        API api1 = new API(new APIIdentifier("admin", "API1", "1.0.1"));
        api1.setContext("api1context");
        api1.setStatus(APIConstants.PUBLISHED);
        api1.setDescription("API 1 Desciption");

        Set<URITemplate> uriTemplates = new HashSet<URITemplate>();

        URITemplate uriTemplate1 = new URITemplate();
        uriTemplate1.setHTTPVerb("POST");
        uriTemplate1.setAuthType("Application");
        uriTemplate1.setUriTemplate("/add");
        uriTemplate1.setThrottlingTier("Gold");
        uriTemplates.add(uriTemplate1);

        api1.setUriTemplates(uriTemplates);

        API api2 = new API(new APIIdentifier("admin", "API2", "1.0.0"));
        api2.setContext("api2context");
        api2.setStatus(APIConstants.CREATED);
        api2.setDescription("API 2 Desciption");

        APIProviderImplWrapper apiProvider = new APIProviderImplWrapper(apimgtDAO,scopesDAO, null, null);
        prepareForGetAPIsByProvider(artifactManager, apiProvider, "admin", api1, api2);

        //Search by Name matching both APIs
        List<API> foundApiList0 = apiProvider.searchAPIs("API", "Name", "admin");
        Assert.assertNotNull(foundApiList0);
        Assert.assertEquals(2, foundApiList0.size());

        //Search by exact name
        List<API> foundApiList1 = apiProvider.searchAPIs("API1", "Name", "admin");
        Assert.assertNotNull(foundApiList1);
        Assert.assertEquals(1, foundApiList1.size());

        //Search by exact provider
        List<API> foundApiList2 = apiProvider.searchAPIs("admin", "Provider", "admin");
        Assert.assertNotNull(foundApiList2);
        Assert.assertEquals(2, foundApiList2.size());

        //Search by exact version
        List<API> foundApiList3 = apiProvider.searchAPIs("1.0.0", "Version", "admin");
        Assert.assertNotNull(foundApiList3);
        Assert.assertEquals(1, foundApiList3.size());

        //Search by exact context
        List<API> foundApiList4 = apiProvider.searchAPIs("api1context", "Context", "admin");
        Assert.assertNotNull(foundApiList4);
        Assert.assertEquals(1, foundApiList4.size());

        //Search by exact context
        List<API> foundApiList5 = apiProvider.searchAPIs("api2context", "Context", "admin");
        Assert.assertNotNull(foundApiList5);
        Assert.assertEquals(1, foundApiList5.size());

        //Search by wrong context
        List<API> foundApiList6 = apiProvider.searchAPIs("test", "Context", "admin");
        Assert.assertNotNull(foundApiList6);
        Assert.assertEquals(0, foundApiList6.size());

        //Search by status
        List<API> foundApiList7 = apiProvider.searchAPIs("Published", "Status", "admin");
        Assert.assertNotNull(foundApiList7);
        Assert.assertEquals(1, foundApiList7.size());

        //Search by Description
        List<API> foundApiList8 = apiProvider.searchAPIs("API 1 Desciption", "Description", "admin");
        Assert.assertNotNull(foundApiList8);
        Assert.assertEquals(1, foundApiList8.size());

        //Search by Description
        List<API> foundApiList9 = apiProvider.searchAPIs("API", "Description", "admin");
        Assert.assertNotNull(foundApiList9);
        Assert.assertEquals(2, foundApiList9.size());

        //Search by Subcontext
        List<API> foundApiList10 = apiProvider.searchAPIs("add", "Subcontext", "admin");
        Assert.assertNotNull(foundApiList10);
        Assert.assertEquals(1, foundApiList10.size());
    }

    @Test
    public void testSearchAPIs_NoProviderId() throws APIManagementException, RegistryException {
        API api1 = new API(new APIIdentifier("admin", "API1", "1.0.1"));
        api1.setContext("api1context");
        api1.setStatus(APIConstants.PUBLISHED);
        api1.setDescription("API 1 Desciption");

        Set<URITemplate> uriTemplates = new HashSet<URITemplate>();

        URITemplate uriTemplate1 = new URITemplate();
        uriTemplate1.setHTTPVerb("POST");
        uriTemplate1.setAuthType("Application");
        uriTemplate1.setUriTemplate("/add");
        uriTemplate1.setThrottlingTier("Gold");
        uriTemplates.add(uriTemplate1);

        api1.setUriTemplates(uriTemplates);

        API api2 = new API(new APIIdentifier("admin", "API2", "1.0.0"));
        api2.setContext("api2context");
        api2.setStatus(APIConstants.CREATED);
        api2.setDescription("API 2 Desciption");

        APIProviderImplWrapper apiProvider = new APIProviderImplWrapper(apimgtDAO,scopesDAO, null, null);
        GenericArtifact genericArtifact1 = Mockito.mock(GenericArtifact.class);
        GenericArtifact genericArtifact2 = Mockito.mock(GenericArtifact.class);
        Mockito.when(genericArtifact1.getAttribute(APIConstants.API_OVERVIEW_NAME)).thenReturn("API1");
        Mockito.when(genericArtifact1.getAttribute(APIConstants.API_OVERVIEW_VERSION)).thenReturn("1.0.1");
        Mockito.when(genericArtifact1.getAttribute(APIConstants.API_OVERVIEW_CONTEXT)).thenReturn("api1context");
        Mockito.when(genericArtifact1.getAttribute(APIConstants.API_OVERVIEW_DESCRIPTION)).thenReturn(
                "API 1 Desciption");
        Mockito.when(genericArtifact1.getAttribute(APIConstants.API_OVERVIEW_PROVIDER)).thenReturn("admin");
        Mockito.when(genericArtifact1.getAttribute(APIConstants.API_OVERVIEW_STATUS)).thenReturn("Published");
        Mockito.when(genericArtifact2.getAttribute(APIConstants.API_OVERVIEW_NAME)).thenReturn("API2");
        Mockito.when(genericArtifact2.getAttribute(APIConstants.API_OVERVIEW_VERSION)).thenReturn("1.0.0");
        Mockito.when(genericArtifact2.getAttribute(APIConstants.API_OVERVIEW_CONTEXT)).thenReturn("api2context");
        Mockito.when(genericArtifact2.getAttribute(APIConstants.API_OVERVIEW_DESCRIPTION)).thenReturn(
                "API 2 Desciption");
        Mockito.when(genericArtifact2.getAttribute(APIConstants.API_OVERVIEW_PROVIDER)).thenReturn("admin");
        Mockito.when(genericArtifact2.getAttribute(APIConstants.API_OVERVIEW_STATUS)).thenReturn("Created");
        Mockito.when(APIUtil.getAPI(genericArtifact1, apiProvider.registry)).thenReturn(api1);
        Mockito.when(APIUtil.getAPI(genericArtifact2, apiProvider.registry)).thenReturn(api2);
        Mockito.when(APIUtil.getAPI(genericArtifact1)).thenReturn(api1);
        Mockito.when(APIUtil.getAPI(genericArtifact2)).thenReturn(api2);
        GenericArtifact[] genericArtifacts = {genericArtifact1, genericArtifact2};
        Mockito.when(artifactManager.getAllGenericArtifacts()).thenReturn(genericArtifacts);

        //Search by Name matching both APIs
        List<API> foundApiList0 = apiProvider.searchAPIs("API", "Name", null);
        Assert.assertNotNull(foundApiList0);
        Assert.assertEquals(2, foundApiList0.size());

        //Search by exact name
        List<API> foundApiList1 = apiProvider.searchAPIs("API1", "Name", null);
        Assert.assertNotNull(foundApiList1);
        Assert.assertEquals(1, foundApiList1.size());

        //Search by exact provider
        List<API> foundApiList2 = apiProvider.searchAPIs("admin", "Provider", null);
        Assert.assertNotNull(foundApiList2);
        Assert.assertEquals(2, foundApiList2.size());

        //Search by exact version
        List<API> foundApiList3 = apiProvider.searchAPIs("1.0.0", "Version", null);
        Assert.assertNotNull(foundApiList3);
        Assert.assertEquals(1, foundApiList3.size());

        //Search by exact context
        List<API> foundApiList4 = apiProvider.searchAPIs("api1context", "Context", null);
        Assert.assertNotNull(foundApiList4);
        Assert.assertEquals(1, foundApiList4.size());

        //Search by exact context
        List<API> foundApiList5 = apiProvider.searchAPIs("api2context", "Context", null);
        Assert.assertNotNull(foundApiList5);
        Assert.assertEquals(1, foundApiList5.size());

        //Search by wrong context
        List<API> foundApiList6 = apiProvider.searchAPIs("test", "Context", null);
        Assert.assertNotNull(foundApiList6);
        Assert.assertEquals(0, foundApiList6.size());

        //Search by status
        List<API> foundApiList7 = apiProvider.searchAPIs("Published", "Status", null);
        Assert.assertNotNull(foundApiList7);
        Assert.assertEquals(1, foundApiList7.size());

        //Search by Description
        List<API> foundApiList8 = apiProvider.searchAPIs("API 1 Desciption", "Description", null);
        Assert.assertNotNull(foundApiList8);
        Assert.assertEquals(1, foundApiList8.size());

        //Search by Description
        List<API> foundApiList9 = apiProvider.searchAPIs("API", "Description", null);
        Assert.assertNotNull(foundApiList9);
        Assert.assertEquals(2, foundApiList9.size());

        //Search by Subcontext
        List<API> foundApiList10 = apiProvider.searchAPIs("add", "Subcontext", null);
        Assert.assertNotNull(foundApiList10);
        Assert.assertEquals(1, foundApiList10.size());
    }

    @Test
    public void testSearchAPIs_WhenNoAPIs() throws APIManagementException, RegistryException {
        String providerId = "admin";
        String providerPath = APIConstants.API_ROOT_LOCATION + RegistryConstants.PATH_SEPARATOR + providerId;

        APIProviderImplWrapper apiProvider = new APIProviderImplWrapper(apimgtDAO,scopesDAO, null, null);
        //Mock to return 0 APIs by provider
        Association[] associactions = {};
        Mockito.when(apiProvider.registry.getAssociations(providerPath, APIConstants.PROVIDER_ASSOCIATION)).
                thenReturn(associactions);

        List<API> foundApiList0 = apiProvider.searchAPIs("API", "Name", "admin");
        Assert.assertNotNull(foundApiList0);
        Assert.assertEquals(0, foundApiList0.size());
    }

    @Test
    public void testSearchAPIs_ForException() throws APIManagementException, RegistryException {
        String providerId = "admin";
        String providerPath = APIConstants.API_ROOT_LOCATION + RegistryConstants.PATH_SEPARATOR + providerId;

        APIProviderImplWrapper apiProvider = new APIProviderImplWrapper(apimgtDAO,scopesDAO, null, null);

        //Mock to throw exception when retrieving APIs by provider
        Mockito.when(apiProvider.registry.getAssociations(providerPath, APIConstants.PROVIDER_ASSOCIATION)).
                thenThrow(RegistryException.class);
        try {
            apiProvider.searchAPIs("API", "Name", "admin");
        } catch (APIManagementException e) {
            Assert.assertEquals("Failed to search APIs with type", e.getMessage());
        }
    }

    @Test
    public void testSearchAPIs_NoProviderId_WhenNoAPIs() throws APIManagementException, RegistryException {
        APIProviderImplWrapper apiProvider = new APIProviderImplWrapper(apimgtDAO,scopesDAO, null, null);
        //Mock to return 0 APIs
        GenericArtifact[] genericArtifacts = {};
        Mockito.when(artifactManager.getAllGenericArtifacts()).thenReturn(genericArtifacts);
        List<API> foundApiList0 = apiProvider.searchAPIs("API", "Name", null);
        Assert.assertNotNull(foundApiList0);
        Assert.assertEquals(0, foundApiList0.size());
    }

    @Test
    public void testSearchAPIs_NoProviderId_ForException() throws APIManagementException, RegistryException {
        String providerId = "admin";
        APIProviderImplWrapper apiProvider = new APIProviderImplWrapper(apimgtDAO,scopesDAO, null, null);
        //Mock to throw exception when retrieving APIs
        Mockito.when(artifactManager.getAllGenericArtifacts()).thenThrow(RegistryException.class);
        try {
            apiProvider.searchAPIs("API", "Name", null);
        } catch (APIManagementException e) {
            Assert.assertEquals("Failed to search APIs with type", e.getMessage());
        }
    }

    @Test
    public void testGetCustomFaultSequences() throws Exception {
        APIIdentifier apiId = new APIIdentifier("admin", "API1", "1.0.1");
        APIProviderImplWrapper apiProvider = new APIProviderImplWrapper(apimgtDAO,scopesDAO, null, null);
        mockSequences(APIConstants.API_CUSTOM_FAULTSEQUENCE_LOCATION, APIConstants.API_CUSTOM_SEQUENCE_TYPE_FAULT,
                apiId);
        List<String> sequenceList = apiProvider.getCustomFaultSequences(apiId);
        Assert.assertNotNull(sequenceList);
        Assert.assertEquals(2, sequenceList.size());
        Assert.assertTrue(sequenceList.contains("fault-seq"));
        Assert.assertTrue(sequenceList.contains("custom-fault-seq"));

        // OMException when building OMElement
        PowerMockito.when(APIUtil.buildOMElement(any(InputStream.class))).thenThrow(new OMException());
        apiProvider.getCustomFaultSequences(apiId);

        //org.wso2.carbon.registry.api.RegistryException
        ServiceReferenceHolder sh = PowerMockito.mock(ServiceReferenceHolder.class);
        PowerMockito.when(ServiceReferenceHolder.getInstance()).thenReturn(sh);
        RegistryService registryService = Mockito.mock(RegistryService.class);
        PowerMockito.when(sh.getRegistryService()).thenReturn(registryService);
        UserRegistry registry = Mockito.mock(UserRegistry.class);
        PowerMockito.when(registryService.getGovernanceSystemRegistry(Matchers.anyInt())).thenReturn(registry);
        Mockito.when(registry.resourceExists(APIConstants.API_CUSTOM_FAULTSEQUENCE_LOCATION)).thenThrow(
                org.wso2.carbon.registry.api.RegistryException.class);
        String msg = "Error while processing the " + APIConstants.API_CUSTOM_SEQUENCE_TYPE_FAULT
                + " sequences of " + apiId + " in the registry";
        try {
            apiProvider.getCustomFaultSequences(apiId);
        } catch (APIManagementException e) {
            Assert.assertEquals(msg, e.getMessage());
        }

        //Registry Exception
        PowerMockito.when(registryService.getGovernanceSystemRegistry(Matchers.anyInt())).thenThrow(
                RegistryException.class);
        try {
            apiProvider.getCustomFaultSequences(apiId);
        } catch (APIManagementException e) {
            Assert.assertEquals("Error while retrieving registry for tenant -1", e.getMessage());
        }
    }

    @Test
    public void testGetCustomInSequences() throws Exception {
        APIIdentifier apiId = new APIIdentifier("admin", "API1", "1.0.1");
        APIProviderImplWrapper apiProvider = new APIProviderImplWrapper(apimgtDAO,scopesDAO, null, null);
        mockSequences(APIConstants.API_CUSTOM_INSEQUENCE_LOCATION, APIConstants.API_CUSTOM_SEQUENCE_TYPE_IN,
                apiId);
        List<String> sequenceList = apiProvider.getCustomInSequences(apiId);
        Assert.assertNotNull(sequenceList);
        Assert.assertEquals(2, sequenceList.size());
        Assert.assertTrue(sequenceList.contains("fault-seq"));
        Assert.assertTrue(sequenceList.contains("custom-fault-seq"));

        // OMException when building OMElement
        PowerMockito.when(APIUtil.buildOMElement(any(InputStream.class))).thenThrow(new OMException());
        apiProvider.getCustomInSequences(apiId);

        //org.wso2.carbon.registry.api.RegistryException
        ServiceReferenceHolder sh = PowerMockito.mock(ServiceReferenceHolder.class);
        PowerMockito.when(ServiceReferenceHolder.getInstance()).thenReturn(sh);
        RegistryService registryService = Mockito.mock(RegistryService.class);
        PowerMockito.when(sh.getRegistryService()).thenReturn(registryService);
        UserRegistry registry = Mockito.mock(UserRegistry.class);
        PowerMockito.when(registryService.getGovernanceSystemRegistry(Matchers.anyInt())).thenReturn(registry);
        Mockito.when(registry.resourceExists(APIConstants.API_CUSTOM_INSEQUENCE_LOCATION)).thenThrow(
                org.wso2.carbon.registry.api.RegistryException.class);
        String msg = "Issue is in getting custom InSequences from the Registry";
        try {
            apiProvider.getCustomInSequences(apiId);
        } catch (APIManagementException e) {
            Assert.assertEquals(msg, e.getMessage());
        }
        //Registry Exception
        PowerMockito.when(registryService.getGovernanceSystemRegistry(Matchers.anyInt())).thenThrow(
                RegistryException.class);
        try {
            apiProvider.getCustomInSequences(apiId);
        } catch (APIManagementException e) {
            Assert.assertEquals(msg, e.getMessage());
        }
    }

    @Test
    public void testGetCustomOutSequences() throws Exception {
        APIIdentifier apiId = new APIIdentifier("admin", "API1", "1.0.1");
        APIProviderImplWrapper apiProvider = new APIProviderImplWrapper(apimgtDAO,scopesDAO, null, null);
        mockSequences(APIConstants.API_CUSTOM_OUTSEQUENCE_LOCATION, APIConstants.API_CUSTOM_SEQUENCE_TYPE_OUT,
                apiId);
        List<String> sequenceList = apiProvider.getCustomOutSequences(apiId);

        Assert.assertNotNull(sequenceList);
        Assert.assertEquals(2, sequenceList.size());
        Assert.assertTrue(sequenceList.contains("fault-seq"));
        Assert.assertTrue(sequenceList.contains("custom-fault-seq"));

        // OMException when building OMElement
        PowerMockito.when(APIUtil.buildOMElement(any(InputStream.class))).thenThrow(new OMException());
        apiProvider.getCustomOutSequences(apiId);

        //org.wso2.carbon.registry.api.RegistryException
        ServiceReferenceHolder sh = PowerMockito.mock(ServiceReferenceHolder.class);
        PowerMockito.when(ServiceReferenceHolder.getInstance()).thenReturn(sh);
        RegistryService registryService = Mockito.mock(RegistryService.class);
        PowerMockito.when(sh.getRegistryService()).thenReturn(registryService);
        UserRegistry registry = Mockito.mock(UserRegistry.class);
        PowerMockito.when(registryService.getGovernanceSystemRegistry(Matchers.anyInt())).thenReturn(registry);
        Mockito.when(registry.resourceExists(APIConstants.API_CUSTOM_OUTSEQUENCE_LOCATION)).thenThrow(
                org.wso2.carbon.registry.api.RegistryException.class);
        String msg = "Issue is in getting custom OutSequences from the Registry";
        try {
            apiProvider.getCustomOutSequences(apiId);
        } catch (APIManagementException e) {
            Assert.assertEquals(msg, e.getMessage());
        }

        //Registry Exception
        PowerMockito.when(registryService.getGovernanceSystemRegistry(Matchers.anyInt())).thenThrow(
                RegistryException.class);
        try {
            apiProvider.getCustomOutSequences(apiId);
        } catch (APIManagementException e) {
            Assert.assertEquals(msg, e.getMessage());
        }
    }

    @Test
    public void testGetSequenceFile() throws Exception {
        APIIdentifier apiIdentifier = new APIIdentifier("admin", "API1", "1.0");
        APIProviderImplWrapper apiProvider = new APIProviderImplWrapper(apimgtDAO,scopesDAO, null,null);
        mockSequences(APIConstants.API_CUSTOM_FAULTSEQUENCE_LOCATION, APIConstants.API_CUSTOM_SEQUENCE_TYPE_FAULT,
                apiIdentifier);

        String sequenceContent = apiProvider.getSequenceFileContent(apiIdentifier, "fault", "custom-fault-seq");
        Assert.assertNotNull(sequenceContent);

        ServiceReferenceHolder sh = PowerMockito.mock(ServiceReferenceHolder.class);
        PowerMockito.when(ServiceReferenceHolder.getInstance()).thenReturn(sh);
        RegistryService registryService = Mockito.mock(RegistryService.class);
        PowerMockito.when(sh.getRegistryService()).thenReturn(registryService);
        UserRegistry registry = Mockito.mock(UserRegistry.class);
        PowerMockito.when(registryService.getGovernanceSystemRegistry(Matchers.anyInt())).thenReturn(registry);
        Mockito.when(registry.resourceExists(APIUtil.getSequencePath(apiIdentifier,
                APIConstants.API_CUSTOM_SEQUENCE_TYPE_FAULT))).thenThrow(
                org.wso2.carbon.registry.api.RegistryException.class);
        String msg = "Error while processing the " + APIConstants.API_CUSTOM_SEQUENCE_TYPE_FAULT +" sequences of " +
                apiIdentifier + " in the registry";
        try {
            apiProvider.getSequenceFileContent(apiIdentifier, "fault", "custom-fault-seq");
        } catch(APIManagementException e) {
            Assert.assertTrue(e.getMessage().contains(msg));
        }
        //Registry Exception
        PowerMockito.when(registryService.getGovernanceSystemRegistry(Matchers.anyInt())).thenThrow(
                RegistryException.class);
        String msg1 =  "Error while retrieving registry for tenant -1";
        try {
            apiProvider.getSequenceFileContent(apiIdentifier, "fault", "custom-fault-seq");
        } catch(APIManagementException e) {
            Assert.assertTrue(e.getMessage().contains(msg1));
        }
    }

    private void mockSequences(String seqLoc, String apiSeqLoc, APIIdentifier apiId) throws Exception {
        ServiceReferenceHolder sh = PowerMockito.mock(ServiceReferenceHolder.class);
        PowerMockito.when(ServiceReferenceHolder.getInstance()).thenReturn(sh);
        RegistryService registryService = Mockito.mock(RegistryService.class);
        PowerMockito.when(sh.getRegistryService()).thenReturn(registryService);
        UserRegistry registry = Mockito.mock(UserRegistry.class);
        PowerMockito.when(registryService.getGovernanceSystemRegistry(Matchers.anyInt())).thenReturn(registry);
        Mockito.when(registry.resourceExists(seqLoc)).thenReturn(true);
        Collection seqCollection = Mockito.mock(Collection.class);
        Mockito.when(registry.get(seqLoc)).thenReturn(
                seqCollection);
        String[] seqChildPaths = {"path1"};
        Mockito.when(seqCollection.getChildren()).thenReturn(seqChildPaths);
        Resource sequence = Mockito.mock(Resource.class);
        Mockito.when(registry.get(seqChildPaths[0])).thenReturn(sequence);
        InputStream responseStream = IOUtils.toInputStream("<sequence name=\"fault-seq\"></sequence>", "UTF-8");
        OMElement seqElment = buildOMElement(responseStream);
        PowerMockito.when(APIUtil.buildOMElement(responseStream)).thenReturn(seqElment);
        Mockito.when(sequence.getContentStream()).thenReturn(responseStream);
        String customSeqFileLocation = "/custom/fault";
        Mockito.when(APIUtil.getSequencePath(apiId, apiSeqLoc)).thenReturn(
                customSeqFileLocation);
        Mockito.when(registry.resourceExists(customSeqFileLocation)).thenReturn(true);
        Collection customSeqCollection = Mockito.mock(Collection.class);
        Mockito.when(registry.get(customSeqFileLocation)).thenReturn(
                customSeqCollection);
        String[] customSeqChildPaths = {"path2"};
        Mockito.when(customSeqCollection.getChildren()).thenReturn(customSeqChildPaths);
        Resource customSequence = Mockito.mock(Resource.class);
        Mockito.when(registry.get(customSeqChildPaths[0])).thenReturn(customSequence);
        InputStream responseStream1 = IOUtils.toInputStream("<sequence name=\"custom-fault-seq\"></sequence>", "UTF-8");
        OMElement seqElment1 = buildOMElement(responseStream1);
        PowerMockito.when(APIUtil.buildOMElement(responseStream1)).thenReturn(seqElment1);
        Mockito.when(customSequence.getContentStream()).thenReturn(responseStream1);
    }

    private void mockSequencesMultiple(String seqLoc, String apiSeqLoc, APIIdentifier apiId) throws Exception {
        ServiceReferenceHolder sh = PowerMockito.mock(ServiceReferenceHolder.class);
        PowerMockito.when(ServiceReferenceHolder.getInstance()).thenReturn(sh);
        RegistryService registryService = Mockito.mock(RegistryService.class);
        PowerMockito.when(sh.getRegistryService()).thenReturn(registryService);
        UserRegistry registry = Mockito.mock(UserRegistry.class);
        PowerMockito.when(registryService.getGovernanceSystemRegistry(Matchers.anyInt())).thenReturn(registry);
        Mockito.when(registry.resourceExists(seqLoc)).thenReturn(true);
        Collection seqCollection = Mockito.mock(Collection.class);
        Mockito.when(registry.get(seqLoc)).thenReturn(
                seqCollection);
        String[] seqChildPaths = {"path1","path2"};
        Mockito.when(seqCollection.getChildren()).thenReturn(seqChildPaths);
        Resource sequence = Mockito.mock(Resource.class);
        Mockito.when(registry.get(seqChildPaths[0])).thenReturn(sequence);
        InputStream responseStream = IOUtils.toInputStream("<sequence name=\"pqr\"></sequence>", "UTF-8");

        Resource sequence2 = Mockito.mock(Resource.class);
        Mockito.when(registry.get(seqChildPaths[1])).thenReturn(sequence2);
        InputStream responseStream2 = IOUtils.toInputStream("<sequence name=\"abc\"></sequence>", "UTF-8");

        OMElement seqElment = buildOMElement(responseStream);
        OMElement seqElment2 = buildOMElement(responseStream2);
        PowerMockito.when(APIUtil.buildOMElement(responseStream)).thenReturn(seqElment);
        PowerMockito.when(APIUtil.buildOMElement(responseStream2)).thenReturn(seqElment2);

        Mockito.when(sequence.getContentStream()).thenReturn(responseStream);
        Mockito.when(sequence2.getContentStream()).thenReturn(responseStream2);
    }

    /**
     * This method can be used when invoking getAPIsByProvider()
     */
    private void prepareForGetAPIsByProvider(GenericArtifactManager artifactManager, APIProviderImplWrapper apiProvider,
                                             String providerId, API api1, API api2) throws APIManagementException, RegistryException {
        String providerPath = APIConstants.API_ROOT_LOCATION + RegistryConstants.PATH_SEPARATOR + providerId;
        //Mocking API1 association
        Association association1 = Mockito.mock(Association.class);
        String apiPath1 = "/API1/1.0.0";
        Resource resource1 = Mockito.mock(Resource.class);
        String apiArtifactId1 = "76897689";
        Mockito.when(apiProvider.registry.resourceExists(apiPath1)).thenReturn(true);
        Mockito.when(association1.getDestinationPath()).thenReturn(apiPath1);
        Mockito.when(apiProvider.registry.get(apiPath1)).thenReturn(resource1);
        Mockito.when(resource1.getUUID()).thenReturn(apiArtifactId1);
        GenericArtifact apiArtifact1 = Mockito.mock(GenericArtifact.class);
        Mockito.when(artifactManager.getGenericArtifact(apiArtifactId1)).thenReturn(apiArtifact1);
        Mockito.when(APIUtil.getAPI(apiArtifact1, apiProvider.registry)).thenReturn(api1);

        //Mocking API2 association
        Association association2 = Mockito.mock(Association.class);
        String apiPath2 = "/API2/1.0.0";
        Resource resource2 = Mockito.mock(Resource.class);
        String apiArtifactId2 = "76897622";
        Mockito.when(apiProvider.registry.resourceExists(apiPath2)).thenReturn(true);
        Mockito.when(association2.getDestinationPath()).thenReturn(apiPath2);
        Mockito.when(apiProvider.registry.get(apiPath2)).thenReturn(resource2);
        Mockito.when(resource2.getUUID()).thenReturn(apiArtifactId2);
        GenericArtifact apiArtifact2 = Mockito.mock(GenericArtifact.class);
        Mockito.when(artifactManager.getGenericArtifact(apiArtifactId2)).thenReturn(apiArtifact2);
        Mockito.when(APIUtil.getAPI(apiArtifact2, apiProvider.registry)).thenReturn(api2);

        Association[] associactions = {association1, association2};
        Mockito.when(apiProvider.registry.getAssociations(providerPath, APIConstants.PROVIDER_ASSOCIATION)).
                thenReturn(associactions);
    }

    /**
     * This method can be used when invoking changeLifeCycleStatus()
     *
     */
    private void prepareForChangeLifeCycleStatus(APIProviderImplWrapper apiProvider, ApiMgtDAO apimgtDAO,
                                                 APIIdentifier apiId, GenericArtifact apiArtifact) throws GovernanceException, APIManagementException,
            FaultGatewaysException, WorkflowException {

        Mockito.when(APIUtil.getAPIArtifact(apiId, apiProvider.registry)).thenReturn(apiArtifact);
        Mockito.when(apiArtifact.getAttribute(APIConstants.API_OVERVIEW_PROVIDER)).thenReturn("admin");
        Mockito.when(apiArtifact.getAttribute(APIConstants.API_OVERVIEW_NAME)).thenReturn("API1");
        Mockito.when(apiArtifact.getAttribute(APIConstants.API_OVERVIEW_VERSION)).thenReturn("1.0.0");
        Mockito.when(apiArtifact.getAttribute(APIConstants.API_OVERVIEW_DEPLOYMENTS)).thenReturn("[]");
        Mockito.when(apiArtifact.getLifecycleState()).thenReturn("CREATED");
        Mockito.when(apimgtDAO.getAPIID(apiId, null)).thenReturn(1);

        //Workflow has not started, this will trigger the executor
        WorkflowDTO wfDTO1 = Mockito.mock(WorkflowDTO.class);
        Mockito.when(wfDTO1.getStatus()).thenReturn(null);
        WorkflowDTO wfDTO2 = Mockito.mock(WorkflowDTO.class);
        Mockito.when(wfDTO2.getStatus()).thenReturn(WorkflowStatus.APPROVED);
        Mockito.when(apimgtDAO.retrieveWorkflowFromInternalReference("1",
                WorkflowConstants.WF_TYPE_AM_API_STATE)).thenReturn(wfDTO1, wfDTO2);
        ServiceReferenceHolder sh = TestUtils.getServiceReferenceHolder();
        APIManagerConfigurationService amConfigService = Mockito.mock(APIManagerConfigurationService.class);
        APIManagerConfiguration amConfig = Mockito.mock(APIManagerConfiguration.class);
        PowerMockito.when(sh.getAPIManagerConfigurationService()).thenReturn(amConfigService);
        PowerMockito.when(amConfigService.getAPIManagerConfiguration()).thenReturn(amConfig);
        WorkflowProperties workflowProperties = Mockito.mock(WorkflowProperties.class);
        Mockito.when(workflowProperties.getWorkflowCallbackAPI()).thenReturn("");
        Mockito.when(amConfig.getWorkflowProperties()).thenReturn(workflowProperties);

        WorkflowExecutorFactory wfe = PowerMockito.mock(WorkflowExecutorFactory.class);
        Mockito.when(WorkflowExecutorFactory.getInstance()).thenReturn(wfe);
        WorkflowExecutor apiStateWFExecutor = new APIStateChangeSimpleWorkflowExecutor();
        Mockito.when(wfe.getWorkflowExecutor(WorkflowConstants.WF_TYPE_AM_API_STATE)).thenReturn(apiStateWFExecutor);
        Mockito.when(APIUtil.isAnalyticsEnabled()).thenReturn(false);
    }

    private GlobalPolicy getPolicyGlobalLevel(){
        GlobalPolicy policy = new GlobalPolicy("1");

        policy.setDescription("Description");
        String siddhiQuery =
                "FROM RequestStream\n"
                        + "SELECT 'global_1' AS rule, messageID, true AS isEligible, (cast(map:get(propertiesMap,’ip’),’string’)"
                        + " == 3232235778) as isLocallyThrottled,"
                        + " 'global_1_key' AS throttle_key\n"
                        + "INSERT INTO EligibilityStream;";
        policy.setSiddhiQuery(siddhiQuery);
        return policy;
    }

    private static OMElement buildOMElement(InputStream inputStream) throws APIManagementException {
        XMLStreamReader parser;
        StAXOMBuilder builder;
        try {
            XMLInputFactory factory = XMLInputFactory.newInstance();
            factory.setProperty(XMLInputFactory.IS_SUPPORTING_EXTERNAL_ENTITIES, false);
            parser = factory.createXMLStreamReader(inputStream);
            builder = new StAXOMBuilder(parser);
        } catch (XMLStreamException e) {
            String msg = "Error in initializing the parser.";
            throw new APIManagementException(msg, e);
        }

        return builder.getDocumentElement();
    }

    private APIPolicy getPolicyAPILevelPerUser(){
        APIPolicy policy = new APIPolicy("custom1");
        policy.setUserLevel(PolicyConstants.PER_USER);
        policy.setDescription("Description");
        //policy.setPolicyLevel("api");
        policy.setTenantDomain("carbon.super");

        RequestCountLimit defaultLimit = new RequestCountLimit();
        defaultLimit.setTimeUnit("min");
        defaultLimit.setUnitTime(5);
        defaultLimit.setRequestCount(400);

        QuotaPolicy defaultQuotaPolicy = new QuotaPolicy();
        defaultQuotaPolicy.setLimit(defaultLimit);
        defaultQuotaPolicy.setType("RequestCount");
        policy.setDefaultQuotaPolicy(defaultQuotaPolicy);

        List<Pipeline> pipelines;
        Pipeline p;
        QuotaPolicy quotaPolicy;
        List<Condition> condition;
        RequestCountLimit countlimit;
        Condition cond;
        pipelines = new ArrayList<Pipeline>();

        ///////////pipeline item start//////
        p = new Pipeline();
        quotaPolicy = new QuotaPolicy();
        quotaPolicy.setType("RequestCount");
        countlimit = new RequestCountLimit();
        countlimit.setTimeUnit("min");
        countlimit.setUnitTime(5);
        countlimit.setRequestCount(100);
        quotaPolicy.setLimit(countlimit);

        condition =  new ArrayList<Condition>();
        HTTPVerbCondition verbCond = new HTTPVerbCondition();
        verbCond.setHttpVerb("POST");
        condition.add(verbCond);
        p.setQuotaPolicy(quotaPolicy);
        p.setConditions(condition);
        pipelines.add(p);
        ///////////pipeline item end//////

        policy.setPipelines(pipelines);
        return policy;
    }

    private ApplicationPolicy getPolicyAppLevel(){
        ApplicationPolicy policy = new ApplicationPolicy("gold");
        policy.setDescription("Description");
        policy.setTenantDomain("carbon.super");
        RequestCountLimit defaultLimit = new RequestCountLimit();
        defaultLimit.setTimeUnit("min");
        defaultLimit.setUnitTime(5);
        defaultLimit.setRequestCount(1000);

        QuotaPolicy defaultQuotaPolicy = new QuotaPolicy();
        defaultQuotaPolicy.setLimit(defaultLimit);
        defaultQuotaPolicy.setType("RequestCount");
        policy.setDefaultQuotaPolicy(defaultQuotaPolicy);
        return policy;
    }

    private SubscriptionPolicy getPolicySubscriptionLevelperUser(){
        SubscriptionPolicy policy = new SubscriptionPolicy("gold");
        policy.setDescription("Description");

        RequestCountLimit defaultLimit = new RequestCountLimit();
        defaultLimit.setTimeUnit("min");
        defaultLimit.setUnitTime(5);
        defaultLimit.setRequestCount(200);

        QuotaPolicy defaultQuotaPolicy = new QuotaPolicy();
        defaultQuotaPolicy.setLimit(defaultLimit);
        defaultQuotaPolicy.setType("RequestCount");
        policy.setDefaultQuotaPolicy(defaultQuotaPolicy);
        return policy;
    }

    private LifecycleBean getLCBean() {
        LifecycleBean bean = new LifecycleBean();
        List<Property> lifecycleProps = new ArrayList<Property>();

        Property property1 = new Property();
        property1.setKey("registry.custom_lifecycle.checklist.option.APILifeCycle.1.item");
        String[] values1 = {"status:Created", "name:Requires re-subscription when publishing the API", "value:false",
                "order:1"};
        property1.setValues(values1);

        Property property2 = new Property();
        property2.setKey("registry.lifecycle.APILifeCycle.state");
        String[] values2 = {"Created"};
        property2.setValues(values2);

        Property property3 = new Property();
        property3.setKey("registry.custom_lifecycle.checklist.option.APILifeCycle.0.item.permission");
        String[] values3 = {"registry.custom_lifecycle.checklist.option.APILifeCycle.0.item.permission"};
        property3.setValues(values3);

        Property property4 = new Property();
        property4.setKey("registry.lifecycle.APILifeCycle.lastStateUpdatedTime");
        String[] values4 = {"2017-08-31 13:36:54.501"};
        property4.setValues(values4);

        Property property5 = new Property();
        property5.setKey("registry.custom_lifecycle.checklist.option.APILifeCycle.1.item.permission");
        String[] values5 = {"registry.custom_lifecycle.checklist.option.APILifeCycle.1.item.permission"};
        property5.setValues(values5);

        Property property6 = new Property();
        property6.setKey("registry.custom_lifecycle.checklist.option.APILifeCycle.0.item");
        String[] values6 = {"status:Created", "name:Deprecate old versions after publishing the API", "value:false",
                "order:0"};
        property6.setValues(values6);

        Property property7 = new Property();
        property7.setKey("registry.LC.name");
        String[] values7 = {"APILifeCycle"};
        property7.setValues(values7);

        lifecycleProps.add(property1);
        lifecycleProps.add(property2);
        lifecycleProps.add(property3);
        lifecycleProps.add(property4);
        lifecycleProps.add(property5);
        lifecycleProps.add(property6);

        Property[] propertyArr = new Property[lifecycleProps.size()];
        bean.setLifecycleProperties(lifecycleProps.toArray(propertyArr));
        String[] userRoles = {"publisher"};
        bean.setRolesOfUser(userRoles);
        return bean;
    }

    private byte[] getTenantConfigContent() {
        String tenantConf = "{\"EnableMonetization\":false,\"IsUnlimitedTierPaid\":false,\"ExtensionHandlerPosition\":\"bottom\","
                + "\"RESTAPIScopes\":{\"Scope\":[{\"Name\":\"apim:api_publish\",\"Roles\":\"admin,Internal/publisher\"},"
                + "{\"Name\":\"apim:api_create\",\"Roles\":\"admin,Internal/creator\"},{\"Name\":\"apim:api_view\","
                + "\"Roles\":\"admin,Internal/publisher,Internal/creator\"},{\"Name\":\"apim:subscribe\",\"Roles\":"
                + "\"admin,Internal/subscriber\"},{\"Name\":\"apim:tier_view\",\"Roles\":\"admin,Internal/publisher,"
                + "Internal/creator\"},{\"Name\":\"apim:tier_manage\",\"Roles\":\"admin\"},{\"Name\":\"apim:bl_view\","
                + "\"Roles\":\"admin\"},{\"Name\":\"apim:bl_manage\",\"Roles\":\"admin\"},{\"Name\":"
                + "\"apim:subscription_view\",\"Roles\":\"admin,Internal/creator\"},{\"Name\":"
                + "\"apim:subscription_block\",\"Roles\":\"admin,Internal/creator\"},{\"Name\":"
                + "\"apim:mediation_policy_view\",\"Roles\":\"admin\"},{\"Name\":\"apim:mediation_policy_create\","
                + "\"Roles\":\"admin\"},{\"Name\":\"apim:api_workflow_approve\",\"Roles\":\"admin\"},{\"Name\":"
                + "\"apim:apim:api_workflow_view\",\"Roles\":\"admin\"}]},\"NotificationsEnabled\":"
                + "\"true\",\"Notifications\":[{\"Type\":\"new_api_version\",\"Notifiers\":[{\"Class\":"
                + "\"org.wso2.carbon.apimgt.impl.notification.NewAPIVersionEmailNotifier\",\"ClaimsRetrieverImplClass\":"
                + "\"org.wso2.carbon.apimgt.impl.token.DefaultClaimsRetriever\",\"Title\":\"Version $2 of $1 Released\","
                + "\"Template\":\" <html> <body> <h3 style=\\\"color:Black;\\\">We’re happy to announce the arrival of"
                + " the next major version $2 of $1 API which is now available in Our API Store.</h3><a href=\\\"https:"
                + "//localhost:9443/store\\\">Click here to Visit WSO2 API Store</a></body></html>\"}]}],"
                + "\"DefaultRoles\":{\"PublisherRole\":{\"CreateOnTenantLoad\":true,\"RoleName\":"
                + "\"Internal/publisher\"},\"CreatorRole\":{\"CreateOnTenantLoad\":true,\"RoleName\":"
                + "\"Internal/creator\"},\"SubscriberRole\":{\"CreateOnTenantLoad\":true}}}";
        return tenantConf.getBytes();
    }

    private CORSConfiguration getCORSConfiguration() {
        List<String> acceessControlAllowHeaders = new ArrayList<String>();
        acceessControlAllowHeaders.add("Authorization");
        acceessControlAllowHeaders.add("Content-Type");

        List<String> acceessControlAllowOrigins = new ArrayList<String>();
        acceessControlAllowOrigins.add("*");

        List<String> acceessControlAllowMethods = new ArrayList<String>();
        acceessControlAllowMethods.add("GET");
        acceessControlAllowMethods.add("POST");

        return new CORSConfiguration(true, acceessControlAllowOrigins, true,
                acceessControlAllowHeaders, acceessControlAllowMethods);
    }

    private List<Documentation> getDocumentationList() {
        Documentation doc1 = new Documentation(DocumentationType.HOWTO, "How To");
        doc1.setVisibility(DocumentVisibility.API_LEVEL);
        doc1.setSourceType(DocumentSourceType.INLINE);
        doc1.setId("678ghk");
        doc1.setFilePath(APIConstants.REGISTRY_RESOURCE_URL_PREFIX + "files/provider/fileName");

        Documentation doc2 = new Documentation(DocumentationType.SUPPORT_FORUM, "Support Docs");
        doc2.setVisibility(DocumentVisibility.API_LEVEL);
        doc2.setSourceType(DocumentSourceType.FILE);
        doc2.setId("678ghk");
        doc2.setFilePath("/registry/resource/_system/governance/apimgt/applicationdata/provider/"
                + "files/provider/fileName");

        List<Documentation> docList = new ArrayList<Documentation>();
        docList.add(doc1);
        docList.add(doc2);

        return docList;
    }

    private void mockDocumentationCreation() throws Exception {
        GenericArtifactManager artifactManager = Mockito.mock(GenericArtifactManager.class);
        PowerMockito.whenNew(GenericArtifactManager.class).withAnyArguments().thenReturn(artifactManager);
        GenericArtifact artifact = Mockito.mock(GenericArtifact.class);
        Mockito.when(artifactManager.newGovernanceArtifact(any(QName.class))).thenReturn(artifact);
    }

    private static void setFinalStatic(Field field, Object newValue) throws Exception {
        field.setAccessible(true);
        Field modifiersField = Field.class.getDeclaredField("modifiers");
        modifiersField.setAccessible(true);
        modifiersField.setInt(field, field.getModifiers() & ~Modifier.FINAL);
        field.set(null, newValue);
    }

    /**
     * This method tests adding file to documentation method.
     * @throws Exception 
     *
     * @throws GovernanceException    Governance Exception.
     */
    @Test
    public void testAddFileToDocumentation() throws Exception {
        String apiUUID = "xxxxxxxx";
        String docUUID = "yyyyyyyy";
        APIIdentifier identifier = new APIIdentifier("admin-AT-carbon.super", "API1", "1.0.0");
       
        Set<String> environments = new HashSet<String>();

        Set<URITemplate> uriTemplates = new HashSet<URITemplate>();

        Tier tier = new Tier("Gold");
        Map<String, Tier> tiers = new TreeMap<>();
        tiers.put("Gold", tier);

        URITemplate uriTemplate1 = new URITemplate();
        uriTemplate1.setHTTPVerb("POST");
        uriTemplate1.setAuthType("Application");
        uriTemplate1.setUriTemplate("/add");
        uriTemplate1.setThrottlingTier("Gold");
        uriTemplates.add(uriTemplate1);

        final API api = new API(identifier);
        api.setStatus(APIConstants.CREATED);
        api.setVisibility("public");
        api.setAccessControl("all");
        api.setTransports("http,https");
        api.setContext("/test");
        api.setEnvironments(environments);
        api.setUriTemplates(uriTemplates);


        List<Documentation> documentationList = getDocumentationList();

        final APIProviderImplWrapper apiProvider = new APIProviderImplWrapper(apiPersistenceInstance, apimgtDAO,scopesDAO, documentationList, null);
        RegistryService registryService = Mockito.mock(RegistryService.class);
        UserRegistry userRegistry = Mockito.mock(UserRegistry.class);
        ServiceReferenceHolder serviceReferenceHolder = TestUtils.getServiceReferenceHolder();
        RealmService realmService = Mockito.mock(RealmService.class);
        TenantManager tenantManager = Mockito.mock(TenantManager.class);

        Mockito.when(APIUtil.getTiers(APIConstants.TIER_RESOURCE_TYPE, "carbon.super")).thenReturn(tiers);
        Mockito.when(artifactManager.newGovernanceArtifact(any(QName.class))).thenReturn(artifact);
        Mockito.when(APIUtil.createAPIArtifactContent(artifact, api)).thenReturn(artifact);
        PowerMockito.when(ServiceReferenceHolder.getInstance()).thenReturn(serviceReferenceHolder);
        Mockito.when(serviceReferenceHolder.getRegistryService()).thenReturn(registryService);
        Mockito.when(registryService.getConfigSystemRegistry(Mockito.anyInt())).thenReturn(userRegistry);
        Mockito.when(serviceReferenceHolder.getRealmService()).thenReturn(realmService);
        Mockito.when(realmService.getTenantManager()).thenReturn(tenantManager);
        
        
        PublisherAPI publisherAPI = Mockito.mock(PublisherAPI.class);
        PowerMockito.when(apiPersistenceInstance.addAPI(any(Organization.class), any(PublisherAPI.class)))
                .thenReturn(publisherAPI);
 
        apiProvider.addAPI(api);

        String fileName = "test.txt";
        String contentType = "application/force-download";
        Documentation doc = new Documentation(DocumentationType.HOWTO, fileName);
        doc.setSourceType(DocumentSourceType.FILE);
        PowerMockito.when(APIUtil.getDocumentationFilePath(api.getId(), fileName)).thenReturn("filePath");
        InputStream inputStream = Mockito.mock(InputStream.class);

        //apiProvider.addFileToDocumentation(api.getId(), doc, fileName, inputStream, contentType);
        DocumentationContent content = new DocumentationContent();
        ResourceFile resourceFile = new ResourceFile(inputStream, contentType);
        content.setResourceFile(resourceFile);

        apiProvider.addDocumentationContent(apiUUID, docUUID, content);
    }

    /**
     * This method tests adding file to documentation method when document source type is not file.
     *
     * @throws GovernanceException    Governance Exception.
     * @throws APIManagementException API Management Exception.
     */
    @Test(expected = APIManagementException.class)
    public void testAddFileToDocumentationWhenDocSourceTypeIsNotFile() throws APIManagementException,
            GovernanceException {

        APIIdentifier identifier = new APIIdentifier("admin-AT-carbon.super", "API1", "1.0.0");
        final APIProviderImplWrapper apiProvider = new APIProviderImplWrapper(apimgtDAO,scopesDAO, null, null);

        String fileName = "test.txt";
        String contentType = "application/force-download";
        Documentation doc = new Documentation(DocumentationType.HOWTO, fileName);
        doc.setSourceType(DocumentSourceType.INLINE);
        InputStream inputStream = Mockito.mock(InputStream.class);

        apiProvider.addFileToDocumentation(identifier, doc, fileName, inputStream, contentType);
    }

    /**
     * This method tests adding file to documentation method for exception.
     *
     * @throws GovernanceException    Governance Exception.
     * @throws APIManagementException API Management Exception.
     */
    @Test(expected = APIManagementException.class)
    public void testAddFileToDocumentationForException() throws Exception {

        APIIdentifier identifier = new APIIdentifier("admin-AT-carbon.super", "API1", "1.0.0");
        Set<String> environments = new HashSet<String>();

        Set<URITemplate> uriTemplates = new HashSet<URITemplate>();

        URITemplate uriTemplate1 = new URITemplate();
        uriTemplate1.setHTTPVerb("POST");
        uriTemplate1.setAuthType("Application");
        uriTemplate1.setUriTemplate("/add");
        uriTemplate1.setThrottlingTier("Gold");
        uriTemplates.add(uriTemplate1);

        final API api = new API(identifier);
        api.setStatus(APIConstants.CREATED);
        api.setVisibility("public");
        api.setAccessControl("all");
        api.setTransports("http,https");
        api.setContext("/test");
        api.setEnvironments(environments);
        api.setUriTemplates(uriTemplates);
        api.setVisibleRoles("role1 role2");

        List<Documentation> documentationList = getDocumentationList();
        final APIProviderImplWrapper apiProvider = new APIProviderImplWrapper(apimgtDAO,scopesDAO, documentationList, null);

        Mockito.when(artifactManager.newGovernanceArtifact(any(QName.class))).thenReturn(artifact);
        Mockito.when(APIUtil.createAPIArtifactContent(artifact, api)).thenReturn(artifact);
        apiProvider.addAPI(api);

        String fileName = "test.txt";
        String contentType = "application/force-download";
        Documentation doc = new Documentation(DocumentationType.HOWTO, fileName);
        doc.setSourceType(DocumentSourceType.FILE);
        PowerMockito.when(APIUtil.getDocumentationFilePath(api.getId(), fileName)).thenReturn("filePath");
        PowerMockito.doThrow(new APIManagementException("MultiTenantUserAdmin")).when(APIUtil.class,
                "setFilePermission", "filePath");
        InputStream inputStream = Mockito.mock(InputStream.class);
        apiProvider.addFileToDocumentation(api.getId(), doc, fileName, inputStream, contentType);
    }

    @Test
    public void testSaveGraphqlSchemaDefinition() throws Exception {
        Resource resource = new ResourceImpl();
        String resourcePath = APIConstants.API_ROOT_LOCATION + RegistryConstants.PATH_SEPARATOR + "admin" + RegistryConstants.PATH_SEPARATOR +
                "API1" + RegistryConstants.PATH_SEPARATOR + "1.0.0" + RegistryConstants.PATH_SEPARATOR;
        String schemaContent = "sample schema";
        APIIdentifier apiId = new APIIdentifier("admin", "API1", "1.0.0");
        API api = new API(apiId);
        Mockito.when(APIUtil.getGraphqlDefinitionFilePath("API1", "1.0.0", "admin")).thenReturn(resourcePath);

        Resource resourceMock = Mockito.mock(Resource.class);
        resourceMock.setContent(schemaContent);
        resourceMock.setMediaType(String.valueOf(ContentType.TEXT_PLAIN));

        ServiceReferenceHolder sh = PowerMockito.mock(ServiceReferenceHolder.class);
        PowerMockito.when(ServiceReferenceHolder.getInstance()).thenReturn(sh);
        RegistryService registryService = Mockito.mock(RegistryService.class);
        PowerMockito.when(sh.getRegistryService()).thenReturn(registryService);
        UserRegistry userRegistry = Mockito.mock(UserRegistry.class);
        Mockito.when(userRegistry.newResource()).thenReturn(resource);

        PowerMockito.doNothing().when(APIUtil.class, "clearResourcePermissions", Mockito.any(), Mockito.any(),
                Mockito.anyInt());
        PowerMockito.doNothing().when(APIUtil.class, "setResourcePermissions", Mockito.any(), Mockito.any(),
                Mockito.any(),Mockito.any());

        GraphQLSchemaDefinition graphQLSchemaDefinition = Mockito.mock(GraphQLSchemaDefinition.class);
        PowerMockito.doCallRealMethod().when(graphQLSchemaDefinition).saveGraphQLSchemaDefinition(api, schemaContent, userRegistry);

        //org.wso2.carbon.registry.api.RegistryException
        Mockito.doThrow(RegistryException.class).when(registry).put(Matchers.anyString(), any(Resource.class));
        try {
            graphQLSchemaDefinition.saveGraphQLSchemaDefinition(api, schemaContent, registry);
        } catch (APIManagementException e) {
            String msg = "Error while adding Graphql Definition for API1-1.0.0";
            Assert.assertEquals(msg, e.getMessage());
        }
    }

    /**
     * This method tests the retrieval of API Security Audit Properties from the Global Config
     * (i.e. deployment.toml)
     * @throws APIManagementException
     */
    @Test
    public void testGetSecurityAuditAttributesFromGlobalConfig() throws APIManagementException {
        // Instantiate required variables
        String username = "admin";
        String apiToken = "2780f0ca-3423-435f-0e9f-a634e0do65915";
        String collectionId = "8750f8ca-34f9-4baf-8b9f-c6854ed06534";
        String global = "true";
        // Mock retrieving the tenant domain
        PowerMockito.mockStatic(MultitenantUtils.class);
        Mockito.when(MultitenantUtils.getTenantDomain(username)).thenReturn("carbon.super");
        // Create a new APIProviderImplWrapper object
        APIProviderImplWrapper apiProvider = new APIProviderImplWrapper(apimgtDAO,scopesDAO, null, null);

        // Create a mock APIManagerConfiguration Object for retrieving properties from the deployment.toml
        APIManagerConfiguration apiManagerConfiguration = PowerMockito.mock(APIManagerConfiguration.class);
        ServiceReferenceHolder serviceReferenceHolder = PowerMockito.mock(ServiceReferenceHolder.class);
        APIManagerConfigurationService apiManagerConfigurationService = PowerMockito.mock(APIManagerConfigurationService.class);

        PowerMockito.when(ServiceReferenceHolder.getInstance()).thenReturn(serviceReferenceHolder);
        Mockito.when(serviceReferenceHolder.getAPIManagerConfigurationService()).thenReturn(apiManagerConfigurationService);
        Mockito.when(apiManagerConfigurationService.getAPIManagerConfiguration()).thenReturn(apiManagerConfiguration);
        // Mock the properties read from the deployment.toml
        Mockito.when(apiManagerConfiguration.getFirstProperty(APIConstants.API_SECURITY_AUDIT_API_TOKEN)).thenReturn(apiToken);
        Mockito.when(apiManagerConfiguration.getFirstProperty(APIConstants.API_SECURITY_AUDIT_CID)).thenReturn(collectionId);
        Mockito.when(apiManagerConfiguration.getFirstProperty(APIConstants.API_SECURITY_AUDIT_GLOBAL)).thenReturn(global);

        // Pass the mocked properties into the getSecurityAuditAttributesFromConfig method
        JSONObject jsonObject = apiProvider.getSecurityAuditAttributesFromConfig(username);
        // Compare the properties from the returned object and the mocked ones.
        Assert.assertEquals(jsonObject.get(APIConstants.SECURITY_AUDIT_API_TOKEN), apiToken);
        Assert.assertEquals(jsonObject.get(APIConstants.SECURITY_AUDIT_COLLECTION_ID), collectionId);
    }

    /**
     * This method tests the retrieval of API Security Audit Properties from the Tenant Config
     * (i.e. tenant-conf.json)
     * @throws RegistryException
     * @throws APIManagementException
     */
    @Test
    public void testGetSecurityAuditAttributesFromTenantConfig()
            throws RegistryException, APIManagementException {
        // Instantiating required variables
        final int tenantId = -1234;

        String apiToken = "1234f0ca-9879-112f-0e8f-a098e0do12456";
        String collectionId = "467f8ca-40f8-4baf-8b0f-c6854ed04653";
        boolean overrideGlobal = true;

        // Sample JSONObject for mocking
        JSONObject jsonObject = new JSONObject();
        jsonObject.put("apiToken", apiToken);
        jsonObject.put("collectionId", collectionId);
        jsonObject.put("overrideGlobal", overrideGlobal);

        // Create a new APIProviderImplWrapper object and make mock calls to the tenant config
        APIProviderImplWrapper apiProvider = new APIProviderImplWrapper(apimgtDAO,scopesDAO, null, null);
        ServiceReferenceHolder serviceReferenceHolder = Mockito.mock(ServiceReferenceHolder.class);
        PowerMockito.mockStatic(ServiceReferenceHolder.class);
        RegistryService registryService = Mockito.mock(RegistryService.class);
        UserRegistry userRegistry = Mockito.mock(UserRegistry.class);
        Resource resource = Mockito.mock(Resource.class);
        Mockito.when(ServiceReferenceHolder.getInstance()).thenReturn(serviceReferenceHolder);
        Mockito.when(serviceReferenceHolder.getRegistryService()).thenReturn(registryService);
        Mockito.when(registryService.getConfigSystemRegistry(tenantId)).thenReturn(userRegistry);
        Mockito.when(userRegistry.resourceExists(APIConstants.API_TENANT_CONF_LOCATION)).thenReturn(true);
        Mockito.when(userRegistry.get(APIConstants.API_TENANT_CONF_LOCATION)).thenReturn(resource);
        Mockito.when(resource.getContent()).thenReturn(jsonObject);
        PowerMockito.mockStatic(APIUtil.class);
        Mockito.when(APIUtil.getSecurityAuditAttributesFromRegistry(tenantId)).thenReturn(jsonObject);

        // Pass the mock values to the method call
        JSONObject jsonObject1 = apiProvider.getSecurityAuditAttributesFromConfig("admin");

        // Compare the API Token and Collection ID returned from the method call
        Assert.assertEquals(jsonObject1.get(APIConstants.SECURITY_AUDIT_API_TOKEN), apiToken);
        Assert.assertEquals(jsonObject1.get(APIConstants.SECURITY_AUDIT_COLLECTION_ID), collectionId);
    }

    /**
     * This method tests the retrieval of API Security Audit Properties when both the global config
     * and tenant configs return null
     * @throws APIManagementException
     */
    @Test
    public void testGetSecurityAuditAttributesFromNullConfig() throws APIManagementException {
        // Create a new APIProviderImplWrapper object
        APIProviderImplWrapper apiProvider = new APIProviderImplWrapper(apimgtDAO,scopesDAO, null, null);
        // Make method call with null values
        JSONObject jsonObject = apiProvider.getSecurityAuditAttributesFromConfig("admin");
        // Check if the JSONObject returned is null
        assertNull(jsonObject);
    }

    /**
     * This method tests the retrieval of API Security Audit Properties when both the tenant and global
     * configs contain values
     * @throws APIManagementException
     * @throws RegistryException
     */
    @Test
    public void testGetSecurityAuditAttributesFromAllConfigs() throws APIManagementException, RegistryException {
        // Mock values from global config
        String username = "admin";
        String apiToken = "2780f0ca-3423-435f-0e9f-a634e0do65915";
        String collectionId = "8750f8ca-34f9-4baf-8b9f-c6854ed06534";
        String global = "true";
        // Mock retrieving the tenant domain
        PowerMockito.mockStatic(MultitenantUtils.class);
        Mockito.when(MultitenantUtils.getTenantDomain(username)).thenReturn("carbon.super");
        // Create a new APIProviderImplWrapper object
        APIProviderImplWrapper apiProvider = new APIProviderImplWrapper(apimgtDAO,scopesDAO, null, null);

        // Create a mock APIManagerConfiguration Object for retrieving properties from the deployment.toml
        APIManagerConfiguration apiManagerConfiguration = PowerMockito.mock(APIManagerConfiguration.class);
        ServiceReferenceHolder serviceReferenceHolder = PowerMockito.mock(ServiceReferenceHolder.class);
        APIManagerConfigurationService apiManagerConfigurationService = PowerMockito.mock(APIManagerConfigurationService.class);

        PowerMockito.when(ServiceReferenceHolder.getInstance()).thenReturn(serviceReferenceHolder);
        Mockito.when(serviceReferenceHolder.getAPIManagerConfigurationService()).thenReturn(apiManagerConfigurationService);
        Mockito.when(apiManagerConfigurationService.getAPIManagerConfiguration()).thenReturn(apiManagerConfiguration);
        // Mock the properties read from the deployment.toml
        Mockito.when(apiManagerConfiguration.getFirstProperty(APIConstants.API_SECURITY_AUDIT_API_TOKEN)).thenReturn(apiToken);
        Mockito.when(apiManagerConfiguration.getFirstProperty(APIConstants.API_SECURITY_AUDIT_CID)).thenReturn(collectionId);
        Mockito.when(apiManagerConfiguration.getFirstProperty(APIConstants.API_SECURITY_AUDIT_GLOBAL)).thenReturn(global);

        // Mock values from tenant config
        final int tenantId = -1234;

        String apiToken1 = "1234f0ca-9879-112f-0e8f-a098e0do12456";
        String collectionId1 = "467f8ca-40f8-4baf-8b0f-c6854ed04653";
        boolean overrideGlobal = true;

        // Sample JSONObject for mocking
        JSONObject jsonObject = new JSONObject();
        jsonObject.put("apiToken", apiToken1);
        jsonObject.put("collectionId", collectionId1);
        jsonObject.put("overrideGlobal", overrideGlobal);

        PowerMockito.mockStatic(ServiceReferenceHolder.class);
        RegistryService registryService = Mockito.mock(RegistryService.class);
        UserRegistry userRegistry = Mockito.mock(UserRegistry.class);
        Resource resource = Mockito.mock(Resource.class);
        Mockito.when(ServiceReferenceHolder.getInstance()).thenReturn(serviceReferenceHolder);
        Mockito.when(serviceReferenceHolder.getRegistryService()).thenReturn(registryService);
        Mockito.when(registryService.getConfigSystemRegistry(tenantId)).thenReturn(userRegistry);
        Mockito.when(userRegistry.resourceExists(APIConstants.API_TENANT_CONF_LOCATION)).thenReturn(true);
        Mockito.when(userRegistry.get(APIConstants.API_TENANT_CONF_LOCATION)).thenReturn(resource);
        Mockito.when(resource.getContent()).thenReturn(jsonObject);
        PowerMockito.mockStatic(APIUtil.class);
        Mockito.when(APIUtil.getSecurityAuditAttributesFromRegistry(tenantId)).thenReturn(jsonObject);

        // Test the object to be returned when overrideGlobal is true
        JSONObject jsonObject1 = apiProvider.getSecurityAuditAttributesFromConfig("admin");
        Assert.assertEquals(jsonObject1.get(APIConstants.SECURITY_AUDIT_API_TOKEN), apiToken1);
        Assert.assertEquals(jsonObject1.get(APIConstants.SECURITY_AUDIT_COLLECTION_ID), collectionId1);

        // Test the object to be returned when overrideGlobal is false
        jsonObject.put("overrideGlobal", false);
        JSONObject jsonObject2 = apiProvider.getSecurityAuditAttributesFromConfig("admin");
        Assert.assertEquals(jsonObject2.get(APIConstants.SECURITY_AUDIT_API_TOKEN), apiToken);
        Assert.assertEquals(jsonObject2.get(APIConstants.SECURITY_AUDIT_COLLECTION_ID), collectionId);
    }

<<<<<<< HEAD
    /**
     * This method tests adding a new API Revision
     *
     * @throws APIManagementException
     */
    @Test
    public void testAddAPIRevision() throws APIManagementException, RegistryException {
        APIProviderImplWrapper apiProvider = new APIProviderImplWrapper(apimgtDAO, scopesDAO, null, null);
        APIIdentifier apiId = new APIIdentifier("admin", "PizzaShackAPI", "1.0.0",
                "63e1e37e-a5b8-4be6-86a5-d6ae0749f131");
        API api = new API(apiId);
        api.setContext("/test");
        api.setStatus(APIConstants.CREATED);
        String apiPath = "/apimgt/applicationdata/provider/admin/PizzaShackAPI/1.0.0/api";

        APIRevision apiRevision = new APIRevision();
        apiRevision.setApiUUID("63e1e37e-a5b8-4be6-86a5-d6ae0749f131");
        apiRevision.setDescription("test description revision 1");
        Mockito.when(apimgtDAO.getRevisionCountByAPI(Mockito.anyString())).thenReturn(0);
        Mockito.when(apimgtDAO.getMostRecentRevisionId(Mockito.anyString())).thenReturn(0);
        Mockito.when(APIUtil.getAPIIdentifierFromUUID(Mockito.anyString())).thenReturn(apiId);
        Mockito.when(APIUtil.getAPIPath(apiId)).thenReturn(apiPath);

        UserRegistry userRegistry = Mockito.mock(UserRegistry.class);
        RegistryService registryService = Mockito.mock(RegistryService.class);
        ServiceReferenceHolder serviceReferenceHolder = TestUtils.getServiceReferenceHolder();
        PowerMockito.when(ServiceReferenceHolder.getInstance()).thenReturn(serviceReferenceHolder);
        Mockito.when(serviceReferenceHolder.getRegistryService()).thenReturn(registryService);
        Mockito.when(registryService.getConfigSystemRegistry(Mockito.anyInt())).thenReturn(userRegistry);
        Mockito.when(apiProvider.registry.resourceExists(Mockito.anyString())).thenReturn(false);
        Resource resource = new ResourceImpl();
        resource.setUUID("b55e0fc3-9829-4432-b99e-02056dc91838");
        Mockito.when(apiProvider.registry.get(Mockito.anyString())).thenReturn(resource);
        try {
            apiProvider.addAPIRevision(apiRevision);
        } catch (Exception e) {
            Assert.fail(e.getMessage());
        }
    }

    /**
     * This method tests adding a new API Revision and then retrieving API Revision by Revision UUID
     *
     * @throws APIManagementException
     */
    @Test
    public void testGetAPIRevision() throws APIManagementException, RegistryException {
        APIProviderImplWrapper apiProvider = new APIProviderImplWrapper(apimgtDAO, scopesDAO, null, null);
        APIIdentifier apiId = new APIIdentifier("admin", "PizzaShackAPI", "1.0.0",
                "63e1e37e-a5b8-4be6-86a5-d6ae0749f131");
        API api = new API(apiId);
        api.setContext("/test");
        api.setStatus(APIConstants.CREATED);
        String apiPath = "/apimgt/applicationdata/provider/admin/PizzaShackAPI/1.0.0/api";

        APIRevision apiRevision = new APIRevision();
        apiRevision.setApiUUID("63e1e37e-a5b8-4be6-86a5-d6ae0749f131");
        apiRevision.setDescription("test description revision 1");
        Mockito.when(apimgtDAO.getRevisionCountByAPI(Mockito.anyString())).thenReturn(0);
        Mockito.when(apimgtDAO.getMostRecentRevisionId(Mockito.anyString())).thenReturn(0);
        Mockito.when(APIUtil.getAPIIdentifierFromUUID(Mockito.anyString())).thenReturn(apiId);
        Mockito.when(APIUtil.getAPIPath(apiId)).thenReturn(apiPath);

        UserRegistry userRegistry = Mockito.mock(UserRegistry.class);
        RegistryService registryService = Mockito.mock(RegistryService.class);
        ServiceReferenceHolder serviceReferenceHolder = TestUtils.getServiceReferenceHolder();
        PowerMockito.when(ServiceReferenceHolder.getInstance()).thenReturn(serviceReferenceHolder);
        Mockito.when(serviceReferenceHolder.getRegistryService()).thenReturn(registryService);
        Mockito.when(registryService.getConfigSystemRegistry(Mockito.anyInt())).thenReturn(userRegistry);
        Mockito.when(apiProvider.registry.resourceExists(Mockito.anyString())).thenReturn(false);
        Resource resource = new ResourceImpl();
        resource.setUUID("b55e0fc3-9829-4432-b99e-02056dc91838");
        Mockito.when(apiProvider.registry.get(Mockito.anyString())).thenReturn(resource);
        try {
            apiProvider.addAPIRevision(apiRevision);
            apiProvider.getAPIRevision("b55e0fc3-9829-4432-b99e-02056dc91838");
        } catch (Exception e) {
            Assert.fail(e.getMessage());
        }
    }

    /**
     * This method tests adding a new API Revision and then retrieving API Revisions by API UUID
     *
     * @throws APIManagementException
     */
    @Test
    public void testGetAPIRevisions() throws APIManagementException, RegistryException {
        APIProviderImplWrapper apiProvider = new APIProviderImplWrapper(apimgtDAO, scopesDAO, null, null);
        APIIdentifier apiId = new APIIdentifier("admin", "PizzaShackAPI", "1.0.0",
                "63e1e37e-a5b8-4be6-86a5-d6ae0749f131");
        API api = new API(apiId);
        api.setContext("/test");
        api.setStatus(APIConstants.CREATED);
        String apiPath = "/apimgt/applicationdata/provider/admin/PizzaShackAPI/1.0.0/api";

        APIRevision apiRevision = new APIRevision();
        apiRevision.setApiUUID("63e1e37e-a5b8-4be6-86a5-d6ae0749f131");
        apiRevision.setDescription("test description revision 1");
        Mockito.when(apimgtDAO.getRevisionCountByAPI(Mockito.anyString())).thenReturn(0);
        Mockito.when(apimgtDAO.getMostRecentRevisionId(Mockito.anyString())).thenReturn(0);
        Mockito.when(APIUtil.getAPIIdentifierFromUUID(Mockito.anyString())).thenReturn(apiId);
        Mockito.when(APIUtil.getAPIPath(apiId)).thenReturn(apiPath);

        UserRegistry userRegistry = Mockito.mock(UserRegistry.class);
        RegistryService registryService = Mockito.mock(RegistryService.class);
        ServiceReferenceHolder serviceReferenceHolder = TestUtils.getServiceReferenceHolder();
        PowerMockito.when(ServiceReferenceHolder.getInstance()).thenReturn(serviceReferenceHolder);
        Mockito.when(serviceReferenceHolder.getRegistryService()).thenReturn(registryService);
        Mockito.when(registryService.getConfigSystemRegistry(Mockito.anyInt())).thenReturn(userRegistry);
        Mockito.when(apiProvider.registry.resourceExists(Mockito.anyString())).thenReturn(false);
        Resource resource = new ResourceImpl();
        resource.setUUID("b55e0fc3-9829-4432-b99e-02056dc91838");
        Mockito.when(apiProvider.registry.get(Mockito.anyString())).thenReturn(resource);
        try {
            apiProvider.addAPIRevision(apiRevision);
            apiProvider.getAPIRevisions("63e1e37e-a5b8-4be6-86a5-d6ae0749f131");
        } catch (Exception e) {
            Assert.fail(e.getMessage());
        }
    }

    /**
     * This method tests deploying a new API Revision to a gateway environment
     *
     * @throws APIManagementException
     */
    @Test
    public void testAddAPIRevisionDeployment() throws APIManagementException, RegistryException, UserStoreException {
        APIProviderImplWrapper apiProvider = new APIProviderImplWrapper(apimgtDAO, scopesDAO, null, null);
        apiProvider.tenantDomain = "carbon.super";
        APIIdentifier apiId = new APIIdentifier("admin", "PizzaShackAPI", "1.0.0",
                "63e1e37e-a5b8-4be6-86a5-d6ae0749f131");
        API api = new API(apiId);
        api.setContext("/test");
        api.setStatus(APIConstants.CREATED);
        String apiPath = "/apimgt/applicationdata/provider/admin/PizzaShackAPI/1.0.0/api";
        String revisionPath = "/apimgt/applicationdata/apis/b55e0fc3-9829-4432-b99e-02056dc91838/1/";

        APIRevision apiRevision = new APIRevision();
        apiRevision.setApiUUID("63e1e37e-a5b8-4be6-86a5-d6ae0749f131");
        apiRevision.setDescription("test description revision 1");
        Mockito.when(apimgtDAO.getRevisionCountByAPI(Mockito.anyString())).thenReturn(0);
        Mockito.when(apimgtDAO.getMostRecentRevisionId(Mockito.anyString())).thenReturn(0);
        Mockito.when(APIUtil.getAPIIdentifierFromUUID(Mockito.anyString())).thenReturn(apiId);
        Mockito.when(APIUtil.getAPIPath(apiId)).thenReturn(apiPath);

        UserRegistry userRegistry = Mockito.mock(UserRegistry.class);
        RegistryService registryService = Mockito.mock(RegistryService.class);
        ServiceReferenceHolder serviceReferenceHolder = TestUtils.getServiceReferenceHolder();
        PowerMockito.when(ServiceReferenceHolder.getInstance()).thenReturn(serviceReferenceHolder);
        Mockito.when(serviceReferenceHolder.getRegistryService()).thenReturn(registryService);
        Mockito.when(registryService.getConfigSystemRegistry(Mockito.anyInt())).thenReturn(userRegistry);
        Mockito.when(apiProvider.registry.resourceExists(Mockito.anyString())).thenReturn(false);
        Resource resource = new ResourceImpl();
        resource.setUUID("b55e0fc3-9829-4432-b99e-02056dc91838");
        Mockito.when(apiProvider.registry.get(Mockito.anyString())).thenReturn(resource);

        try {
            apiProvider.addAPIRevision(apiRevision);
        } catch (Exception e) {
            Assert.fail(e.getMessage());
        }

        List<APIRevisionDeployment> apiRevisionDeployments = new ArrayList<>();
        APIRevisionDeployment apiRevisionDeployment = new APIRevisionDeployment();
        apiRevisionDeployment.setDeployment("Production and Sandbox");
        apiRevisionDeployment.setDisplayOnDevportal(true);
        apiRevisionDeployments.add(apiRevisionDeployment);
        apiRevision.setRevisionUUID("b55e0fc3-9829-4432-b99e-02056dc91838");
        apiRevision.setId(1);
        Mockito.when(apimgtDAO.getRevisionByRevisionUUID(Mockito.anyString())).thenReturn(apiRevision);
        APIIdentifier apiRevisionId = new APIIdentifier("admin", "PizzaShackAPI", "1.0.0",
                "b55e0fc3-9829-4432-b99e-02056dc91838");
        API revisionApi = new API(apiRevisionId);
        AbstractAPIManager abstractAPIManager = Mockito.mock(AbstractAPIManager.class);
        Mockito.when(abstractAPIManager.getLightweightAPIByUUID(Mockito.anyString(),
                Mockito.any())).thenReturn(revisionApi);
        GenericArtifact genericArtifact = new GenericArtifactImpl("b55e0fc3-9829-4432-b99e-02056dc91838", new QName("sample"), "");
        genericArtifact.setAttribute(APIConstants.API_OVERVIEW_PROVIDER, "admin");
        genericArtifact.setAttribute(APIConstants.API_OVERVIEW_NAME, "PizzaShackAPI");
        genericArtifact.setAttribute(APIConstants.API_OVERVIEW_VERSION, "1.0.0");
        Mockito.when(artifactManager.getGenericArtifact("b55e0fc3-9829-4432-b99e-02056dc91838")).thenReturn(genericArtifact);
        Mockito.when(abstractAPIManager.getApiInformation(Mockito.any(),
                Mockito.any())).thenReturn(revisionApi);
        PowerMockito.when(APIUtil.getAPIInformation(Mockito.any(), Mockito.any())).thenReturn(revisionApi);

        Mockito.when(abstractAPIManager.getRevisionAPI(Mockito.any(),
                Mockito.any())).thenReturn(revisionApi);
        RealmService realmService = Mockito.mock(RealmService.class);
        TenantManager tenantManager = Mockito.mock(TenantManager.class);
        PowerMockito.when(ServiceReferenceHolder.getInstance()).thenReturn(serviceReferenceHolder);
        Mockito.when(serviceReferenceHolder.getRealmService()).thenReturn(realmService);
        Mockito.when(realmService.getTenantManager()).thenReturn(tenantManager);
        PowerMockito.when(tenantManager.getTenantId(Matchers.anyString())).thenReturn(-1234);

        abstractAPIManager = new AbstractAPIManagerWrapper(artifactManager, registryService,
                registry, tenantManager);
        abstractAPIManager.tenantDomain = "carbon.super";
        PowerMockito.when(APIUtil.getRevisionPath("63e1e37e-a5b8-4be6-86a5-d6ae0749f131", 1)).thenReturn(revisionPath);
        Resource resourceNew = new ResourceImpl();
        resourceNew.setUUID("b55e0fc3-9829-4432-b99e-02056dc91838");
        Mockito.when(abstractAPIManager.registry.get("/apimgt/applicationdata/apis/b55e0fc3-9829-4432-b99e-02056dc91838/1/api")).thenReturn(resourceNew);
        PowerMockito.when(APIUtil.getAPIForPublishing((GovernanceArtifact) Mockito.any(), (Registry) Mockito.any()))
                .thenReturn(revisionApi);
        PowerMockito.mockStatic(OASParserUtil.class);
        Mockito.when(OASParserUtil.getAPIDefinition(apiRevisionId, abstractAPIManager.registry)).thenReturn(
                "{\"info\": {\"swagger\":\"data\"}}");
        try {
            apiProvider.addAPIRevisionDeployment("63e1e37e-a5b8-4be6-86a5-d6ae0749f131",
                    "b55e0fc3-9829-4432-b99e-02056dc91838",apiRevisionDeployments);
        } catch (Exception e) {
            Assert.fail(e.getMessage());
        }
    }

    /**
     * This method tests deploying a new API Revision to a gateway environment and retrieve the deployment info by
     * deployment Name
     *
     * @throws APIManagementException
     */
    @Test
    public void testGetAPIRevisionDeploymentByName() throws APIManagementException, RegistryException, UserStoreException {
        APIProviderImplWrapper apiProvider = new APIProviderImplWrapper(apimgtDAO, scopesDAO, null, null);
        apiProvider.tenantDomain = "carbon.super";
        APIIdentifier apiId = new APIIdentifier("admin", "PizzaShackAPI", "1.0.0",
                "63e1e37e-a5b8-4be6-86a5-d6ae0749f131");
        API api = new API(apiId);
        api.setContext("/test");
        api.setStatus(APIConstants.CREATED);
        String apiPath = "/apimgt/applicationdata/provider/admin/PizzaShackAPI/1.0.0/api";
        String revisionPath = "/apimgt/applicationdata/apis/b55e0fc3-9829-4432-b99e-02056dc91838/1/";

        APIRevision apiRevision = new APIRevision();
        apiRevision.setApiUUID("63e1e37e-a5b8-4be6-86a5-d6ae0749f131");
        apiRevision.setDescription("test description revision 1");
        Mockito.when(apimgtDAO.getRevisionCountByAPI(Mockito.anyString())).thenReturn(0);
        Mockito.when(apimgtDAO.getMostRecentRevisionId(Mockito.anyString())).thenReturn(0);
        Mockito.when(APIUtil.getAPIIdentifierFromUUID(Mockito.anyString())).thenReturn(apiId);
        Mockito.when(APIUtil.getAPIPath(apiId)).thenReturn(apiPath);

        UserRegistry userRegistry = Mockito.mock(UserRegistry.class);
        RegistryService registryService = Mockito.mock(RegistryService.class);
        ServiceReferenceHolder serviceReferenceHolder = TestUtils.getServiceReferenceHolder();
        PowerMockito.when(ServiceReferenceHolder.getInstance()).thenReturn(serviceReferenceHolder);
        Mockito.when(serviceReferenceHolder.getRegistryService()).thenReturn(registryService);
        Mockito.when(registryService.getConfigSystemRegistry(Mockito.anyInt())).thenReturn(userRegistry);
        Mockito.when(apiProvider.registry.resourceExists(Mockito.anyString())).thenReturn(false);
        Resource resource = new ResourceImpl();
        resource.setUUID("b55e0fc3-9829-4432-b99e-02056dc91838");
        Mockito.when(apiProvider.registry.get(Mockito.anyString())).thenReturn(resource);

        try {
            apiProvider.addAPIRevision(apiRevision);
        } catch (Exception e) {
            Assert.fail(e.getMessage());
        }

        List<APIRevisionDeployment> apiRevisionDeployments = new ArrayList<>();
        APIRevisionDeployment apiRevisionDeployment = new APIRevisionDeployment();
        apiRevisionDeployment.setDeployment("Production and Sandbox");
        apiRevisionDeployment.setDisplayOnDevportal(true);
        apiRevisionDeployments.add(apiRevisionDeployment);
        apiRevision.setRevisionUUID("b55e0fc3-9829-4432-b99e-02056dc91838");
        apiRevision.setId(1);
        Mockito.when(apimgtDAO.getRevisionByRevisionUUID(Mockito.anyString())).thenReturn(apiRevision);
        APIIdentifier apiRevisionId = new APIIdentifier("admin", "PizzaShackAPI", "1.0.0",
                "b55e0fc3-9829-4432-b99e-02056dc91838");
        API revisionApi = new API(apiRevisionId);
        AbstractAPIManager abstractAPIManager = Mockito.mock(AbstractAPIManager.class);
        Mockito.when(abstractAPIManager.getLightweightAPIByUUID(Mockito.anyString(),
                Mockito.any())).thenReturn(revisionApi);
        GenericArtifact genericArtifact = new GenericArtifactImpl("b55e0fc3-9829-4432-b99e-02056dc91838", new QName("sample"), "");
        genericArtifact.setAttribute(APIConstants.API_OVERVIEW_PROVIDER, "admin");
        genericArtifact.setAttribute(APIConstants.API_OVERVIEW_NAME, "PizzaShackAPI");
        genericArtifact.setAttribute(APIConstants.API_OVERVIEW_VERSION, "1.0.0");
        Mockito.when(artifactManager.getGenericArtifact("b55e0fc3-9829-4432-b99e-02056dc91838")).thenReturn(genericArtifact);
        Mockito.when(abstractAPIManager.getApiInformation(Mockito.any(),
                Mockito.any())).thenReturn(revisionApi);
        PowerMockito.when(APIUtil.getAPIInformation(Mockito.any(), Mockito.any())).thenReturn(revisionApi);

        Mockito.when(abstractAPIManager.getRevisionAPI(Mockito.any(),
                Mockito.any())).thenReturn(revisionApi);
        RealmService realmService = Mockito.mock(RealmService.class);
        TenantManager tenantManager = Mockito.mock(TenantManager.class);
        PowerMockito.when(ServiceReferenceHolder.getInstance()).thenReturn(serviceReferenceHolder);
        Mockito.when(serviceReferenceHolder.getRealmService()).thenReturn(realmService);
        Mockito.when(realmService.getTenantManager()).thenReturn(tenantManager);
        PowerMockito.when(tenantManager.getTenantId(Matchers.anyString())).thenReturn(-1234);

        abstractAPIManager = new AbstractAPIManagerWrapper(artifactManager, registryService,
                registry, tenantManager);
        abstractAPIManager.tenantDomain = "carbon.super";
        PowerMockito.when(APIUtil.getRevisionPath("63e1e37e-a5b8-4be6-86a5-d6ae0749f131", 1)).thenReturn(revisionPath);
        Resource resourceNew = new ResourceImpl();
        resourceNew.setUUID("b55e0fc3-9829-4432-b99e-02056dc91838");
        Mockito.when(abstractAPIManager.registry.get("/apimgt/applicationdata/apis/b55e0fc3-9829-4432-b99e-02056dc91838/1/api")).thenReturn(resourceNew);
        PowerMockito.when(APIUtil.getAPIForPublishing((GovernanceArtifact) Mockito.any(), (Registry) Mockito.any()))
                .thenReturn(revisionApi);
        PowerMockito.mockStatic(OASParserUtil.class);
        Mockito.when(OASParserUtil.getAPIDefinition(apiRevisionId, abstractAPIManager.registry)).thenReturn(
                "{\"info\": {\"swagger\":\"data\"}}");
        try {
            apiProvider.addAPIRevisionDeployment("63e1e37e-a5b8-4be6-86a5-d6ae0749f131",
                    "b55e0fc3-9829-4432-b99e-02056dc91838",apiRevisionDeployments);
            apiProvider.getAPIRevisionDeployment("Production and Sandbox");
        } catch (Exception e) {
            Assert.fail(e.getMessage());
        }
    }

    /**
     * This method tests deploying a new API Revision to a gateway environment and retrieve the deployment info by
     * Revision UUID
     *
     * @throws APIManagementException
     */
    @Test
    public void testGetAPIRevisionDeploymentByRevisionUUID() throws APIManagementException, RegistryException, UserStoreException {
        APIProviderImplWrapper apiProvider = new APIProviderImplWrapper(apimgtDAO, scopesDAO, null, null);
        apiProvider.tenantDomain = "carbon.super";
        APIIdentifier apiId = new APIIdentifier("admin", "PizzaShackAPI", "1.0.0",
                "63e1e37e-a5b8-4be6-86a5-d6ae0749f131");
        API api = new API(apiId);
        api.setContext("/test");
        api.setStatus(APIConstants.CREATED);
        String apiPath = "/apimgt/applicationdata/provider/admin/PizzaShackAPI/1.0.0/api";
        String revisionPath = "/apimgt/applicationdata/apis/b55e0fc3-9829-4432-b99e-02056dc91838/1/";

        APIRevision apiRevision = new APIRevision();
        apiRevision.setApiUUID("63e1e37e-a5b8-4be6-86a5-d6ae0749f131");
        apiRevision.setDescription("test description revision 1");
        Mockito.when(apimgtDAO.getRevisionCountByAPI(Mockito.anyString())).thenReturn(0);
        Mockito.when(apimgtDAO.getMostRecentRevisionId(Mockito.anyString())).thenReturn(0);
        Mockito.when(APIUtil.getAPIIdentifierFromUUID(Mockito.anyString())).thenReturn(apiId);
        Mockito.when(APIUtil.getAPIPath(apiId)).thenReturn(apiPath);

        UserRegistry userRegistry = Mockito.mock(UserRegistry.class);
        RegistryService registryService = Mockito.mock(RegistryService.class);
        ServiceReferenceHolder serviceReferenceHolder = TestUtils.getServiceReferenceHolder();
        PowerMockito.when(ServiceReferenceHolder.getInstance()).thenReturn(serviceReferenceHolder);
        Mockito.when(serviceReferenceHolder.getRegistryService()).thenReturn(registryService);
        Mockito.when(registryService.getConfigSystemRegistry(Mockito.anyInt())).thenReturn(userRegistry);
        Mockito.when(apiProvider.registry.resourceExists(Mockito.anyString())).thenReturn(false);
        Resource resource = new ResourceImpl();
        resource.setUUID("b55e0fc3-9829-4432-b99e-02056dc91838");
        Mockito.when(apiProvider.registry.get(Mockito.anyString())).thenReturn(resource);

        try {
            apiProvider.addAPIRevision(apiRevision);
        } catch (Exception e) {
            Assert.fail(e.getMessage());
        }

        List<APIRevisionDeployment> apiRevisionDeployments = new ArrayList<>();
        APIRevisionDeployment apiRevisionDeployment = new APIRevisionDeployment();
        apiRevisionDeployment.setDeployment("Production and Sandbox");
        apiRevisionDeployment.setDisplayOnDevportal(true);
        apiRevisionDeployments.add(apiRevisionDeployment);
        apiRevision.setRevisionUUID("b55e0fc3-9829-4432-b99e-02056dc91838");
        apiRevision.setId(1);
        Mockito.when(apimgtDAO.getRevisionByRevisionUUID(Mockito.anyString())).thenReturn(apiRevision);
        APIIdentifier apiRevisionId = new APIIdentifier("admin", "PizzaShackAPI", "1.0.0",
                "b55e0fc3-9829-4432-b99e-02056dc91838");
        API revisionApi = new API(apiRevisionId);
        AbstractAPIManager abstractAPIManager = Mockito.mock(AbstractAPIManager.class);
        Mockito.when(abstractAPIManager.getLightweightAPIByUUID(Mockito.anyString(),
                Mockito.any())).thenReturn(revisionApi);
        GenericArtifact genericArtifact = new GenericArtifactImpl("b55e0fc3-9829-4432-b99e-02056dc91838", new QName("sample"), "");
        genericArtifact.setAttribute(APIConstants.API_OVERVIEW_PROVIDER, "admin");
        genericArtifact.setAttribute(APIConstants.API_OVERVIEW_NAME, "PizzaShackAPI");
        genericArtifact.setAttribute(APIConstants.API_OVERVIEW_VERSION, "1.0.0");
        Mockito.when(artifactManager.getGenericArtifact("b55e0fc3-9829-4432-b99e-02056dc91838")).thenReturn(genericArtifact);
        Mockito.when(abstractAPIManager.getApiInformation(Mockito.any(),
                Mockito.any())).thenReturn(revisionApi);
        PowerMockito.when(APIUtil.getAPIInformation(Mockito.any(), Mockito.any())).thenReturn(revisionApi);

        Mockito.when(abstractAPIManager.getRevisionAPI(Mockito.any(),
                Mockito.any())).thenReturn(revisionApi);
        RealmService realmService = Mockito.mock(RealmService.class);
        TenantManager tenantManager = Mockito.mock(TenantManager.class);
        PowerMockito.when(ServiceReferenceHolder.getInstance()).thenReturn(serviceReferenceHolder);
        Mockito.when(serviceReferenceHolder.getRealmService()).thenReturn(realmService);
        Mockito.when(realmService.getTenantManager()).thenReturn(tenantManager);
        PowerMockito.when(tenantManager.getTenantId(Matchers.anyString())).thenReturn(-1234);

        abstractAPIManager = new AbstractAPIManagerWrapper(artifactManager, registryService,
                registry, tenantManager);
        abstractAPIManager.tenantDomain = "carbon.super";
        PowerMockito.when(APIUtil.getRevisionPath("63e1e37e-a5b8-4be6-86a5-d6ae0749f131", 1)).thenReturn(revisionPath);
        Resource resourceNew = new ResourceImpl();
        resourceNew.setUUID("b55e0fc3-9829-4432-b99e-02056dc91838");
        Mockito.when(abstractAPIManager.registry.get("/apimgt/applicationdata/apis/b55e0fc3-9829-4432-b99e-02056dc91838/1/api")).thenReturn(resourceNew);
        PowerMockito.when(APIUtil.getAPIForPublishing((GovernanceArtifact) Mockito.any(), (Registry) Mockito.any()))
                .thenReturn(revisionApi);
        PowerMockito.mockStatic(OASParserUtil.class);
        Mockito.when(OASParserUtil.getAPIDefinition(apiRevisionId, abstractAPIManager.registry)).thenReturn(
                "{\"info\": {\"swagger\":\"data\"}}");
        try {
            apiProvider.addAPIRevisionDeployment("63e1e37e-a5b8-4be6-86a5-d6ae0749f131",
                    "b55e0fc3-9829-4432-b99e-02056dc91838",apiRevisionDeployments);
            apiProvider.getAPIRevisionDeploymentList("b55e0fc3-9829-4432-b99e-02056dc91838");
        } catch (Exception e) {
            Assert.fail(e.getMessage());
        }
    }

    /**
     * This method tests deploying a new API Revision to a gateway environment
     *
     * @throws APIManagementException
     */
    @Test
    public void testUndeployAPIRevisionDeployment() throws APIManagementException, RegistryException, UserStoreException {
        APIProviderImplWrapper apiProvider = new APIProviderImplWrapper(apimgtDAO, scopesDAO, null, null);
        apiProvider.tenantDomain = "carbon.super";
        APIIdentifier apiId = new APIIdentifier("admin", "PizzaShackAPI", "1.0.0",
                "63e1e37e-a5b8-4be6-86a5-d6ae0749f131");
        API api = new API(apiId);
        api.setContext("/test");
        api.setStatus(APIConstants.CREATED);
        String apiPath = "/apimgt/applicationdata/provider/admin/PizzaShackAPI/1.0.0/api";
        String revisionPath = "/apimgt/applicationdata/apis/b55e0fc3-9829-4432-b99e-02056dc91838/1/";

        APIRevision apiRevision = new APIRevision();
        apiRevision.setApiUUID("63e1e37e-a5b8-4be6-86a5-d6ae0749f131");
        apiRevision.setDescription("test description revision 1");
        Mockito.when(apimgtDAO.getRevisionCountByAPI(Mockito.anyString())).thenReturn(0);
        Mockito.when(apimgtDAO.getMostRecentRevisionId(Mockito.anyString())).thenReturn(0);
        Mockito.when(APIUtil.getAPIIdentifierFromUUID(Mockito.anyString())).thenReturn(apiId);
        Mockito.when(APIUtil.getAPIPath(apiId)).thenReturn(apiPath);

        UserRegistry userRegistry = Mockito.mock(UserRegistry.class);
        RegistryService registryService = Mockito.mock(RegistryService.class);
        ServiceReferenceHolder serviceReferenceHolder = TestUtils.getServiceReferenceHolder();
        PowerMockito.when(ServiceReferenceHolder.getInstance()).thenReturn(serviceReferenceHolder);
        Mockito.when(serviceReferenceHolder.getRegistryService()).thenReturn(registryService);
        Mockito.when(registryService.getConfigSystemRegistry(Mockito.anyInt())).thenReturn(userRegistry);
        Mockito.when(apiProvider.registry.resourceExists(Mockito.anyString())).thenReturn(false);
        Resource resource = new ResourceImpl();
        resource.setUUID("b55e0fc3-9829-4432-b99e-02056dc91838");
        Mockito.when(apiProvider.registry.get(Mockito.anyString())).thenReturn(resource);

        try {
            apiProvider.addAPIRevision(apiRevision);
        } catch (Exception e) {
            Assert.fail(e.getMessage());
        }

        List<APIRevisionDeployment> apiRevisionDeployments = new ArrayList<>();
        APIRevisionDeployment apiRevisionDeployment = new APIRevisionDeployment();
        apiRevisionDeployment.setDeployment("Production and Sandbox");
        apiRevisionDeployment.setDisplayOnDevportal(true);
        apiRevisionDeployments.add(apiRevisionDeployment);
        apiRevision.setRevisionUUID("b55e0fc3-9829-4432-b99e-02056dc91838");
        apiRevision.setId(1);
        Mockito.when(apimgtDAO.getRevisionByRevisionUUID(Mockito.anyString())).thenReturn(apiRevision);
        APIIdentifier apiRevisionId = new APIIdentifier("admin", "PizzaShackAPI", "1.0.0",
                "b55e0fc3-9829-4432-b99e-02056dc91838");
        API revisionApi = new API(apiRevisionId);
        AbstractAPIManager abstractAPIManager = Mockito.mock(AbstractAPIManager.class);
        Mockito.when(abstractAPIManager.getLightweightAPIByUUID(Mockito.anyString(),
                Mockito.any())).thenReturn(revisionApi);
        GenericArtifact genericArtifact = new GenericArtifactImpl("b55e0fc3-9829-4432-b99e-02056dc91838", new QName("sample"), "");
        genericArtifact.setAttribute(APIConstants.API_OVERVIEW_PROVIDER, "admin");
        genericArtifact.setAttribute(APIConstants.API_OVERVIEW_NAME, "PizzaShackAPI");
        genericArtifact.setAttribute(APIConstants.API_OVERVIEW_VERSION, "1.0.0");
        Mockito.when(artifactManager.getGenericArtifact("b55e0fc3-9829-4432-b99e-02056dc91838")).thenReturn(genericArtifact);
        Mockito.when(abstractAPIManager.getApiInformation(Mockito.any(),
                Mockito.any())).thenReturn(revisionApi);
        PowerMockito.when(APIUtil.getAPIInformation(Mockito.any(), Mockito.any())).thenReturn(revisionApi);

        Mockito.when(abstractAPIManager.getRevisionAPI(Mockito.any(),
                Mockito.any())).thenReturn(revisionApi);
        RealmService realmService = Mockito.mock(RealmService.class);
        TenantManager tenantManager = Mockito.mock(TenantManager.class);
        PowerMockito.when(ServiceReferenceHolder.getInstance()).thenReturn(serviceReferenceHolder);
        Mockito.when(serviceReferenceHolder.getRealmService()).thenReturn(realmService);
        Mockito.when(realmService.getTenantManager()).thenReturn(tenantManager);
        PowerMockito.when(tenantManager.getTenantId(Matchers.anyString())).thenReturn(-1234);

        abstractAPIManager = new AbstractAPIManagerWrapper(artifactManager, registryService,
                registry, tenantManager);
        abstractAPIManager.tenantDomain = "carbon.super";
        PowerMockito.when(APIUtil.getRevisionPath("63e1e37e-a5b8-4be6-86a5-d6ae0749f131", 1)).thenReturn(revisionPath);
        Resource resourceNew = new ResourceImpl();
        resourceNew.setUUID("b55e0fc3-9829-4432-b99e-02056dc91838");
        Mockito.when(abstractAPIManager.registry.get("/apimgt/applicationdata/apis/b55e0fc3-9829-4432-b99e-02056dc91838/1/api")).thenReturn(resourceNew);
        PowerMockito.when(APIUtil.getAPIForPublishing((GovernanceArtifact) Mockito.any(), (Registry) Mockito.any()))
                .thenReturn(revisionApi);
        PowerMockito.mockStatic(OASParserUtil.class);
        Mockito.when(OASParserUtil.getAPIDefinition(apiRevisionId, abstractAPIManager.registry)).thenReturn(
                "{\"info\": {\"swagger\":\"data\"}}");
        try {
            apiProvider.undeployAPIRevisionDeployment("63e1e37e-a5b8-4be6-86a5-d6ae0749f131",
                    "b55e0fc3-9829-4432-b99e-02056dc91838",apiRevisionDeployments);
        } catch (Exception e) {
            Assert.fail(e.getMessage());
        }
    }

    /**
     * This method tests restoring an API Revision to Working Copy
     *
     * @throws APIManagementException
     */
    @Test
    public void testRestoreAPIRevision() throws APIManagementException, RegistryException {
        APIProviderImplWrapper apiProvider = new APIProviderImplWrapper(apimgtDAO, scopesDAO, null, null);
        APIIdentifier apiId = new APIIdentifier("admin", "PizzaShackAPI", "1.0.0",
                "63e1e37e-a5b8-4be6-86a5-d6ae0749f131");
        API api = new API(apiId);
        api.setContext("/test");
        api.setStatus(APIConstants.CREATED);
        String apiPath = "/apimgt/applicationdata/provider/admin/PizzaShackAPI/1.0.0/api";

        APIRevision apiRevision = new APIRevision();
        apiRevision.setApiUUID("63e1e37e-a5b8-4be6-86a5-d6ae0749f131");
        apiRevision.setDescription("test description revision 1");
        Mockito.when(apimgtDAO.getRevisionCountByAPI(Mockito.anyString())).thenReturn(0);
        Mockito.when(apimgtDAO.getMostRecentRevisionId(Mockito.anyString())).thenReturn(0);
        Mockito.when(APIUtil.getAPIIdentifierFromUUID(Mockito.anyString())).thenReturn(apiId);
        Mockito.when(APIUtil.getAPIPath(apiId)).thenReturn(apiPath);

        UserRegistry userRegistry = Mockito.mock(UserRegistry.class);
        RegistryService registryService = Mockito.mock(RegistryService.class);
        ServiceReferenceHolder serviceReferenceHolder = TestUtils.getServiceReferenceHolder();
        PowerMockito.when(ServiceReferenceHolder.getInstance()).thenReturn(serviceReferenceHolder);
        Mockito.when(serviceReferenceHolder.getRegistryService()).thenReturn(registryService);
        Mockito.when(registryService.getConfigSystemRegistry(Mockito.anyInt())).thenReturn(userRegistry);
        Mockito.when(apiProvider.registry.resourceExists(Mockito.anyString())).thenReturn(false);
        Resource resource = new ResourceImpl();
        resource.setUUID("b55e0fc3-9829-4432-b99e-02056dc91838");
        Mockito.when(apiProvider.registry.get(Mockito.anyString())).thenReturn(resource);
        try {
            apiProvider.addAPIRevision(apiRevision);
        } catch (Exception e) {
            Assert.fail(e.getMessage());
        }
        Mockito.when(apimgtDAO.getRevisionByRevisionUUID(Mockito.anyString())).thenReturn(apiRevision);
        try {
            apiProvider.restoreAPIRevision("63e1e37e-a5b8-4be6-86a5-d6ae0749f131","b55e0fc3-9829-4432-b99e-02056dc91838");
        } catch (Exception e) {
            Assert.fail(e.getMessage());
        }
    }

    /**
     * This method tests deleting an API Revision
     *
     * @throws APIManagementException
     */
    @Test
    public void testDeleteAPIRevision() throws APIManagementException, RegistryException {
        APIProviderImplWrapper apiProvider = new APIProviderImplWrapper(apimgtDAO, scopesDAO, null, null);
        APIIdentifier apiId = new APIIdentifier("admin", "PizzaShackAPI", "1.0.0",
                "63e1e37e-a5b8-4be6-86a5-d6ae0749f131");
        API api = new API(apiId);
        api.setContext("/test");
        api.setStatus(APIConstants.CREATED);
        String apiPath = "/apimgt/applicationdata/provider/admin/PizzaShackAPI/1.0.0/api";

        APIRevision apiRevision = new APIRevision();
        apiRevision.setApiUUID("63e1e37e-a5b8-4be6-86a5-d6ae0749f131");
        apiRevision.setDescription("test description revision 1");
        Mockito.when(apimgtDAO.getRevisionCountByAPI(Mockito.anyString())).thenReturn(0);
        Mockito.when(apimgtDAO.getMostRecentRevisionId(Mockito.anyString())).thenReturn(0);
        Mockito.when(APIUtil.getAPIIdentifierFromUUID(Mockito.anyString())).thenReturn(apiId);
        Mockito.when(APIUtil.getAPIPath(apiId)).thenReturn(apiPath);

        UserRegistry userRegistry = Mockito.mock(UserRegistry.class);
        RegistryService registryService = Mockito.mock(RegistryService.class);
        ServiceReferenceHolder serviceReferenceHolder = TestUtils.getServiceReferenceHolder();
        PowerMockito.when(ServiceReferenceHolder.getInstance()).thenReturn(serviceReferenceHolder);
        Mockito.when(serviceReferenceHolder.getRegistryService()).thenReturn(registryService);
        Mockito.when(registryService.getConfigSystemRegistry(Mockito.anyInt())).thenReturn(userRegistry);
        Mockito.when(apiProvider.registry.resourceExists(Mockito.anyString())).thenReturn(false);
        Resource resource = new ResourceImpl();
        resource.setUUID("b55e0fc3-9829-4432-b99e-02056dc91838");
        Mockito.when(apiProvider.registry.get(Mockito.anyString())).thenReturn(resource);
        try {
            apiProvider.addAPIRevision(apiRevision);
        } catch (Exception e) {
            Assert.fail(e.getMessage());
        }
        Mockito.when(apimgtDAO.getRevisionByRevisionUUID(Mockito.anyString())).thenReturn(apiRevision);
        try {
            apiProvider.deleteAPIRevision("63e1e37e-a5b8-4be6-86a5-d6ae0749f131","b55e0fc3-9829-4432-b99e-02056dc91838");
        } catch (Exception e) {
            Assert.fail(e.getMessage());
        }
    }
=======
//    /**
//     * This method tests adding a new API Revision
//     *
//     * @throws APIManagementException
//     */
//    @Test
//    public void testAddAPIRevision() throws APIManagementException, RegistryException {
//        APIProviderImplWrapper apiProvider = new APIProviderImplWrapper(apimgtDAO, scopesDAO, null, null);
//        APIIdentifier apiId = new APIIdentifier("admin", "PizzaShackAPI", "1.0.0",
//                "63e1e37e-a5b8-4be6-86a5-d6ae0749f131");
//        API api = new API(apiId);
//        api.setContext("/test");
//        api.setStatus(APIConstants.CREATED);
//        String apiPath = "/apimgt/applicationdata/provider/admin/PizzaShackAPI/1.0.0/api";
//
//        APIRevision apiRevision = new APIRevision();
//        apiRevision.setApiUUID("63e1e37e-a5b8-4be6-86a5-d6ae0749f131");
//        apiRevision.setDescription("test description revision 1");
//        Mockito.when(apimgtDAO.getRevisionCountByAPI(Mockito.anyString())).thenReturn(0);
//        Mockito.when(apimgtDAO.getMostRecentRevisionId(Mockito.anyString())).thenReturn(0);
//        Mockito.when(APIUtil.getAPIIdentifierFromUUID(Mockito.anyString())).thenReturn(apiId);
//        Mockito.when(APIUtil.getAPIPath(apiId)).thenReturn(apiPath);
//
//        UserRegistry userRegistry = Mockito.mock(UserRegistry.class);
//        RegistryService registryService = Mockito.mock(RegistryService.class);
//        ServiceReferenceHolder serviceReferenceHolder = TestUtils.getServiceReferenceHolder();
//        PowerMockito.when(ServiceReferenceHolder.getInstance()).thenReturn(serviceReferenceHolder);
//        Mockito.when(serviceReferenceHolder.getRegistryService()).thenReturn(registryService);
//        Mockito.when(registryService.getConfigSystemRegistry(Mockito.anyInt())).thenReturn(userRegistry);
//        Mockito.when(apiProvider.registry.resourceExists(Mockito.anyString())).thenReturn(false);
//        Resource resource = new ResourceImpl();
//        resource.setUUID("b55e0fc3-9829-4432-b99e-02056dc91838");
//        Mockito.when(apiProvider.registry.get(Mockito.anyString())).thenReturn(resource);
//        try {
//            apiProvider.addAPIRevision(apiRevision);
//        } catch (Exception e) {
//            Assert.fail(e.getMessage());
//        }
//    }
//
//    /**
//     * This method tests adding a new API Revision and then retrieving API Revision by Revision UUID
//     *
//     * @throws APIManagementException
//     */
//    @Test
//    public void testGetAPIRevision() throws APIManagementException, RegistryException {
//        APIProviderImplWrapper apiProvider = new APIProviderImplWrapper(apimgtDAO, scopesDAO, null, null);
//        APIIdentifier apiId = new APIIdentifier("admin", "PizzaShackAPI", "1.0.0",
//                "63e1e37e-a5b8-4be6-86a5-d6ae0749f131");
//        API api = new API(apiId);
//        api.setContext("/test");
//        api.setStatus(APIConstants.CREATED);
//        String apiPath = "/apimgt/applicationdata/provider/admin/PizzaShackAPI/1.0.0/api";
//
//        APIRevision apiRevision = new APIRevision();
//        apiRevision.setApiUUID("63e1e37e-a5b8-4be6-86a5-d6ae0749f131");
//        apiRevision.setDescription("test description revision 1");
//        Mockito.when(apimgtDAO.getRevisionCountByAPI(Mockito.anyString())).thenReturn(0);
//        Mockito.when(apimgtDAO.getMostRecentRevisionId(Mockito.anyString())).thenReturn(0);
//        Mockito.when(APIUtil.getAPIIdentifierFromUUID(Mockito.anyString())).thenReturn(apiId);
//        Mockito.when(APIUtil.getAPIPath(apiId)).thenReturn(apiPath);
//
//        UserRegistry userRegistry = Mockito.mock(UserRegistry.class);
//        RegistryService registryService = Mockito.mock(RegistryService.class);
//        ServiceReferenceHolder serviceReferenceHolder = TestUtils.getServiceReferenceHolder();
//        PowerMockito.when(ServiceReferenceHolder.getInstance()).thenReturn(serviceReferenceHolder);
//        Mockito.when(serviceReferenceHolder.getRegistryService()).thenReturn(registryService);
//        Mockito.when(registryService.getConfigSystemRegistry(Mockito.anyInt())).thenReturn(userRegistry);
//        Mockito.when(apiProvider.registry.resourceExists(Mockito.anyString())).thenReturn(false);
//        Resource resource = new ResourceImpl();
//        resource.setUUID("b55e0fc3-9829-4432-b99e-02056dc91838");
//        Mockito.when(apiProvider.registry.get(Mockito.anyString())).thenReturn(resource);
//        try {
//            apiProvider.addAPIRevision(apiRevision);
//            apiProvider.getAPIRevision("b55e0fc3-9829-4432-b99e-02056dc91838");
//        } catch (Exception e) {
//            Assert.fail(e.getMessage());
//        }
//    }
//
//    /**
//     * This method tests adding a new API Revision and then retrieving API Revisions by API UUID
//     *
//     * @throws APIManagementException
//     */
//    @Test
//    public void testGetAPIRevisions() throws APIManagementException, RegistryException {
//        APIProviderImplWrapper apiProvider = new APIProviderImplWrapper(apimgtDAO, scopesDAO, null, null);
//        APIIdentifier apiId = new APIIdentifier("admin", "PizzaShackAPI", "1.0.0",
//                "63e1e37e-a5b8-4be6-86a5-d6ae0749f131");
//        API api = new API(apiId);
//        api.setContext("/test");
//        api.setStatus(APIConstants.CREATED);
//        String apiPath = "/apimgt/applicationdata/provider/admin/PizzaShackAPI/1.0.0/api";
//
//        APIRevision apiRevision = new APIRevision();
//        apiRevision.setApiUUID("63e1e37e-a5b8-4be6-86a5-d6ae0749f131");
//        apiRevision.setDescription("test description revision 1");
//        Mockito.when(apimgtDAO.getRevisionCountByAPI(Mockito.anyString())).thenReturn(0);
//        Mockito.when(apimgtDAO.getMostRecentRevisionId(Mockito.anyString())).thenReturn(0);
//        Mockito.when(APIUtil.getAPIIdentifierFromUUID(Mockito.anyString())).thenReturn(apiId);
//        Mockito.when(APIUtil.getAPIPath(apiId)).thenReturn(apiPath);
//
//        UserRegistry userRegistry = Mockito.mock(UserRegistry.class);
//        RegistryService registryService = Mockito.mock(RegistryService.class);
//        ServiceReferenceHolder serviceReferenceHolder = TestUtils.getServiceReferenceHolder();
//        PowerMockito.when(ServiceReferenceHolder.getInstance()).thenReturn(serviceReferenceHolder);
//        Mockito.when(serviceReferenceHolder.getRegistryService()).thenReturn(registryService);
//        Mockito.when(registryService.getConfigSystemRegistry(Mockito.anyInt())).thenReturn(userRegistry);
//        Mockito.when(apiProvider.registry.resourceExists(Mockito.anyString())).thenReturn(false);
//        Resource resource = new ResourceImpl();
//        resource.setUUID("b55e0fc3-9829-4432-b99e-02056dc91838");
//        Mockito.when(apiProvider.registry.get(Mockito.anyString())).thenReturn(resource);
//        try {
//            apiProvider.addAPIRevision(apiRevision);
//            apiProvider.getAPIRevisions("63e1e37e-a5b8-4be6-86a5-d6ae0749f131");
//        } catch (Exception e) {
//            Assert.fail(e.getMessage());
//        }
//    }
//
//    /**
//     * This method tests deploying a new API Revision to a gateway environment
//     *
//     * @throws APIManagementException
//     */
//    @Test
//    public void testAddAPIRevisionDeployment() throws APIManagementException, RegistryException, UserStoreException {
//        APIProviderImplWrapper apiProvider = new APIProviderImplWrapper(apimgtDAO, scopesDAO, null, null);
//        apiProvider.tenantDomain = "carbon.super";
//        APIIdentifier apiId = new APIIdentifier("admin", "PizzaShackAPI", "1.0.0",
//                "63e1e37e-a5b8-4be6-86a5-d6ae0749f131");
//        API api = new API(apiId);
//        api.setContext("/test");
//        api.setStatus(APIConstants.CREATED);
//        String apiPath = "/apimgt/applicationdata/provider/admin/PizzaShackAPI/1.0.0/api";
//        String revisionPath = "/apimgt/applicationdata/apis/b55e0fc3-9829-4432-b99e-02056dc91838/1/";
//
//        APIRevision apiRevision = new APIRevision();
//        apiRevision.setApiUUID("63e1e37e-a5b8-4be6-86a5-d6ae0749f131");
//        apiRevision.setDescription("test description revision 1");
//        Mockito.when(apimgtDAO.getRevisionCountByAPI(Mockito.anyString())).thenReturn(0);
//        Mockito.when(apimgtDAO.getMostRecentRevisionId(Mockito.anyString())).thenReturn(0);
//        Mockito.when(APIUtil.getAPIIdentifierFromUUID(Mockito.anyString())).thenReturn(apiId);
//        Mockito.when(APIUtil.getAPIPath(apiId)).thenReturn(apiPath);
//
//        UserRegistry userRegistry = Mockito.mock(UserRegistry.class);
//        RegistryService registryService = Mockito.mock(RegistryService.class);
//        ServiceReferenceHolder serviceReferenceHolder = TestUtils.getServiceReferenceHolder();
//        PowerMockito.when(ServiceReferenceHolder.getInstance()).thenReturn(serviceReferenceHolder);
//        Mockito.when(serviceReferenceHolder.getRegistryService()).thenReturn(registryService);
//        Mockito.when(registryService.getConfigSystemRegistry(Mockito.anyInt())).thenReturn(userRegistry);
//        Mockito.when(apiProvider.registry.resourceExists(Mockito.anyString())).thenReturn(false);
//        Resource resource = new ResourceImpl();
//        resource.setUUID("b55e0fc3-9829-4432-b99e-02056dc91838");
//        Mockito.when(apiProvider.registry.get(Mockito.anyString())).thenReturn(resource);
//
//        try {
//            apiProvider.addAPIRevision(apiRevision);
//        } catch (Exception e) {
//            Assert.fail(e.getMessage());
//        }
//
//        List<APIRevisionDeployment> apiRevisionDeployments = new ArrayList<>();
//        APIRevisionDeployment apiRevisionDeployment = new APIRevisionDeployment();
//        apiRevisionDeployment.setDeployment("Production and Sandbox");
//        apiRevisionDeployment.setDisplayOnDevportal(true);
//        apiRevisionDeployments.add(apiRevisionDeployment);
//        apiRevision.setRevisionUUID("b55e0fc3-9829-4432-b99e-02056dc91838");
//        apiRevision.setId(1);
//        Mockito.when(apimgtDAO.getRevisionByRevisionUUID(Mockito.anyString())).thenReturn(apiRevision);
//        APIIdentifier apiRevisionId = new APIIdentifier("admin", "PizzaShackAPI", "1.0.0",
//                "b55e0fc3-9829-4432-b99e-02056dc91838");
//        API revisionApi = new API(apiRevisionId);
//        AbstractAPIManager abstractAPIManager = Mockito.mock(AbstractAPIManager.class);
//        Mockito.when(abstractAPIManager.getLightweightAPIByUUID(Mockito.anyString(),
//                Mockito.any())).thenReturn(revisionApi);
//        GenericArtifact genericArtifact = new GenericArtifactImpl("b55e0fc3-9829-4432-b99e-02056dc91838", new QName("sample"), "");
//        genericArtifact.setAttribute(APIConstants.API_OVERVIEW_PROVIDER, "admin");
//        genericArtifact.setAttribute(APIConstants.API_OVERVIEW_NAME, "PizzaShackAPI");
//        genericArtifact.setAttribute(APIConstants.API_OVERVIEW_VERSION, "1.0.0");
//        Mockito.when(artifactManager.getGenericArtifact("b55e0fc3-9829-4432-b99e-02056dc91838")).thenReturn(genericArtifact);
//        Mockito.when(abstractAPIManager.getApiInformation(Mockito.any(),
//                Mockito.any())).thenReturn(revisionApi);
//        PowerMockito.when(APIUtil.getAPIInformation(Mockito.any(), Mockito.any())).thenReturn(revisionApi);
//
//        Mockito.when(abstractAPIManager.getRevisionAPI(Mockito.any(),
//                Mockito.any())).thenReturn(revisionApi);
//        RealmService realmService = Mockito.mock(RealmService.class);
//        TenantManager tenantManager = Mockito.mock(TenantManager.class);
//        PowerMockito.when(ServiceReferenceHolder.getInstance()).thenReturn(serviceReferenceHolder);
//        Mockito.when(serviceReferenceHolder.getRealmService()).thenReturn(realmService);
//        Mockito.when(realmService.getTenantManager()).thenReturn(tenantManager);
//        PowerMockito.when(tenantManager.getTenantId(Matchers.anyString())).thenReturn(-1234);
//
//        abstractAPIManager = new AbstractAPIManagerWrapper(artifactManager, registryService,
//                registry, tenantManager);
//        abstractAPIManager.tenantDomain = "carbon.super";
//        PowerMockito.when(APIUtil.getRevisionPath("63e1e37e-a5b8-4be6-86a5-d6ae0749f131", 1)).thenReturn(revisionPath);
//        Resource resourceNew = new ResourceImpl();
//        resourceNew.setUUID("b55e0fc3-9829-4432-b99e-02056dc91838");
//        Mockito.when(abstractAPIManager.registry.get("/apimgt/applicationdata/apis/b55e0fc3-9829-4432-b99e-02056dc91838/1/api")).thenReturn(resourceNew);
//        PowerMockito.when(APIUtil.getAPIForPublishing((GovernanceArtifact) Mockito.any(), (Registry) Mockito.any()))
//                .thenReturn(revisionApi);
//        PowerMockito.mockStatic(OASParserUtil.class);
//        Mockito.when(OASParserUtil.getAPIDefinition(apiRevisionId, abstractAPIManager.registry)).thenReturn(
//                "{\"info\": {\"swagger\":\"data\"}}");
//        try {
//            apiProvider.addAPIRevisionDeployment("63e1e37e-a5b8-4be6-86a5-d6ae0749f131",
//                    "b55e0fc3-9829-4432-b99e-02056dc91838",apiRevisionDeployments);
//        } catch (Exception e) {
//            Assert.fail(e.getMessage());
//        }
//    }

//    /**
//     * This method tests deploying a new API Revision to a gateway environment and retrieve the deployment info by
//     * deployment Name
//     *
//     * @throws APIManagementException
//     */
//    @Test
//    public void testGetAPIRevisionDeploymentByName() throws APIManagementException, RegistryException, UserStoreException {
//        APIProviderImplWrapper apiProvider = new APIProviderImplWrapper(apimgtDAO, scopesDAO, null, null);
//        apiProvider.tenantDomain = "carbon.super";
//        APIIdentifier apiId = new APIIdentifier("admin", "PizzaShackAPI", "1.0.0",
//                "63e1e37e-a5b8-4be6-86a5-d6ae0749f131");
//        API api = new API(apiId);
//        api.setContext("/test");
//        api.setStatus(APIConstants.CREATED);
//        String apiPath = "/apimgt/applicationdata/provider/admin/PizzaShackAPI/1.0.0/api";
//        String revisionPath = "/apimgt/applicationdata/apis/b55e0fc3-9829-4432-b99e-02056dc91838/1/";
//
//        APIRevision apiRevision = new APIRevision();
//        apiRevision.setApiUUID("63e1e37e-a5b8-4be6-86a5-d6ae0749f131");
//        apiRevision.setDescription("test description revision 1");
//        Mockito.when(apimgtDAO.getRevisionCountByAPI(Mockito.anyString())).thenReturn(0);
//        Mockito.when(apimgtDAO.getMostRecentRevisionId(Mockito.anyString())).thenReturn(0);
//        Mockito.when(APIUtil.getAPIIdentifierFromUUID(Mockito.anyString())).thenReturn(apiId);
//        Mockito.when(APIUtil.getAPIPath(apiId)).thenReturn(apiPath);
//
//        UserRegistry userRegistry = Mockito.mock(UserRegistry.class);
//        RegistryService registryService = Mockito.mock(RegistryService.class);
//        ServiceReferenceHolder serviceReferenceHolder = TestUtils.getServiceReferenceHolder();
//        PowerMockito.when(ServiceReferenceHolder.getInstance()).thenReturn(serviceReferenceHolder);
//        Mockito.when(serviceReferenceHolder.getRegistryService()).thenReturn(registryService);
//        Mockito.when(registryService.getConfigSystemRegistry(Mockito.anyInt())).thenReturn(userRegistry);
//        Mockito.when(apiProvider.registry.resourceExists(Mockito.anyString())).thenReturn(false);
//        Resource resource = new ResourceImpl();
//        resource.setUUID("b55e0fc3-9829-4432-b99e-02056dc91838");
//        Mockito.when(apiProvider.registry.get(Mockito.anyString())).thenReturn(resource);
//
//        try {
//            apiProvider.addAPIRevision(apiRevision);
//        } catch (Exception e) {
//            Assert.fail(e.getMessage());
//        }
//
//        List<APIRevisionDeployment> apiRevisionDeployments = new ArrayList<>();
//        APIRevisionDeployment apiRevisionDeployment = new APIRevisionDeployment();
//        apiRevisionDeployment.setDeployment("Production and Sandbox");
//        apiRevisionDeployment.setDisplayOnDevportal(true);
//        apiRevisionDeployments.add(apiRevisionDeployment);
//        apiRevision.setRevisionUUID("b55e0fc3-9829-4432-b99e-02056dc91838");
//        apiRevision.setId(1);
//        Mockito.when(apimgtDAO.getRevisionByRevisionUUID(Mockito.anyString())).thenReturn(apiRevision);
//        APIIdentifier apiRevisionId = new APIIdentifier("admin", "PizzaShackAPI", "1.0.0",
//                "b55e0fc3-9829-4432-b99e-02056dc91838");
//        API revisionApi = new API(apiRevisionId);
//        AbstractAPIManager abstractAPIManager = Mockito.mock(AbstractAPIManager.class);
//        Mockito.when(abstractAPIManager.getLightweightAPIByUUID(Mockito.anyString(),
//                Mockito.any())).thenReturn(revisionApi);
//        GenericArtifact genericArtifact = new GenericArtifactImpl("b55e0fc3-9829-4432-b99e-02056dc91838", new QName("sample"), "");
//        genericArtifact.setAttribute(APIConstants.API_OVERVIEW_PROVIDER, "admin");
//        genericArtifact.setAttribute(APIConstants.API_OVERVIEW_NAME, "PizzaShackAPI");
//        genericArtifact.setAttribute(APIConstants.API_OVERVIEW_VERSION, "1.0.0");
//        Mockito.when(artifactManager.getGenericArtifact("b55e0fc3-9829-4432-b99e-02056dc91838")).thenReturn(genericArtifact);
//        Mockito.when(abstractAPIManager.getApiInformation(Mockito.any(),
//                Mockito.any())).thenReturn(revisionApi);
//        PowerMockito.when(APIUtil.getAPIInformation(Mockito.any(), Mockito.any())).thenReturn(revisionApi);
//
//        Mockito.when(abstractAPIManager.getRevisionAPI(Mockito.any(),
//                Mockito.any())).thenReturn(revisionApi);
//        RealmService realmService = Mockito.mock(RealmService.class);
//        TenantManager tenantManager = Mockito.mock(TenantManager.class);
//        PowerMockito.when(ServiceReferenceHolder.getInstance()).thenReturn(serviceReferenceHolder);
//        Mockito.when(serviceReferenceHolder.getRealmService()).thenReturn(realmService);
//        Mockito.when(realmService.getTenantManager()).thenReturn(tenantManager);
//        PowerMockito.when(tenantManager.getTenantId(Matchers.anyString())).thenReturn(-1234);
//
//        abstractAPIManager = new AbstractAPIManagerWrapper(artifactManager, registryService,
//                registry, tenantManager);
//        abstractAPIManager.tenantDomain = "carbon.super";
//        PowerMockito.when(APIUtil.getRevisionPath("63e1e37e-a5b8-4be6-86a5-d6ae0749f131", 1)).thenReturn(revisionPath);
//        Resource resourceNew = new ResourceImpl();
//        resourceNew.setUUID("b55e0fc3-9829-4432-b99e-02056dc91838");
//        Mockito.when(abstractAPIManager.registry.get("/apimgt/applicationdata/apis/b55e0fc3-9829-4432-b99e-02056dc91838/1/api")).thenReturn(resourceNew);
//        PowerMockito.when(APIUtil.getAPIForPublishing((GovernanceArtifact) Mockito.any(), (Registry) Mockito.any()))
//                .thenReturn(revisionApi);
//        PowerMockito.mockStatic(OASParserUtil.class);
//        Mockito.when(OASParserUtil.getAPIDefinition(apiRevisionId, abstractAPIManager.registry)).thenReturn(
//                "{\"info\": {\"swagger\":\"data\"}}");
//        try {
//            apiProvider.addAPIRevisionDeployment("63e1e37e-a5b8-4be6-86a5-d6ae0749f131",
//                    "b55e0fc3-9829-4432-b99e-02056dc91838",apiRevisionDeployments);
//            apiProvider.getAPIRevisionDeployment("Production and Sandbox");
//        } catch (Exception e) {
//            Assert.fail(e.getMessage());
//        }
//    }
//
//    /**
//     * This method tests deploying a new API Revision to a gateway environment and retrieve the deployment info by
//     * Revision UUID
//     *
//     * @throws APIManagementException
//     */
//    @Test
//    public void testGetAPIRevisionDeploymentByRevisionUUID() throws APIManagementException, RegistryException, UserStoreException {
//        APIProviderImplWrapper apiProvider = new APIProviderImplWrapper(apimgtDAO, scopesDAO, null, null);
//        apiProvider.tenantDomain = "carbon.super";
//        APIIdentifier apiId = new APIIdentifier("admin", "PizzaShackAPI", "1.0.0",
//                "63e1e37e-a5b8-4be6-86a5-d6ae0749f131");
//        API api = new API(apiId);
//        api.setContext("/test");
//        api.setStatus(APIConstants.CREATED);
//        String apiPath = "/apimgt/applicationdata/provider/admin/PizzaShackAPI/1.0.0/api";
//        String revisionPath = "/apimgt/applicationdata/apis/b55e0fc3-9829-4432-b99e-02056dc91838/1/";
//
//        APIRevision apiRevision = new APIRevision();
//        apiRevision.setApiUUID("63e1e37e-a5b8-4be6-86a5-d6ae0749f131");
//        apiRevision.setDescription("test description revision 1");
//        Mockito.when(apimgtDAO.getRevisionCountByAPI(Mockito.anyString())).thenReturn(0);
//        Mockito.when(apimgtDAO.getMostRecentRevisionId(Mockito.anyString())).thenReturn(0);
//        Mockito.when(APIUtil.getAPIIdentifierFromUUID(Mockito.anyString())).thenReturn(apiId);
//        Mockito.when(APIUtil.getAPIPath(apiId)).thenReturn(apiPath);
//
//        UserRegistry userRegistry = Mockito.mock(UserRegistry.class);
//        RegistryService registryService = Mockito.mock(RegistryService.class);
//        ServiceReferenceHolder serviceReferenceHolder = TestUtils.getServiceReferenceHolder();
//        PowerMockito.when(ServiceReferenceHolder.getInstance()).thenReturn(serviceReferenceHolder);
//        Mockito.when(serviceReferenceHolder.getRegistryService()).thenReturn(registryService);
//        Mockito.when(registryService.getConfigSystemRegistry(Mockito.anyInt())).thenReturn(userRegistry);
//        Mockito.when(apiProvider.registry.resourceExists(Mockito.anyString())).thenReturn(false);
//        Resource resource = new ResourceImpl();
//        resource.setUUID("b55e0fc3-9829-4432-b99e-02056dc91838");
//        Mockito.when(apiProvider.registry.get(Mockito.anyString())).thenReturn(resource);
//
//        try {
//            apiProvider.addAPIRevision(apiRevision);
//        } catch (Exception e) {
//            Assert.fail(e.getMessage());
//        }
//
//        List<APIRevisionDeployment> apiRevisionDeployments = new ArrayList<>();
//        APIRevisionDeployment apiRevisionDeployment = new APIRevisionDeployment();
//        apiRevisionDeployment.setDeployment("Production and Sandbox");
//        apiRevisionDeployment.setDisplayOnDevportal(true);
//        apiRevisionDeployments.add(apiRevisionDeployment);
//        apiRevision.setRevisionUUID("b55e0fc3-9829-4432-b99e-02056dc91838");
//        apiRevision.setId(1);
//        Mockito.when(apimgtDAO.getRevisionByRevisionUUID(Mockito.anyString())).thenReturn(apiRevision);
//        APIIdentifier apiRevisionId = new APIIdentifier("admin", "PizzaShackAPI", "1.0.0",
//                "b55e0fc3-9829-4432-b99e-02056dc91838");
//        API revisionApi = new API(apiRevisionId);
//        AbstractAPIManager abstractAPIManager = Mockito.mock(AbstractAPIManager.class);
//        Mockito.when(abstractAPIManager.getLightweightAPIByUUID(Mockito.anyString(),
//                Mockito.any())).thenReturn(revisionApi);
//        GenericArtifact genericArtifact = new GenericArtifactImpl("b55e0fc3-9829-4432-b99e-02056dc91838", new QName("sample"), "");
//        genericArtifact.setAttribute(APIConstants.API_OVERVIEW_PROVIDER, "admin");
//        genericArtifact.setAttribute(APIConstants.API_OVERVIEW_NAME, "PizzaShackAPI");
//        genericArtifact.setAttribute(APIConstants.API_OVERVIEW_VERSION, "1.0.0");
//        Mockito.when(artifactManager.getGenericArtifact("b55e0fc3-9829-4432-b99e-02056dc91838")).thenReturn(genericArtifact);
//        Mockito.when(abstractAPIManager.getApiInformation(Mockito.any(),
//                Mockito.any())).thenReturn(revisionApi);
//        PowerMockito.when(APIUtil.getAPIInformation(Mockito.any(), Mockito.any())).thenReturn(revisionApi);
//
//        Mockito.when(abstractAPIManager.getRevisionAPI(Mockito.any(),
//                Mockito.any())).thenReturn(revisionApi);
//        RealmService realmService = Mockito.mock(RealmService.class);
//        TenantManager tenantManager = Mockito.mock(TenantManager.class);
//        PowerMockito.when(ServiceReferenceHolder.getInstance()).thenReturn(serviceReferenceHolder);
//        Mockito.when(serviceReferenceHolder.getRealmService()).thenReturn(realmService);
//        Mockito.when(realmService.getTenantManager()).thenReturn(tenantManager);
//        PowerMockito.when(tenantManager.getTenantId(Matchers.anyString())).thenReturn(-1234);
//
//        abstractAPIManager = new AbstractAPIManagerWrapper(artifactManager, registryService,
//                registry, tenantManager);
//        abstractAPIManager.tenantDomain = "carbon.super";
//        PowerMockito.when(APIUtil.getRevisionPath("63e1e37e-a5b8-4be6-86a5-d6ae0749f131", 1)).thenReturn(revisionPath);
//        Resource resourceNew = new ResourceImpl();
//        resourceNew.setUUID("b55e0fc3-9829-4432-b99e-02056dc91838");
//        Mockito.when(abstractAPIManager.registry.get("/apimgt/applicationdata/apis/b55e0fc3-9829-4432-b99e-02056dc91838/1/api")).thenReturn(resourceNew);
//        PowerMockito.when(APIUtil.getAPIForPublishing((GovernanceArtifact) Mockito.any(), (Registry) Mockito.any()))
//                .thenReturn(revisionApi);
//        PowerMockito.mockStatic(OASParserUtil.class);
//        Mockito.when(OASParserUtil.getAPIDefinition(apiRevisionId, abstractAPIManager.registry)).thenReturn(
//                "{\"info\": {\"swagger\":\"data\"}}");
//        try {
//            apiProvider.addAPIRevisionDeployment("63e1e37e-a5b8-4be6-86a5-d6ae0749f131",
//                    "b55e0fc3-9829-4432-b99e-02056dc91838",apiRevisionDeployments);
//            apiProvider.getAPIRevisionDeploymentList("b55e0fc3-9829-4432-b99e-02056dc91838");
//        } catch (Exception e) {
//            Assert.fail(e.getMessage());
//        }
//    }
//
//    /**
//     * This method tests deploying a new API Revision to a gateway environment
//     *
//     * @throws APIManagementException
//     */
//    @Test
//    public void testUndeployAPIRevisionDeployment() throws APIManagementException, RegistryException, UserStoreException {
//        APIProviderImplWrapper apiProvider = new APIProviderImplWrapper(apimgtDAO, scopesDAO, null, null);
//        apiProvider.tenantDomain = "carbon.super";
//        APIIdentifier apiId = new APIIdentifier("admin", "PizzaShackAPI", "1.0.0",
//                "63e1e37e-a5b8-4be6-86a5-d6ae0749f131");
//        API api = new API(apiId);
//        api.setContext("/test");
//        api.setStatus(APIConstants.CREATED);
//        String apiPath = "/apimgt/applicationdata/provider/admin/PizzaShackAPI/1.0.0/api";
//        String revisionPath = "/apimgt/applicationdata/apis/b55e0fc3-9829-4432-b99e-02056dc91838/1/";
//
//        APIRevision apiRevision = new APIRevision();
//        apiRevision.setApiUUID("63e1e37e-a5b8-4be6-86a5-d6ae0749f131");
//        apiRevision.setDescription("test description revision 1");
//        Mockito.when(apimgtDAO.getRevisionCountByAPI(Mockito.anyString())).thenReturn(0);
//        Mockito.when(apimgtDAO.getMostRecentRevisionId(Mockito.anyString())).thenReturn(0);
//        Mockito.when(APIUtil.getAPIIdentifierFromUUID(Mockito.anyString())).thenReturn(apiId);
//        Mockito.when(APIUtil.getAPIPath(apiId)).thenReturn(apiPath);
//
//        UserRegistry userRegistry = Mockito.mock(UserRegistry.class);
//        RegistryService registryService = Mockito.mock(RegistryService.class);
//        ServiceReferenceHolder serviceReferenceHolder = TestUtils.getServiceReferenceHolder();
//        PowerMockito.when(ServiceReferenceHolder.getInstance()).thenReturn(serviceReferenceHolder);
//        Mockito.when(serviceReferenceHolder.getRegistryService()).thenReturn(registryService);
//        Mockito.when(registryService.getConfigSystemRegistry(Mockito.anyInt())).thenReturn(userRegistry);
//        Mockito.when(apiProvider.registry.resourceExists(Mockito.anyString())).thenReturn(false);
//        Resource resource = new ResourceImpl();
//        resource.setUUID("b55e0fc3-9829-4432-b99e-02056dc91838");
//        Mockito.when(apiProvider.registry.get(Mockito.anyString())).thenReturn(resource);
//
//        try {
//            apiProvider.addAPIRevision(apiRevision);
//        } catch (Exception e) {
//            Assert.fail(e.getMessage());
//        }
//
//        List<APIRevisionDeployment> apiRevisionDeployments = new ArrayList<>();
//        APIRevisionDeployment apiRevisionDeployment = new APIRevisionDeployment();
//        apiRevisionDeployment.setDeployment("Production and Sandbox");
//        apiRevisionDeployment.setDisplayOnDevportal(true);
//        apiRevisionDeployments.add(apiRevisionDeployment);
//        apiRevision.setRevisionUUID("b55e0fc3-9829-4432-b99e-02056dc91838");
//        apiRevision.setId(1);
//        Mockito.when(apimgtDAO.getRevisionByRevisionUUID(Mockito.anyString())).thenReturn(apiRevision);
//        APIIdentifier apiRevisionId = new APIIdentifier("admin", "PizzaShackAPI", "1.0.0",
//                "b55e0fc3-9829-4432-b99e-02056dc91838");
//        API revisionApi = new API(apiRevisionId);
//        AbstractAPIManager abstractAPIManager = Mockito.mock(AbstractAPIManager.class);
//        Mockito.when(abstractAPIManager.getLightweightAPIByUUID(Mockito.anyString(),
//                Mockito.any())).thenReturn(revisionApi);
//        GenericArtifact genericArtifact = new GenericArtifactImpl("b55e0fc3-9829-4432-b99e-02056dc91838", new QName("sample"), "");
//        genericArtifact.setAttribute(APIConstants.API_OVERVIEW_PROVIDER, "admin");
//        genericArtifact.setAttribute(APIConstants.API_OVERVIEW_NAME, "PizzaShackAPI");
//        genericArtifact.setAttribute(APIConstants.API_OVERVIEW_VERSION, "1.0.0");
//        Mockito.when(artifactManager.getGenericArtifact("b55e0fc3-9829-4432-b99e-02056dc91838")).thenReturn(genericArtifact);
//        Mockito.when(abstractAPIManager.getApiInformation(Mockito.any(),
//                Mockito.any())).thenReturn(revisionApi);
//        PowerMockito.when(APIUtil.getAPIInformation(Mockito.any(), Mockito.any())).thenReturn(revisionApi);
//
//        Mockito.when(abstractAPIManager.getRevisionAPI(Mockito.any(),
//                Mockito.any())).thenReturn(revisionApi);
//        RealmService realmService = Mockito.mock(RealmService.class);
//        TenantManager tenantManager = Mockito.mock(TenantManager.class);
//        PowerMockito.when(ServiceReferenceHolder.getInstance()).thenReturn(serviceReferenceHolder);
//        Mockito.when(serviceReferenceHolder.getRealmService()).thenReturn(realmService);
//        Mockito.when(realmService.getTenantManager()).thenReturn(tenantManager);
//        PowerMockito.when(tenantManager.getTenantId(Matchers.anyString())).thenReturn(-1234);
//
//        abstractAPIManager = new AbstractAPIManagerWrapper(artifactManager, registryService,
//                registry, tenantManager);
//        abstractAPIManager.tenantDomain = "carbon.super";
//        PowerMockito.when(APIUtil.getRevisionPath("63e1e37e-a5b8-4be6-86a5-d6ae0749f131", 1)).thenReturn(revisionPath);
//        Resource resourceNew = new ResourceImpl();
//        resourceNew.setUUID("b55e0fc3-9829-4432-b99e-02056dc91838");
//        Mockito.when(abstractAPIManager.registry.get("/apimgt/applicationdata/apis/b55e0fc3-9829-4432-b99e-02056dc91838/1/api")).thenReturn(resourceNew);
//        PowerMockito.when(APIUtil.getAPIForPublishing((GovernanceArtifact) Mockito.any(), (Registry) Mockito.any()))
//                .thenReturn(revisionApi);
//        PowerMockito.mockStatic(OASParserUtil.class);
//        Mockito.when(OASParserUtil.getAPIDefinition(apiRevisionId, abstractAPIManager.registry)).thenReturn(
//                "{\"info\": {\"swagger\":\"data\"}}");
//        try {
//            apiProvider.undeployAPIRevisionDeployment("63e1e37e-a5b8-4be6-86a5-d6ae0749f131",
//                    "b55e0fc3-9829-4432-b99e-02056dc91838",apiRevisionDeployments);
//        } catch (Exception e) {
//            Assert.fail(e.getMessage());
//        }
//    }

//    /**
//     * This method tests restoring an API Revision to Working Copy
//     *
//     * @throws APIManagementException
//     */
//    @Test
//    public void testRestoreAPIRevision() throws APIManagementException, RegistryException {
//        APIProviderImplWrapper apiProvider = new APIProviderImplWrapper(apimgtDAO, scopesDAO, null, null);
//        APIIdentifier apiId = new APIIdentifier("admin", "PizzaShackAPI", "1.0.0",
//                "63e1e37e-a5b8-4be6-86a5-d6ae0749f131");
//        API api = new API(apiId);
//        api.setContext("/test");
//        api.setStatus(APIConstants.CREATED);
//        String apiPath = "/apimgt/applicationdata/provider/admin/PizzaShackAPI/1.0.0/api";
//
//        APIRevision apiRevision = new APIRevision();
//        apiRevision.setApiUUID("63e1e37e-a5b8-4be6-86a5-d6ae0749f131");
//        apiRevision.setDescription("test description revision 1");
//        Mockito.when(apimgtDAO.getRevisionCountByAPI(Mockito.anyString())).thenReturn(0);
//        Mockito.when(apimgtDAO.getMostRecentRevisionId(Mockito.anyString())).thenReturn(0);
//        Mockito.when(APIUtil.getAPIIdentifierFromUUID(Mockito.anyString())).thenReturn(apiId);
//        Mockito.when(APIUtil.getAPIPath(apiId)).thenReturn(apiPath);
//
//        UserRegistry userRegistry = Mockito.mock(UserRegistry.class);
//        RegistryService registryService = Mockito.mock(RegistryService.class);
//        ServiceReferenceHolder serviceReferenceHolder = TestUtils.getServiceReferenceHolder();
//        PowerMockito.when(ServiceReferenceHolder.getInstance()).thenReturn(serviceReferenceHolder);
//        Mockito.when(serviceReferenceHolder.getRegistryService()).thenReturn(registryService);
//        Mockito.when(registryService.getConfigSystemRegistry(Mockito.anyInt())).thenReturn(userRegistry);
//        Mockito.when(apiProvider.registry.resourceExists(Mockito.anyString())).thenReturn(false);
//        Resource resource = new ResourceImpl();
//        resource.setUUID("b55e0fc3-9829-4432-b99e-02056dc91838");
//        Mockito.when(apiProvider.registry.get(Mockito.anyString())).thenReturn(resource);
//        try {
//            apiProvider.addAPIRevision(apiRevision);
//        } catch (Exception e) {
//            Assert.fail(e.getMessage());
//        }
//        Mockito.when(apimgtDAO.getRevisionByRevisionUUID(Mockito.anyString())).thenReturn(apiRevision);
//        try {
//            apiProvider.restoreAPIRevision("63e1e37e-a5b8-4be6-86a5-d6ae0749f131","b55e0fc3-9829-4432-b99e-02056dc91838");
//        } catch (Exception e) {
//            Assert.fail(e.getMessage());
//        }
//    }
//
//    /**
//     * This method tests deleting an API Revision
//     *
//     * @throws APIManagementException
//     */
//    @Test
//    public void testDeleteAPIRevision() throws APIManagementException, RegistryException {
//        APIProviderImplWrapper apiProvider = new APIProviderImplWrapper(apimgtDAO, scopesDAO, null, null);
//        APIIdentifier apiId = new APIIdentifier("admin", "PizzaShackAPI", "1.0.0",
//                "63e1e37e-a5b8-4be6-86a5-d6ae0749f131");
//        API api = new API(apiId);
//        api.setContext("/test");
//        api.setStatus(APIConstants.CREATED);
//        String apiPath = "/apimgt/applicationdata/provider/admin/PizzaShackAPI/1.0.0/api";
//
//        APIRevision apiRevision = new APIRevision();
//        apiRevision.setApiUUID("63e1e37e-a5b8-4be6-86a5-d6ae0749f131");
//        apiRevision.setDescription("test description revision 1");
//        Mockito.when(apimgtDAO.getRevisionCountByAPI(Mockito.anyString())).thenReturn(0);
//        Mockito.when(apimgtDAO.getMostRecentRevisionId(Mockito.anyString())).thenReturn(0);
//        Mockito.when(APIUtil.getAPIIdentifierFromUUID(Mockito.anyString())).thenReturn(apiId);
//        Mockito.when(APIUtil.getAPIPath(apiId)).thenReturn(apiPath);
//
//        UserRegistry userRegistry = Mockito.mock(UserRegistry.class);
//        RegistryService registryService = Mockito.mock(RegistryService.class);
//        ServiceReferenceHolder serviceReferenceHolder = TestUtils.getServiceReferenceHolder();
//        PowerMockito.when(ServiceReferenceHolder.getInstance()).thenReturn(serviceReferenceHolder);
//        Mockito.when(serviceReferenceHolder.getRegistryService()).thenReturn(registryService);
//        Mockito.when(registryService.getConfigSystemRegistry(Mockito.anyInt())).thenReturn(userRegistry);
//        Mockito.when(apiProvider.registry.resourceExists(Mockito.anyString())).thenReturn(false);
//        Resource resource = new ResourceImpl();
//        resource.setUUID("b55e0fc3-9829-4432-b99e-02056dc91838");
//        Mockito.when(apiProvider.registry.get(Mockito.anyString())).thenReturn(resource);
//        try {
//            apiProvider.addAPIRevision(apiRevision);
//        } catch (Exception e) {
//            Assert.fail(e.getMessage());
//        }
//        Mockito.when(apimgtDAO.getRevisionByRevisionUUID(Mockito.anyString())).thenReturn(apiRevision);
//        try {
//            apiProvider.deleteAPIRevision("63e1e37e-a5b8-4be6-86a5-d6ae0749f131","b55e0fc3-9829-4432-b99e-02056dc91838");
//        } catch (Exception e) {
//            Assert.fail(e.getMessage());
//        }
//    }
>>>>>>> af5be946
}<|MERGE_RESOLUTION|>--- conflicted
+++ resolved
@@ -1306,10 +1306,6 @@
             Assert.assertEquals("Couldn't find an API with the name-" + apiId.getApiName() + "version-"
                     + apiId.getVersion(), e.getMessage());
         }
-<<<<<<< HEAD
-    }
-
-=======
     }*/
     /* NOT USED
     @Test(expected = APIManagementException.class)
@@ -1442,7 +1438,7 @@
         apiProvider.updateAPIStatus(api.getId(), newStatusValue, true, false, true);
     }
     */
->>>>>>> af5be946
+
     @Test
     public void testGetAPIUsageByAPIId() throws APIManagementException, RegistryException, UserStoreException {
         APIIdentifier apiId = new APIIdentifier("admin", "API1", "1.0.0");
@@ -1564,8 +1560,6 @@
         Assert.assertFalse(status);
     }
 
-<<<<<<< HEAD
-=======
 //    @Test
 //    public void testPropergateAPIStatusChangeToGateways() throws RegistryException, UserStoreException,
 //            APIManagementException, APIPersistenceException {
@@ -1795,7 +1789,6 @@
         }
     }
 
->>>>>>> af5be946
     @Test
     public void testCreateNewAPIVersion() throws Exception {
         //Create Original API
@@ -2837,13 +2830,9 @@
 
         //updateApiArtifact
         PowerMockito.when(APIUtil.createAPIArtifactContent(artifact, api)).thenThrow(APIManagementException.class);
-<<<<<<< HEAD
-        apiProvider.updateAPI(api);
-    }
-
-=======
         apiProvider.updateAPI(api, oldApi);
     }*/
+
 //    @Test(expected = FaultGatewaysException.class)
 //    public void testUpdateAPI_WithFailedGWs() throws Exception {
 //        APIIdentifier identifier = new APIIdentifier("admin-AT-carbon.super", "API1", "1.0.0");
@@ -2983,7 +2972,7 @@
 //        Mockito.when(config.getGatewayArtifactSynchronizerProperties()).thenReturn(synchronizerProperties);
 //        apiProvider.updateAPI(api, oldApi);
 //    }
->>>>>>> af5be946
+
     @Test
     public void testDeleteAPI() throws RegistryException, UserStoreException, APIManagementException,
             WorkflowException {
@@ -4729,601 +4718,6 @@
         Assert.assertEquals(jsonObject2.get(APIConstants.SECURITY_AUDIT_COLLECTION_ID), collectionId);
     }
 
-<<<<<<< HEAD
-    /**
-     * This method tests adding a new API Revision
-     *
-     * @throws APIManagementException
-     */
-    @Test
-    public void testAddAPIRevision() throws APIManagementException, RegistryException {
-        APIProviderImplWrapper apiProvider = new APIProviderImplWrapper(apimgtDAO, scopesDAO, null, null);
-        APIIdentifier apiId = new APIIdentifier("admin", "PizzaShackAPI", "1.0.0",
-                "63e1e37e-a5b8-4be6-86a5-d6ae0749f131");
-        API api = new API(apiId);
-        api.setContext("/test");
-        api.setStatus(APIConstants.CREATED);
-        String apiPath = "/apimgt/applicationdata/provider/admin/PizzaShackAPI/1.0.0/api";
-
-        APIRevision apiRevision = new APIRevision();
-        apiRevision.setApiUUID("63e1e37e-a5b8-4be6-86a5-d6ae0749f131");
-        apiRevision.setDescription("test description revision 1");
-        Mockito.when(apimgtDAO.getRevisionCountByAPI(Mockito.anyString())).thenReturn(0);
-        Mockito.when(apimgtDAO.getMostRecentRevisionId(Mockito.anyString())).thenReturn(0);
-        Mockito.when(APIUtil.getAPIIdentifierFromUUID(Mockito.anyString())).thenReturn(apiId);
-        Mockito.when(APIUtil.getAPIPath(apiId)).thenReturn(apiPath);
-
-        UserRegistry userRegistry = Mockito.mock(UserRegistry.class);
-        RegistryService registryService = Mockito.mock(RegistryService.class);
-        ServiceReferenceHolder serviceReferenceHolder = TestUtils.getServiceReferenceHolder();
-        PowerMockito.when(ServiceReferenceHolder.getInstance()).thenReturn(serviceReferenceHolder);
-        Mockito.when(serviceReferenceHolder.getRegistryService()).thenReturn(registryService);
-        Mockito.when(registryService.getConfigSystemRegistry(Mockito.anyInt())).thenReturn(userRegistry);
-        Mockito.when(apiProvider.registry.resourceExists(Mockito.anyString())).thenReturn(false);
-        Resource resource = new ResourceImpl();
-        resource.setUUID("b55e0fc3-9829-4432-b99e-02056dc91838");
-        Mockito.when(apiProvider.registry.get(Mockito.anyString())).thenReturn(resource);
-        try {
-            apiProvider.addAPIRevision(apiRevision);
-        } catch (Exception e) {
-            Assert.fail(e.getMessage());
-        }
-    }
-
-    /**
-     * This method tests adding a new API Revision and then retrieving API Revision by Revision UUID
-     *
-     * @throws APIManagementException
-     */
-    @Test
-    public void testGetAPIRevision() throws APIManagementException, RegistryException {
-        APIProviderImplWrapper apiProvider = new APIProviderImplWrapper(apimgtDAO, scopesDAO, null, null);
-        APIIdentifier apiId = new APIIdentifier("admin", "PizzaShackAPI", "1.0.0",
-                "63e1e37e-a5b8-4be6-86a5-d6ae0749f131");
-        API api = new API(apiId);
-        api.setContext("/test");
-        api.setStatus(APIConstants.CREATED);
-        String apiPath = "/apimgt/applicationdata/provider/admin/PizzaShackAPI/1.0.0/api";
-
-        APIRevision apiRevision = new APIRevision();
-        apiRevision.setApiUUID("63e1e37e-a5b8-4be6-86a5-d6ae0749f131");
-        apiRevision.setDescription("test description revision 1");
-        Mockito.when(apimgtDAO.getRevisionCountByAPI(Mockito.anyString())).thenReturn(0);
-        Mockito.when(apimgtDAO.getMostRecentRevisionId(Mockito.anyString())).thenReturn(0);
-        Mockito.when(APIUtil.getAPIIdentifierFromUUID(Mockito.anyString())).thenReturn(apiId);
-        Mockito.when(APIUtil.getAPIPath(apiId)).thenReturn(apiPath);
-
-        UserRegistry userRegistry = Mockito.mock(UserRegistry.class);
-        RegistryService registryService = Mockito.mock(RegistryService.class);
-        ServiceReferenceHolder serviceReferenceHolder = TestUtils.getServiceReferenceHolder();
-        PowerMockito.when(ServiceReferenceHolder.getInstance()).thenReturn(serviceReferenceHolder);
-        Mockito.when(serviceReferenceHolder.getRegistryService()).thenReturn(registryService);
-        Mockito.when(registryService.getConfigSystemRegistry(Mockito.anyInt())).thenReturn(userRegistry);
-        Mockito.when(apiProvider.registry.resourceExists(Mockito.anyString())).thenReturn(false);
-        Resource resource = new ResourceImpl();
-        resource.setUUID("b55e0fc3-9829-4432-b99e-02056dc91838");
-        Mockito.when(apiProvider.registry.get(Mockito.anyString())).thenReturn(resource);
-        try {
-            apiProvider.addAPIRevision(apiRevision);
-            apiProvider.getAPIRevision("b55e0fc3-9829-4432-b99e-02056dc91838");
-        } catch (Exception e) {
-            Assert.fail(e.getMessage());
-        }
-    }
-
-    /**
-     * This method tests adding a new API Revision and then retrieving API Revisions by API UUID
-     *
-     * @throws APIManagementException
-     */
-    @Test
-    public void testGetAPIRevisions() throws APIManagementException, RegistryException {
-        APIProviderImplWrapper apiProvider = new APIProviderImplWrapper(apimgtDAO, scopesDAO, null, null);
-        APIIdentifier apiId = new APIIdentifier("admin", "PizzaShackAPI", "1.0.0",
-                "63e1e37e-a5b8-4be6-86a5-d6ae0749f131");
-        API api = new API(apiId);
-        api.setContext("/test");
-        api.setStatus(APIConstants.CREATED);
-        String apiPath = "/apimgt/applicationdata/provider/admin/PizzaShackAPI/1.0.0/api";
-
-        APIRevision apiRevision = new APIRevision();
-        apiRevision.setApiUUID("63e1e37e-a5b8-4be6-86a5-d6ae0749f131");
-        apiRevision.setDescription("test description revision 1");
-        Mockito.when(apimgtDAO.getRevisionCountByAPI(Mockito.anyString())).thenReturn(0);
-        Mockito.when(apimgtDAO.getMostRecentRevisionId(Mockito.anyString())).thenReturn(0);
-        Mockito.when(APIUtil.getAPIIdentifierFromUUID(Mockito.anyString())).thenReturn(apiId);
-        Mockito.when(APIUtil.getAPIPath(apiId)).thenReturn(apiPath);
-
-        UserRegistry userRegistry = Mockito.mock(UserRegistry.class);
-        RegistryService registryService = Mockito.mock(RegistryService.class);
-        ServiceReferenceHolder serviceReferenceHolder = TestUtils.getServiceReferenceHolder();
-        PowerMockito.when(ServiceReferenceHolder.getInstance()).thenReturn(serviceReferenceHolder);
-        Mockito.when(serviceReferenceHolder.getRegistryService()).thenReturn(registryService);
-        Mockito.when(registryService.getConfigSystemRegistry(Mockito.anyInt())).thenReturn(userRegistry);
-        Mockito.when(apiProvider.registry.resourceExists(Mockito.anyString())).thenReturn(false);
-        Resource resource = new ResourceImpl();
-        resource.setUUID("b55e0fc3-9829-4432-b99e-02056dc91838");
-        Mockito.when(apiProvider.registry.get(Mockito.anyString())).thenReturn(resource);
-        try {
-            apiProvider.addAPIRevision(apiRevision);
-            apiProvider.getAPIRevisions("63e1e37e-a5b8-4be6-86a5-d6ae0749f131");
-        } catch (Exception e) {
-            Assert.fail(e.getMessage());
-        }
-    }
-
-    /**
-     * This method tests deploying a new API Revision to a gateway environment
-     *
-     * @throws APIManagementException
-     */
-    @Test
-    public void testAddAPIRevisionDeployment() throws APIManagementException, RegistryException, UserStoreException {
-        APIProviderImplWrapper apiProvider = new APIProviderImplWrapper(apimgtDAO, scopesDAO, null, null);
-        apiProvider.tenantDomain = "carbon.super";
-        APIIdentifier apiId = new APIIdentifier("admin", "PizzaShackAPI", "1.0.0",
-                "63e1e37e-a5b8-4be6-86a5-d6ae0749f131");
-        API api = new API(apiId);
-        api.setContext("/test");
-        api.setStatus(APIConstants.CREATED);
-        String apiPath = "/apimgt/applicationdata/provider/admin/PizzaShackAPI/1.0.0/api";
-        String revisionPath = "/apimgt/applicationdata/apis/b55e0fc3-9829-4432-b99e-02056dc91838/1/";
-
-        APIRevision apiRevision = new APIRevision();
-        apiRevision.setApiUUID("63e1e37e-a5b8-4be6-86a5-d6ae0749f131");
-        apiRevision.setDescription("test description revision 1");
-        Mockito.when(apimgtDAO.getRevisionCountByAPI(Mockito.anyString())).thenReturn(0);
-        Mockito.when(apimgtDAO.getMostRecentRevisionId(Mockito.anyString())).thenReturn(0);
-        Mockito.when(APIUtil.getAPIIdentifierFromUUID(Mockito.anyString())).thenReturn(apiId);
-        Mockito.when(APIUtil.getAPIPath(apiId)).thenReturn(apiPath);
-
-        UserRegistry userRegistry = Mockito.mock(UserRegistry.class);
-        RegistryService registryService = Mockito.mock(RegistryService.class);
-        ServiceReferenceHolder serviceReferenceHolder = TestUtils.getServiceReferenceHolder();
-        PowerMockito.when(ServiceReferenceHolder.getInstance()).thenReturn(serviceReferenceHolder);
-        Mockito.when(serviceReferenceHolder.getRegistryService()).thenReturn(registryService);
-        Mockito.when(registryService.getConfigSystemRegistry(Mockito.anyInt())).thenReturn(userRegistry);
-        Mockito.when(apiProvider.registry.resourceExists(Mockito.anyString())).thenReturn(false);
-        Resource resource = new ResourceImpl();
-        resource.setUUID("b55e0fc3-9829-4432-b99e-02056dc91838");
-        Mockito.when(apiProvider.registry.get(Mockito.anyString())).thenReturn(resource);
-
-        try {
-            apiProvider.addAPIRevision(apiRevision);
-        } catch (Exception e) {
-            Assert.fail(e.getMessage());
-        }
-
-        List<APIRevisionDeployment> apiRevisionDeployments = new ArrayList<>();
-        APIRevisionDeployment apiRevisionDeployment = new APIRevisionDeployment();
-        apiRevisionDeployment.setDeployment("Production and Sandbox");
-        apiRevisionDeployment.setDisplayOnDevportal(true);
-        apiRevisionDeployments.add(apiRevisionDeployment);
-        apiRevision.setRevisionUUID("b55e0fc3-9829-4432-b99e-02056dc91838");
-        apiRevision.setId(1);
-        Mockito.when(apimgtDAO.getRevisionByRevisionUUID(Mockito.anyString())).thenReturn(apiRevision);
-        APIIdentifier apiRevisionId = new APIIdentifier("admin", "PizzaShackAPI", "1.0.0",
-                "b55e0fc3-9829-4432-b99e-02056dc91838");
-        API revisionApi = new API(apiRevisionId);
-        AbstractAPIManager abstractAPIManager = Mockito.mock(AbstractAPIManager.class);
-        Mockito.when(abstractAPIManager.getLightweightAPIByUUID(Mockito.anyString(),
-                Mockito.any())).thenReturn(revisionApi);
-        GenericArtifact genericArtifact = new GenericArtifactImpl("b55e0fc3-9829-4432-b99e-02056dc91838", new QName("sample"), "");
-        genericArtifact.setAttribute(APIConstants.API_OVERVIEW_PROVIDER, "admin");
-        genericArtifact.setAttribute(APIConstants.API_OVERVIEW_NAME, "PizzaShackAPI");
-        genericArtifact.setAttribute(APIConstants.API_OVERVIEW_VERSION, "1.0.0");
-        Mockito.when(artifactManager.getGenericArtifact("b55e0fc3-9829-4432-b99e-02056dc91838")).thenReturn(genericArtifact);
-        Mockito.when(abstractAPIManager.getApiInformation(Mockito.any(),
-                Mockito.any())).thenReturn(revisionApi);
-        PowerMockito.when(APIUtil.getAPIInformation(Mockito.any(), Mockito.any())).thenReturn(revisionApi);
-
-        Mockito.when(abstractAPIManager.getRevisionAPI(Mockito.any(),
-                Mockito.any())).thenReturn(revisionApi);
-        RealmService realmService = Mockito.mock(RealmService.class);
-        TenantManager tenantManager = Mockito.mock(TenantManager.class);
-        PowerMockito.when(ServiceReferenceHolder.getInstance()).thenReturn(serviceReferenceHolder);
-        Mockito.when(serviceReferenceHolder.getRealmService()).thenReturn(realmService);
-        Mockito.when(realmService.getTenantManager()).thenReturn(tenantManager);
-        PowerMockito.when(tenantManager.getTenantId(Matchers.anyString())).thenReturn(-1234);
-
-        abstractAPIManager = new AbstractAPIManagerWrapper(artifactManager, registryService,
-                registry, tenantManager);
-        abstractAPIManager.tenantDomain = "carbon.super";
-        PowerMockito.when(APIUtil.getRevisionPath("63e1e37e-a5b8-4be6-86a5-d6ae0749f131", 1)).thenReturn(revisionPath);
-        Resource resourceNew = new ResourceImpl();
-        resourceNew.setUUID("b55e0fc3-9829-4432-b99e-02056dc91838");
-        Mockito.when(abstractAPIManager.registry.get("/apimgt/applicationdata/apis/b55e0fc3-9829-4432-b99e-02056dc91838/1/api")).thenReturn(resourceNew);
-        PowerMockito.when(APIUtil.getAPIForPublishing((GovernanceArtifact) Mockito.any(), (Registry) Mockito.any()))
-                .thenReturn(revisionApi);
-        PowerMockito.mockStatic(OASParserUtil.class);
-        Mockito.when(OASParserUtil.getAPIDefinition(apiRevisionId, abstractAPIManager.registry)).thenReturn(
-                "{\"info\": {\"swagger\":\"data\"}}");
-        try {
-            apiProvider.addAPIRevisionDeployment("63e1e37e-a5b8-4be6-86a5-d6ae0749f131",
-                    "b55e0fc3-9829-4432-b99e-02056dc91838",apiRevisionDeployments);
-        } catch (Exception e) {
-            Assert.fail(e.getMessage());
-        }
-    }
-
-    /**
-     * This method tests deploying a new API Revision to a gateway environment and retrieve the deployment info by
-     * deployment Name
-     *
-     * @throws APIManagementException
-     */
-    @Test
-    public void testGetAPIRevisionDeploymentByName() throws APIManagementException, RegistryException, UserStoreException {
-        APIProviderImplWrapper apiProvider = new APIProviderImplWrapper(apimgtDAO, scopesDAO, null, null);
-        apiProvider.tenantDomain = "carbon.super";
-        APIIdentifier apiId = new APIIdentifier("admin", "PizzaShackAPI", "1.0.0",
-                "63e1e37e-a5b8-4be6-86a5-d6ae0749f131");
-        API api = new API(apiId);
-        api.setContext("/test");
-        api.setStatus(APIConstants.CREATED);
-        String apiPath = "/apimgt/applicationdata/provider/admin/PizzaShackAPI/1.0.0/api";
-        String revisionPath = "/apimgt/applicationdata/apis/b55e0fc3-9829-4432-b99e-02056dc91838/1/";
-
-        APIRevision apiRevision = new APIRevision();
-        apiRevision.setApiUUID("63e1e37e-a5b8-4be6-86a5-d6ae0749f131");
-        apiRevision.setDescription("test description revision 1");
-        Mockito.when(apimgtDAO.getRevisionCountByAPI(Mockito.anyString())).thenReturn(0);
-        Mockito.when(apimgtDAO.getMostRecentRevisionId(Mockito.anyString())).thenReturn(0);
-        Mockito.when(APIUtil.getAPIIdentifierFromUUID(Mockito.anyString())).thenReturn(apiId);
-        Mockito.when(APIUtil.getAPIPath(apiId)).thenReturn(apiPath);
-
-        UserRegistry userRegistry = Mockito.mock(UserRegistry.class);
-        RegistryService registryService = Mockito.mock(RegistryService.class);
-        ServiceReferenceHolder serviceReferenceHolder = TestUtils.getServiceReferenceHolder();
-        PowerMockito.when(ServiceReferenceHolder.getInstance()).thenReturn(serviceReferenceHolder);
-        Mockito.when(serviceReferenceHolder.getRegistryService()).thenReturn(registryService);
-        Mockito.when(registryService.getConfigSystemRegistry(Mockito.anyInt())).thenReturn(userRegistry);
-        Mockito.when(apiProvider.registry.resourceExists(Mockito.anyString())).thenReturn(false);
-        Resource resource = new ResourceImpl();
-        resource.setUUID("b55e0fc3-9829-4432-b99e-02056dc91838");
-        Mockito.when(apiProvider.registry.get(Mockito.anyString())).thenReturn(resource);
-
-        try {
-            apiProvider.addAPIRevision(apiRevision);
-        } catch (Exception e) {
-            Assert.fail(e.getMessage());
-        }
-
-        List<APIRevisionDeployment> apiRevisionDeployments = new ArrayList<>();
-        APIRevisionDeployment apiRevisionDeployment = new APIRevisionDeployment();
-        apiRevisionDeployment.setDeployment("Production and Sandbox");
-        apiRevisionDeployment.setDisplayOnDevportal(true);
-        apiRevisionDeployments.add(apiRevisionDeployment);
-        apiRevision.setRevisionUUID("b55e0fc3-9829-4432-b99e-02056dc91838");
-        apiRevision.setId(1);
-        Mockito.when(apimgtDAO.getRevisionByRevisionUUID(Mockito.anyString())).thenReturn(apiRevision);
-        APIIdentifier apiRevisionId = new APIIdentifier("admin", "PizzaShackAPI", "1.0.0",
-                "b55e0fc3-9829-4432-b99e-02056dc91838");
-        API revisionApi = new API(apiRevisionId);
-        AbstractAPIManager abstractAPIManager = Mockito.mock(AbstractAPIManager.class);
-        Mockito.when(abstractAPIManager.getLightweightAPIByUUID(Mockito.anyString(),
-                Mockito.any())).thenReturn(revisionApi);
-        GenericArtifact genericArtifact = new GenericArtifactImpl("b55e0fc3-9829-4432-b99e-02056dc91838", new QName("sample"), "");
-        genericArtifact.setAttribute(APIConstants.API_OVERVIEW_PROVIDER, "admin");
-        genericArtifact.setAttribute(APIConstants.API_OVERVIEW_NAME, "PizzaShackAPI");
-        genericArtifact.setAttribute(APIConstants.API_OVERVIEW_VERSION, "1.0.0");
-        Mockito.when(artifactManager.getGenericArtifact("b55e0fc3-9829-4432-b99e-02056dc91838")).thenReturn(genericArtifact);
-        Mockito.when(abstractAPIManager.getApiInformation(Mockito.any(),
-                Mockito.any())).thenReturn(revisionApi);
-        PowerMockito.when(APIUtil.getAPIInformation(Mockito.any(), Mockito.any())).thenReturn(revisionApi);
-
-        Mockito.when(abstractAPIManager.getRevisionAPI(Mockito.any(),
-                Mockito.any())).thenReturn(revisionApi);
-        RealmService realmService = Mockito.mock(RealmService.class);
-        TenantManager tenantManager = Mockito.mock(TenantManager.class);
-        PowerMockito.when(ServiceReferenceHolder.getInstance()).thenReturn(serviceReferenceHolder);
-        Mockito.when(serviceReferenceHolder.getRealmService()).thenReturn(realmService);
-        Mockito.when(realmService.getTenantManager()).thenReturn(tenantManager);
-        PowerMockito.when(tenantManager.getTenantId(Matchers.anyString())).thenReturn(-1234);
-
-        abstractAPIManager = new AbstractAPIManagerWrapper(artifactManager, registryService,
-                registry, tenantManager);
-        abstractAPIManager.tenantDomain = "carbon.super";
-        PowerMockito.when(APIUtil.getRevisionPath("63e1e37e-a5b8-4be6-86a5-d6ae0749f131", 1)).thenReturn(revisionPath);
-        Resource resourceNew = new ResourceImpl();
-        resourceNew.setUUID("b55e0fc3-9829-4432-b99e-02056dc91838");
-        Mockito.when(abstractAPIManager.registry.get("/apimgt/applicationdata/apis/b55e0fc3-9829-4432-b99e-02056dc91838/1/api")).thenReturn(resourceNew);
-        PowerMockito.when(APIUtil.getAPIForPublishing((GovernanceArtifact) Mockito.any(), (Registry) Mockito.any()))
-                .thenReturn(revisionApi);
-        PowerMockito.mockStatic(OASParserUtil.class);
-        Mockito.when(OASParserUtil.getAPIDefinition(apiRevisionId, abstractAPIManager.registry)).thenReturn(
-                "{\"info\": {\"swagger\":\"data\"}}");
-        try {
-            apiProvider.addAPIRevisionDeployment("63e1e37e-a5b8-4be6-86a5-d6ae0749f131",
-                    "b55e0fc3-9829-4432-b99e-02056dc91838",apiRevisionDeployments);
-            apiProvider.getAPIRevisionDeployment("Production and Sandbox");
-        } catch (Exception e) {
-            Assert.fail(e.getMessage());
-        }
-    }
-
-    /**
-     * This method tests deploying a new API Revision to a gateway environment and retrieve the deployment info by
-     * Revision UUID
-     *
-     * @throws APIManagementException
-     */
-    @Test
-    public void testGetAPIRevisionDeploymentByRevisionUUID() throws APIManagementException, RegistryException, UserStoreException {
-        APIProviderImplWrapper apiProvider = new APIProviderImplWrapper(apimgtDAO, scopesDAO, null, null);
-        apiProvider.tenantDomain = "carbon.super";
-        APIIdentifier apiId = new APIIdentifier("admin", "PizzaShackAPI", "1.0.0",
-                "63e1e37e-a5b8-4be6-86a5-d6ae0749f131");
-        API api = new API(apiId);
-        api.setContext("/test");
-        api.setStatus(APIConstants.CREATED);
-        String apiPath = "/apimgt/applicationdata/provider/admin/PizzaShackAPI/1.0.0/api";
-        String revisionPath = "/apimgt/applicationdata/apis/b55e0fc3-9829-4432-b99e-02056dc91838/1/";
-
-        APIRevision apiRevision = new APIRevision();
-        apiRevision.setApiUUID("63e1e37e-a5b8-4be6-86a5-d6ae0749f131");
-        apiRevision.setDescription("test description revision 1");
-        Mockito.when(apimgtDAO.getRevisionCountByAPI(Mockito.anyString())).thenReturn(0);
-        Mockito.when(apimgtDAO.getMostRecentRevisionId(Mockito.anyString())).thenReturn(0);
-        Mockito.when(APIUtil.getAPIIdentifierFromUUID(Mockito.anyString())).thenReturn(apiId);
-        Mockito.when(APIUtil.getAPIPath(apiId)).thenReturn(apiPath);
-
-        UserRegistry userRegistry = Mockito.mock(UserRegistry.class);
-        RegistryService registryService = Mockito.mock(RegistryService.class);
-        ServiceReferenceHolder serviceReferenceHolder = TestUtils.getServiceReferenceHolder();
-        PowerMockito.when(ServiceReferenceHolder.getInstance()).thenReturn(serviceReferenceHolder);
-        Mockito.when(serviceReferenceHolder.getRegistryService()).thenReturn(registryService);
-        Mockito.when(registryService.getConfigSystemRegistry(Mockito.anyInt())).thenReturn(userRegistry);
-        Mockito.when(apiProvider.registry.resourceExists(Mockito.anyString())).thenReturn(false);
-        Resource resource = new ResourceImpl();
-        resource.setUUID("b55e0fc3-9829-4432-b99e-02056dc91838");
-        Mockito.when(apiProvider.registry.get(Mockito.anyString())).thenReturn(resource);
-
-        try {
-            apiProvider.addAPIRevision(apiRevision);
-        } catch (Exception e) {
-            Assert.fail(e.getMessage());
-        }
-
-        List<APIRevisionDeployment> apiRevisionDeployments = new ArrayList<>();
-        APIRevisionDeployment apiRevisionDeployment = new APIRevisionDeployment();
-        apiRevisionDeployment.setDeployment("Production and Sandbox");
-        apiRevisionDeployment.setDisplayOnDevportal(true);
-        apiRevisionDeployments.add(apiRevisionDeployment);
-        apiRevision.setRevisionUUID("b55e0fc3-9829-4432-b99e-02056dc91838");
-        apiRevision.setId(1);
-        Mockito.when(apimgtDAO.getRevisionByRevisionUUID(Mockito.anyString())).thenReturn(apiRevision);
-        APIIdentifier apiRevisionId = new APIIdentifier("admin", "PizzaShackAPI", "1.0.0",
-                "b55e0fc3-9829-4432-b99e-02056dc91838");
-        API revisionApi = new API(apiRevisionId);
-        AbstractAPIManager abstractAPIManager = Mockito.mock(AbstractAPIManager.class);
-        Mockito.when(abstractAPIManager.getLightweightAPIByUUID(Mockito.anyString(),
-                Mockito.any())).thenReturn(revisionApi);
-        GenericArtifact genericArtifact = new GenericArtifactImpl("b55e0fc3-9829-4432-b99e-02056dc91838", new QName("sample"), "");
-        genericArtifact.setAttribute(APIConstants.API_OVERVIEW_PROVIDER, "admin");
-        genericArtifact.setAttribute(APIConstants.API_OVERVIEW_NAME, "PizzaShackAPI");
-        genericArtifact.setAttribute(APIConstants.API_OVERVIEW_VERSION, "1.0.0");
-        Mockito.when(artifactManager.getGenericArtifact("b55e0fc3-9829-4432-b99e-02056dc91838")).thenReturn(genericArtifact);
-        Mockito.when(abstractAPIManager.getApiInformation(Mockito.any(),
-                Mockito.any())).thenReturn(revisionApi);
-        PowerMockito.when(APIUtil.getAPIInformation(Mockito.any(), Mockito.any())).thenReturn(revisionApi);
-
-        Mockito.when(abstractAPIManager.getRevisionAPI(Mockito.any(),
-                Mockito.any())).thenReturn(revisionApi);
-        RealmService realmService = Mockito.mock(RealmService.class);
-        TenantManager tenantManager = Mockito.mock(TenantManager.class);
-        PowerMockito.when(ServiceReferenceHolder.getInstance()).thenReturn(serviceReferenceHolder);
-        Mockito.when(serviceReferenceHolder.getRealmService()).thenReturn(realmService);
-        Mockito.when(realmService.getTenantManager()).thenReturn(tenantManager);
-        PowerMockito.when(tenantManager.getTenantId(Matchers.anyString())).thenReturn(-1234);
-
-        abstractAPIManager = new AbstractAPIManagerWrapper(artifactManager, registryService,
-                registry, tenantManager);
-        abstractAPIManager.tenantDomain = "carbon.super";
-        PowerMockito.when(APIUtil.getRevisionPath("63e1e37e-a5b8-4be6-86a5-d6ae0749f131", 1)).thenReturn(revisionPath);
-        Resource resourceNew = new ResourceImpl();
-        resourceNew.setUUID("b55e0fc3-9829-4432-b99e-02056dc91838");
-        Mockito.when(abstractAPIManager.registry.get("/apimgt/applicationdata/apis/b55e0fc3-9829-4432-b99e-02056dc91838/1/api")).thenReturn(resourceNew);
-        PowerMockito.when(APIUtil.getAPIForPublishing((GovernanceArtifact) Mockito.any(), (Registry) Mockito.any()))
-                .thenReturn(revisionApi);
-        PowerMockito.mockStatic(OASParserUtil.class);
-        Mockito.when(OASParserUtil.getAPIDefinition(apiRevisionId, abstractAPIManager.registry)).thenReturn(
-                "{\"info\": {\"swagger\":\"data\"}}");
-        try {
-            apiProvider.addAPIRevisionDeployment("63e1e37e-a5b8-4be6-86a5-d6ae0749f131",
-                    "b55e0fc3-9829-4432-b99e-02056dc91838",apiRevisionDeployments);
-            apiProvider.getAPIRevisionDeploymentList("b55e0fc3-9829-4432-b99e-02056dc91838");
-        } catch (Exception e) {
-            Assert.fail(e.getMessage());
-        }
-    }
-
-    /**
-     * This method tests deploying a new API Revision to a gateway environment
-     *
-     * @throws APIManagementException
-     */
-    @Test
-    public void testUndeployAPIRevisionDeployment() throws APIManagementException, RegistryException, UserStoreException {
-        APIProviderImplWrapper apiProvider = new APIProviderImplWrapper(apimgtDAO, scopesDAO, null, null);
-        apiProvider.tenantDomain = "carbon.super";
-        APIIdentifier apiId = new APIIdentifier("admin", "PizzaShackAPI", "1.0.0",
-                "63e1e37e-a5b8-4be6-86a5-d6ae0749f131");
-        API api = new API(apiId);
-        api.setContext("/test");
-        api.setStatus(APIConstants.CREATED);
-        String apiPath = "/apimgt/applicationdata/provider/admin/PizzaShackAPI/1.0.0/api";
-        String revisionPath = "/apimgt/applicationdata/apis/b55e0fc3-9829-4432-b99e-02056dc91838/1/";
-
-        APIRevision apiRevision = new APIRevision();
-        apiRevision.setApiUUID("63e1e37e-a5b8-4be6-86a5-d6ae0749f131");
-        apiRevision.setDescription("test description revision 1");
-        Mockito.when(apimgtDAO.getRevisionCountByAPI(Mockito.anyString())).thenReturn(0);
-        Mockito.when(apimgtDAO.getMostRecentRevisionId(Mockito.anyString())).thenReturn(0);
-        Mockito.when(APIUtil.getAPIIdentifierFromUUID(Mockito.anyString())).thenReturn(apiId);
-        Mockito.when(APIUtil.getAPIPath(apiId)).thenReturn(apiPath);
-
-        UserRegistry userRegistry = Mockito.mock(UserRegistry.class);
-        RegistryService registryService = Mockito.mock(RegistryService.class);
-        ServiceReferenceHolder serviceReferenceHolder = TestUtils.getServiceReferenceHolder();
-        PowerMockito.when(ServiceReferenceHolder.getInstance()).thenReturn(serviceReferenceHolder);
-        Mockito.when(serviceReferenceHolder.getRegistryService()).thenReturn(registryService);
-        Mockito.when(registryService.getConfigSystemRegistry(Mockito.anyInt())).thenReturn(userRegistry);
-        Mockito.when(apiProvider.registry.resourceExists(Mockito.anyString())).thenReturn(false);
-        Resource resource = new ResourceImpl();
-        resource.setUUID("b55e0fc3-9829-4432-b99e-02056dc91838");
-        Mockito.when(apiProvider.registry.get(Mockito.anyString())).thenReturn(resource);
-
-        try {
-            apiProvider.addAPIRevision(apiRevision);
-        } catch (Exception e) {
-            Assert.fail(e.getMessage());
-        }
-
-        List<APIRevisionDeployment> apiRevisionDeployments = new ArrayList<>();
-        APIRevisionDeployment apiRevisionDeployment = new APIRevisionDeployment();
-        apiRevisionDeployment.setDeployment("Production and Sandbox");
-        apiRevisionDeployment.setDisplayOnDevportal(true);
-        apiRevisionDeployments.add(apiRevisionDeployment);
-        apiRevision.setRevisionUUID("b55e0fc3-9829-4432-b99e-02056dc91838");
-        apiRevision.setId(1);
-        Mockito.when(apimgtDAO.getRevisionByRevisionUUID(Mockito.anyString())).thenReturn(apiRevision);
-        APIIdentifier apiRevisionId = new APIIdentifier("admin", "PizzaShackAPI", "1.0.0",
-                "b55e0fc3-9829-4432-b99e-02056dc91838");
-        API revisionApi = new API(apiRevisionId);
-        AbstractAPIManager abstractAPIManager = Mockito.mock(AbstractAPIManager.class);
-        Mockito.when(abstractAPIManager.getLightweightAPIByUUID(Mockito.anyString(),
-                Mockito.any())).thenReturn(revisionApi);
-        GenericArtifact genericArtifact = new GenericArtifactImpl("b55e0fc3-9829-4432-b99e-02056dc91838", new QName("sample"), "");
-        genericArtifact.setAttribute(APIConstants.API_OVERVIEW_PROVIDER, "admin");
-        genericArtifact.setAttribute(APIConstants.API_OVERVIEW_NAME, "PizzaShackAPI");
-        genericArtifact.setAttribute(APIConstants.API_OVERVIEW_VERSION, "1.0.0");
-        Mockito.when(artifactManager.getGenericArtifact("b55e0fc3-9829-4432-b99e-02056dc91838")).thenReturn(genericArtifact);
-        Mockito.when(abstractAPIManager.getApiInformation(Mockito.any(),
-                Mockito.any())).thenReturn(revisionApi);
-        PowerMockito.when(APIUtil.getAPIInformation(Mockito.any(), Mockito.any())).thenReturn(revisionApi);
-
-        Mockito.when(abstractAPIManager.getRevisionAPI(Mockito.any(),
-                Mockito.any())).thenReturn(revisionApi);
-        RealmService realmService = Mockito.mock(RealmService.class);
-        TenantManager tenantManager = Mockito.mock(TenantManager.class);
-        PowerMockito.when(ServiceReferenceHolder.getInstance()).thenReturn(serviceReferenceHolder);
-        Mockito.when(serviceReferenceHolder.getRealmService()).thenReturn(realmService);
-        Mockito.when(realmService.getTenantManager()).thenReturn(tenantManager);
-        PowerMockito.when(tenantManager.getTenantId(Matchers.anyString())).thenReturn(-1234);
-
-        abstractAPIManager = new AbstractAPIManagerWrapper(artifactManager, registryService,
-                registry, tenantManager);
-        abstractAPIManager.tenantDomain = "carbon.super";
-        PowerMockito.when(APIUtil.getRevisionPath("63e1e37e-a5b8-4be6-86a5-d6ae0749f131", 1)).thenReturn(revisionPath);
-        Resource resourceNew = new ResourceImpl();
-        resourceNew.setUUID("b55e0fc3-9829-4432-b99e-02056dc91838");
-        Mockito.when(abstractAPIManager.registry.get("/apimgt/applicationdata/apis/b55e0fc3-9829-4432-b99e-02056dc91838/1/api")).thenReturn(resourceNew);
-        PowerMockito.when(APIUtil.getAPIForPublishing((GovernanceArtifact) Mockito.any(), (Registry) Mockito.any()))
-                .thenReturn(revisionApi);
-        PowerMockito.mockStatic(OASParserUtil.class);
-        Mockito.when(OASParserUtil.getAPIDefinition(apiRevisionId, abstractAPIManager.registry)).thenReturn(
-                "{\"info\": {\"swagger\":\"data\"}}");
-        try {
-            apiProvider.undeployAPIRevisionDeployment("63e1e37e-a5b8-4be6-86a5-d6ae0749f131",
-                    "b55e0fc3-9829-4432-b99e-02056dc91838",apiRevisionDeployments);
-        } catch (Exception e) {
-            Assert.fail(e.getMessage());
-        }
-    }
-
-    /**
-     * This method tests restoring an API Revision to Working Copy
-     *
-     * @throws APIManagementException
-     */
-    @Test
-    public void testRestoreAPIRevision() throws APIManagementException, RegistryException {
-        APIProviderImplWrapper apiProvider = new APIProviderImplWrapper(apimgtDAO, scopesDAO, null, null);
-        APIIdentifier apiId = new APIIdentifier("admin", "PizzaShackAPI", "1.0.0",
-                "63e1e37e-a5b8-4be6-86a5-d6ae0749f131");
-        API api = new API(apiId);
-        api.setContext("/test");
-        api.setStatus(APIConstants.CREATED);
-        String apiPath = "/apimgt/applicationdata/provider/admin/PizzaShackAPI/1.0.0/api";
-
-        APIRevision apiRevision = new APIRevision();
-        apiRevision.setApiUUID("63e1e37e-a5b8-4be6-86a5-d6ae0749f131");
-        apiRevision.setDescription("test description revision 1");
-        Mockito.when(apimgtDAO.getRevisionCountByAPI(Mockito.anyString())).thenReturn(0);
-        Mockito.when(apimgtDAO.getMostRecentRevisionId(Mockito.anyString())).thenReturn(0);
-        Mockito.when(APIUtil.getAPIIdentifierFromUUID(Mockito.anyString())).thenReturn(apiId);
-        Mockito.when(APIUtil.getAPIPath(apiId)).thenReturn(apiPath);
-
-        UserRegistry userRegistry = Mockito.mock(UserRegistry.class);
-        RegistryService registryService = Mockito.mock(RegistryService.class);
-        ServiceReferenceHolder serviceReferenceHolder = TestUtils.getServiceReferenceHolder();
-        PowerMockito.when(ServiceReferenceHolder.getInstance()).thenReturn(serviceReferenceHolder);
-        Mockito.when(serviceReferenceHolder.getRegistryService()).thenReturn(registryService);
-        Mockito.when(registryService.getConfigSystemRegistry(Mockito.anyInt())).thenReturn(userRegistry);
-        Mockito.when(apiProvider.registry.resourceExists(Mockito.anyString())).thenReturn(false);
-        Resource resource = new ResourceImpl();
-        resource.setUUID("b55e0fc3-9829-4432-b99e-02056dc91838");
-        Mockito.when(apiProvider.registry.get(Mockito.anyString())).thenReturn(resource);
-        try {
-            apiProvider.addAPIRevision(apiRevision);
-        } catch (Exception e) {
-            Assert.fail(e.getMessage());
-        }
-        Mockito.when(apimgtDAO.getRevisionByRevisionUUID(Mockito.anyString())).thenReturn(apiRevision);
-        try {
-            apiProvider.restoreAPIRevision("63e1e37e-a5b8-4be6-86a5-d6ae0749f131","b55e0fc3-9829-4432-b99e-02056dc91838");
-        } catch (Exception e) {
-            Assert.fail(e.getMessage());
-        }
-    }
-
-    /**
-     * This method tests deleting an API Revision
-     *
-     * @throws APIManagementException
-     */
-    @Test
-    public void testDeleteAPIRevision() throws APIManagementException, RegistryException {
-        APIProviderImplWrapper apiProvider = new APIProviderImplWrapper(apimgtDAO, scopesDAO, null, null);
-        APIIdentifier apiId = new APIIdentifier("admin", "PizzaShackAPI", "1.0.0",
-                "63e1e37e-a5b8-4be6-86a5-d6ae0749f131");
-        API api = new API(apiId);
-        api.setContext("/test");
-        api.setStatus(APIConstants.CREATED);
-        String apiPath = "/apimgt/applicationdata/provider/admin/PizzaShackAPI/1.0.0/api";
-
-        APIRevision apiRevision = new APIRevision();
-        apiRevision.setApiUUID("63e1e37e-a5b8-4be6-86a5-d6ae0749f131");
-        apiRevision.setDescription("test description revision 1");
-        Mockito.when(apimgtDAO.getRevisionCountByAPI(Mockito.anyString())).thenReturn(0);
-        Mockito.when(apimgtDAO.getMostRecentRevisionId(Mockito.anyString())).thenReturn(0);
-        Mockito.when(APIUtil.getAPIIdentifierFromUUID(Mockito.anyString())).thenReturn(apiId);
-        Mockito.when(APIUtil.getAPIPath(apiId)).thenReturn(apiPath);
-
-        UserRegistry userRegistry = Mockito.mock(UserRegistry.class);
-        RegistryService registryService = Mockito.mock(RegistryService.class);
-        ServiceReferenceHolder serviceReferenceHolder = TestUtils.getServiceReferenceHolder();
-        PowerMockito.when(ServiceReferenceHolder.getInstance()).thenReturn(serviceReferenceHolder);
-        Mockito.when(serviceReferenceHolder.getRegistryService()).thenReturn(registryService);
-        Mockito.when(registryService.getConfigSystemRegistry(Mockito.anyInt())).thenReturn(userRegistry);
-        Mockito.when(apiProvider.registry.resourceExists(Mockito.anyString())).thenReturn(false);
-        Resource resource = new ResourceImpl();
-        resource.setUUID("b55e0fc3-9829-4432-b99e-02056dc91838");
-        Mockito.when(apiProvider.registry.get(Mockito.anyString())).thenReturn(resource);
-        try {
-            apiProvider.addAPIRevision(apiRevision);
-        } catch (Exception e) {
-            Assert.fail(e.getMessage());
-        }
-        Mockito.when(apimgtDAO.getRevisionByRevisionUUID(Mockito.anyString())).thenReturn(apiRevision);
-        try {
-            apiProvider.deleteAPIRevision("63e1e37e-a5b8-4be6-86a5-d6ae0749f131","b55e0fc3-9829-4432-b99e-02056dc91838");
-        } catch (Exception e) {
-            Assert.fail(e.getMessage());
-        }
-    }
-=======
 //    /**
 //     * This method tests adding a new API Revision
 //     *
@@ -5917,5 +5311,4 @@
 //            Assert.fail(e.getMessage());
 //        }
 //    }
->>>>>>> af5be946
 }