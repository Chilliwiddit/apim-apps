/*
 * Copyright (c) 2017, WSO2 Inc. (http://www.wso2.org) All Rights Reserved.
 *
 * WSO2 Inc. licenses this file to you under the Apache License,
 * Version 2.0 (the "License"); you may not use this file except
 * in compliance with the License.
 * You may obtain a copy of the License at
 *
 *   http://www.apache.org/licenses/LICENSE-2.0
 *
 * Unless required by applicable law or agreed to in writing,
 * software distributed under the License is distributed on an
 * "AS IS" BASIS, WITHOUT WARRANTIES OR CONDITIONS OF ANY
 * KIND, either express or implied.  See the License for the
 * specific language governing permissions and limitations
 * under the License.
 */

package org.wso2.carbon.apimgt.impl;

import org.apache.axis2.AxisFault;
import org.junit.Assert;
import org.junit.Before;
import org.junit.Test;
import org.junit.runner.RunWith;
import org.mockito.Mockito;
import org.powermock.api.mockito.PowerMockito;
import org.powermock.core.classloader.annotations.PrepareForTest;
import org.powermock.modules.junit4.PowerMockRunner;
import org.wso2.carbon.apimgt.api.APIManagementException;
import org.wso2.carbon.apimgt.api.model.API;
import org.wso2.carbon.apimgt.api.model.APIIdentifier;
import org.wso2.carbon.apimgt.gateway.dto.stub.APIData;
import org.wso2.carbon.apimgt.gateway.dto.stub.ResourceData;
import org.wso2.carbon.apimgt.impl.dao.CertificateMgtDAO;
import org.wso2.carbon.apimgt.impl.dto.Environment;
import org.wso2.carbon.apimgt.impl.dto.GatewayArtifactSynchronizerProperties;
import org.wso2.carbon.apimgt.impl.internal.ServiceReferenceHolder;
import org.wso2.carbon.apimgt.impl.utils.APIGatewayAdminClient;
import org.wso2.carbon.apimgt.impl.utils.APIUtil;
import org.wso2.carbon.apimgt.impl.utils.LocalEntryAdminClient;
import org.wso2.carbon.apimgt.localentry.stub.APILocalEntryAdminStub;
import org.wso2.carbon.context.PrivilegedCarbonContext;
import org.wso2.carbon.governance.api.exception.GovernanceException;
import org.wso2.carbon.governance.api.generic.dataobjects.GenericArtifact;
import org.wso2.carbon.user.core.service.RealmService;
import org.wso2.carbon.user.core.tenant.TenantManager;
import org.wso2.carbon.utils.multitenancy.MultitenantConstants;

import java.util.HashMap;
import java.util.HashSet;
import java.util.Map;
import java.util.Set;

/**
 * APIGatewayManager test cases
 */
@RunWith(PowerMockRunner.class)
@PrepareForTest({ APIGatewayManager.class, PrivilegedCarbonContext.class, APIUtil.class, CertificateMgtDAO.class })
public class APIGatewayManagerTest {

    private APIManagerConfiguration config;
    private APIGatewayManager gatewayManager;
    private APIGatewayAdminClient apiGatewayAdminClient;
    private PrivilegedCarbonContext carbonContext;
    private GenericArtifact genericArtifact;
    private APIData apiData;
    private APIData defaultAPIdata;
    private APIIdentifier apiIdentifier;
    private String apiName = "weatherAPI";
    private String apiUUId = "123455";
    private String provider = "admin";
    private String version = "v1";
    private String apiContext = "/weather";
    private String prodEnvironmentName = "Production";
    private String sandBoxEnvironmentName = "sandbox";
    private String tenantDomain = "carbon.super";
    private String inSequenceName = "in-sequence";
    private String outSequenceName = "out-sequence";
    private String faultSequenceName = "fault-sequence";
    private String swaggerDefinition = "swagger definition";
    private int tenantID = -1234;
    private String testSequenceDefinition =
            "<sequence xmlns=\"http://ws.apache.org/ns/synapse\" name=\"test-sequence\">\n"
                    + " <log level=\"custom\">\n" + "    <property name=\"Test\" value=\"Test Sequence\"/>\n"
                    + " </log>\n" + "</sequence>";
    private String prodEndpointConfig = "{\n" + "   \"production_endpoints\":{\n"
            + "      \"url\":\"https://localhost:9443/am/sample/pizzashack/v1/api/\",\n" + "      \"config\":null\n"
            + "   }\n" + "}";
    private String sandBoxEndpointConfig = "{\n" + "   \"sandbox_endpoints\":{\n"
            + "      \"url\":\"https://localhost:9443/am/sample/pizzashack/v1/api/\",\n" + "      \"config\":null\n"
            + "   }\n" + "}";

    private String localEntry = "<localEntry key=\"" + apiUUId + "\">" +
            swaggerDefinition.replaceAll("&(?!amp;)", "&amp;").
                    replaceAll("<", "&lt;").replaceAll(">", "&gt;")
            + "</localEntry>";

    @Before
    public void init() throws Exception {
        System.setProperty("carbon.home", "");
        config = Mockito.mock(APIManagerConfiguration.class);
        carbonContext = Mockito.mock(PrivilegedCarbonContext.class);
        apiData = Mockito.mock(APIData.class);
        defaultAPIdata = Mockito.mock(APIData.class);
        genericArtifact = Mockito.mock(GenericArtifact.class);
        apiGatewayAdminClient = Mockito.mock(APIGatewayAdminClient.class);
        RealmService realmService = Mockito.mock(RealmService.class);

        TenantManager tenantManager = Mockito.mock(TenantManager.class);
        Mockito.doReturn(tenantManager).when(realmService).getTenantManager();
        Mockito.doReturn(MultitenantConstants.SUPER_TENANT_ID).when(tenantManager).getTenantId(Mockito.anyString());
        APIManagerConfigurationService apiManagerConfigurationService = new APIManagerConfigurationServiceImpl(config);
        ServiceReferenceHolder.getInstance().setAPIManagerConfigurationService(apiManagerConfigurationService);
        ServiceReferenceHolder.getInstance().setRealmService(realmService);
        PowerMockito.mockStatic(PrivilegedCarbonContext.class);
        PowerMockito.mockStatic(APIUtil.class);
        PowerMockito.mockStatic(CertificateMgtDAO.class);
        CertificateMgtDAO certificateMgtDAO = Mockito.mock(CertificateMgtDAO.class);
        PowerMockito.when(CertificateMgtDAO.getInstance()).thenReturn(certificateMgtDAO);
        PowerMockito.when(APIUtil.isSandboxEndpointsExists(Mockito.anyString())).thenCallRealMethod();
        PowerMockito.when(APIUtil.getSequenceExtensionName((API) Mockito.anyObject())).thenCallRealMethod();
        PowerMockito.when(APIUtil.extractEnvironmentsForAPI(Mockito.anyString())).thenCallRealMethod();

        PowerMockito.when(PrivilegedCarbonContext.getThreadLocalCarbonContext()).thenReturn(carbonContext);
        PowerMockito.when(PrivilegedCarbonContext.getThreadLocalCarbonContext().getTenantId()).thenReturn(tenantID);
        PowerMockito.doNothing().when(carbonContext).setTenantDomain(tenantDomain, true);
        PowerMockito.whenNew(APIGatewayAdminClient.class).withAnyArguments().thenReturn(apiGatewayAdminClient);

        Environment prodEnvironment = new Environment();
        prodEnvironment.setApiGatewayEndpoint("http://localhost:8280/");
        prodEnvironment.setName("Production");
        prodEnvironment.setType("production");
        prodEnvironment.setServerURL("https://localhost:9443/services");
        prodEnvironment.setUserName("admin");
        prodEnvironment.setPassword("admin");
        APIManagerConfiguration config = ServiceReferenceHolder.getInstance().getAPIManagerConfigurationService()
                .getAPIManagerConfiguration();

        Environment sandboxEnvironment = new Environment();
        sandboxEnvironment.setApiGatewayEndpoint("http://localhost:8281/");
        sandboxEnvironment.setName("Sandbox");
        sandboxEnvironment.setType("sandbox");
        sandboxEnvironment.setServerURL("https://localhost:9444/services");
        sandboxEnvironment.setUserName("admin");
        sandboxEnvironment.setPassword("admin");

        Map<String, Environment> environments = new HashMap<String, Environment>(0);
        GatewayArtifactSynchronizerProperties synchronizerProperties = new GatewayArtifactSynchronizerProperties();
        environments.put(prodEnvironmentName, prodEnvironment);
        environments.put(sandBoxEnvironmentName, sandboxEnvironment);
        Mockito.when(config.getApiGatewayEnvironments()).thenReturn(environments);
        Mockito.when(config.getApiGatewayEnvironments()).thenReturn(environments);
        Mockito.when(config.getGatewayArtifactSynchronizerProperties()).thenReturn(synchronizerProperties);
        apiIdentifier = new APIIdentifier(provider, apiName, version);
        TestUtils.initConfigurationContextService(false);
        gatewayManager = APIGatewayManager.getInstance();

        Map<String, Environment> environmentList = config.getApiGatewayEnvironments();
        Environment environment = environmentList.get(prodEnvironmentName);
        LocalEntryAdminClient localEntryAdminClient = Mockito.mock(LocalEntryAdminClient.class);
        APILocalEntryAdminStub localEntryAdminServiceStub = Mockito.mock(APILocalEntryAdminStub.class);
        PowerMockito.whenNew(LocalEntryAdminClient.class).withArguments(environment,tenantDomain).
                thenReturn(localEntryAdminClient);
        Mockito.doCallRealMethod().when(localEntryAdminClient).deleteEntry(localEntry);
        Mockito.when(localEntryAdminServiceStub.addLocalEntry(localEntry, tenantDomain)).thenReturn(true);
    }

    @Test public void testRemovingRESTAPIWithInSequenceFromGateway() throws AxisFault {
        API api = new API(apiIdentifier);
        api.setType("HTTP");
        api.setInSequence(inSequenceName);
        api.setAsPublishedDefaultVersion(true);
        Set<String> environments = new HashSet<String>();
        environments.add(prodEnvironmentName);
        environments.add(null);
        api.setEnvironments(environments);
        Mockito.when(apiGatewayAdminClient.getApi(tenantDomain, apiIdentifier)).thenReturn(apiData);
        Mockito.when(apiGatewayAdminClient.getDefaultApi(tenantDomain, apiIdentifier)).thenReturn(defaultAPIdata);
    }

    @Test
    public void testRemovingRESTAPIWithOutSequenceFromGateway() throws AxisFault {
        API api = new API(apiIdentifier);
        api.setType("HTTP");
        api.setOutSequence(outSequenceName);
        api.setAsPublishedDefaultVersion(true);
        api.setSwaggerDefinition(swaggerDefinition);
        api.setUUID(apiUUId);
        Set<String> environments = new HashSet<String>();
        environments.add(prodEnvironmentName);
        environments.add(null);
        api.setEnvironments(environments);
        Mockito.when(apiGatewayAdminClient.getApi(tenantDomain, apiIdentifier)).thenReturn(apiData);
        Mockito.when(apiGatewayAdminClient.getDefaultApi(tenantDomain, apiIdentifier)).thenReturn(defaultAPIdata);
    }

    @Test public void testRemovingRESTAPIWithFaultSequenceFromGateway() throws AxisFault {
        API api = new API(apiIdentifier);
        api.setType("HTTP");
        api.setFaultSequence(faultSequenceName);
        api.setInSequence(inSequenceName);
        api.setAsPublishedDefaultVersion(true);
        api.setSwaggerDefinition(swaggerDefinition);
        api.setUUID(apiUUId);
        Set<String> environments = new HashSet<String>();
        environments.add(prodEnvironmentName);
        environments.add(null);
        api.setEnvironments(environments);
        Mockito.when(apiGatewayAdminClient.getApi(null, apiIdentifier)).thenReturn(apiData);
        Mockito.when(apiGatewayAdminClient.getDefaultApi(tenantDomain, apiIdentifier)).thenReturn(defaultAPIdata);

    }

    @Test public void testRemovingWebSocketAPIFromGateway() throws AxisFault {
        API api = new API(apiIdentifier);
        api.setType("WS");
        api.setContext(apiContext);
        api.setInSequence(inSequenceName);
        api.setOutSequence(outSequenceName);
        api.setFaultSequence(faultSequenceName);
        api.setSwaggerDefinition(swaggerDefinition);
        api.setUUID(apiUUId);
        Set<String> environments = new HashSet<String>();
        environments.add(prodEnvironmentName);
        environments.add(null);
        api.setEnvironments(environments);
        Mockito.when(apiGatewayAdminClient.getApi(tenantDomain, apiIdentifier)).thenReturn(apiData);
    }





    @Test public void testRemovingDefaultAPIFromGateway() throws AxisFault {
        API api = new API(apiIdentifier);
        api.setType("HTTP");
        Set<String> environments = new HashSet<String>();
        environments.add(prodEnvironmentName);
        api.setEnvironments(environments);
        Mockito.when(apiGatewayAdminClient.getDefaultApi(tenantDomain, apiIdentifier)).thenReturn(defaultAPIdata);
        Map<String, String> failedEnvironmentsMap = gatewayManager.removeDefaultAPIFromGateway(api, tenantDomain);
        Assert.assertEquals(failedEnvironmentsMap.size(), 0);
    }

    @Test public void testFailureToRemovingDefaultAPIFromGateway() throws AxisFault {
        String errorMessage = "Error while deleting default API from gateway";
        API api = new API(apiIdentifier);
        api.setType("HTTP");
        Set<String> environments = new HashSet<String>();
        environments.add(prodEnvironmentName);
        api.setEnvironments(environments);
        Mockito.when(apiGatewayAdminClient.getDefaultApi(tenantDomain, apiIdentifier)).thenReturn(defaultAPIdata);
        Mockito.doThrow(new AxisFault(errorMessage)).when(apiGatewayAdminClient)
                .deleteDefaultApi(tenantDomain, apiIdentifier);
        Map<String, String> failedEnvironmentsMap = gatewayManager.removeDefaultAPIFromGateway(api, tenantDomain);
        Assert.assertEquals(failedEnvironmentsMap.size(), 1);
        Assert.assertTrue(failedEnvironmentsMap.keySet().contains(prodEnvironmentName));
        Assert.assertEquals(failedEnvironmentsMap.get(prodEnvironmentName), errorMessage);
    }



<<<<<<< HEAD
        //Test failure to deploy API when setting secure vault property failed
        Mockito.doThrow(new APIManagementException("Failed to set secure vault property for the tenant"))
                .when(apiGatewayAdminClient).setSecureVaultProperty(api, tenantDomain);
        api.setEndpointSecured(true);
        Mockito.when(config.getFirstProperty(APIConstants.API_SECUREVAULT_ENABLE)).thenReturn("true");
        Mockito.when(config.getFirstProperty(APIConstants.ENABLE_MTLS_FOR_APIS)).thenReturn("true");
        Map<String, String> failedEnvironmentsMap2 = gatewayManager
                .publishToGateway(api, apiTemplateBuilder, tenantDomain);
        Assert.assertEquals(failedEnvironmentsMap2.size(), 1);
        Assert.assertTrue(failedEnvironmentsMap2.keySet().contains(prodEnvironmentName));
=======
>>>>>>> f537ee5d



}<|MERGE_RESOLUTION|>--- conflicted
+++ resolved
@@ -261,19 +261,6 @@
 
 
 
-<<<<<<< HEAD
-        //Test failure to deploy API when setting secure vault property failed
-        Mockito.doThrow(new APIManagementException("Failed to set secure vault property for the tenant"))
-                .when(apiGatewayAdminClient).setSecureVaultProperty(api, tenantDomain);
-        api.setEndpointSecured(true);
-        Mockito.when(config.getFirstProperty(APIConstants.API_SECUREVAULT_ENABLE)).thenReturn("true");
-        Mockito.when(config.getFirstProperty(APIConstants.ENABLE_MTLS_FOR_APIS)).thenReturn("true");
-        Map<String, String> failedEnvironmentsMap2 = gatewayManager
-                .publishToGateway(api, apiTemplateBuilder, tenantDomain);
-        Assert.assertEquals(failedEnvironmentsMap2.size(), 1);
-        Assert.assertTrue(failedEnvironmentsMap2.keySet().contains(prodEnvironmentName));
-=======
->>>>>>> f537ee5d
 
 
 
