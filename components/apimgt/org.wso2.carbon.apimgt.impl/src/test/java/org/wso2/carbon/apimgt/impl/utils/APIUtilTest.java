/*
 *
 *   Copyright (c) 2017, WSO2 Inc. (http://www.wso2.org) All Rights Reserved.
 *
 *   WSO2 Inc. licenses this file to you under the Apache License,
 *   Version 2.0 (the "License"); you may not use this file except
 *   in compliance with the License.
 *   You may obtain a copy of the License at
 *
 *     http://www.apache.org/licenses/LICENSE-2.0
 *
 *  Unless required by applicable law or agreed to in writing,
 *  software distributed under the License is distributed on an
 *  "AS IS" BASIS, WITHOUT WARRANTIES OR CONDITIONS OF ANY
 *  KIND, either express or implied.  See the License for the
 *  specific language governing permissions and limitations
 *  under the License.
 *
 */

package org.wso2.carbon.apimgt.impl.utils;

import org.apache.axiom.om.OMElement;
import org.apache.commons.collections.SetUtils;
import org.apache.commons.io.FileUtils;
import org.apache.commons.logging.Log;
import org.apache.commons.logging.LogFactory;
import org.apache.http.conn.ssl.SSLSocketFactory;
import org.apache.juddi.v3.error.RegistryException;
import org.json.simple.JSONArray;
import org.json.simple.JSONObject;
import org.json.simple.parser.JSONParser;
import org.json.simple.parser.ParseException;
import org.junit.Assert;
import org.junit.Test;
import org.junit.runner.RunWith;
import org.mockito.Mockito;
import org.powermock.api.mockito.PowerMockito;
import org.powermock.core.classloader.annotations.PowerMockIgnore;
import org.powermock.core.classloader.annotations.PrepareForTest;
import org.powermock.modules.junit4.PowerMockRunner;
import org.wso2.carbon.apimgt.api.APIManagementException;
import org.wso2.carbon.apimgt.api.model.API;
import org.wso2.carbon.apimgt.api.model.APICategory;
import org.wso2.carbon.apimgt.api.model.APIIdentifier;
import org.wso2.carbon.apimgt.api.model.CORSConfiguration;
import org.wso2.carbon.apimgt.api.model.Documentation;
import org.wso2.carbon.apimgt.api.model.DocumentationType;
import org.wso2.carbon.apimgt.api.model.Label;
import org.wso2.carbon.apimgt.api.model.Tier;
import org.wso2.carbon.apimgt.api.model.URITemplate;
import org.wso2.carbon.apimgt.api.model.policy.PolicyConstants;
import org.wso2.carbon.apimgt.api.model.policy.QuotaPolicy;
import org.wso2.carbon.apimgt.api.model.policy.RequestCountLimit;
import org.wso2.carbon.apimgt.api.model.policy.SubscriptionPolicy;
import org.wso2.carbon.apimgt.impl.*;
import org.wso2.carbon.apimgt.impl.dao.ApiMgtDAO;
import org.wso2.carbon.apimgt.impl.dto.ConditionDto;
import org.wso2.carbon.apimgt.impl.dto.Environment;
import org.wso2.carbon.apimgt.impl.dto.ThrottleProperties;
import org.wso2.carbon.apimgt.impl.factory.KeyManagerHolder;
import org.wso2.carbon.apimgt.impl.internal.ServiceReferenceHolder;
import org.wso2.carbon.base.ServerConfiguration;
import org.wso2.carbon.context.CarbonContext;
import org.wso2.carbon.context.PrivilegedCarbonContext;
import org.wso2.carbon.governance.api.common.dataobjects.GovernanceArtifact;
import org.wso2.carbon.governance.api.exception.GovernanceException;
import org.wso2.carbon.governance.api.generic.GenericArtifactManager;
import org.wso2.carbon.governance.api.generic.dataobjects.GenericArtifact;
import org.wso2.carbon.governance.api.util.GovernanceArtifactConfiguration;
import org.wso2.carbon.governance.api.util.GovernanceUtils;
import org.wso2.carbon.registry.core.Collection;
import org.wso2.carbon.registry.core.Registry;
import org.wso2.carbon.registry.core.RegistryConstants;
import org.wso2.carbon.registry.core.Resource;
import org.wso2.carbon.registry.core.Tag;
import org.wso2.carbon.registry.core.service.RegistryService;
import org.wso2.carbon.registry.core.session.UserRegistry;
import org.wso2.carbon.user.api.UserRealm;
import org.wso2.carbon.user.api.UserStoreException;
import org.wso2.carbon.user.api.UserStoreManager;
import org.wso2.carbon.user.core.service.RealmService;
import org.wso2.carbon.user.core.tenant.TenantManager;
import org.wso2.carbon.utils.CarbonUtils;
import org.wso2.carbon.utils.multitenancy.MultitenantConstants;
import org.wso2.carbon.utils.multitenancy.MultitenantUtils;

import java.io.File;
import java.io.FileInputStream;
import java.io.InputStream;
import java.security.KeyStore;
import java.sql.Connection;
import java.text.DateFormat;
import java.text.SimpleDateFormat;
import java.util.ArrayList;
import java.util.Arrays;
import java.util.Date;
import java.util.HashMap;
import java.util.HashSet;
import java.util.List;
import java.util.Locale;
import java.util.Map;
import java.util.Set;
import java.util.TreeMap;
import java.util.UUID;

import static org.hamcrest.CoreMatchers.is;
import static org.mockito.Matchers.any;
import static org.mockito.Matchers.eq;
import static org.mockito.Mockito.doNothing;
import static org.wso2.carbon.apimgt.impl.utils.APIUtil.DISABLE_ROLE_VALIDATION_AT_SCOPE_CREATION;
import static org.wso2.carbon.apimgt.impl.utils.APIUtil.getOAuthConfigurationFromAPIMConfig;
import static org.wso2.carbon.apimgt.impl.utils.APIUtil.getOAuthConfigurationFromTenantRegistry;
import static org.wso2.carbon.base.CarbonBaseConstants.CARBON_HOME;

@RunWith(PowerMockRunner.class)
@PrepareForTest({LogFactory.class, ServiceReferenceHolder.class, SSLSocketFactory.class, CarbonUtils.class,
                 GovernanceUtils.class, AuthorizationManager.class, MultitenantUtils.class,
                 GenericArtifactManager.class,
                 APIUtil.class, KeyManagerHolder.class, ApiMgtDAO.class, APIUtil.class, PrivilegedCarbonContext.class})
@PowerMockIgnore("javax.net.ssl.*")
public class APIUtilTest {

    @Test
    public void testGetAPINamefromRESTAPI() throws Exception {
        String restAPI = "admin--map";
        String apiName = APIUtil.getAPINamefromRESTAPI(restAPI);

        Assert.assertEquals(apiName, "map");
    }

    @Test
    public void testGetAPIProviderFromRESTAPI() throws Exception {
        String restAPI = "admin--map";
        String providerName = APIUtil.getAPIProviderFromRESTAPI(restAPI, null);

        Assert.assertEquals(providerName, "admin@carbon.super");

        restAPI = "user@test.com--map";
        providerName = APIUtil.getAPIProviderFromRESTAPI(restAPI, "test.com");
        Assert.assertEquals(providerName, "user@test.com");

        restAPI = "user-AT-test.com--map";
        providerName = APIUtil.getAPIProviderFromRESTAPI(restAPI, "test.com");
        Assert.assertEquals(providerName, "user@test.com");

    }

    @Test
    public void testIsValidURL() throws Exception {
        String validURL = "http://fsdfsfd.sda";

        Assert.assertTrue(APIUtil.isValidURL(validURL));

        String invalidURL = "sadafvsdfwef";

        Assert.assertFalse(APIUtil.isValidURL(invalidURL));
        Assert.assertFalse(APIUtil.isValidURL(null));
    }

    @Test
    public void testgGetUserNameWithTenantSuffix() throws Exception {
        String plainUserName = "john";

        String userNameWithTenantSuffix = APIUtil.getUserNameWithTenantSuffix(plainUserName);

        Assert.assertEquals("john@carbon.super", userNameWithTenantSuffix);

        String userNameWithDomain = "john@smith.com";

        userNameWithTenantSuffix = APIUtil.getUserNameWithTenantSuffix(userNameWithDomain);

        Assert.assertEquals("john@smith.com", userNameWithTenantSuffix);
    }

    @Test
    public void testGetRESTAPIScopesFromConfig() throws Exception {
        File siteConfFile = new File(Thread.currentThread().getContextClassLoader().
                getResource("tenant-conf.json").getFile());

        String tenantConfValue = FileUtils.readFileToString(siteConfFile);

        JSONParser parser = new JSONParser();
        JSONObject json = (JSONObject) parser.parse(tenantConfValue);
        JSONObject restapiScopes = (JSONObject) json.get("RESTAPIScopes");

        Map<String, String> expectedScopes = new HashMap<String, String>();
        JSONArray scopes = (JSONArray) restapiScopes.get("Scope");
        JSONObject roleMappings = (JSONObject) restapiScopes.get("RoleMappings");

        for (Object scopeObj : scopes) {
            JSONObject scope = (JSONObject) scopeObj;
            String name = (String) scope.get("Name");
            String roles = (String) scope.get("Roles");
            expectedScopes.put(name, roles);
        }

        Map<String, String> restapiScopesFromConfig = APIUtil.getRESTAPIScopesFromConfig(restapiScopes, roleMappings);

        Assert.assertEquals(expectedScopes, restapiScopesFromConfig);
    }

    @Test
    public void testGetRESTAPIScopesFromConfigWithRoleMappings() throws Exception {
        File siteConfFile = new File(Thread.currentThread().getContextClassLoader().
                getResource("tenant-conf.json").getFile());

        String tenantConfValue = FileUtils.readFileToString(siteConfFile);

        JSONParser parser = new JSONParser();
        JSONObject json = (JSONObject) parser.parse(tenantConfValue);
        JSONObject restapiScopes = (JSONObject) json.get("RESTAPIScopes");

        Map<String, String> expectedScopes = new HashMap<String, String>();
        JSONArray scopes = (JSONArray) restapiScopes.get("Scope");
        JSONObject roleMappings = new JSONObject();
        roleMappings.put("Internal/publisher", "publisher");

        for (Object scopeObj : scopes) {
            JSONObject scope = (JSONObject) scopeObj;
            String name = (String) scope.get("Name");
            String roles = (String) scope.get("Roles");
            //replace Internal/publisher role for publisher role and remove white spaces
            roles = roles.replace("Internal/publisher", "publisher");
            roles = roles.replace(" ", "");
            expectedScopes.put(name, roles);
        }

        Map<String, String> restapiScopesFromConfig = APIUtil.getRESTAPIScopesFromConfig(restapiScopes, roleMappings);

        Assert.assertEquals(expectedScopes, restapiScopesFromConfig);
    }

    @Test
    public void testIsSandboxEndpointsExists() throws Exception {
        API api = Mockito.mock(API.class);

        JSONObject sandboxEndpoints = new JSONObject();
        sandboxEndpoints.put("url", "https:\\/\\/localhost:9443\\/am\\/sample\\/pizzashack\\/v1\\/api\\/");
        sandboxEndpoints.put("config", null);

        JSONObject root = new JSONObject();
        root.put("sandbox_endpoints", sandboxEndpoints);
        root.put("endpoint_type", "http");

        Mockito.when(api.getEndpointConfig()).thenReturn(root.toJSONString());

        Assert.assertTrue("Cannot find sandbox endpoint", APIUtil.isSandboxEndpointsExists(root.toJSONString()));
    }

    @Test
    public void testIsSandboxEndpointsNotExists() throws Exception {
        API api = Mockito.mock(API.class);

        JSONObject productionEndpoints = new JSONObject();
        productionEndpoints.put("url", "https:\\/\\/localhost:9443\\/am\\/sample\\/pizzashack\\/v1\\/api\\/");
        productionEndpoints.put("config", null);

        JSONObject root = new JSONObject();
        root.put("production_endpoints", productionEndpoints);
        root.put("endpoint_type", "http");

        Mockito.when(api.getEndpointConfig()).thenReturn(root.toJSONString());

        Assert.assertFalse("Unexpected sandbox endpoint found", APIUtil.isSandboxEndpointsExists(root.toJSONString
        ()));
    }

    @Test
    public void testIsProductionEndpointsExists() throws Exception {
        API api = Mockito.mock(API.class);

        JSONObject productionEndpoints = new JSONObject();
        productionEndpoints.put("url", "https:\\/\\/localhost:9443\\/am\\/sample\\/pizzashack\\/v1\\/api\\/");
        productionEndpoints.put("config", null);

        JSONObject root = new JSONObject();
        root.put("production_endpoints", productionEndpoints);
        root.put("endpoint_type", "http");

        Mockito.when(api.getEndpointConfig()).thenReturn(root.toJSONString());

        Assert.assertTrue("Cannot find production endpoint", APIUtil.isProductionEndpointsExists(root.toJSONString
        ()));
    }

    @Test
    public void testIsProductionEndpointsNotExists() throws Exception {
        API api = Mockito.mock(API.class);

        JSONObject sandboxEndpoints = new JSONObject();
        sandboxEndpoints.put("url", "https:\\/\\/localhost:9443\\/am\\/sample\\/pizzashack\\/v1\\/api\\/");
        sandboxEndpoints.put("config", null);

        JSONObject root = new JSONObject();
        root.put("sandbox_endpoints", sandboxEndpoints);
        root.put("endpoint_type", "http");

        Mockito.when(api.getEndpointConfig()).thenReturn(root.toJSONString());

        Assert.assertFalse("Unexpected production endpoint found", APIUtil.isProductionEndpointsExists(root
        .toJSONString()));
    }

    @Test
    public void testIsProductionSandboxEndpointsExists() throws Exception {
        API api = Mockito.mock(API.class);

        JSONObject productionEndpoints = new JSONObject();
        productionEndpoints.put("url", "https:\\/\\/localhost:9443\\/am\\/sample\\/pizzashack\\/v1\\/api\\/");
        productionEndpoints.put("config", null);

        JSONObject sandboxEndpoints = new JSONObject();
        sandboxEndpoints.put("url", "https:\\/\\/localhost:9443\\/am\\/sample\\/pizzashack\\/v1\\/api\\/");
        sandboxEndpoints.put("config", null);

        JSONObject root = new JSONObject();
        root.put("production_endpoints", productionEndpoints);
        root.put("sandbox_endpoints", sandboxEndpoints);
        root.put("endpoint_type", "http");

        Mockito.when(api.getEndpointConfig()).thenReturn(root.toJSONString());

        Assert.assertTrue("Cannot find production endpoint", APIUtil.isProductionEndpointsExists(root.toJSONString
        ()));
        Assert.assertTrue("Cannot find sandbox endpoint", APIUtil.isSandboxEndpointsExists(root.toJSONString()));
    }

    @Test
    public void testIsProductionEndpointsInvalidJSON() throws Exception {
        Log log = Mockito.mock(Log.class);
        PowerMockito.mockStatic(LogFactory.class);
        Mockito.when(LogFactory.getLog(Mockito.any(Class.class))).thenReturn(log);

        API api = Mockito.mock(API.class);

        Mockito.when(api.getEndpointConfig()).thenReturn("</SomeXML>");

        Assert.assertFalse("Unexpected production endpoint found", APIUtil.isProductionEndpointsExists("</SomeXML>"));

        JSONObject productionEndpoints = new JSONObject();
        productionEndpoints.put("url", "https:\\/\\/localhost:9443\\/am\\/sample\\/pizzashack\\/v1\\/api\\/");
        productionEndpoints.put("config", null);
        JSONArray jsonArray = new JSONArray();
        jsonArray.add(productionEndpoints);

        Mockito.when(api.getEndpointConfig()).thenReturn(jsonArray.toJSONString());

        Assert.assertFalse("Unexpected production endpoint found", APIUtil.isProductionEndpointsExists(jsonArray
        .toJSONString()));
    }

    @Test
    public void testIsSandboxEndpointsInvalidJSON() throws Exception {
        Log log = Mockito.mock(Log.class);
        PowerMockito.mockStatic(LogFactory.class);
        Mockito.when(LogFactory.getLog(Mockito.any(Class.class))).thenReturn(log);

        API api = Mockito.mock(API.class);

        Mockito.when(api.getEndpointConfig()).thenReturn("</SomeXML>");

        Assert.assertFalse("Unexpected sandbox endpoint found", APIUtil.isSandboxEndpointsExists("</SomeXML>"));

        JSONObject sandboxEndpoints = new JSONObject();
        sandboxEndpoints.put("url", "https:\\/\\/localhost:9443\\/am\\/sample\\/pizzashack\\/v1\\/api\\/");
        sandboxEndpoints.put("config", null);
        JSONArray jsonArray = new JSONArray();
        jsonArray.add(sandboxEndpoints);

        Mockito.when(api.getEndpointConfig()).thenReturn(jsonArray.toJSONString());

        Assert.assertFalse("Unexpected sandbox endpoint found", APIUtil.isSandboxEndpointsExists(jsonArray
        .toJSONString()));
    }

    @Test
    public void testGetAPIInformation() throws Exception {
        GovernanceArtifact artifact = Mockito.mock(GovernanceArtifact.class);
        Registry registry = Mockito.mock(Registry.class);
        Resource resource = Mockito.mock(Resource.class);

        API expectedAPI = getUniqueAPI();

        String artifactPath = "";
        PowerMockito.mockStatic(GovernanceUtils.class);
        Mockito.when(GovernanceUtils.getArtifactPath(registry, expectedAPI.getUUID())).thenReturn(artifactPath);
        Mockito.when(registry.get(artifactPath)).thenReturn(resource);
        Mockito.when(resource.getLastModified()).thenReturn(expectedAPI.getLastUpdated());

        DateFormat df = new SimpleDateFormat("E MMM dd HH:mm:ss zzz yyyy", Locale.US);
        Date createdTime = df.parse(expectedAPI.getCreatedTime());
        Mockito.when(resource.getCreatedTime()).thenReturn(createdTime);

        ServiceReferenceHolderMockCreator holderMockCreator = new ServiceReferenceHolderMockCreator(1);
        APIManagerConfiguration apimConfiguration = holderMockCreator.getConfigurationServiceMockCreator().
                getConfigurationMockCreator().getMock();

        CORSConfiguration corsConfiguration = expectedAPI.getCorsConfiguration();

        Mockito.when(apimConfiguration.getFirstProperty(APIConstants.CORS_CONFIGURATION_ACCESS_CTL_ALLOW_HEADERS)).
                thenReturn(corsConfiguration.getAccessControlAllowHeaders().toString());
        Mockito.when(apimConfiguration.getFirstProperty(APIConstants.CORS_CONFIGURATION_ACCESS_CTL_ALLOW_METHODS)).
                thenReturn(corsConfiguration.getAccessControlAllowMethods().toString());
        Mockito.when(apimConfiguration.getFirstProperty(APIConstants.CORS_CONFIGURATION_ACCESS_CTL_ALLOW_ORIGIN)).
                thenReturn(corsConfiguration.getAccessControlAllowOrigins().toString());


        Mockito.when(artifact.getAttribute(APIConstants.API_OVERVIEW_PROVIDER)).
                thenReturn(expectedAPI.getId().getProviderName());
        Mockito.when(artifact.getAttribute(APIConstants.API_OVERVIEW_NAME)).
                thenReturn(expectedAPI.getId().getApiName());
        Mockito.when(artifact.getAttribute(APIConstants.API_OVERVIEW_VERSION)).
                thenReturn(expectedAPI.getId().getVersion());
        Mockito.when(artifact.getId()).thenReturn(expectedAPI.getUUID());

        API api = APIUtil.getAPIInformation(artifact, registry);

        Assert.assertEquals(expectedAPI.getId(), api.getId());
        Assert.assertEquals(expectedAPI.getUUID(), api.getUUID());

        Mockito.verify(artifact, Mockito.atLeastOnce()).getAttribute(APIConstants.API_OVERVIEW_PROVIDER);
        Mockito.verify(artifact, Mockito.atLeastOnce()).getAttribute(APIConstants.API_OVERVIEW_NAME);
        Mockito.verify(artifact, Mockito.atLeastOnce()).getAttribute(APIConstants.API_OVERVIEW_VERSION);
        Mockito.verify(artifact, Mockito.atLeastOnce()).getAttribute(APIConstants.API_OVERVIEW_THUMBNAIL_URL);
        Mockito.verify(artifact, Mockito.atLeastOnce()).getLifecycleState();
        Mockito.verify(artifact, Mockito.atLeastOnce()).getAttribute(APIConstants.API_OVERVIEW_CONTEXT);
        Mockito.verify(artifact, Mockito.atLeastOnce()).getAttribute(APIConstants.API_OVERVIEW_VISIBILITY);
        Mockito.verify(artifact, Mockito.atLeastOnce()).getAttribute(APIConstants.API_OVERVIEW_VISIBLE_ROLES);
        Mockito.verify(artifact, Mockito.atLeastOnce()).getAttribute(APIConstants.API_OVERVIEW_VISIBLE_TENANTS);
        Mockito.verify(artifact, Mockito.atLeastOnce()).getAttribute(APIConstants.API_OVERVIEW_TRANSPORTS);
        Mockito.verify(artifact, Mockito.atLeastOnce()).getAttribute(APIConstants.API_OVERVIEW_INSEQUENCE);
        Mockito.verify(artifact, Mockito.atLeastOnce()).getAttribute(APIConstants.API_OVERVIEW_OUTSEQUENCE);
        Mockito.verify(artifact, Mockito.atLeastOnce()).getAttribute(APIConstants.API_OVERVIEW_FAULTSEQUENCE);
        Mockito.verify(artifact, Mockito.atLeastOnce()).getAttribute(APIConstants.API_OVERVIEW_DESCRIPTION);
        Mockito.verify(artifact, Mockito.atLeastOnce()).getAttribute(APIConstants.API_OVERVIEW_REDIRECT_URL);
        Mockito.verify(artifact, Mockito.atLeastOnce()).getAttribute(APIConstants.API_OVERVIEW_BUSS_OWNER);
        Mockito.verify(artifact, Mockito.atLeastOnce()).getAttribute(APIConstants.API_OVERVIEW_OWNER);
        Mockito.verify(artifact, Mockito.atLeastOnce()).getAttribute(APIConstants.API_OVERVIEW_ADVERTISE_ONLY);
        Mockito.verify(artifact, Mockito.atLeastOnce()).getAttribute(APIConstants.API_OVERVIEW_ENVIRONMENTS);
    }


    @Test
    public void testGetMediationSequenceUuidInSequence() throws Exception {
        APIIdentifier apiIdentifier = Mockito.mock(APIIdentifier.class);

        ServiceReferenceHolder serviceReferenceHolder = Mockito.mock(ServiceReferenceHolder.class);
        RegistryService registryService = Mockito.mock(RegistryService.class);
        UserRegistry registry = Mockito.mock(UserRegistry.class);

        PowerMockito.mockStatic(ServiceReferenceHolder.class);
        Mockito.when(ServiceReferenceHolder.getInstance()).thenReturn(serviceReferenceHolder);
        Mockito.when(serviceReferenceHolder.getRegistryService()).thenReturn(registryService);
        Mockito.when(registryService.getGovernanceSystemRegistry(eq(1))).thenReturn(registry);

        Collection collection = Mockito.mock(Collection.class);
        String path = APIConstants.API_CUSTOM_SEQUENCE_LOCATION + File.separator + APIConstants
        .API_CUSTOM_SEQUENCE_TYPE_IN;
        Mockito.when(registry.get(eq(path))).thenReturn(collection);

        String[] childPaths = {"test"};
        Mockito.when(collection.getChildren()).thenReturn(childPaths);

        String expectedUUID = UUID.randomUUID().toString();

        InputStream sampleSequence = new FileInputStream(Thread.currentThread().getContextClassLoader().
                getResource("sampleSequence.xml").getFile());

        Resource resource = Mockito.mock(Resource.class);
        Mockito.when(registry.get(eq("test"))).thenReturn(resource);
        Mockito.when(resource.getContentStream()).thenReturn(sampleSequence);
        Mockito.when(resource.getUUID()).thenReturn(expectedUUID);


        String actualUUID = APIUtil.getMediationSequenceUuid("sample", 1, "in", apiIdentifier);

        Assert.assertEquals(expectedUUID, actualUUID);
        sampleSequence.close();
    }

    @Test
    public void testGetMediationSequenceUuidOutSequence() throws Exception {
        APIIdentifier apiIdentifier = Mockito.mock(APIIdentifier.class);

        ServiceReferenceHolder serviceReferenceHolder = Mockito.mock(ServiceReferenceHolder.class);
        RegistryService registryService = Mockito.mock(RegistryService.class);
        UserRegistry registry = Mockito.mock(UserRegistry.class);

        PowerMockito.mockStatic(ServiceReferenceHolder.class);
        Mockito.when(ServiceReferenceHolder.getInstance()).thenReturn(serviceReferenceHolder);
        Mockito.when(serviceReferenceHolder.getRegistryService()).thenReturn(registryService);
        Mockito.when(registryService.getGovernanceSystemRegistry(eq(1))).thenReturn(registry);

        Collection collection = Mockito.mock(Collection.class);
        String path = APIConstants.API_CUSTOM_SEQUENCE_LOCATION + File.separator + APIConstants
        .API_CUSTOM_SEQUENCE_TYPE_OUT;
        Mockito.when(registry.get(eq(path))).thenReturn(collection);

        String[] childPaths = {"test"};
        Mockito.when(collection.getChildren()).thenReturn(childPaths);

        String expectedUUID = UUID.randomUUID().toString();

        InputStream sampleSequence = new FileInputStream(Thread.currentThread().getContextClassLoader().
                getResource("sampleSequence.xml").getFile());

        Resource resource = Mockito.mock(Resource.class);
        Mockito.when(registry.get(eq("test"))).thenReturn(resource);
        Mockito.when(resource.getContentStream()).thenReturn(sampleSequence);
        Mockito.when(resource.getUUID()).thenReturn(expectedUUID);


        String actualUUID = APIUtil.getMediationSequenceUuid("sample", 1, "out", apiIdentifier);

        Assert.assertEquals(expectedUUID, actualUUID);
        sampleSequence.close();
    }

    @Test
    public void testGetMediationSequenceUuidFaultSequence() throws Exception {
        APIIdentifier apiIdentifier = Mockito.mock(APIIdentifier.class);

        ServiceReferenceHolder serviceReferenceHolder = Mockito.mock(ServiceReferenceHolder.class);
        RegistryService registryService = Mockito.mock(RegistryService.class);
        UserRegistry registry = Mockito.mock(UserRegistry.class);

        PowerMockito.mockStatic(ServiceReferenceHolder.class);
        Mockito.when(ServiceReferenceHolder.getInstance()).thenReturn(serviceReferenceHolder);
        Mockito.when(serviceReferenceHolder.getRegistryService()).thenReturn(registryService);
        Mockito.when(registryService.getGovernanceSystemRegistry(eq(1))).thenReturn(registry);

        Collection collection = Mockito.mock(Collection.class);
        String path = APIConstants.API_CUSTOM_SEQUENCE_LOCATION + File.separator + APIConstants
        .API_CUSTOM_SEQUENCE_TYPE_FAULT;
        Mockito.when(registry.get(eq(path))).thenReturn(collection);

        String[] childPaths = {"test"};
        Mockito.when(collection.getChildren()).thenReturn(childPaths);

        String expectedUUID = UUID.randomUUID().toString();

        InputStream sampleSequence = new FileInputStream(Thread.currentThread().getContextClassLoader().
                getResource("sampleSequence.xml").getFile());

        Resource resource = Mockito.mock(Resource.class);
        Mockito.when(registry.get(eq("test"))).thenReturn(resource);
        Mockito.when(resource.getContentStream()).thenReturn(sampleSequence);
        Mockito.when(resource.getUUID()).thenReturn(expectedUUID);


        String actualUUID = APIUtil.getMediationSequenceUuid("sample", 1, "fault", apiIdentifier);

        Assert.assertEquals(expectedUUID, actualUUID);
        sampleSequence.close();
    }


    @Test
    public void testGetMediationSequenceUuidCustomSequence() throws Exception {
        APIIdentifier apiIdentifier = Mockito.mock(APIIdentifier.class);

        ServiceReferenceHolder serviceReferenceHolder = Mockito.mock(ServiceReferenceHolder.class);
        RegistryService registryService = Mockito.mock(RegistryService.class);
        UserRegistry registry = Mockito.mock(UserRegistry.class);

        PowerMockito.mockStatic(ServiceReferenceHolder.class);
        Mockito.when(ServiceReferenceHolder.getInstance()).thenReturn(serviceReferenceHolder);
        Mockito.when(serviceReferenceHolder.getRegistryService()).thenReturn(registryService);
        Mockito.when(registryService.getGovernanceSystemRegistry(eq(1))).thenReturn(registry);

        Collection collection = Mockito.mock(Collection.class);
        String artifactPath = APIConstants.API_ROOT_LOCATION + RegistryConstants.PATH_SEPARATOR +
                apiIdentifier.getProviderName() + RegistryConstants.PATH_SEPARATOR +
                apiIdentifier.getApiName() + RegistryConstants.PATH_SEPARATOR + apiIdentifier.getVersion();
        String path = artifactPath + RegistryConstants.PATH_SEPARATOR + "custom" + RegistryConstants.PATH_SEPARATOR;

        Mockito.when(registry.get(eq(path))).thenReturn(collection);

        String[] childPaths = {"test"};
        Mockito.when(collection.getChildren()).thenReturn(childPaths);

        String expectedUUID = UUID.randomUUID().toString();

        InputStream sampleSequence = new FileInputStream(Thread.currentThread().getContextClassLoader().
                getResource("sampleSequence.xml").getFile());

        Resource resource = Mockito.mock(Resource.class);
        Mockito.when(registry.get(eq("test"))).thenReturn(resource);
        Mockito.when(resource.getContentStream()).thenReturn(sampleSequence);
        Mockito.when(resource.getUUID()).thenReturn(expectedUUID);


        String actualUUID = APIUtil.getMediationSequenceUuid("sample", 1, "custom", apiIdentifier);

        Assert.assertEquals(expectedUUID, actualUUID);
        sampleSequence.close();
    }


    @Test
    public void testGetMediationSequenceUuidCustomSequenceNotFound() throws Exception {
        APIIdentifier apiIdentifier = Mockito.mock(APIIdentifier.class);

        ServiceReferenceHolder serviceReferenceHolder = Mockito.mock(ServiceReferenceHolder.class);
        RegistryService registryService = Mockito.mock(RegistryService.class);
        UserRegistry registry = Mockito.mock(UserRegistry.class);

        PowerMockito.mockStatic(ServiceReferenceHolder.class);
        Mockito.when(ServiceReferenceHolder.getInstance()).thenReturn(serviceReferenceHolder);
        Mockito.when(serviceReferenceHolder.getRegistryService()).thenReturn(registryService);
        Mockito.when(registryService.getGovernanceSystemRegistry(eq(1))).thenReturn(registry);

        Collection collection = Mockito.mock(Collection.class);
        String artifactPath = APIConstants.API_ROOT_LOCATION + RegistryConstants.PATH_SEPARATOR +
                apiIdentifier.getProviderName() + RegistryConstants.PATH_SEPARATOR +
                apiIdentifier.getApiName() + RegistryConstants.PATH_SEPARATOR + apiIdentifier.getVersion();
        String path = artifactPath + RegistryConstants.PATH_SEPARATOR + "custom" + RegistryConstants.PATH_SEPARATOR;

        Mockito.when(registry.get(eq(path))).thenReturn(null, collection);

        String[] childPaths = {"test"};
        Mockito.when(collection.getChildren()).thenReturn(childPaths);

        String expectedUUID = UUID.randomUUID().toString();

        InputStream sampleSequence = new FileInputStream(Thread.currentThread().getContextClassLoader().
                getResource("sampleSequence.xml").getFile());

        Resource resource = Mockito.mock(Resource.class);
        Mockito.when(registry.get(eq("test"))).thenReturn(resource);
        Mockito.when(resource.getContentStream()).thenReturn(sampleSequence);
        Mockito.when(resource.getUUID()).thenReturn(expectedUUID);


        String actualUUID = APIUtil.getMediationSequenceUuid("sample", 1, "custom", apiIdentifier);

        Assert.assertEquals(expectedUUID, actualUUID);
        sampleSequence.close();
    }

    @Test
    public void testIsPerAPISequence() throws Exception {
        APIIdentifier apiIdentifier = Mockito.mock(APIIdentifier.class);

        ServiceReferenceHolder serviceReferenceHolder = Mockito.mock(ServiceReferenceHolder.class);
        RegistryService registryService = Mockito.mock(RegistryService.class);
        UserRegistry registry = Mockito.mock(UserRegistry.class);

        String artifactPath = APIConstants.API_ROOT_LOCATION + RegistryConstants.PATH_SEPARATOR +
                apiIdentifier.getProviderName() + RegistryConstants.PATH_SEPARATOR +
                apiIdentifier.getApiName() + RegistryConstants.PATH_SEPARATOR + apiIdentifier.getVersion();
        String path = artifactPath + RegistryConstants.PATH_SEPARATOR + "in" + RegistryConstants.PATH_SEPARATOR;

        PowerMockito.mockStatic(ServiceReferenceHolder.class);
        Mockito.when(ServiceReferenceHolder.getInstance()).thenReturn(serviceReferenceHolder);
        Mockito.when(serviceReferenceHolder.getRegistryService()).thenReturn(registryService);
        Mockito.when(registryService.getGovernanceSystemRegistry(eq(1))).thenReturn(registry);
        Mockito.when(registry.resourceExists(eq(path))).thenReturn(true);

        Collection collection = Mockito.mock(Collection.class);
        Mockito.when(registry.get(eq(path))).thenReturn(collection);

        String[] childPaths = {"test"};
        Mockito.when(collection.getChildren()).thenReturn(childPaths);

        InputStream sampleSequence = new FileInputStream(Thread.currentThread().getContextClassLoader().
                        getResource("sampleSequence.xml").getFile());
        Resource resource = Mockito.mock(Resource.class);
        Mockito.when(registry.get(eq("test"))).thenReturn(resource);
        Mockito.when(resource.getContentStream()).thenReturn(sampleSequence);

        boolean isPerAPiSequence = APIUtil.isPerAPISequence("sample", 1, apiIdentifier, "in");

        Assert.assertTrue(isPerAPiSequence);
    }

    @Test
    public void testIsPerAPISequenceResourceMissing() throws Exception {
        APIIdentifier apiIdentifier = Mockito.mock(APIIdentifier.class);

        ServiceReferenceHolder serviceReferenceHolder = Mockito.mock(ServiceReferenceHolder.class);
        RegistryService registryService = Mockito.mock(RegistryService.class);
        UserRegistry registry = Mockito.mock(UserRegistry.class);

        String artifactPath = APIConstants.API_ROOT_LOCATION + RegistryConstants.PATH_SEPARATOR +
                apiIdentifier.getProviderName() + RegistryConstants.PATH_SEPARATOR +
                apiIdentifier.getApiName() + RegistryConstants.PATH_SEPARATOR + apiIdentifier.getVersion();
        String path = artifactPath + RegistryConstants.PATH_SEPARATOR + "in" + RegistryConstants.PATH_SEPARATOR;

        PowerMockito.mockStatic(ServiceReferenceHolder.class);
        Mockito.when(ServiceReferenceHolder.getInstance()).thenReturn(serviceReferenceHolder);
        Mockito.when(serviceReferenceHolder.getRegistryService()).thenReturn(registryService);
        Mockito.when(registryService.getGovernanceSystemRegistry(eq(1))).thenReturn(registry);
        Mockito.when(registry.resourceExists(eq(path))).thenReturn(false);

        boolean isPerAPiSequence = APIUtil.isPerAPISequence("sample", 1, apiIdentifier, "in");

        Assert.assertFalse(isPerAPiSequence);
    }

    @Test
    public void testIsPerAPISequenceSequenceMissing() throws Exception {
        APIIdentifier apiIdentifier = Mockito.mock(APIIdentifier.class);

        ServiceReferenceHolder serviceReferenceHolder = Mockito.mock(ServiceReferenceHolder.class);
        RegistryService registryService = Mockito.mock(RegistryService.class);
        UserRegistry registry = Mockito.mock(UserRegistry.class);

        String artifactPath = APIConstants.API_ROOT_LOCATION + RegistryConstants.PATH_SEPARATOR +
                apiIdentifier.getProviderName() + RegistryConstants.PATH_SEPARATOR +
                apiIdentifier.getApiName() + RegistryConstants.PATH_SEPARATOR + apiIdentifier.getVersion();
        String path = artifactPath + RegistryConstants.PATH_SEPARATOR + "in" + RegistryConstants.PATH_SEPARATOR;

        PowerMockito.mockStatic(ServiceReferenceHolder.class);
        Mockito.when(ServiceReferenceHolder.getInstance()).thenReturn(serviceReferenceHolder);
        Mockito.when(serviceReferenceHolder.getRegistryService()).thenReturn(registryService);
        Mockito.when(registryService.getGovernanceSystemRegistry(eq(1))).thenReturn(registry);
        Mockito.when(registry.resourceExists(eq(path))).thenReturn(true);
        Mockito.when(registry.get(eq(path))).thenReturn(null);

        boolean isPerAPiSequence = APIUtil.isPerAPISequence("sample", 1, apiIdentifier, "in");

        Assert.assertFalse(isPerAPiSequence);
    }

    @Test
    public void testIsPerAPISequenceNoPathsInCollection() throws Exception {
        APIIdentifier apiIdentifier = Mockito.mock(APIIdentifier.class);

        ServiceReferenceHolder serviceReferenceHolder = Mockito.mock(ServiceReferenceHolder.class);
        RegistryService registryService = Mockito.mock(RegistryService.class);
        UserRegistry registry = Mockito.mock(UserRegistry.class);

        String artifactPath = APIConstants.API_ROOT_LOCATION + RegistryConstants.PATH_SEPARATOR +
                apiIdentifier.getProviderName() + RegistryConstants.PATH_SEPARATOR +
                apiIdentifier.getApiName() + RegistryConstants.PATH_SEPARATOR + apiIdentifier.getVersion();
        String path = artifactPath + RegistryConstants.PATH_SEPARATOR + "in" + RegistryConstants.PATH_SEPARATOR;

        PowerMockito.mockStatic(ServiceReferenceHolder.class);
        Mockito.when(ServiceReferenceHolder.getInstance()).thenReturn(serviceReferenceHolder);
        Mockito.when(serviceReferenceHolder.getRegistryService()).thenReturn(registryService);
        Mockito.when(registryService.getGovernanceSystemRegistry(eq(1))).thenReturn(registry);
        Mockito.when(registry.resourceExists(eq(path))).thenReturn(false);

        Collection collection = Mockito.mock(Collection.class);
        Mockito.when(registry.get(eq(path))).thenReturn(collection);

        String[] childPaths = {};
        Mockito.when(collection.getChildren()).thenReturn(childPaths);

        boolean isPerAPiSequence = APIUtil.isPerAPISequence("sample", 1, apiIdentifier, "in");

        Assert.assertFalse(isPerAPiSequence);
    }


    @Test
    public void testGetCustomInSequence() throws Exception {
        APIIdentifier apiIdentifier = Mockito.mock(APIIdentifier.class);

        ServiceReferenceHolder serviceReferenceHolder = Mockito.mock(ServiceReferenceHolder.class);
        RegistryService registryService = Mockito.mock(RegistryService.class);
        UserRegistry registry = Mockito.mock(UserRegistry.class);

        PowerMockito.mockStatic(ServiceReferenceHolder.class);
        Mockito.when(ServiceReferenceHolder.getInstance()).thenReturn(serviceReferenceHolder);
        Mockito.when(serviceReferenceHolder.getRegistryService()).thenReturn(registryService);
        Mockito.when(registryService.getGovernanceSystemRegistry(eq(1))).thenReturn(registry);

        Collection collection = Mockito.mock(Collection.class);
        String artifactPath = APIConstants.API_ROOT_LOCATION + RegistryConstants.PATH_SEPARATOR +
                apiIdentifier.getProviderName() + RegistryConstants.PATH_SEPARATOR +
                apiIdentifier.getApiName() + RegistryConstants.PATH_SEPARATOR + apiIdentifier.getVersion();
        String path = artifactPath + RegistryConstants.PATH_SEPARATOR + "in" + RegistryConstants.PATH_SEPARATOR;

        Mockito.when(registry.get(eq(path))).thenReturn(collection);

        String[] childPaths = {"test"};
        Mockito.when(collection.getChildren()).thenReturn(childPaths);

        InputStream sampleSequence = new FileInputStream(Thread.currentThread().getContextClassLoader().
                getResource("sampleSequence.xml").getFile());

        Resource resource = Mockito.mock(Resource.class);
        Mockito.when(registry.get(eq("test"))).thenReturn(resource);
        Mockito.when(resource.getContentStream()).thenReturn(sampleSequence);


        OMElement customSequence = APIUtil.getCustomSequence("sample", 1, "in", apiIdentifier);

        Assert.assertNotNull(customSequence);
        sampleSequence.close();
    }

    @Test
    public void testGetCustomOutSequence() throws Exception {
        APIIdentifier apiIdentifier = Mockito.mock(APIIdentifier.class);

        ServiceReferenceHolder serviceReferenceHolder = Mockito.mock(ServiceReferenceHolder.class);
        RegistryService registryService = Mockito.mock(RegistryService.class);
        UserRegistry registry = Mockito.mock(UserRegistry.class);

        PowerMockito.mockStatic(ServiceReferenceHolder.class);
        Mockito.when(ServiceReferenceHolder.getInstance()).thenReturn(serviceReferenceHolder);
        Mockito.when(serviceReferenceHolder.getRegistryService()).thenReturn(registryService);
        Mockito.when(registryService.getGovernanceSystemRegistry(eq(1))).thenReturn(registry);

        Collection collection = Mockito.mock(Collection.class);
        String artifactPath = APIConstants.API_ROOT_LOCATION + RegistryConstants.PATH_SEPARATOR +
                apiIdentifier.getProviderName() + RegistryConstants.PATH_SEPARATOR +
                apiIdentifier.getApiName() + RegistryConstants.PATH_SEPARATOR + apiIdentifier.getVersion();
        String path = artifactPath + RegistryConstants.PATH_SEPARATOR + "out" + RegistryConstants.PATH_SEPARATOR;

        Mockito.when(registry.get(eq(path))).thenReturn(collection);

        String[] childPaths = {"test"};
        Mockito.when(collection.getChildren()).thenReturn(childPaths);

        InputStream sampleSequence = new FileInputStream(Thread.currentThread().getContextClassLoader().
                getResource("sampleSequence.xml").getFile());

        Resource resource = Mockito.mock(Resource.class);
        Mockito.when(registry.get(eq("test"))).thenReturn(resource);
        Mockito.when(resource.getContentStream()).thenReturn(sampleSequence);


        OMElement customSequence = APIUtil.getCustomSequence("sample", 1, "out", apiIdentifier);

        Assert.assertNotNull(customSequence);
        sampleSequence.close();
    }

    @Test
    public void testGetCustomFaultSequence() throws Exception {
        APIIdentifier apiIdentifier = Mockito.mock(APIIdentifier.class);

        ServiceReferenceHolder serviceReferenceHolder = Mockito.mock(ServiceReferenceHolder.class);
        RegistryService registryService = Mockito.mock(RegistryService.class);
        UserRegistry registry = Mockito.mock(UserRegistry.class);

        PowerMockito.mockStatic(ServiceReferenceHolder.class);
        Mockito.when(ServiceReferenceHolder.getInstance()).thenReturn(serviceReferenceHolder);
        Mockito.when(serviceReferenceHolder.getRegistryService()).thenReturn(registryService);
        Mockito.when(registryService.getGovernanceSystemRegistry(eq(1))).thenReturn(registry);

        Collection collection = Mockito.mock(Collection.class);
        String artifactPath = APIConstants.API_ROOT_LOCATION + RegistryConstants.PATH_SEPARATOR +
                apiIdentifier.getProviderName() + RegistryConstants.PATH_SEPARATOR +
                apiIdentifier.getApiName() + RegistryConstants.PATH_SEPARATOR + apiIdentifier.getVersion();
        String path = artifactPath + RegistryConstants.PATH_SEPARATOR + "fault" + RegistryConstants.PATH_SEPARATOR;

        Mockito.when(registry.get(eq(path))).thenReturn(collection);

        String[] childPaths = {"test"};
        Mockito.when(collection.getChildren()).thenReturn(childPaths);

        InputStream sampleSequence = new FileInputStream(Thread.currentThread().getContextClassLoader().
                getResource("sampleSequence.xml").getFile());

        Resource resource = Mockito.mock(Resource.class);
        Mockito.when(registry.get(eq("test"))).thenReturn(resource);
        Mockito.when(resource.getContentStream()).thenReturn(sampleSequence);


        OMElement customSequence = APIUtil.getCustomSequence("sample", 1, "fault", apiIdentifier);

        Assert.assertNotNull(customSequence);
        sampleSequence.close();
    }

    @Test
    public void testGetCustomSequenceNotFound() throws Exception {
        APIIdentifier apiIdentifier = Mockito.mock(APIIdentifier.class);

        ServiceReferenceHolder serviceReferenceHolder = Mockito.mock(ServiceReferenceHolder.class);
        RegistryService registryService = Mockito.mock(RegistryService.class);
        UserRegistry registry = Mockito.mock(UserRegistry.class);

        PowerMockito.mockStatic(ServiceReferenceHolder.class);
        Mockito.when(ServiceReferenceHolder.getInstance()).thenReturn(serviceReferenceHolder);
        Mockito.when(serviceReferenceHolder.getRegistryService()).thenReturn(registryService);
        Mockito.when(registryService.getGovernanceSystemRegistry(eq(1))).thenReturn(registry);

        Collection collection = Mockito.mock(Collection.class);
        String artifactPath = APIConstants.API_ROOT_LOCATION + RegistryConstants.PATH_SEPARATOR +
                apiIdentifier.getProviderName() + RegistryConstants.PATH_SEPARATOR +
                apiIdentifier.getApiName() + RegistryConstants.PATH_SEPARATOR + apiIdentifier.getVersion();
        String path = artifactPath + RegistryConstants.PATH_SEPARATOR + "custom" + RegistryConstants.PATH_SEPARATOR;

        Mockito.when(registry.get(eq(path))).thenReturn(null, collection);

        String[] childPaths = {"test"};
        Mockito.when(collection.getChildren()).thenReturn(childPaths);

        String expectedUUID = UUID.randomUUID().toString();

        InputStream sampleSequence = new FileInputStream(Thread.currentThread().getContextClassLoader().
                getResource("sampleSequence.xml").getFile());

        Resource resource = Mockito.mock(Resource.class);
        Mockito.when(registry.get(eq("test"))).thenReturn(resource);
        Mockito.when(resource.getContentStream()).thenReturn(sampleSequence);
        Mockito.when(resource.getUUID()).thenReturn(expectedUUID);


        OMElement customSequence = APIUtil.getCustomSequence("sample", 1, "custom", apiIdentifier);

        Assert.assertNotNull(customSequence);
        sampleSequence.close();
    }

    @Test
    public void testGetCustomSequenceNull() throws Exception {
        APIIdentifier apiIdentifier = Mockito.mock(APIIdentifier.class);

        ServiceReferenceHolder serviceReferenceHolder = Mockito.mock(ServiceReferenceHolder.class);
        RegistryService registryService = Mockito.mock(RegistryService.class);
        UserRegistry registry = Mockito.mock(UserRegistry.class);

        PowerMockito.mockStatic(ServiceReferenceHolder.class);
        Mockito.when(ServiceReferenceHolder.getInstance()).thenReturn(serviceReferenceHolder);
        Mockito.when(serviceReferenceHolder.getRegistryService()).thenReturn(registryService);
        Mockito.when(registryService.getGovernanceSystemRegistry(eq(1))).thenReturn(registry);

        Collection collection = Mockito.mock(Collection.class);
        String artifactPath = APIConstants.API_ROOT_LOCATION + RegistryConstants.PATH_SEPARATOR +
                apiIdentifier.getProviderName() + RegistryConstants.PATH_SEPARATOR +
                apiIdentifier.getApiName() + RegistryConstants.PATH_SEPARATOR + apiIdentifier.getVersion();
        String path = artifactPath + RegistryConstants.PATH_SEPARATOR + "custom" + RegistryConstants.PATH_SEPARATOR;

        Mockito.when(registry.get(eq(path))).thenReturn(null, null);

        String[] childPaths = {"test"};
        Mockito.when(collection.getChildren()).thenReturn(childPaths);

        String expectedUUID = UUID.randomUUID().toString();

        InputStream sampleSequence = new FileInputStream(Thread.currentThread().getContextClassLoader().
                getResource("sampleSequence.xml").getFile());

        Resource resource = Mockito.mock(Resource.class);
        Mockito.when(registry.get(eq("test"))).thenReturn(resource);
        Mockito.when(resource.getContentStream()).thenReturn(sampleSequence);
        Mockito.when(resource.getUUID()).thenReturn(expectedUUID);


        OMElement customSequence = APIUtil.getCustomSequence("sample", 1, "custom", apiIdentifier);

        Assert.assertNull(customSequence);
        sampleSequence.close();
    }

    @Test
    public void testCreateSwaggerJSONContent() throws Exception {
        ServiceReferenceHolder serviceReferenceHolder = Mockito.mock(ServiceReferenceHolder.class);
        APIManagerConfigurationService apiManagerConfigurationService = Mockito.mock(APIManagerConfigurationService
        .class);
        APIManagerConfiguration apiManagerConfiguration = Mockito.mock(APIManagerConfiguration.class);
        Environment environment = Mockito.mock(Environment.class);
        Map<String, Environment> environmentMap = new HashMap<String, Environment>();
        environmentMap.put("Production", environment);

        PowerMockito.mockStatic(ServiceReferenceHolder.class);
        Mockito.when(ServiceReferenceHolder.getInstance()).thenReturn(serviceReferenceHolder);
        Mockito.when(serviceReferenceHolder.getAPIManagerConfigurationService()).thenReturn
        (apiManagerConfigurationService);
        Mockito.when(apiManagerConfigurationService.getAPIManagerConfiguration()).thenReturn(apiManagerConfiguration);
        Mockito.when(apiManagerConfiguration.getApiGatewayEnvironments()).thenReturn(environmentMap);
        Mockito.when(environment.getApiGatewayEndpoint()).thenReturn("");

        String swaggerJSONContent = APIUtil.createSwaggerJSONContent(getUniqueAPI());

        Assert.assertNotNull(swaggerJSONContent);
    }

    @Test
    public void testIsRoleNameExist() throws Exception {
        String userName = "John";
        String roleName = "developer";

        ServiceReferenceHolder serviceReferenceHolder = Mockito.mock(ServiceReferenceHolder.class);
        RealmService realmService = Mockito.mock(RealmService.class);
        TenantManager tenantManager = Mockito.mock(TenantManager.class);
        UserRealm userRealm = Mockito.mock(UserRealm.class);
        UserStoreManager userStoreManager = Mockito.mock(UserStoreManager.class);

        PowerMockito.mockStatic(ServiceReferenceHolder.class);
        Mockito.when(ServiceReferenceHolder.getInstance()).thenReturn(serviceReferenceHolder);
        Mockito.when(serviceReferenceHolder.getRealmService()).thenReturn(realmService);
        Mockito.when(realmService.getTenantManager()).thenReturn(tenantManager);
        Mockito.when(realmService.getTenantUserRealm(Mockito.anyInt())).thenReturn(userRealm);
        Mockito.when(userRealm.getUserStoreManager()).thenReturn(userStoreManager);
        Mockito.when(userStoreManager.isExistingRole(roleName)).thenReturn(true);

        Mockito.when(userStoreManager.isExistingRole("NonExistingDomain/role")).thenThrow(UserStoreException.class);
        Mockito.when(userStoreManager.isExistingRole("NonExistingDomain/")).thenThrow(UserStoreException.class);

        Assert.assertTrue(APIUtil.isRoleNameExist(userName, roleName));
        Assert.assertFalse(APIUtil.isRoleNameExist(userName, "NonExistingDomain/role"));
        Assert.assertFalse(APIUtil.isRoleNameExist(userName, "NonExistingDomain/"));
        Assert.assertTrue(APIUtil.isRoleNameExist(userName, ""));//allow adding empty role
    }

    @Test
    public void testIsRoleNameNotExist() throws Exception {
        String userName = "John";
        String roleName = "developer";

        ServiceReferenceHolder serviceReferenceHolder = Mockito.mock(ServiceReferenceHolder.class);
        RealmService realmService = Mockito.mock(RealmService.class);
        TenantManager tenantManager = Mockito.mock(TenantManager.class);
        UserRealm userRealm = Mockito.mock(UserRealm.class);
        UserStoreManager userStoreManager = Mockito.mock(UserStoreManager.class);

        PowerMockito.mockStatic(ServiceReferenceHolder.class);
        Mockito.when(ServiceReferenceHolder.getInstance()).thenReturn(serviceReferenceHolder);
        Mockito.when(serviceReferenceHolder.getRealmService()).thenReturn(realmService);
        Mockito.when(realmService.getTenantManager()).thenReturn(tenantManager);
        Mockito.when(realmService.getTenantUserRealm(Mockito.anyInt())).thenReturn(userRealm);
        Mockito.when(userRealm.getUserStoreManager()).thenReturn(userStoreManager);
        Mockito.when(userStoreManager.isExistingRole(roleName)).thenReturn(false);

        Assert.assertFalse(APIUtil.isRoleNameExist(userName, roleName));
    }

    @Test
    public void testIsRoleNameExistDisableRoleValidation() throws Exception {
        String userName = "John";
        String roleName = "developer";

        System.setProperty(DISABLE_ROLE_VALIDATION_AT_SCOPE_CREATION, "true");

        Assert.assertTrue(APIUtil.isRoleNameExist(userName, roleName));

        Assert.assertTrue(APIUtil.isRoleNameExist(userName, null));

        Assert.assertTrue(APIUtil.isRoleNameExist(userName, ""));

        System.clearProperty(DISABLE_ROLE_VALIDATION_AT_SCOPE_CREATION);
    }

    @Test
    public void testGetRoleNamesSuperTenant() throws Exception {
        String userName = "John";

        String[] roleNames = {"role1", "role2"};

        AuthorizationManager authorizationManager = Mockito.mock(AuthorizationManager.class);

        PowerMockito.mockStatic(MultitenantUtils.class);
        PowerMockito.mockStatic(AuthorizationManager.class);
        Mockito.when(MultitenantUtils.getTenantDomain(userName)).
                thenReturn(org.wso2.carbon.utils.multitenancy.MultitenantConstants.SUPER_TENANT_DOMAIN_NAME);
        Mockito.when(AuthorizationManager.getInstance()).thenReturn(authorizationManager);
        Mockito.when(authorizationManager.getRoleNames()).thenReturn(roleNames);


        Assert.assertEquals(roleNames, APIUtil.getRoleNames(userName));
    }

    @Test
    public void testCreateAPIArtifactContent() throws Exception {
        System.setProperty("carbon.home", APIUtilTest.class.getResource("/").getFile());
        try {
            PrivilegedCarbonContext.startTenantFlow();
            PrivilegedCarbonContext.getThreadLocalCarbonContext().setTenantDomain(MultitenantConstants
                    .SUPER_TENANT_DOMAIN_NAME);
            PrivilegedCarbonContext.getThreadLocalCarbonContext().setTenantId(MultitenantConstants.SUPER_TENANT_ID);
            GenericArtifact genericArtifact = Mockito.mock(GenericArtifact.class);
            API api = getUniqueAPI();
            Mockito.when(genericArtifact.getAttributeKeys()).thenReturn(new String[] {"URITemplate"}).thenThrow
                    (GovernanceException.class);
            ApiMgtDAO apiMgtDAO = Mockito.mock(ApiMgtDAO.class);
            PowerMockito.mockStatic(ApiMgtDAO.class);
            Mockito.when(ApiMgtDAO.getInstance()).thenReturn(apiMgtDAO);
            Mockito.when(apiMgtDAO.getAllLabels(MultitenantConstants.SUPER_TENANT_DOMAIN_NAME))
                    .thenReturn(new ArrayList<Label>());
            APIUtil.createAPIArtifactContent(genericArtifact, api);
            Assert.assertTrue(true);
            APIUtil.createAPIArtifactContent(genericArtifact, api);
            Assert.fail();
        } catch (APIManagementException ex) {
            Assert.assertTrue(ex.getMessage().contains("Failed to create API for :"));
        } finally {
            PrivilegedCarbonContext.endTenantFlow();
        }

    }

    @Test
    public void testGetDocumentation() throws GovernanceException, APIManagementException {
        PowerMockito.mockStatic(CarbonUtils.class);
        ServerConfiguration serverConfiguration = Mockito.mock(ServerConfiguration.class);
        Mockito.when(serverConfiguration.getFirstProperty("WebContextRoot")).thenReturn("/abc").thenReturn("/");
        PowerMockito.when(CarbonUtils.getServerConfiguration()).thenReturn(serverConfiguration);
        GenericArtifact genericArtifact = Mockito.mock(GenericArtifact.class);
        Mockito.when(genericArtifact.getAttribute(APIConstants.DOC_TYPE)).thenReturn(DocumentationType.HOWTO.getType
                ()).thenReturn(DocumentationType.PUBLIC_FORUM.getType()).thenReturn(DocumentationType.SUPPORT_FORUM
                .getType()).thenReturn(DocumentationType.API_MESSAGE_FORMAT.getType()).thenReturn(DocumentationType
                .SAMPLES.getType()).thenReturn(DocumentationType.OTHER.getType());
        Mockito.when(genericArtifact.getAttribute(APIConstants.DOC_NAME)).thenReturn("Docname");
        Mockito.when(genericArtifact.getAttribute(APIConstants.DOC_VISIBILITY)).thenReturn(null).thenReturn
                (Documentation.DocumentVisibility.API_LEVEL.name()).thenReturn(Documentation.DocumentVisibility
                .PRIVATE.name()).thenReturn(Documentation.DocumentVisibility.OWNER_ONLY.name());
        Mockito.when(genericArtifact.getAttribute(APIConstants.DOC_SOURCE_TYPE)).thenReturn(Documentation
                .DocumentSourceType.URL.name()).thenReturn(Documentation.DocumentSourceType.FILE.name());
        Mockito.when(genericArtifact.getAttribute(APIConstants.DOC_SOURCE_URL)).thenReturn("https://localhost");
        Mockito.when(genericArtifact.getAttribute(APIConstants.DOC_FILE_PATH)).thenReturn("file://abc");
        Mockito.when(genericArtifact.getAttribute(APIConstants.DOC_OTHER_TYPE_NAME)).thenReturn("abc");
        APIUtil.getDocumentation(genericArtifact);
        APIUtil.getDocumentation(genericArtifact);
        APIUtil.getDocumentation(genericArtifact);
        APIUtil.getDocumentation(genericArtifact);
        APIUtil.getDocumentation(genericArtifact);
        APIUtil.getDocumentation(genericArtifact);

    }

    @Test
    public void testGetDocumentationByDocCreator() throws Exception {
        PowerMockito.mockStatic(CarbonUtils.class);
        ServerConfiguration serverConfiguration = Mockito.mock(ServerConfiguration.class);
        Mockito.when(serverConfiguration.getFirstProperty("WebContextRoot")).thenReturn("/abc").thenReturn("/");
        PowerMockito.when(CarbonUtils.getServerConfiguration()).thenReturn(serverConfiguration);
        GenericArtifact genericArtifact = Mockito.mock(GenericArtifact.class);
        Mockito.when(genericArtifact.getAttribute(APIConstants.DOC_TYPE)).thenReturn(DocumentationType.HOWTO.getType
                ()).thenReturn(DocumentationType.PUBLIC_FORUM.getType()).thenReturn(DocumentationType.SUPPORT_FORUM
                .getType()).thenReturn(DocumentationType.API_MESSAGE_FORMAT.getType()).thenReturn(DocumentationType
                .SAMPLES.getType()).thenReturn(DocumentationType.OTHER.getType());
        Mockito.when(genericArtifact.getAttribute(APIConstants.DOC_NAME)).thenReturn("Docname");
        Mockito.when(genericArtifact.getAttribute(APIConstants.DOC_VISIBILITY)).thenReturn(null).thenReturn
                (Documentation.DocumentVisibility.API_LEVEL.name()).thenReturn(Documentation.DocumentVisibility
                .PRIVATE.name()).thenReturn(Documentation.DocumentVisibility.OWNER_ONLY.name());
        Mockito.when(genericArtifact.getAttribute(APIConstants.DOC_SOURCE_TYPE)).thenReturn(Documentation
                .DocumentSourceType.URL.name()).thenReturn(Documentation.DocumentSourceType.FILE.name());
        Mockito.when(genericArtifact.getAttribute(APIConstants.DOC_SOURCE_URL)).thenReturn("https://localhost");
        Mockito.when(genericArtifact.getAttribute(APIConstants.DOC_FILE_PATH)).thenReturn("file://abc");
        Mockito.when(genericArtifact.getAttribute(APIConstants.DOC_OTHER_TYPE_NAME)).thenReturn("abc");
        APIUtil.getDocumentation(genericArtifact, "admin");
        APIUtil.getDocumentation(genericArtifact, "admin");
        APIUtil.getDocumentation(genericArtifact, "admin");
        APIUtil.getDocumentation(genericArtifact, "admin");
        APIUtil.getDocumentation(genericArtifact, "admin");
        APIUtil.getDocumentation(genericArtifact, "admin");
        APIUtil.getDocumentation(genericArtifact, "admin@wso2.com");
    }

    @Test
    public void testVisibilityOfDoc() throws Exception {
        PowerMockito.mockStatic(CarbonUtils.class);
        ServerConfiguration serverConfiguration = Mockito.mock(ServerConfiguration.class);
        Mockito.when(serverConfiguration.getFirstProperty("WebContextRoot")).thenReturn("/abc").thenReturn("/");
        PowerMockito.when(CarbonUtils.getServerConfiguration()).thenReturn(serverConfiguration);
        GenericArtifact genericArtifact = Mockito.mock(GenericArtifact.class);
        Mockito.when(genericArtifact.getAttribute(APIConstants.DOC_TYPE)).thenReturn(DocumentationType.HOWTO.getType
                ()).thenReturn(DocumentationType.PUBLIC_FORUM.getType()).thenReturn(DocumentationType.SUPPORT_FORUM
                .getType()).thenReturn(DocumentationType.API_MESSAGE_FORMAT.getType()).thenReturn(DocumentationType
                .SAMPLES.getType()).thenReturn(DocumentationType.OTHER.getType());
        Mockito.when(genericArtifact.getAttribute(APIConstants.DOC_NAME)).thenReturn("Docname");
        Mockito.when(genericArtifact.getAttribute(APIConstants.DOC_SOURCE_TYPE)).thenReturn(Documentation
                .DocumentSourceType.URL.name()).thenReturn(Documentation.DocumentSourceType.FILE.name());
        Mockito.when(genericArtifact.getAttribute(APIConstants.DOC_SOURCE_URL)).thenReturn("https://localhost");
        Mockito.when(genericArtifact.getAttribute(APIConstants.DOC_FILE_PATH)).thenReturn("file://abc");
        Mockito.when(genericArtifact.getAttribute(APIConstants.DOC_OTHER_TYPE_NAME)).thenReturn("abc");

        Mockito.when(genericArtifact.getAttribute(APIConstants.DOC_VISIBILITY)).thenReturn(null);
        Assert.assertEquals(APIUtil.getDocumentation(genericArtifact, "admin@wso2.com").getVisibility()
                .name(), Documentation.DocumentVisibility.API_LEVEL.name());

        Mockito.when(genericArtifact.getAttribute(APIConstants.DOC_VISIBILITY)).
                thenReturn(Documentation.DocumentVisibility.API_LEVEL.name());
        Assert.assertEquals(APIUtil.getDocumentation(genericArtifact, "admin@wso2.com").getVisibility().
                name(), Documentation.DocumentVisibility.API_LEVEL.name());

        Mockito.when(genericArtifact.getAttribute(APIConstants.DOC_VISIBILITY)).
                thenReturn(Documentation.DocumentVisibility.PRIVATE.name());
        Assert.assertEquals(APIUtil.getDocumentation(genericArtifact, "admin@wso2.com").getVisibility().
                name(), Documentation.DocumentVisibility.PRIVATE.name());

        Mockito.when(genericArtifact.getAttribute(APIConstants.DOC_VISIBILITY)).
                thenReturn(Documentation.DocumentVisibility.OWNER_ONLY.name());
        Assert.assertEquals(APIUtil.getDocumentation(genericArtifact, "admin@wso2.com").getVisibility().
                name(), Documentation.DocumentVisibility.OWNER_ONLY.name());
    }

    @Test
    public void testCreateDocArtifactContent() throws GovernanceException, APIManagementException {
        API api = getUniqueAPI();
        PowerMockito.mockStatic(CarbonUtils.class);
        ServerConfiguration serverConfiguration = Mockito.mock(ServerConfiguration.class);
        Mockito.when(serverConfiguration.getFirstProperty("WebContextRoot")).thenReturn("/abc").thenReturn("/");
        PowerMockito.when(CarbonUtils.getServerConfiguration()).thenReturn(serverConfiguration);
        GenericArtifact genericArtifact = Mockito.mock(GenericArtifact.class);
        Documentation documentation = new Documentation(DocumentationType.HOWTO, "this is a doc");
        documentation.setSourceType(Documentation.DocumentSourceType.FILE);
        documentation.setCreatedDate(new Date(System.currentTimeMillis()));
        documentation.setSummary("abcde");
        documentation.setVisibility(Documentation.DocumentVisibility.API_LEVEL);
        documentation.setSourceUrl("/abcd/def");
        documentation.setOtherTypeName("aa");
        APIUtil.createDocArtifactContent(genericArtifact, api.getId(), documentation);
        documentation.setSourceType(Documentation.DocumentSourceType.INLINE);
        APIUtil.createDocArtifactContent(genericArtifact, api.getId(), documentation);
        documentation.setSourceType(Documentation.DocumentSourceType.URL);
        APIUtil.createDocArtifactContent(genericArtifact, api.getId(), documentation);

        try {
            documentation.setSourceType(Documentation.DocumentSourceType.URL);
            Mockito.doThrow(GovernanceException.class).when(genericArtifact).setAttribute(APIConstants
                    .DOC_SOURCE_URL, documentation.getSourceUrl());
            APIUtil.createDocArtifactContent(genericArtifact, api.getId(), documentation);
            Assert.fail();
        } catch (APIManagementException ex) {
            Assert.assertTrue(ex.getMessage().contains("Failed to create doc artifact content from :"));
        }
    }

    @Test
    public void testGetArtifactManager()  {
        PowerMockito.mockStatic(GenericArtifactManager.class);
        System.setProperty("carbon.home", APIUtilTest.class.getResource("/").getFile());
        Registry registry = Mockito.mock(UserRegistry.class);
        try {
            PrivilegedCarbonContext.startTenantFlow();
            PrivilegedCarbonContext.getThreadLocalCarbonContext().setTenantDomain(MultitenantConstants
                    .SUPER_TENANT_DOMAIN_NAME);
            PrivilegedCarbonContext.getThreadLocalCarbonContext().setTenantId(MultitenantConstants.SUPER_TENANT_ID);
            PowerMockito.mockStatic(GovernanceUtils.class);
            PowerMockito.doNothing().when(GovernanceUtils.class, "loadGovernanceArtifacts",(UserRegistry)registry);
            Mockito.when(GovernanceUtils.findGovernanceArtifactConfiguration(APIConstants.API_KEY, registry))
                    .thenReturn(Mockito.mock(GovernanceArtifactConfiguration.class)).thenReturn(null).thenThrow
                    (RegistryException.class);
            GenericArtifactManager genericArtifactManager = Mockito.mock(GenericArtifactManager.class);
            PowerMockito.whenNew(GenericArtifactManager.class).withArguments(registry, APIConstants.API_KEY)
                    .thenReturn(genericArtifactManager);
            GenericArtifactManager retrievedGenericArtifactManager = APIUtil.getArtifactManager(registry,
                    APIConstants.API_KEY);
            Assert.assertEquals(genericArtifactManager, retrievedGenericArtifactManager);
            APIUtil.getArtifactManager(registry, APIConstants.API_KEY);
            APIUtil.getArtifactManager(registry, APIConstants.API_KEY);
            Assert.fail();
        } catch (APIManagementException ex) {
            Assert.assertTrue(ex.getMessage().contains("Failed to initialize GenericArtifactManager"));
        } catch (org.wso2.carbon.registry.core.exceptions.RegistryException e) {
            e.printStackTrace();
        } catch (Exception e) {
            e.printStackTrace();
        } finally {
            PrivilegedCarbonContext.endTenantFlow();
        }

    }


    @Test
    public void testGetRoleNamesNonSuperTenant() throws Exception {
        String userName = "John";

        ServiceReferenceHolder serviceReferenceHolder = Mockito.mock(ServiceReferenceHolder.class);
        RealmService realmService = Mockito.mock(RealmService.class);
        TenantManager tenantManager = Mockito.mock(TenantManager.class);
        UserRealm userRealm = Mockito.mock(UserRealm.class);
        UserStoreManager userStoreManager = Mockito.mock(UserStoreManager.class);

        String[] roleNames = {"role1", "role2"};

        PowerMockito.mockStatic(ServiceReferenceHolder.class);
        PowerMockito.mockStatic(MultitenantUtils.class);
        Mockito.when(MultitenantUtils.getTenantDomain(userName)).
                thenReturn("test.com");
        Mockito.when(ServiceReferenceHolder.getInstance()).thenReturn(serviceReferenceHolder);
        Mockito.when(serviceReferenceHolder.getRealmService()).thenReturn(realmService);
        Mockito.when(realmService.getTenantManager()).thenReturn(tenantManager);
        Mockito.when(realmService.getTenantUserRealm(Mockito.anyInt())).thenReturn(userRealm);
        Mockito.when(userRealm.getUserStoreManager()).thenReturn(userStoreManager);
        Mockito.when(userStoreManager.getRoleNames()).thenReturn(roleNames);

        Assert.assertEquals(roleNames, APIUtil.getRoleNames(userName));
    }


    @Test
    public void testGetAPI() throws Exception {
        API expectedAPI = getUniqueAPI();

        final String provider = expectedAPI.getId().getProviderName();
        final String tenantDomain = org.wso2.carbon.utils.multitenancy.MultitenantConstants.SUPER_TENANT_DOMAIN_NAME;
        final int tenantId = -1234;

        GovernanceArtifact artifact = Mockito.mock(GovernanceArtifact.class);
        Registry registry = Mockito.mock(Registry.class);
        ApiMgtDAO apiMgtDAO = Mockito.mock(ApiMgtDAO.class);
        Resource resource = Mockito.mock(Resource.class);
        ServiceReferenceHolder serviceReferenceHolder = Mockito.mock(ServiceReferenceHolder.class);
        RealmService realmService = Mockito.mock(RealmService.class);
        TenantManager tenantManager = Mockito.mock(TenantManager.class);
        APIManagerConfigurationService apiManagerConfigurationService = Mockito.mock(APIManagerConfigurationService
        .class);
        APIManagerConfiguration apiManagerConfiguration = Mockito.mock(APIManagerConfiguration.class);
        ThrottleProperties throttleProperties = Mockito.mock(ThrottleProperties.class);
        SubscriptionPolicy policy = Mockito.mock(SubscriptionPolicy.class);
        SubscriptionPolicy[] policies = new SubscriptionPolicy[]{policy};
        QuotaPolicy quotaPolicy = Mockito.mock(QuotaPolicy.class);
        RequestCountLimit limit = Mockito.mock(RequestCountLimit.class);

        PowerMockito.mockStatic(ApiMgtDAO.class);
        PowerMockito.mockStatic(MultitenantUtils.class);
        PowerMockito.mockStatic(ServiceReferenceHolder.class);
        Mockito.when(ApiMgtDAO.getInstance()).thenReturn(apiMgtDAO);
        Mockito.when(apiMgtDAO.getAPIID(Mockito.any(APIIdentifier.class), eq((Connection) null))).thenReturn(123);
        Mockito.when(artifact.getId()).thenReturn("");
        Mockito.when(artifact.getAttribute(APIConstants.API_OVERVIEW_PROVIDER)).thenReturn(provider);
        Mockito.when(MultitenantUtils.getTenantDomain(provider)).
                thenReturn(tenantDomain);
        Mockito.when(ServiceReferenceHolder.getInstance()).thenReturn(serviceReferenceHolder);
        Mockito.when(serviceReferenceHolder.getRealmService()).thenReturn(realmService);
        Mockito.when(realmService.getTenantManager()).thenReturn(tenantManager);
        Mockito.when(tenantManager.getTenantId(tenantDomain)).thenReturn(tenantId);

        String artifactPath = "";
        PowerMockito.mockStatic(GovernanceUtils.class);
        Mockito.when(GovernanceUtils.getArtifactPath(registry, "")).thenReturn(artifactPath);
        Mockito.when(registry.get(artifactPath)).thenReturn(resource);
        Mockito.when(resource.getLastModified()).thenReturn(expectedAPI.getLastUpdated());
        Mockito.when(serviceReferenceHolder.getAPIManagerConfigurationService()).thenReturn
        (apiManagerConfigurationService);
        Mockito.when(apiManagerConfigurationService.getAPIManagerConfiguration()).thenReturn(apiManagerConfiguration);
        Mockito.when(apiManagerConfiguration.getThrottleProperties()).thenReturn(throttleProperties);
        Mockito.when(apiMgtDAO.getSubscriptionPolicies(tenantId)).thenReturn(policies);
        Mockito.when(policy.getPolicyName()).thenReturn("policy");
        Mockito.when(policy.getDefaultQuotaPolicy()).thenReturn(quotaPolicy);
        Mockito.when(quotaPolicy.getLimit()).thenReturn(limit);
        Mockito.when(registry.getTags(artifactPath)).thenReturn(getTagsFromSet(expectedAPI.getTags()));

        HashMap<String, String> urlPatterns = getURLTemplatePattern(expectedAPI.getUriTemplates());
        Mockito.when(apiMgtDAO.getURITemplatesPerAPIAsString(Mockito.any(APIIdentifier.class))).thenReturn
        (urlPatterns);

        CORSConfiguration corsConfiguration = expectedAPI.getCorsConfiguration();

        Mockito.when(apiManagerConfiguration.getFirstProperty(APIConstants
        .CORS_CONFIGURATION_ACCESS_CTL_ALLOW_HEADERS)).
                thenReturn(corsConfiguration.getAccessControlAllowHeaders().toString());
        Mockito.when(apiManagerConfiguration.getFirstProperty(APIConstants
        .CORS_CONFIGURATION_ACCESS_CTL_ALLOW_METHODS)).
                thenReturn(corsConfiguration.getAccessControlAllowMethods().toString());
        Mockito.when(apiManagerConfiguration.getFirstProperty(APIConstants
        .CORS_CONFIGURATION_ACCESS_CTL_ALLOW_ORIGIN)).
                thenReturn(corsConfiguration.getAccessControlAllowOrigins().toString());

        API api = APIUtil.getAPI(artifact, registry);

        Assert.assertNotNull(api);
    }

    @Test
    public void testGetAPIForPublishing() throws Exception {
        API expectedAPI = getUniqueAPI();

        final String provider = expectedAPI.getId().getProviderName();
        final String tenantDomain = org.wso2.carbon.utils.multitenancy.MultitenantConstants.SUPER_TENANT_DOMAIN_NAME;
        final int tenantId = -1234;

        GovernanceArtifact artifact = Mockito.mock(GovernanceArtifact.class);
        Registry registry = Mockito.mock(Registry.class);
        ApiMgtDAO apiMgtDAO = Mockito.mock(ApiMgtDAO.class);
        Resource resource = Mockito.mock(Resource.class);
        ServiceReferenceHolder serviceReferenceHolder = Mockito.mock(ServiceReferenceHolder.class);
        RealmService realmService = Mockito.mock(RealmService.class);
        TenantManager tenantManager = Mockito.mock(TenantManager.class);
        APIManagerConfigurationService apiManagerConfigurationService = Mockito.mock(APIManagerConfigurationService
        .class);
        APIManagerConfiguration apiManagerConfiguration = Mockito.mock(APIManagerConfiguration.class);
        ThrottleProperties throttleProperties = Mockito.mock(ThrottleProperties.class);
        SubscriptionPolicy policy = Mockito.mock(SubscriptionPolicy.class);
        SubscriptionPolicy[] policies = new SubscriptionPolicy[]{policy};
        QuotaPolicy quotaPolicy = Mockito.mock(QuotaPolicy.class);
        RequestCountLimit limit = Mockito.mock(RequestCountLimit.class);

        PowerMockito.mockStatic(ApiMgtDAO.class);
        PowerMockito.mockStatic(GovernanceUtils.class);
        PowerMockito.mockStatic(MultitenantUtils.class);
        PowerMockito.mockStatic(ServiceReferenceHolder.class);

        Mockito.when(ApiMgtDAO.getInstance()).thenReturn(apiMgtDAO);
        Mockito.when(apiMgtDAO.getAPIID(Mockito.any(APIIdentifier.class), eq((Connection) null))).thenReturn(123);
        Mockito.when(artifact.getId()).thenReturn("");
        Mockito.when(artifact.getAttribute(APIConstants.API_OVERVIEW_PROVIDER)).thenReturn(provider);
        Mockito.when(artifact.getAttribute(APIConstants.API_OVERVIEW_CACHE_TIMEOUT)).thenReturn("15");
        Mockito.when(MultitenantUtils.getTenantDomain(provider)).thenReturn(tenantDomain);
        Mockito.when(ServiceReferenceHolder.getInstance()).thenReturn(serviceReferenceHolder);
        Mockito.when(serviceReferenceHolder.getRealmService()).thenReturn(realmService);
        Mockito.when(realmService.getTenantManager()).thenReturn(tenantManager);
        Mockito.when(tenantManager.getTenantId(tenantDomain)).thenReturn(tenantId);

        String artifactPath = "";
        Mockito.when(GovernanceUtils.getArtifactPath(registry, "")).thenReturn(artifactPath);
        Mockito.when(registry.get(artifactPath)).thenReturn(resource);
        Mockito.when(resource.getLastModified()).thenReturn(expectedAPI.getLastUpdated());
        Mockito.when(resource.getCreatedTime()).thenReturn(expectedAPI.getLastUpdated());
        Mockito.when(serviceReferenceHolder.getAPIManagerConfigurationService()).thenReturn
        (apiManagerConfigurationService);
        Mockito.when(apiManagerConfigurationService.getAPIManagerConfiguration()).thenReturn(apiManagerConfiguration);
        Mockito.when(apiManagerConfiguration.getThrottleProperties()).thenReturn(throttleProperties);
        Mockito.when(apiMgtDAO.getSubscriptionPolicies(tenantId)).thenReturn(policies);
        Mockito.when(policy.getPolicyName()).thenReturn("policy");
        Mockito.when(policy.getDefaultQuotaPolicy()).thenReturn(quotaPolicy);
        Mockito.when(quotaPolicy.getLimit()).thenReturn(limit);
        Mockito.when(registry.getTags(artifactPath)).thenReturn(getTagsFromSet(expectedAPI.getTags()));

        HashMap<String, String> urlPatterns = getURLTemplatePattern(expectedAPI.getUriTemplates());
        Mockito.when(apiMgtDAO.getURITemplatesPerAPIAsString(Mockito.any(APIIdentifier.class))).thenReturn
        (urlPatterns);

        CORSConfiguration corsConfiguration = expectedAPI.getCorsConfiguration();

        Mockito.when(apiManagerConfiguration.getFirstProperty(APIConstants
        .CORS_CONFIGURATION_ACCESS_CTL_ALLOW_HEADERS)).
                thenReturn(corsConfiguration.getAccessControlAllowHeaders().toString());
        Mockito.when(apiManagerConfiguration.getFirstProperty(APIConstants
        .CORS_CONFIGURATION_ACCESS_CTL_ALLOW_METHODS)).
                thenReturn(corsConfiguration.getAccessControlAllowMethods().toString());
        Mockito.when(apiManagerConfiguration.getFirstProperty(APIConstants
        .CORS_CONFIGURATION_ACCESS_CTL_ALLOW_ORIGIN)).
                thenReturn(corsConfiguration.getAccessControlAllowOrigins().toString());

        Mockito.when(artifact.getAttribute(APIConstants.API_OVERVIEW_ENDPOINT_CONFIG))
                .thenReturn("{\"production_endpoints\":{\"url\":\"http://www.mocky.io/v2/5b21fe0f2e00002a00e313fe\"," +
                        "\"config\":null,\"template_not_supported\":false}," +
                        "\"sandbox_endpoints\":{\"url\":\"http://www.mocky.io/v2/5b21fe0f2e00002a00e313fe\"," +
                        "\"config\":null,\"template_not_supported\":false},\"endpoint_type\":\"http\"}");

        API api = APIUtil.getAPIForPublishing(artifact, registry);

        Assert.assertNotNull(api);

        Set<String> testEnvironmentList = new HashSet<String>();
        testEnvironmentList.add("PRODUCTION");
        testEnvironmentList.add("SANDBOX");
        Assert.assertThat(SetUtils.isEqualSet(api.getEnvironmentList(), testEnvironmentList), is(true));
    }

    @Test
    public void testGetAPIWithGovernanceArtifact() throws Exception {
        System.setProperty("carbon.home", APIUtilTest.class.getResource("/").getFile());
        try {
            PrivilegedCarbonContext.startTenantFlow();
            PrivilegedCarbonContext.getThreadLocalCarbonContext().setTenantDomain(MultitenantConstants
                    .SUPER_TENANT_DOMAIN_NAME);
            PrivilegedCarbonContext.getThreadLocalCarbonContext().setTenantId(MultitenantConstants.SUPER_TENANT_ID);
            API expectedAPI = getUniqueAPI();

            final String provider = expectedAPI.getId().getProviderName();
            final String tenantDomain = org.wso2.carbon.utils.multitenancy.MultitenantConstants
            .SUPER_TENANT_DOMAIN_NAME;

            final int tenantId = -1234;

            System.setProperty("carbon.home", "");

            File siteConfFile = new File(Thread.currentThread().getContextClassLoader().
                    getResource("tenant-conf.json").getFile());

            String tenantConfValue = FileUtils.readFileToString(siteConfFile);

            GovernanceArtifact artifact = Mockito.mock(GovernanceArtifact.class);
            Registry registry = Mockito.mock(Registry.class);
            ApiMgtDAO apiMgtDAO = Mockito.mock(ApiMgtDAO.class);
            Resource resource = Mockito.mock(Resource.class);
            ServiceReferenceHolder serviceReferenceHolder = Mockito.mock(ServiceReferenceHolder.class);
            RealmService realmService = Mockito.mock(RealmService.class);
            TenantManager tenantManager = Mockito.mock(TenantManager.class);
            APIManagerConfigurationService apiManagerConfigurationService = Mockito.mock
            (APIManagerConfigurationService.class);
            APIManagerConfiguration apiManagerConfiguration = Mockito.mock(APIManagerConfiguration.class);
            ThrottleProperties throttleProperties = Mockito.mock(ThrottleProperties.class);
            SubscriptionPolicy policy = Mockito.mock(SubscriptionPolicy.class);
            SubscriptionPolicy[] policies = new SubscriptionPolicy[] {policy};
            QuotaPolicy quotaPolicy = Mockito.mock(QuotaPolicy.class);
            RequestCountLimit limit = Mockito.mock(RequestCountLimit.class);
            PrivilegedCarbonContext carbonContext = Mockito.mock(PrivilegedCarbonContext.class);
            RegistryService registryService = Mockito.mock(RegistryService.class);
            UserRegistry userRegistry = Mockito.mock(UserRegistry.class);

            PowerMockito.mockStatic(ApiMgtDAO.class);
            PowerMockito.mockStatic(GovernanceUtils.class);
            PowerMockito.mockStatic(MultitenantUtils.class);
            PowerMockito.mockStatic(ServiceReferenceHolder.class);

            Mockito.when(ApiMgtDAO.getInstance()).thenReturn(apiMgtDAO);
            Mockito.when(apiMgtDAO.getAPIID(Mockito.any(APIIdentifier.class), eq((Connection) null))).thenReturn(123);
            Mockito.when(apiMgtDAO.getPolicyNames(PolicyConstants.POLICY_LEVEL_SUB, provider)).thenReturn(new
            String[] {"Unlimited"});
            Mockito.when(artifact.getId()).thenReturn("");
            Mockito.when(artifact.getAttribute(APIConstants.API_OVERVIEW_PROVIDER)).thenReturn(provider);
            Mockito.when(artifact.getAttribute(APIConstants.API_OVERVIEW_CACHE_TIMEOUT)).thenReturn("15");
            Mockito.when(artifact.getAttribute(APIConstants.API_OVERVIEW_TIER)).thenReturn("Unlimited");
            Mockito.when(MultitenantUtils.getTenantDomain(provider)).thenReturn(tenantDomain);
            Mockito.when(ServiceReferenceHolder.getInstance()).thenReturn(serviceReferenceHolder);
            Mockito.when(serviceReferenceHolder.getRealmService()).thenReturn(realmService);
            Mockito.when(serviceReferenceHolder.getRegistryService()).thenReturn(registryService);
            Mockito.when(realmService.getTenantManager()).thenReturn(tenantManager);
            Mockito.when(tenantManager.getTenantId(tenantDomain)).thenReturn(tenantId);
            Mockito.when(registryService.getConfigSystemRegistry(tenantId)).thenReturn(userRegistry);
            Mockito.when(userRegistry.resourceExists(APIConstants.API_TENANT_CONF_LOCATION)).thenReturn(true);
            Mockito.when(userRegistry.get(APIConstants.API_TENANT_CONF_LOCATION)).thenReturn(resource);

            String artifactPath = "";
            Mockito.when(GovernanceUtils.getArtifactPath(registry, "")).thenReturn(artifactPath);
            Mockito.when(registry.get(artifactPath)).thenReturn(resource);
            Mockito.when(resource.getLastModified()).thenReturn(expectedAPI.getLastUpdated());
            Mockito.when(resource.getCreatedTime()).thenReturn(expectedAPI.getLastUpdated());
            Mockito.when(resource.getContent()).thenReturn(tenantConfValue.getBytes());
            Mockito.when(serviceReferenceHolder.getAPIManagerConfigurationService()).thenReturn
            (apiManagerConfigurationService);
            Mockito.when(apiManagerConfigurationService.getAPIManagerConfiguration()).thenReturn
            (apiManagerConfiguration);
            Mockito.when(apiManagerConfiguration.getThrottleProperties()).thenReturn(throttleProperties);
            Mockito.when(apiMgtDAO.getSubscriptionPolicies(tenantId)).thenReturn(policies);
            Mockito.when(policy.getDefaultQuotaPolicy()).thenReturn(quotaPolicy);
            Mockito.when(quotaPolicy.getLimit()).thenReturn(limit);
            Mockito.when(registry.getTags(artifactPath)).thenReturn(getTagsFromSet(expectedAPI.getTags()));

            ArrayList<URITemplate> urlList = getURLTemplateList(expectedAPI.getUriTemplates());
            Mockito.when(apiMgtDAO.getAllURITemplates(Mockito.anyString(), Mockito.anyString())).thenReturn(urlList);

            CORSConfiguration corsConfiguration = expectedAPI.getCorsConfiguration();

            Mockito.when(apiManagerConfiguration.getFirstProperty(APIConstants
            .CORS_CONFIGURATION_ACCESS_CTL_ALLOW_HEADERS)).
                    thenReturn(corsConfiguration.getAccessControlAllowHeaders().toString());
            Mockito.when(apiManagerConfiguration.getFirstProperty(APIConstants
            .CORS_CONFIGURATION_ACCESS_CTL_ALLOW_METHODS)).
                    thenReturn(corsConfiguration.getAccessControlAllowMethods().toString());
            Mockito.when(apiManagerConfiguration.getFirstProperty(APIConstants
            .CORS_CONFIGURATION_ACCESS_CTL_ALLOW_ORIGIN)).
                    thenReturn(corsConfiguration.getAccessControlAllowOrigins().toString());


            API api = APIUtil.getAPI(artifact);

            Assert.assertNotNull(api);
        }finally {
            PrivilegedCarbonContext.endTenantFlow();
        }
    }

    @Test
    public void testGetAPIWithGovernanceArtifactAdvancedThrottlingDisabled() throws Exception {
        System.setProperty("carbon.home", APIUtilTest.class.getResource("/").getFile());
        try {
            PrivilegedCarbonContext.startTenantFlow();
            PrivilegedCarbonContext.getThreadLocalCarbonContext().setTenantDomain(MultitenantConstants
                    .SUPER_TENANT_DOMAIN_NAME);
            PrivilegedCarbonContext.getThreadLocalCarbonContext().setTenantId(MultitenantConstants.SUPER_TENANT_ID);
        API expectedAPI = getUniqueAPI();

        final String provider = expectedAPI.getId().getProviderName();
        final String tenantDomain = org.wso2.carbon.utils.multitenancy.MultitenantConstants.SUPER_TENANT_DOMAIN_NAME;
        final int tenantId = -1234;

        System.setProperty("carbon.home", "");

        File siteConfFile = new File(Thread.currentThread().getContextClassLoader().
                getResource("tenant-conf.json").getFile());

        String tenantConfValue = FileUtils.readFileToString(siteConfFile);

        GovernanceArtifact artifact = Mockito.mock(GovernanceArtifact.class);
        Registry registry = Mockito.mock(Registry.class);
        ApiMgtDAO apiMgtDAO = Mockito.mock(ApiMgtDAO.class);
        Resource resource = Mockito.mock(Resource.class);
        ServiceReferenceHolder serviceReferenceHolder = Mockito.mock(ServiceReferenceHolder.class);
        RealmService realmService = Mockito.mock(RealmService.class);
        TenantManager tenantManager = Mockito.mock(TenantManager.class);
        APIManagerConfigurationService apiManagerConfigurationService = Mockito.mock(APIManagerConfigurationService
        .class);
        APIManagerConfiguration apiManagerConfiguration = Mockito.mock(APIManagerConfiguration.class);
        ThrottleProperties throttleProperties = Mockito.mock(ThrottleProperties.class);
        SubscriptionPolicy policy = Mockito.mock(SubscriptionPolicy.class);
        SubscriptionPolicy[] policies = new SubscriptionPolicy[]{policy};
        QuotaPolicy quotaPolicy = Mockito.mock(QuotaPolicy.class);
        RequestCountLimit limit = Mockito.mock(RequestCountLimit.class);
            RegistryService registryService = Mockito.mock(RegistryService.class);
        UserRegistry userRegistry = Mockito.mock(UserRegistry.class);

        PowerMockito.mockStatic(ApiMgtDAO.class);
        PowerMockito.mockStatic(GovernanceUtils.class);
        PowerMockito.mockStatic(MultitenantUtils.class);
        PowerMockito.mockStatic(ServiceReferenceHolder.class);
        Mockito.when(ApiMgtDAO.getInstance()).thenReturn(apiMgtDAO);
        Mockito.when(apiMgtDAO.getAPIID(Mockito.any(APIIdentifier.class), eq((Connection) null))).thenReturn(123);
        Mockito.when(apiMgtDAO.getPolicyNames(PolicyConstants.POLICY_LEVEL_SUB, provider)).thenReturn(new
        String[]{"Unlimited"});
        Mockito.when(artifact.getId()).thenReturn("");
        Mockito.when(artifact.getAttribute(APIConstants.API_OVERVIEW_PROVIDER)).thenReturn(provider);
        Mockito.when(artifact.getAttribute(APIConstants.API_OVERVIEW_CACHE_TIMEOUT)).thenReturn("15");
        Mockito.when(artifact.getAttribute(APIConstants.API_OVERVIEW_TIER)).thenReturn("Unlimited");
        Mockito.when(MultitenantUtils.getTenantDomain(provider)).thenReturn(tenantDomain);
        Mockito.when(ServiceReferenceHolder.getInstance()).thenReturn(serviceReferenceHolder);
        Mockito.when(serviceReferenceHolder.getRealmService()).thenReturn(realmService);
        Mockito.when(serviceReferenceHolder.getRegistryService()).thenReturn(registryService);
        Mockito.when(realmService.getTenantManager()).thenReturn(tenantManager);
        Mockito.when(tenantManager.getTenantId(tenantDomain)).thenReturn(tenantId);
        Mockito.when(registryService.getConfigSystemRegistry(tenantId)).thenReturn(userRegistry);
        Mockito.when(userRegistry.resourceExists(APIConstants.API_TENANT_CONF_LOCATION)).thenReturn(true);
        Mockito.when(userRegistry.get(APIConstants.API_TENANT_CONF_LOCATION)).thenReturn(resource);

        String artifactPath = "";
        Mockito.when(GovernanceUtils.getArtifactPath(registry, "")).thenReturn(artifactPath);
        Mockito.when(registry.get(artifactPath)).thenReturn(resource);
        Mockito.when(resource.getLastModified()).thenReturn(expectedAPI.getLastUpdated());
        Mockito.when(resource.getCreatedTime()).thenReturn(expectedAPI.getLastUpdated());
        Mockito.when(resource.getContent()).thenReturn(tenantConfValue.getBytes());
        Mockito.when(serviceReferenceHolder.getAPIManagerConfigurationService()).thenReturn
        (apiManagerConfigurationService);
        Mockito.when(apiManagerConfigurationService.getAPIManagerConfiguration()).thenReturn(apiManagerConfiguration);
        Mockito.when(apiManagerConfiguration.getThrottleProperties()).thenReturn(throttleProperties);
        Mockito.when(apiMgtDAO.getSubscriptionPolicies(tenantId)).thenReturn(policies);
        Mockito.when(policy.getDefaultQuotaPolicy()).thenReturn(quotaPolicy);
        Mockito.when(quotaPolicy.getLimit()).thenReturn(limit);
        Mockito.when(registry.getTags(artifactPath)).thenReturn(getTagsFromSet(expectedAPI.getTags()));

        ArrayList<URITemplate> urlList = getURLTemplateList(expectedAPI.getUriTemplates());
        Mockito.when(apiMgtDAO.getAllURITemplates(Mockito.anyString(), Mockito.anyString())).thenReturn(urlList);

        CORSConfiguration corsConfiguration = expectedAPI.getCorsConfiguration();

        Mockito.when(apiManagerConfiguration.getFirstProperty(APIConstants
        .CORS_CONFIGURATION_ACCESS_CTL_ALLOW_HEADERS)).
                thenReturn(corsConfiguration.getAccessControlAllowHeaders().toString());
        Mockito.when(apiManagerConfiguration.getFirstProperty(APIConstants
        .CORS_CONFIGURATION_ACCESS_CTL_ALLOW_METHODS)).
                thenReturn(corsConfiguration.getAccessControlAllowMethods().toString());
        Mockito.when(apiManagerConfiguration.getFirstProperty(APIConstants
        .CORS_CONFIGURATION_ACCESS_CTL_ALLOW_ORIGIN)).
                thenReturn(corsConfiguration.getAccessControlAllowOrigins().toString());

        API api = APIUtil.getAPI(artifact);

        Assert.assertNotNull(api);
    }finally {
            PrivilegedCarbonContext.endTenantFlow();
        }
    }

    private API getUniqueAPI() {
        APIIdentifier apiIdentifier = new APIIdentifier(UUID.randomUUID().toString(), UUID.randomUUID().toString(),
                UUID.randomUUID().toString());
        API api = new API(apiIdentifier);
        api.setStatus(APIConstants.CREATED);
        api.setContext(UUID.randomUUID().toString());

        Set<String> environments = new HashSet<String>();
        environments.add(UUID.randomUUID().toString());

        URITemplate uriTemplate = new URITemplate();
        uriTemplate.setAuthType("None");
        uriTemplate.setHTTPVerb("GET");
        uriTemplate.setThrottlingTier("Unlimited");
        uriTemplate.setUriTemplate("/*");
        Set<URITemplate> uriTemplates = new HashSet<URITemplate>();
        uriTemplates.add(uriTemplate);

        uriTemplate = new URITemplate();
        uriTemplate.setAuthType("None");
        uriTemplate.setHTTPVerb("GET");
        uriTemplate.setThrottlingTier("Unlimited");
        uriTemplate.setUriTemplate("/get");
        uriTemplates.add(uriTemplate);

        uriTemplate = new URITemplate();
        uriTemplate.setAuthType("None");
        uriTemplate.setHTTPVerb("POST");
        uriTemplate.setThrottlingTier("Unlimited");
        uriTemplate.setUriTemplate("/*");
        uriTemplates.add(uriTemplate);

        uriTemplate = new URITemplate();
        uriTemplate.setAuthType("None");
        uriTemplate.setHTTPVerb("POST");
        uriTemplate.setThrottlingTier("Unlimited");
        uriTemplate.setUriTemplate("/post");
        uriTemplates.add(uriTemplate);

        uriTemplate = new URITemplate();
        uriTemplate.setAuthType("None");
        uriTemplate.setHTTPVerb("DELETE");
        uriTemplate.setThrottlingTier("Unlimited");
        uriTemplate.setUriTemplate("/*");
        uriTemplates.add(uriTemplate);

        uriTemplate = new URITemplate();
        uriTemplate.setAuthType("None");
        uriTemplate.setHTTPVerb("PUT");
        uriTemplate.setThrottlingTier("Unlimited");
        uriTemplate.setUriTemplate("/*");
        uriTemplates.add(uriTemplate);

        uriTemplate = new URITemplate();
        uriTemplate.setAuthType("None");
        uriTemplate.setHTTPVerb("PUT");
        uriTemplate.setThrottlingTier("Unlimited");
        uriTemplate.setUriTemplate("/put");
        uriTemplates.add(uriTemplate);

        api.setUriTemplates(uriTemplates);

        api.setEnvironments(environments);
        api.setUUID(UUID.randomUUID().toString());
        api.setThumbnailUrl(UUID.randomUUID().toString());
        api.setVisibility(UUID.randomUUID().toString());
        api.setVisibleRoles(UUID.randomUUID().toString());
        api.setVisibleTenants(UUID.randomUUID().toString());
        api.setTransports(UUID.randomUUID().toString());
        api.setInSequence(UUID.randomUUID().toString());
        api.setOutSequence(UUID.randomUUID().toString());
        api.setFaultSequence(UUID.randomUUID().toString());
        api.setDescription(UUID.randomUUID().toString());
        api.setRedirectURL(UUID.randomUUID().toString());
        api.setBusinessOwner(UUID.randomUUID().toString());
        api.setApiOwner(UUID.randomUUID().toString());
        api.setAdvertiseOnly(true);

        CORSConfiguration corsConfiguration = new CORSConfiguration(true, Arrays.asList("*"),
                true, Arrays.asList("*"), Arrays.asList("*"));

        api.setCorsConfiguration(corsConfiguration);
        api.setLastUpdated(new Date());
        api.setCreatedTime(new Date().toString());

        Set<Tier> tierSet = new HashSet<Tier>();
        tierSet.add(new Tier("Unlimited"));
        tierSet.add(new Tier("Gold"));
        api.addAvailableTiers(tierSet);
        Set<String> tags = new HashSet<String>();
        tags.add("stuff");
        api.addTags(tags);

        return api;
    }

    private Tag[] getTagsFromSet(Set<String> tagSet) {
        String[] tagNames = tagSet.toArray(new String[tagSet.size()]);

        Tag[] tags = new Tag[tagNames.length];

        for (int i = 0; i < tagNames.length; i++) {
            Tag tag = new Tag();
            tag.setTagName(tagNames[i]);
            tags[i] = tag;
        }

        return tags;
    }

    private HashMap<String, String> getURLTemplatePattern(Set<URITemplate> uriTemplates) {
        HashMap<String, String> pattern = new HashMap<String, String>();

        for (URITemplate uriTemplate : uriTemplates) {
            String key = uriTemplate.getUriTemplate() + "::" + uriTemplate.getHTTPVerb() + "::" +
                    uriTemplate.getAuthType() + "::" + uriTemplate.getThrottlingTier();
            pattern.put(key, uriTemplate.getHTTPVerb());
        }

        return pattern;
    }

    private ArrayList<URITemplate> getURLTemplateList(Set<URITemplate> uriTemplates) {
        ArrayList<URITemplate> list = new ArrayList<URITemplate>();
        list.addAll(uriTemplates);

        return list;

    }

    @Test
    public void testWsdlDefinitionFilePath () {
        Assert.assertEquals(APIUtil.getWSDLDefinitionFilePath("test", "1.0.0", "publisher1")
                , APIConstants.API_WSDL_RESOURCE_LOCATION + "publisher1" + "--" + "test" + "1.0.0" + ".wsdl");
    }

    @Test
    public void testGetOAuthConfigurationFromTenantRegistry () throws Exception{
        final int tenantId = -1234;
        final String property = "AuthorizationHeader";

        ServiceReferenceHolder serviceReferenceHolder = Mockito.mock(ServiceReferenceHolder.class);
        PowerMockito.mockStatic(ServiceReferenceHolder.class);
        RegistryService registryService = Mockito.mock(RegistryService.class);
        UserRegistry userRegistry = Mockito.mock(UserRegistry.class);
        Resource resource = Mockito.mock(Resource.class);
        Mockito.when(ServiceReferenceHolder.getInstance()).thenReturn(serviceReferenceHolder);
        Mockito.when(serviceReferenceHolder.getRegistryService()).thenReturn(registryService);
        Mockito.when(registryService.getConfigSystemRegistry(tenantId)).thenReturn(userRegistry);
        Mockito.when(userRegistry.resourceExists(APIConstants.API_TENANT_CONF_LOCATION)).thenReturn(true);
        Mockito.when(userRegistry.get(APIConstants.API_TENANT_CONF_LOCATION)).thenReturn(resource);
        File siteConfFile = new File(Thread.currentThread().getContextClassLoader().
                getResource("tenant-conf.json").getFile());
        String tenantConfValue = FileUtils.readFileToString(siteConfFile);
        Mockito.when(resource.getContent()).thenReturn(tenantConfValue.getBytes());
        JSONParser parser = new JSONParser();
        JSONObject json = (JSONObject) parser.parse(tenantConfValue);
        String authorizationHeader = (String)json.get(property);
        String authHeader = getOAuthConfigurationFromTenantRegistry(tenantId,property);
        Assert.assertEquals(authorizationHeader, authHeader);
    }

    @Test
    public void testGetOAuthConfigurationFromAPIMConfig () throws Exception {
        String property = "AuthorizationHeader";
        ServiceReferenceHolder serviceReferenceHolder = Mockito.mock(ServiceReferenceHolder.class);
        PowerMockito.mockStatic(ServiceReferenceHolder.class);
        APIManagerConfigurationService apiManagerConfigurationService =
                Mockito.mock(APIManagerConfigurationService.class);
        APIManagerConfiguration apiManagerConfiguration = Mockito.mock(APIManagerConfiguration.class);
        Mockito.when(ServiceReferenceHolder.getInstance()).thenReturn(serviceReferenceHolder);
        Mockito.when(serviceReferenceHolder.getAPIManagerConfigurationService())
                .thenReturn(apiManagerConfigurationService);
        Mockito.when(apiManagerConfigurationService.getAPIManagerConfiguration()).thenReturn(apiManagerConfiguration);
        Mockito.when(apiManagerConfiguration.getFirstProperty(APIConstants.OAUTH_CONFIGS + property))
                .thenReturn("APIM_AUTH");

        String authHeader = getOAuthConfigurationFromAPIMConfig(property);
        Assert.assertEquals("APIM_AUTH", authHeader);
    }

    @Test
    public void testGetGatewayEndpoint () throws Exception {
        Environment environment = new Environment();
        environment.setType("Production");
        environment.setName("Production");
        environment.setApiGatewayEndpoint("http://localhost:8280,https://localhost:8243");
        Map<String, Environment> environmentMap = new HashMap<String, Environment>();
        environmentMap.put("Production", environment);

        ServiceReferenceHolder serviceReferenceHolder = Mockito.mock(ServiceReferenceHolder.class);
        PowerMockito.mockStatic(ServiceReferenceHolder.class);
        APIManagerConfigurationService apiManagerConfigurationService =
                Mockito.mock(APIManagerConfigurationService.class);
        APIManagerConfiguration apiManagerConfiguration = Mockito.mock(APIManagerConfiguration.class);
        Mockito.when(ServiceReferenceHolder.getInstance()).thenReturn(serviceReferenceHolder);
        Mockito.when(serviceReferenceHolder.getAPIManagerConfigurationService())
                .thenReturn(apiManagerConfigurationService);
        Mockito.when(apiManagerConfigurationService.getAPIManagerConfiguration()).thenReturn(apiManagerConfiguration);
        Mockito.when(apiManagerConfiguration.getApiGatewayEnvironments()).thenReturn(environmentMap);
        String gatewayEndpoint = APIUtil.getGatewayEndpoint("http,https", "Production", "Production");
        Assert.assertEquals("https://localhost:8243", gatewayEndpoint);
    }
    @Test
    public void testGetConditionDtoListWithHavingIPSpecificConditionOnly() throws ParseException {
        String base64EncodedString = "W3siaXBzcGVjaWZpYyI6eyJzcGVjaWZpY0lwIjoxNjg0MzAwOTAsImludmVydCI6ZmFsc2V9fV0=";
        List<ConditionDto> conditionDtoList = APIUtil.extractConditionDto(base64EncodedString);
        Assert.assertEquals(conditionDtoList.size(),1);
        ConditionDto conditionDto = conditionDtoList.get(0);
        Assert.assertNotNull(conditionDto.getIpCondition());
    }
    @Test
    public void testGetConditionDtoListWithHavingIPRangeConditionOnly() throws ParseException {
        String base64EncodedString = "W3siaXByYW5nZSI6eyJzdGFydGluZ0lwIjoxNjg0MzAwOTAsImVuZGluZ0lwIjoxNjg0MzAwOTEsImludmVydCI6dHJ1ZX19XQ==";
        List<ConditionDto> conditionDtoList = APIUtil.extractConditionDto(base64EncodedString);
        Assert.assertEquals(conditionDtoList.size(),1);
        ConditionDto conditionDto = conditionDtoList.get(0);
        Assert.assertNotNull(conditionDto.getIpRangeCondition());
        Assert.assertTrue(conditionDto.getIpRangeCondition().isInvert());
    }
    @Test
    public void testGetConditionDtoListWithHavingHeaderConditionOnly() throws ParseException {
        String base64EncodedString = "W3siaGVhZGVyIjp7ImludmVydCI6ZmFsc2UsInZhbHVlcyI6eyJhYmMiOiJkZWYifX19XQo=";
        List<ConditionDto> conditionDtoList = APIUtil.extractConditionDto(base64EncodedString);
        Assert.assertEquals(conditionDtoList.size(),1);
        ConditionDto conditionDto = conditionDtoList.get(0);
        Assert.assertNotNull(conditionDto.getHeaderConditions());
        Assert.assertEquals(conditionDto.getHeaderConditions().getValues().size(),1);
    }
    @Test
    public void testGetConditionDtoListWithHavingJWTClaimConditionOnly() throws ParseException {
        String base64EncodedString = "W3siand0Y2xhaW1zIjp7ImludmVydCI6ZmFsc2UsInZhbHVlcyI6eyJhYmMiOiJkZWYifX19XQo=";
        List<ConditionDto> conditionDtoList = APIUtil.extractConditionDto(base64EncodedString);
        Assert.assertEquals(conditionDtoList.size(),1);
        ConditionDto conditionDto = conditionDtoList.get(0);
        Assert.assertNotNull(conditionDto.getJwtClaimConditions());
        Assert.assertEquals(conditionDto.getJwtClaimConditions().getValues().size(),1);
    }
    @Test
    public void testGetConditionDtoListWithHavingQueryParamConditionOnly() throws ParseException {
        String base64EncodedString =
                "W3sicXVlcnlwYXJhbWV0ZXJ0eXBlIjp7ImludmVydCI6ZmFsc2UsInZhbHVlcyI6eyJhYmMiOiJkZWYifX19XQo=";
        List<ConditionDto> conditionDtoList = APIUtil.extractConditionDto(base64EncodedString);
        Assert.assertEquals(conditionDtoList.size(),1);
        ConditionDto conditionDto = conditionDtoList.get(0);
        Assert.assertNotNull(conditionDto.getQueryParameterConditions());
        Assert.assertEquals(conditionDto.getQueryParameterConditions().getValues().size(),1);
    }
    @Test
    public void testGetConditionDtoListWithHavingMultipleConditionTypes() throws ParseException {
        String base64EncodedString =
        "W3siaXBzcGVjaWZpYyI6eyJzcGVjaWZpY0lwIjoxNzQzMjcxODksImludmVydCI6ZmFsc2V9LCJoZW" +
                "FkZXIiOnsiaW52ZXJ0IjpmYWxzZSwidmFsdWVzIjp7ImFiYyI6ImRlZiJ9fSwiand0Y2xhaW1zIjp7ImludmVydCI6ZmFsc2UsI" +
                "nZhbHVlcyI6eyJhYmMiOiJkZWYifX19XQo=";
        List<ConditionDto> conditionDtoList = APIUtil.extractConditionDto(base64EncodedString);
        Assert.assertEquals(conditionDtoList.size(),1);
        ConditionDto conditionDto = conditionDtoList.get(0);
        Assert.assertNotNull(conditionDto.getIpCondition());
        Assert.assertNotNull(conditionDto.getHeaderConditions());
        Assert.assertNotNull(conditionDto.getJwtClaimConditions());
        Assert.assertEquals(conditionDto.getHeaderConditions().getValues().size(),1);
        Assert.assertEquals(conditionDto.getJwtClaimConditions().getValues().size(),1);
    }
    @Test
    public void testGetConditionDtoListWithHavingMultiplePipelines() throws ParseException {
        String base64EncodedString =
        "W3siaGVhZGVyIjp7ImludmVydCI6ZmFsc2UsInZhbHVlcyI6eyJhYmMiOiJkZWYifX19LHsiaXBzcG" +
                "VjaWZpYyI6eyJzcGVjaWZpY0lwIjoxNjg0MzAwOTAsImludmVydCI6ZmFsc2V9fV0=";
        List<ConditionDto> conditionDtoList = APIUtil.extractConditionDto(base64EncodedString);
        Assert.assertEquals(conditionDtoList.size(),2);
        Assert.assertNotNull(conditionDtoList.get(0).getIpCondition());
        Assert.assertNotNull(conditionDtoList.get(1).getHeaderConditions());

    }
    @Test
    public void testGetConditionDtoListWithHavingMultiplePipelinesWithVariousConditions() throws ParseException {
        String base64EncodedString =
        "W3siaGVhZGVyIjp7ImludmVydCI6ZmFsc2UsInZhbHVlcyI6eyJhYmMiOiJkZWYifX19LHsiaXBzcGV" +
                "jaWZpYyI6eyJzcGVjaWZpY0lwIjoxNzQzMjcxODksImludmVydCI6ZmFsc2V9LCJoZWFkZXIiOnsiaW52ZXJ0IjpmYWxzZSwidmF" +
                "sdWVzIjp7ImFiYyI6ImRlZiJ9fX0seyJqd3RjbGFpbXMiOnsiaW52ZXJ0IjpmYWxzZSwidmFsdWVzIjp7ImFiYyI6ImRlZiJ9fX0" +
                "seyJpcHNwZWNpZmljIjp7InNwZWNpZmljSXAiOjE3NDMyNzE4OSwiaW52ZXJ0IjpmYWxzZX0sImp3dGNsYWltcyI6eyJpbnZlcnQ" +
                "iOmZhbHNlLCJ2YWx1ZXMiOnsiYWJjIjoiZGVmIn19fSx7ImlwcmFuZ2UiOnsic3RhcnRpbmdJcCI6MTc0MzI3MTg5LCJlbmRpbmd" +
                "JcCI6MTc0MzI3MjAwLCJpbnZlcnQiOmZhbHNlfX1d";
        List<ConditionDto> conditionDtoList = APIUtil.extractConditionDto(base64EncodedString);
        Assert.assertEquals(conditionDtoList.size(),5);
        Assert.assertNotNull(conditionDtoList.get(0).getIpCondition());
        Assert.assertNotNull(conditionDtoList.get(0).getHeaderConditions());
        Assert.assertNotNull(conditionDtoList.get(1).getIpCondition());
        Assert.assertNotNull(conditionDtoList.get(1).getJwtClaimConditions());
        Assert.assertNotNull(conditionDtoList.get(2).getIpRangeCondition());
        Assert.assertNotNull(conditionDtoList.get(3).getHeaderConditions());
        Assert.assertNotNull(conditionDtoList.get(4).getJwtClaimConditions());
    }

    @Test
    public void testGetAppAttributeKeysFromRegistry() throws Exception {
        final int tenantId = -1234;
        final String property = APIConstants.ApplicationAttributes.APPLICATION_CONFIGURATIONS;

        ServiceReferenceHolder serviceReferenceHolder = Mockito.mock(ServiceReferenceHolder.class);
        PowerMockito.mockStatic(ServiceReferenceHolder.class);
        RegistryService registryService = Mockito.mock(RegistryService.class);
        UserRegistry userRegistry = Mockito.mock(UserRegistry.class);
        Resource resource = Mockito.mock(Resource.class);
        Mockito.when(ServiceReferenceHolder.getInstance()).thenReturn(serviceReferenceHolder);
        Mockito.when(serviceReferenceHolder.getRegistryService()).thenReturn(registryService);
        Mockito.when(registryService.getConfigSystemRegistry(tenantId)).thenReturn(userRegistry);
        Mockito.when(userRegistry.resourceExists(APIConstants.API_TENANT_CONF_LOCATION)).thenReturn(true);
        Mockito.when(userRegistry.get(APIConstants.API_TENANT_CONF_LOCATION)).thenReturn(resource);
        File siteConfFile = new File(Thread.currentThread().getContextClassLoader().
                getResource("tenant-conf.json").getFile());
        String tenantConfValue = FileUtils.readFileToString(siteConfFile);
        Mockito.when(resource.getContent()).thenReturn(tenantConfValue.getBytes());
        JSONParser parser = new JSONParser();
        JSONObject json = (JSONObject) parser.parse(tenantConfValue);
        JSONObject applicationAttributes = (JSONObject) json.get(property);
        JSONObject appAttributes = APIUtil.getAppAttributeKeysFromRegistry(tenantId);
        Assert.assertEquals(applicationAttributes, appAttributes);
    }

    @Test
    public void testSanitizeUserRole() throws Exception {
        Assert.assertEquals("Test%26123", APIUtil.sanitizeUserRole("Test&123"));
        Assert.assertEquals("Test%26123%26test", APIUtil.sanitizeUserRole("Test&123&test"));
        Assert.assertEquals("Test123", APIUtil.sanitizeUserRole("Test123"));
    }

    @Test
    public void testIsRoleExistForUser() throws Exception {
        /*
        String userName = "user1";
        String[] userRoleList = {"role1", "role2"};
        PowerMockito.mockStatic(APIUtil.class);
        Mockito.when(APIUtil.getListOfRoles(userName)).thenReturn(userRoleList);
        Assert.assertFalse(APIUtil.isRoleExistForUser(userName, "roleA,roleB"));
        Assert.assertTrue(APIUtil.isRoleExistForUser(userName, "role1,roleB"));
        //Assert.assertTrue(APIUtil.isRoleExistForUser(userName, "role1,role2"));
        Assert.assertFalse(APIUtil.isRoleExistForUser(userName, ""));
        Assert.assertFalse(APIUtil.isRoleExistForUser(userName, null));
        Assert.assertFalse(APIUtil.isRoleExistForUser(userName, "test"));
        */
    }

    @Test
<<<<<<< HEAD
    public void testHasPermissionWhenPermissionCheckDisabled() throws APIManagementException {
        String userNameWithoutChange = "Drake";
        String permission = APIConstants.Permissions.API_PUBLISH;

        Log mockLog = Mockito.mock(Log.class);
        PowerMockito.mockStatic(LogFactory.class);
        Mockito.when(LogFactory.getLog(any(Class.class))).thenReturn(mockLog);

        PowerMockito.mockStatic(APIUtil.class);
        Mockito.when(APIUtil.isPermissionCheckDisabled()).thenReturn(true);
        Mockito.when(APIUtil.hasPermission(any(), any())).thenCallRealMethod();

        boolean actualResult = APIUtil.hasPermission(userNameWithoutChange, permission);
        Assert.assertTrue(actualResult);
    }

    @Test
    public void testHasPermissionWithUserNameNull() {
        String userNameWithoutChange = null;
        String permission = APIConstants.Permissions.APIM_ADMIN;
        String expectedExceptionMessage = "Attempt to execute privileged operation as the anonymous user";
        String actualErrorMessage = null;

        try {
            APIUtil.hasPermission(userNameWithoutChange, permission);
        } catch (APIManagementException exception) {
            actualErrorMessage = exception.getMessage();
        }
        Assert.assertEquals(expectedExceptionMessage, actualErrorMessage);
    }

    @Test
    public void testHasPermission() throws APIManagementException, UserStoreException {
        int tenantId = 2;
        String userNameWithoutChange = "Drake";
        String permission = APIConstants.Permissions.API_PUBLISH;
        String tenantDomain = "WSO2.com";
        System.setProperty(CARBON_HOME, "");

        PowerMockito.mockStatic(APIUtil.class);
        Mockito.when(APIUtil.isPermissionCheckDisabled()).thenReturn(false);
        Mockito
            .when(APIUtil.getValueFromCache(APIConstants.API_PUBLISHER_ADMIN_PERMISSION_CACHE, userNameWithoutChange))
            .thenReturn(1);
        Mockito.when(APIUtil.hasPermission(Mockito.anyString(), Mockito.anyString())).thenCallRealMethod();

        PowerMockito.mockStatic(MultitenantUtils.class);
        Mockito.when(MultitenantUtils.getTenantDomain(userNameWithoutChange)).thenReturn(tenantDomain);

        PowerMockito.mockStatic(PrivilegedCarbonContext.class);
        PowerMockito.mockStatic(CarbonContext.class);
        PrivilegedCarbonContext privilegedCarbonContext = Mockito.mock(PrivilegedCarbonContext.class);
        Mockito.when(PrivilegedCarbonContext.getThreadLocalCarbonContext()).thenReturn(privilegedCarbonContext);

        PowerMockito.mockStatic(ServiceReferenceHolder.class);
        ServiceReferenceHolder serviceReferenceHolder = Mockito.mock(ServiceReferenceHolder.class);
        Mockito.when(ServiceReferenceHolder.getInstance()).thenReturn(serviceReferenceHolder);

        RealmService realmService = Mockito.mock(RealmService.class);
        Mockito.when(serviceReferenceHolder.getRealmService()).thenReturn(realmService);

        TenantManager tenantManager = Mockito.mock(TenantManager.class);
        Mockito.when(realmService.getTenantManager()).thenReturn(tenantManager);

        Mockito.when(tenantManager.getTenantId(tenantDomain)).thenReturn(tenantId);

        UserRealm userRealm = Mockito.mock(UserRealm.class);
        Mockito.when(realmService.getTenantUserRealm(tenantId)).thenReturn(userRealm);

        org.wso2.carbon.user.api.AuthorizationManager authorizationManager = Mockito
            .mock(org.wso2.carbon.user.api.AuthorizationManager.class);
        Mockito.when(userRealm.getAuthorizationManager()).thenReturn(authorizationManager);

        Mockito
            .when(authorizationManager.isUserAuthorized(Mockito.anyString(), Mockito.anyString(), Mockito.anyString()))
            .thenReturn(true);

        org.wso2.carbon.user.core.UserRealm userRealm2 = Mockito.mock(org.wso2.carbon.user.core.UserRealm.class);
        Mockito.when(ServiceReferenceHolder.getUserRealm()).thenReturn((userRealm2));

        PowerMockito.mockStatic(AuthorizationManager.class);
        AuthorizationManager authorizationManager1 = Mockito.mock(AuthorizationManager.class);
        Mockito.when(AuthorizationManager.getInstance()).thenReturn(authorizationManager1);
        Mockito.when(authorizationManager1.isUserAuthorized(Mockito.anyString(), Mockito.anyString())).thenReturn(true);

        Log logMock = Mockito.mock(Log.class);
        PowerMockito.mockStatic(LogFactory.class);
        Mockito.when(LogFactory.getLog(any(Class.class))).thenReturn(logMock);

        boolean expectedResult = APIUtil.hasPermission(userNameWithoutChange, permission);
        Assert.assertTrue(expectedResult);
    }

    @Test
    public void testgetORBasedSearchCriteria() {
        String[] statusList = {"PUBLISHED", "PROTOTYPED", "DEPRECATED"};
        String expectedCriteria = "(PUBLISHED OR PROTOTYPED OR DEPRECATED)";
        Assert.assertEquals(expectedCriteria, APIUtil.getORBasedSearchCriteria(statusList));
    }

    @Test
    public void testgetORBasedSearchCriteriaWithEmptyCriteria() {
        String[] statusList = null;
        Assert.assertEquals(null, APIUtil.getORBasedSearchCriteria(statusList));
    }

    @Test
    public void testisAllowDisplayAPIsWithMultipleStatus() {
        ServiceReferenceHolder serviceReferenceHolder = Mockito.mock(ServiceReferenceHolder.class);

        PowerMockito.mockStatic(ServiceReferenceHolder.class);
        Mockito.when(ServiceReferenceHolder.getInstance()).thenReturn(serviceReferenceHolder);

        APIManagerConfigurationService apiManagerConfigurationService = Mockito
            .mock(APIManagerConfigurationService.class);
        Mockito.when(serviceReferenceHolder.getAPIManagerConfigurationService())
               .thenReturn(apiManagerConfigurationService);

        APIManagerConfiguration apiManagerConfiguration = Mockito.mock(APIManagerConfiguration.class);
        Mockito.when(apiManagerConfigurationService.getAPIManagerConfiguration()).thenReturn(apiManagerConfiguration);

        Mockito.when(apiManagerConfiguration.getFirstProperty(APIConstants.API_STORE_DISPLAY_ALL_APIS))
               .thenReturn("true");
        Assert.assertEquals(true, APIUtil.isAllowDisplayAPIsWithMultipleStatus());

        Mockito.when(apiManagerConfiguration.getFirstProperty(APIConstants.API_STORE_DISPLAY_ALL_APIS))
               .thenReturn("false");
        Assert.assertEquals(false, APIUtil.isAllowDisplayAPIsWithMultipleStatus());

        Mockito.when(apiManagerConfiguration.getFirstProperty(APIConstants.API_STORE_DISPLAY_ALL_APIS)).thenReturn("");
        Assert.assertEquals(false, APIUtil.isAllowDisplayAPIsWithMultipleStatus());

        Mockito.when(apiManagerConfiguration.getFirstProperty(APIConstants.API_STORE_DISPLAY_ALL_APIS))
               .thenReturn(null);
        Assert.assertEquals(false, APIUtil.isAllowDisplayAPIsWithMultipleStatus());
    }

    @Test
    public void testGetTiersWhenTierTypeIsAPI() throws Exception {
        System.setProperty(CARBON_HOME, "");
        int tierType = APIConstants.TIER_API_TYPE;
        int tenantID = 1;
        String tenantDomain = "Wso2.com";
        Tier tier1 = Mockito.mock(Tier.class);
        Map<String, Tier> tierMap = new TreeMap<String, Tier>();
        tierMap.put("UNLIMITED", tier1);

        PowerMockito.mockStatic(PrivilegedCarbonContext.class);
        PowerMockito.doNothing().when(PrivilegedCarbonContext.class, "startTenantFlow");

        PrivilegedCarbonContext privilegedCarbonContext = Mockito.mock(PrivilegedCarbonContext.class);
        Mockito.when(PrivilegedCarbonContext.getThreadLocalCarbonContext()).thenReturn(privilegedCarbonContext);

        doNothing().when(privilegedCarbonContext).setTenantDomain(tenantDomain, true);
        Mockito.when(privilegedCarbonContext.getTenantId()).thenReturn(tenantID);

        PowerMockito.mockStatic(APIUtil.class);
        Mockito.when(APIUtil.getTiersFromPolicies(PolicyConstants.POLICY_LEVEL_SUB, tenantID)).thenReturn(tierMap);

        Mockito.when(APIUtil.getTiers(tierType, tenantDomain)).thenCallRealMethod();
        Map<String, Tier> appTierMap = APIUtil.getTiers(tierType, tenantDomain);

        Assert.assertEquals(tierMap, appTierMap);
    }

    @Test
    public void testGetTiersWhenTierTypeIsResource() throws Exception {
        System.setProperty(CARBON_HOME, "");
        int tierType = APIConstants.TIER_RESOURCE_TYPE;
        int tenantID = 1;
        String tenantDomain = "Wso2.com";
        Tier tier1 = Mockito.mock(Tier.class);
        Map<String, Tier> tierMap = new TreeMap<String, Tier>();
        tierMap.put("UNLIMITED", tier1);

        PowerMockito.mockStatic(PrivilegedCarbonContext.class);
        PowerMockito.doNothing().when(PrivilegedCarbonContext.class, "startTenantFlow");

        PrivilegedCarbonContext privilegedCarbonContext = Mockito.mock(PrivilegedCarbonContext.class);
        Mockito.when(PrivilegedCarbonContext.getThreadLocalCarbonContext()).thenReturn(privilegedCarbonContext);

        doNothing().when(privilegedCarbonContext).setTenantDomain(tenantDomain, true);

        Mockito.when(privilegedCarbonContext.getTenantId()).thenReturn(tenantID);

        PowerMockito.mockStatic(APIUtil.class);
        Mockito.when(APIUtil.getTiersFromPolicies(PolicyConstants.POLICY_LEVEL_API, tenantID)).thenReturn(tierMap);

        Mockito.when(APIUtil.getTiers(tierType, tenantDomain)).thenCallRealMethod();
        Map<String, Tier> appTierMap = APIUtil.getTiers(tierType, tenantDomain);

        Assert.assertEquals(tierMap, appTierMap);
    }

    @Test
    public void testGetTiersWhenTierTypeIsApplication() throws Exception {
        System.setProperty(CARBON_HOME, "");
        int tierType = APIConstants.TIER_APPLICATION_TYPE;
        int tenantID = 1;
        String tenantDomain = "Wso2.com";
        Tier tier1 = Mockito.mock(Tier.class);
        Map<String, Tier> tierMap = new TreeMap<String, Tier>();
        tierMap.put("UNLIMITED", tier1);

        PowerMockito.mockStatic(PrivilegedCarbonContext.class);
        PowerMockito.doNothing().when(PrivilegedCarbonContext.class, "startTenantFlow");

        PrivilegedCarbonContext privilegedCarbonContext = Mockito.mock(PrivilegedCarbonContext.class);
        Mockito.when(PrivilegedCarbonContext.getThreadLocalCarbonContext()).thenReturn(privilegedCarbonContext);

        doNothing().when(privilegedCarbonContext).setTenantDomain(tenantDomain, true);

        Mockito.when(privilegedCarbonContext.getTenantId()).thenReturn(tenantID);

        PowerMockito.mockStatic(APIUtil.class);
        Mockito.when(APIUtil.getTiersFromPolicies(PolicyConstants.POLICY_LEVEL_APP, tenantID)).thenReturn(tierMap);

        Mockito.when(APIUtil.getTiers(tierType, tenantDomain)).thenCallRealMethod();
        Map<String, Tier> appTierMap = APIUtil.getTiers(tierType, tenantDomain);

        Assert.assertEquals(tierMap, appTierMap);
    }

    @Test
    public void testValidateAPICategoriesWithValidCategories() throws APIManagementException {
        String tenantDomain = "Wso2.com";
        List<APICategory> inputApiCategories = new ArrayList<>();
        List<APICategory> availableApiCategories = new ArrayList<>();
        APICategory apiCategory1 = Mockito.mock(APICategory.class);
        APICategory apiCategory2 = Mockito.mock(APICategory.class);
        ;
        APICategory apiCategory3 = Mockito.mock(APICategory.class);

        inputApiCategories.add(apiCategory1);
        inputApiCategories.add(apiCategory2);
        availableApiCategories.add(apiCategory1);
        availableApiCategories.add(apiCategory2);
        availableApiCategories.add(apiCategory3);

        PowerMockito.mockStatic(APIUtil.class);
        Mockito.when(APIUtil.getAllAPICategoriesOfTenant(tenantDomain)).thenReturn(availableApiCategories);
        Mockito.when(APIUtil.validateAPICategories(inputApiCategories, tenantDomain)).thenCallRealMethod();

        Assert.assertTrue("Failed to Validate API categories",
                          APIUtil.validateAPICategories(inputApiCategories, tenantDomain));
    }

    @Test
    public void testValidateAPICategoriesWithInvalidCategories() throws APIManagementException {

        String tenantDomain = "Wso2.com";
        List<APICategory> inputApiCategories = new ArrayList<>();
        List<APICategory> availableApiCategories = new ArrayList<>();
        APICategory apiCategory1 = Mockito.mock(APICategory.class);
        APICategory apiCategory2 = Mockito.mock(APICategory.class);
        ;
        APICategory apiCategory3 = Mockito.mock(APICategory.class);

        inputApiCategories.add(apiCategory1);
        inputApiCategories.add(apiCategory2);
        inputApiCategories.add(apiCategory3);
        availableApiCategories.add(apiCategory1);
        availableApiCategories.add(apiCategory2);

        PowerMockito.mockStatic(APIUtil.class);
        Mockito.when(APIUtil.getAllAPICategoriesOfTenant(tenantDomain)).thenReturn(availableApiCategories);
        Mockito.when(APIUtil.validateAPICategories(inputApiCategories, tenantDomain)).thenCallRealMethod();

        Assert.assertFalse("Invalid API categories are validate!!!",
                           APIUtil.validateAPICategories(inputApiCategories, tenantDomain));
    }

    @Test
    public void testGetListOfRoles() throws APIManagementException {

        String username = "Kelso";
        String[] roles = {"PUBLISHER", "ADMIN", "TEST-ROLE"};

        PowerMockito.mockStatic(APIUtil.class);
        Mockito.when(APIUtil.getValueFromCache(APIConstants.API_USER_ROLE_CACHE, username)).thenReturn(roles);
        Mockito.when(APIUtil.getListOfRoles(username)).thenCallRealMethod();

        Assert.assertEquals(roles, APIUtil.getListOfRoles(username));
    }

    @Test
    public void testGetListOfRolesNonSuperTenant() throws APIManagementException, UserStoreException {
        int tenantID = 1;
        String username = "Kelso";
        String[] roles = {"PUBLISHER", "ADMIN", "TEST-ROLE"};
        String tenantDomain = "Insta.com";
        String tenantAwareUsername = "Insta_User";

        PowerMockito.mockStatic(APIUtil.class);
        Mockito.when(APIUtil.getValueFromCache(APIConstants.API_USER_ROLE_CACHE, username)).thenReturn(null);
        Mockito.when(APIUtil.getListOfRoles(username)).thenCallRealMethod();

        PowerMockito.mockStatic(MultitenantUtils.class);
        Mockito.when(MultitenantUtils.getTenantDomain(username)).thenReturn(tenantDomain);

        PowerMockito.mockStatic(ServiceReferenceHolder.class);
        ServiceReferenceHolder serviceReferenceHolder = Mockito.mock(ServiceReferenceHolder.class);
        Mockito.when(ServiceReferenceHolder.getInstance()).thenReturn(serviceReferenceHolder);
        RealmService realmService = Mockito.mock(RealmService.class);
        Mockito.when(serviceReferenceHolder.getRealmService()).thenReturn(realmService);
        TenantManager tenantManager = Mockito.mock(TenantManager.class);
        Mockito.when(realmService.getTenantManager()).thenReturn(tenantManager);
        Mockito.when(tenantManager.getTenantId(tenantDomain)).thenReturn(tenantID);

        UserRealm userRealm = Mockito.mock(UserRealm.class);
        Mockito.when(realmService.getTenantUserRealm(tenantID)).thenReturn(userRealm);
        UserStoreManager userStoreManager = Mockito.mock(UserStoreManager.class);
        Mockito.when(userRealm.getUserStoreManager()).thenReturn(userStoreManager);

        Mockito.when(MultitenantUtils.getTenantAwareUsername(username)).thenReturn(tenantAwareUsername);
        Mockito.when(userStoreManager.getRoleListOfUser(tenantAwareUsername)).thenReturn(roles);

        Assert.assertEquals(roles, APIUtil.getListOfRoles(username));
    }

    @Test
    public void testGetListOfRolesSuperTenant() throws APIManagementException, UserStoreException {
        String username = "Kelso";
        String[] roles = {"PUBLISHER", "ADMIN", "TEST-ROLE"};
        String tenantDomain = "carbon.super";
        String tenantAwareUsername = "Insta_User";

        PowerMockito.mockStatic(APIUtil.class);
        Mockito.when(APIUtil.getValueFromCache(APIConstants.API_USER_ROLE_CACHE, username)).thenReturn(null);
        Mockito.when(APIUtil.getListOfRoles(username)).thenCallRealMethod();

        PowerMockito.mockStatic(MultitenantUtils.class);
        Mockito.when(MultitenantUtils.getTenantDomain(username)).thenReturn(tenantDomain);

        PowerMockito.mockStatic(AuthorizationManager.class);
        AuthorizationManager authorizationManager = Mockito.mock(AuthorizationManager.class);
        Mockito.when(AuthorizationManager.getInstance()).thenReturn(authorizationManager);

        Mockito.when(MultitenantUtils.getTenantAwareUsername(username)).thenReturn(tenantAwareUsername);
        Mockito.when(authorizationManager.getRolesOfUser(tenantAwareUsername)).thenReturn(roles);

        Assert.assertEquals(roles, APIUtil.getListOfRoles(username));
    }

    @Test
    public void testGetListOfRolesWithNullUsername() {
        String username = null;
        APIManagementException exception = null;
        try {
            APIUtil.getListOfRoles(username);
        } catch (APIManagementException ex) {
            exception = ex;
        }
        Assert.assertEquals("Attempt to execute privileged operation as the anonymous user", exception.getMessage());
    }

    @Test
    public void testCompareRoleList() {
        String accessControlRole = "creator";
        String[] roles = {"PUBLISHER", "ADMIN", "TEST-ROLE", "CREATOR"};
        Assert.assertEquals(true, APIUtil.compareRoleList(roles, accessControlRole));
    }

    @Test
    public void testCompareRoleListWithNewRole() {
        String accessControlRole = "Non-creator";
        String[] roles = {"PUBLISHER", "ADMIN", "TEST-ROLE", "CREATOR"};
        Assert.assertEquals(false, APIUtil.compareRoleList(roles, accessControlRole));
    }

    @Test
    public void testCompareRoleListWithNull() {
        String accessControlRole = "Non-creator";
        String[] roles = null;
        Assert.assertEquals(false, APIUtil.compareRoleList(roles, accessControlRole));
    }

    @Test
    public void testConstructApisGetQuery() throws APIManagementException {
        String searchQuery = "status:PUBLISHED";
        String expectedQuery = "status=*published*&type=(HTTP OR WS OR SOAPTOREST OR GRAPHQL OR SOAP)";
        Assert.assertEquals(expectedQuery, APIUtil.constructApisGetQuery(searchQuery));
    }

    @Test
    public void testConstructApisGetQuery2() throws APIManagementException {
        String searchQuery = "status PUBLISHED";
        String expectedQuery = "name=*status*&name=*PUBLISHED*&type=(HTTP OR WS OR SOAPTOREST OR GRAPHQL OR SOAP)";
        Assert.assertEquals(expectedQuery, APIUtil.constructApisGetQuery(searchQuery));
    }

    @Test
    public void testConstructApisGetQuery3() throws APIManagementException {
        String searchQuery = "status:PUBLISHED provider:wso2";
        String expectedQuery = "status=*published*&provider=*wso2*&type=(HTTP OR WS OR SOAPTOREST OR GRAPHQL OR SOAP)";
        Assert.assertEquals(expectedQuery, APIUtil.constructApisGetQuery(searchQuery));
    }

    @Test
    public void testConstructApisGetQuery4() {
        String searchQuery = "status:PUBLISHED doc:wso2";
        String expectedError = "Invalid query. AND based search is not supported for doc and subcontext prefixes";
        APIManagementException exception = null;
        try {
            APIUtil.constructApisGetQuery(searchQuery);
        } catch (APIManagementException ex) {
            exception = ex;
        }
        Assert.assertEquals(expectedError, exception.getMessage());
    }


=======
    public void testGetTokenEndpointsByType () throws Exception {
        Environment environment = new Environment();
        environment.setType("production");
        environment.setName("Production");
        environment.setDefault(true);
        environment.setApiGatewayEndpoint("http://localhost:8280,https://localhost:8243");
        Map<String, Environment> environmentMap = new HashMap<String, Environment>();
        environmentMap.put("Production", environment);

        ServiceReferenceHolder serviceReferenceHolder = Mockito.mock(ServiceReferenceHolder.class);
        PowerMockito.mockStatic(ServiceReferenceHolder.class);
        APIManagerConfigurationService apiManagerConfigurationService =
                Mockito.mock(APIManagerConfigurationService.class);
        APIManagerConfiguration apiManagerConfiguration = Mockito.mock(APIManagerConfiguration.class);
        Mockito.when(ServiceReferenceHolder.getInstance()).thenReturn(serviceReferenceHolder);
        Mockito.when(serviceReferenceHolder.getAPIManagerConfigurationService())
                .thenReturn(apiManagerConfigurationService);
        Mockito.when(apiManagerConfigurationService.getAPIManagerConfiguration()).thenReturn(apiManagerConfiguration);
        Mockito.when(apiManagerConfiguration.getApiGatewayEnvironments()).thenReturn(environmentMap);
        String tokenEndpointType = APIUtil.getTokenEndpointsByType("production");
        Assert.assertEquals("https://localhost:8243", tokenEndpointType);
    }
>>>>>>> fd98f64e
}<|MERGE_RESOLUTION|>--- conflicted
+++ resolved
@@ -1989,7 +1989,6 @@
     }
 
     @Test
-<<<<<<< HEAD
     public void testHasPermissionWhenPermissionCheckDisabled() throws APIManagementException {
         String userNameWithoutChange = "Drake";
         String permission = APIConstants.Permissions.API_PUBLISH;
@@ -2401,8 +2400,7 @@
         Assert.assertEquals(expectedError, exception.getMessage());
     }
 
-
-=======
+    @Test
     public void testGetTokenEndpointsByType () throws Exception {
         Environment environment = new Environment();
         environment.setType("production");
@@ -2425,5 +2423,4 @@
         String tokenEndpointType = APIUtil.getTokenEndpointsByType("production");
         Assert.assertEquals("https://localhost:8243", tokenEndpointType);
     }
->>>>>>> fd98f64e
 }