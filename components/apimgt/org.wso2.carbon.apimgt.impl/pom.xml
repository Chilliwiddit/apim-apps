--- conflicted
+++ resolved
@@ -421,7 +421,11 @@
             <artifactId>org.wso2.carbon.apimgt.common.gateway</artifactId>
         </dependency>
         <dependency>
-<<<<<<< HEAD
+            <groupId>org.apache.synapse</groupId>
+            <artifactId>synapse-core</artifactId>
+            <scope>test</scope>
+        </dependency>
+        <dependency>
             <groupId>org.wso2.orbit.org.everit.json</groupId>
             <artifactId>org.everit.json.schema</artifactId>
             <scope>compile</scope>
@@ -436,11 +440,6 @@
             <groupId>io.apicurio</groupId>
             <artifactId>apicurio-data-models</artifactId>
             <version>1.1.5</version>
-=======
-            <groupId>org.apache.synapse</groupId>
-            <artifactId>synapse-core</artifactId>
-            <scope>test</scope>
->>>>>>> 2bebc45d
         </dependency>
     </dependencies>
     <build>
