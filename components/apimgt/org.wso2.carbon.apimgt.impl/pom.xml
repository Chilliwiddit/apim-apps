--- conflicted
+++ resolved
@@ -12,7 +12,7 @@
     <parent>
         <groupId>org.wso2.carbon.apimgt</groupId>
         <artifactId>apimgt</artifactId>
-        <version>6.0.6-SNAPSHOT</version>
+        <version>6.0.4</version>
         <relativePath>../pom.xml</relativePath>
     </parent>
 
@@ -212,11 +212,11 @@
         </dependency>
         <dependency>
             <groupId>org.wso2.carbon.identity</groupId>
-<<<<<<< HEAD
             <artifactId>org.wso2.carbon.identity.user.profile.stub</artifactId>
-=======
+        </dependency>
+        <dependency>
+            <groupId>org.wso2.carbon.identity</groupId>
             <artifactId>org.wso2.carbon.identity.user.registration.stub</artifactId>
->>>>>>> 1224e2ec
         </dependency>
     </dependencies>
     <build>
