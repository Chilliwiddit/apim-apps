<?xml version="1.0" encoding="UTF-8"?>
<!--
# Copyright (c) 2008, WSO2 Inc. (http://www.wso2.org) All Rights Reserved.
#
# Licensed under the Apache License, Version 2.0 (the "License");
# you may not use this file except in compliance with the License.
# You may obtain a copy of the License at
#
#      http://www.apache.org/licenses/LICENSE-2.0
#
# Unless required by applicable law or agreed to in writing, software
# distributed under the License is distributed on an "AS IS" BASIS,
# WITHOUT WARRANTIES OR CONDITIONS OF ANY KIND, either express or implied.
# See the License for the specific language governing permissions and
# limitations under the License.
  -->
<project xmlns="http://maven.apache.org/POM/4.0.0" xmlns:xsi="http://www.w3.org/2001/XMLSchema-instance" xsi:schemaLocation="http://maven.apache.org/POM/4.0.0 http://maven.apache.org/maven-v4_0_0.xsd">

    <parent>
        <groupId>org.wso2.carbon.apimgt</groupId>
        <artifactId>carbon-apimgt</artifactId>
        <version>6.8.194-SNAPSHOT</version>
        <relativePath>../../pom.xml</relativePath>
    </parent>

    <artifactId>apimgt</artifactId>
    <modelVersion>4.0.0</modelVersion>
    <packaging>pom</packaging>
    <name>API Management</name>

    <modules>
        <module>org.wso2.carbon.apimgt.api</module>
        <module>org.wso2.carbon.apimgt.persistence</module>
        <module>org.wso2.carbon.apimgt.impl</module>
        <module>org.wso2.carbon.apimgt.tracing</module>
        <module>org.wso2.carbon.apimgt.keymgt</module>
        <module>org.wso2.carbon.apimgt.keymgt.client</module>
        <module>org.wso2.carbon.apimgt.gateway</module>
        <module>org.wso2.carbon.apimgt.usage</module>
        <module>org.wso2.carbon.apimgt.core</module>
        <module>org.wso2.carbon.apimgt.rest.api.util</module>
        <module>org.wso2.carbon.apimgt.throttle.service.interceptors</module>
        <module>org.wso2.carbon.apimgt.rest.api.store.v1</module>
        <module>org.wso2.carbon.apimgt.rest.api.publisher.v1</module>
        <module>org.wso2.carbon.apimgt.rest.api.admin.v1</module>
        <module>org.wso2.carbon.apimgt.rest.api.gateway.v1</module>
        <module>org.wso2.carbon.apimgt.rest.api.dcr</module>
        <module>org.wso2.carbon.apimgt.internal.service</module>
        <module>org.wso2.carbon.apimgt.throttling.siddhi.extension</module>
        <module>samples/org.wso2.carbon.apimgt.samples.calculator</module>
        <module>samples/org.wso2.carbon.apimgt.samples.pizzashack</module>
        <module>org.wso2.carbon.apimgt.jms.listener</module>
        <module>org.wso2.carbon.apimgt.broker.lifecycle</module>
<!--        <module>org.wso2.carbon.apimgt.hybrid.gateway</module>-->
        <module>org.wso2.carbon.apimgt.output.adapter.http</module>
        <module>org.wso2.carbon.apimgt.tokenmgt</module>
        <module>org.wso2.carbon.apimgt.notification</module>
        <module>org.wso2.carbon.apimgt.cache.invalidation</module>
        <module>org.wso2.carbon.apimgt.throttle.policy.deployer</module>
        <module>org.wso2.carbon.apimgt.rest.api.service.catalog</module>
        <module>org.wso2.carbon.apimgt.rest.api.common</module>
        <module>org.wso2.carbon.apimgt.rest.api.publisher.v1.common</module>
<<<<<<< HEAD
        <module>org.wso2.carbon.apimgt.gateway.extension.listener</module>
=======
        <module>org.wso2.carbon.apimgt.gateway.common</module>
>>>>>>> a1573062
    </modules>
</project><|MERGE_RESOLUTION|>--- conflicted
+++ resolved
@@ -60,10 +60,7 @@
         <module>org.wso2.carbon.apimgt.rest.api.service.catalog</module>
         <module>org.wso2.carbon.apimgt.rest.api.common</module>
         <module>org.wso2.carbon.apimgt.rest.api.publisher.v1.common</module>
-<<<<<<< HEAD
         <module>org.wso2.carbon.apimgt.gateway.extension.listener</module>
-=======
         <module>org.wso2.carbon.apimgt.gateway.common</module>
->>>>>>> a1573062
     </modules>
 </project>