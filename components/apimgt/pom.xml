<?xml version="1.0" encoding="UTF-8"?>
<!--
# Copyright (c) 2008, WSO2 Inc. (http://www.wso2.org) All Rights Reserved.
#
# Licensed under the Apache License, Version 2.0 (the "License");
# you may not use this file except in compliance with the License.
# You may obtain a copy of the License at
#
#      http://www.apache.org/licenses/LICENSE-2.0
#
# Unless required by applicable law or agreed to in writing, software
# distributed under the License is distributed on an "AS IS" BASIS,
# WITHOUT WARRANTIES OR CONDITIONS OF ANY KIND, either express or implied.
# See the License for the specific language governing permissions and
# limitations under the License.
  -->
<project xmlns="http://maven.apache.org/POM/4.0.0" xmlns:xsi="http://www.w3.org/2001/XMLSchema-instance" xsi:schemaLocation="http://maven.apache.org/POM/4.0.0 http://maven.apache.org/maven-v4_0_0.xsd">

    <parent>
        <groupId>org.wso2.carbon.apimgt</groupId>
        <artifactId>carbon-apimgt</artifactId>
        <version>6.8.87-SNAPSHOT</version>
        <relativePath>../../pom.xml</relativePath>
    </parent>

    <artifactId>apimgt</artifactId>
    <modelVersion>4.0.0</modelVersion>
    <packaging>pom</packaging>
    <name>API Management</name>

    <modules>
        <module>org.wso2.carbon.apimgt.api</module>
        <module>org.wso2.carbon.apimgt.impl</module>
        <module>org.wso2.carbon.apimgt.tracing</module>
        <module>org.wso2.carbon.apimgt.keymgt</module>
        <module>org.wso2.carbon.apimgt.keymgt.client</module>
        <module>org.wso2.carbon.apimgt.gateway</module>
        <module>org.wso2.carbon.apimgt.usage</module>
        <module>org.wso2.carbon.apimgt.core</module>
        <module>org.wso2.carbon.apimgt.rest.api.util</module>
        <module>org.wso2.carbon.apimgt.throttle.service.interceptors</module>
        <module>org.wso2.carbon.apimgt.rest.api.store.v1</module>
        <module>org.wso2.carbon.apimgt.rest.api.publisher.v1</module>
        <module>org.wso2.carbon.apimgt.rest.api.admin</module>
        <module>org.wso2.carbon.apimgt.rest.api.admin.v1</module>
        <module>org.wso2.carbon.apimgt.rest.api.gateway.v1</module>
        <module>org.wso2.carbon.apimgt.rest.api.dcr</module>
        <module>org.wso2.carbon.apimgt.internal.service</module>
        <module>org.wso2.carbon.apimgt.throttling.siddhi.extension</module>
        <module>samples/org.wso2.carbon.apimgt.samples.calculator</module>
        <module>samples/org.wso2.carbon.apimgt.samples.pizzashack</module>
        <module>org.wso2.carbon.apimgt.jms.listener</module>
        <module>org.wso2.carbon.apimgt.broker.lifecycle</module>
        <module>org.wso2.carbon.apimgt.hybrid.gateway</module>
        <module>org.wso2.carbon.apimgt.output.adapter.http</module>
        <module>org.wso2.carbon.apimgt.tokenmgt</module>
        <module>org.wso2.carbon.apimgt.notification</module>
<<<<<<< HEAD
        <module>org.wso2.carbon.apimgt.persistence</module>
=======
        <module>org.wso2.carbon.apimgt.cache.invalidation</module>
        <module>org.wso2.carbon.apimgt.throttle.policy.deployer</module>
>>>>>>> 7f1d603b
    </modules>
</project><|MERGE_RESOLUTION|>--- conflicted
+++ resolved
@@ -55,11 +55,8 @@
         <module>org.wso2.carbon.apimgt.output.adapter.http</module>
         <module>org.wso2.carbon.apimgt.tokenmgt</module>
         <module>org.wso2.carbon.apimgt.notification</module>
-<<<<<<< HEAD
-        <module>org.wso2.carbon.apimgt.persistence</module>
-=======
         <module>org.wso2.carbon.apimgt.cache.invalidation</module>
         <module>org.wso2.carbon.apimgt.throttle.policy.deployer</module>
->>>>>>> 7f1d603b
+        <module>org.wso2.carbon.apimgt.persistence</module>
     </modules>
 </project>