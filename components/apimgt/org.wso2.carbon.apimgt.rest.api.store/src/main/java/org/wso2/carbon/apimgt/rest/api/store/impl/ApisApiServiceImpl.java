/*
 *  Copyright WSO2 Inc.
 *
 *  Licensed under the Apache License, Version 2.0 (the "License");
 *  you may not use this file except in compliance with the License.
 *  You may obtain a copy of the License at
 *
 *      http://www.apache.org/licenses/LICENSE-2.0
 *
 *  Unless required by applicable law or agreed to in writing, software
 *  distributed under the License is distributed on an "AS IS" BASIS,
 *  WITHOUT WARRANTIES OR CONDITIONS OF ANY KIND, either express or implied.
 *  See the License for the specific language governing permissions and
 *  limitations under the License.
 */

package org.wso2.carbon.apimgt.rest.api.store.impl;

<<<<<<< HEAD
=======
import org.apache.commons.lang.StringUtils;
>>>>>>> 34d7a769
import org.apache.commons.logging.Log;
import org.apache.commons.logging.LogFactory;
import org.wso2.carbon.apimgt.api.APIConsumer;
import org.wso2.carbon.apimgt.api.APIManagementException;
import org.wso2.carbon.apimgt.api.model.API;
import org.wso2.carbon.apimgt.api.model.APIIdentifier;
import org.wso2.carbon.apimgt.api.model.Documentation;
import org.wso2.carbon.apimgt.impl.APIConstants;
import org.wso2.carbon.apimgt.rest.api.store.ApisApiService;
import org.wso2.carbon.apimgt.rest.api.store.dto.APIDTO;
import org.wso2.carbon.apimgt.rest.api.store.dto.APIListDTO;
import org.wso2.carbon.apimgt.rest.api.store.dto.DocumentDTO;
import org.wso2.carbon.apimgt.rest.api.store.dto.DocumentListDTO;
import org.wso2.carbon.apimgt.rest.api.store.utils.RestAPIStoreUtils;
import org.wso2.carbon.apimgt.rest.api.store.utils.mappings.DocumentationMappingUtil;
import org.wso2.carbon.apimgt.rest.api.util.RestApiConstants;
import org.wso2.carbon.apimgt.rest.api.util.exception.InternalServerErrorException;
import org.wso2.carbon.apimgt.rest.api.store.utils.mappings.APIMappingUtil;
import org.wso2.carbon.apimgt.rest.api.util.utils.RestApiUtil;

import javax.ws.rs.core.Response;
import java.util.List;
import java.util.Map;
import java.util.Set;

/** This is the service implementation class for Store API related operations 
 *
 */
public class ApisApiServiceImpl extends ApisApiService {

    private static final Log log = LogFactory.getLog(ApisApiServiceImpl.class);

    /** Retrieves APIs qualifying under given search condition 
     *
     * @param limit maximum number of APIs returns
     * @param offset starting index
     * @param query search condition
     * @param type value for the search condition
     * @param sort sort parameter
     * @param accept Accept header value
     * @param ifNoneMatch If-None-Match header value
     * @return matched APIs for the given search condition
     */
    @Override
    @SuppressWarnings("unchecked")
    public Response apisGet(Integer limit, Integer offset, String xWSO2Tenant, String query, String type,
            String sort, String accept, String ifNoneMatch) {
        Map<String, Object> apisMap;

        //pre-processing
        //setting default limit and offset values if they are not set
        limit = limit != null ? limit : RestApiConstants.PAGINATION_LIMIT_DEFAULT;
        offset = offset != null ? offset : RestApiConstants.PAGINATION_OFFSET_DEFAULT;
        try {
            String username = RestApiUtil.getLoggedInUsername();
            String requestedTenantDomain = RestApiUtil.getRequestedTenantDomain(xWSO2Tenant);
            APIConsumer apiConsumer = RestApiUtil.getConsumer(username);

<<<<<<< HEAD
            apisMap = apiConsumer.searchPaginatedAPIs(query, type, tenantDomain, offset, limit, true);
=======
            //if query parameter is not specified, This will search by name
            String searchType = "Name";
            String searchContent = "*";
            if (query != null) {
                String[] querySplit = query.split(":");
                if (querySplit.length == 2 && StringUtils.isNotBlank(querySplit[0]) && StringUtils
                        .isNotBlank(querySplit[1])) {
                    searchType = querySplit[0];
                    searchContent = querySplit[1];
                } else if (querySplit.length == 1) {
                    searchContent = query;
                } else {
                    throw RestApiUtil.buildBadRequestException("Provided query parameter is invalid");
                }
            }

            apisMap = apiConsumer.searchPaginatedAPIs(searchContent, searchType, requestedTenantDomain, offset, limit, true);
>>>>>>> 34d7a769
            APIListDTO apiListDTO = new APIListDTO();
            Object apisResult = apisMap.get(APIConstants.API_DATA_APIS);
            int size = (int)apisMap.get(APIConstants.API_DATA_LENGTH);
            if (apisResult != null) {
                Set<API> apiSet = (Set)apisResult;
                apiListDTO = APIMappingUtil.fromAPISetToDTO(apiSet);
                APIMappingUtil.setPaginationParams(apiListDTO, query, type, offset, limit, size);
            }

            return Response.ok().entity(apiListDTO).build();
        } catch (APIManagementException e) {
            String errorMessage = "Error while retrieving APIs";
<<<<<<< HEAD
            log.error(errorMessage, e);
            throw new InternalServerErrorException(e);
=======
            handleException(errorMessage, e);
            return null;
>>>>>>> 34d7a769
        }
    }

    /**
     * Get API of given ID
     *
     * @param apiId  API ID
     * @param accept accept header value
     * @param ifNoneMatch If-None-Match header value
     * @param ifModifiedSince If-Modified-Since header value
     * @return API of the given ID
     */
    @Override
    public Response apisApiIdGet(String apiId, String accept, String ifNoneMatch, String ifModifiedSince,
            String xWSO2Tenant) {
        APIDTO apiToReturn;
        try {
            APIConsumer apiConsumer = RestApiUtil.getLoggedInUserConsumer();
<<<<<<< HEAD

=======
            String requestedTenantDomain = RestApiUtil.getRequestedTenantDomain(xWSO2Tenant);
>>>>>>> 34d7a769
            API api;
            if (RestApiUtil.isUUID(apiId)) {
                api = apiConsumer.getAPIbyUUID(apiId, requestedTenantDomain);
            } else {
                APIIdentifier apiIdentifier = APIMappingUtil.getAPIIdentifierFromApiId(apiId);
                api = apiConsumer.getAPI(apiIdentifier);
            }
            apiToReturn = APIMappingUtil.fromAPItoDTO(api);

<<<<<<< HEAD
            if (api != null) {
                apiToReturn = APIMappingUtil.fromAPItoDTO(api);
            } else {
                String errorMessage =  apiId + " does not exist";
                log.error(errorMessage);
                throw new NotFoundException();
            }
        } catch (APIManagementException e) {
            String errorMessage = "Error while retrieving API : " + apiId;
            log.error(errorMessage, e);
            throw new InternalServerErrorException(e);
=======
        } catch (APIManagementException e) {
            if (RestApiUtil.isDueToAuthorizationFailure(e)) {
                throw RestApiUtil.buildForbiddenException(RestApiConstants.RESOURCE_API, apiId);
            } else if (RestApiUtil.isDueToResourceNotFound(e)) {
                throw RestApiUtil.buildNotFoundException(RestApiConstants.RESOURCE_API, apiId);
            } else {
                String errorMessage = "Error while retrieving API : " + apiId;
                handleException(errorMessage, e);
                return null;
            }
>>>>>>> 34d7a769
        }
        return Response.ok().entity(apiToReturn).build();
    }

    /**
     *  Returns all the documents of the given API identifier that matches to the search condition
     *  
     * @param apiId API identifier
     * @param limit max number of records returned
     * @param offset starting index
     * @param query document search condition
     * @param accept Accept header value
     * @param ifNoneMatch If-None-Match header value
     * @return matched documents as a list if DocumentDTOs
     */
    @Override
    public Response apisApiIdDocumentsGet(String apiId, Integer limit, Integer offset, String xWSO2Tenant,
            String query, String accept, String ifNoneMatch) {

        //todo : implement document search. Search conditions can be found at store-api.yaml

        //pre-processing
        //setting default limit and offset values if they are not set
        limit = limit != null ? limit : RestApiConstants.PAGINATION_LIMIT_DEFAULT;
        offset = offset != null ? offset : RestApiConstants.PAGINATION_OFFSET_DEFAULT;
        if (query == null) {
            query = "";
        }
        try {
            String username = RestApiUtil.getLoggedInUsername();
            APIConsumer apiConsumer = RestApiUtil.getConsumer(username);
            String requestedTenantDomain = RestApiUtil.getRequestedTenantDomain(xWSO2Tenant);

            //this will fail if user doesn't have access to the API or the API does not exist
            APIIdentifier apiIdentifier = APIMappingUtil.getAPIIdentifierFromApiIdOrUUID(apiId, requestedTenantDomain);

            List<Documentation> documentationList = apiConsumer.getAllDocumentation(apiIdentifier, username);
            DocumentListDTO documentListDTO = DocumentationMappingUtil
                    .fromDocumentationListToDTO(documentationList, offset, limit);
            DocumentationMappingUtil
                    .setPaginationParams(documentListDTO, query, apiId, offset, limit, documentationList.size());
            return Response.ok().entity(documentListDTO).build();
        } catch (APIManagementException e) {
            if (RestApiUtil.isDueToAuthorizationFailure(e)) {
                throw RestApiUtil.buildForbiddenException(RestApiConstants.RESOURCE_API, apiId);
            } else if (RestApiUtil.isDueToResourceNotFound(e)) {
                throw RestApiUtil.buildNotFoundException(RestApiConstants.RESOURCE_API, apiId);
            } else {
                handleException("Error while getting API " + apiId, e);
                return null;
            }
        }
    }

    /**
     * Returns a specific document by identifier that is belong to the given API identifier
     * 
     * @param apiId API identifier
     * @param documentId document identifer
     * @param accept Accept header value
     * @param ifNoneMatch If-None-Match header value
     * @param ifModifiedSince If-Modified-Since header value
     * @return returns the matched document
     */
    @Override
    public Response apisApiIdDocumentsDocumentIdGet(String apiId, String documentId, String xWSO2Tenant,
            String accept, String ifNoneMatch, String ifModifiedSince) {
        Documentation documentation;
        try {
            String username = RestApiUtil.getLoggedInUsername();
            APIConsumer apiConsumer = RestApiUtil.getConsumer(username);
            String requestedTenantDomain = RestApiUtil.getRequestedTenantDomain(xWSO2Tenant);

            if (!RestAPIStoreUtils.isUserAccessAllowedForAPI(apiId, requestedTenantDomain)) {
                throw RestApiUtil.buildForbiddenException(RestApiConstants.RESOURCE_API, apiId);
            }

            documentation = apiConsumer.getDocumentation(documentId, requestedTenantDomain);
            if (null != documentation) {
                DocumentDTO documentDTO = DocumentationMappingUtil.fromDocumentationToDTO(documentation);
                return Response.ok().entity(documentDTO).build();
            } else {
                throw RestApiUtil.buildNotFoundException(RestApiConstants.RESOURCE_DOCUMENTATION, documentId);
            }
        } catch (APIManagementException e) {
            if (RestApiUtil.isDueToResourceNotFound(e)) {
                throw RestApiUtil.buildNotFoundException(RestApiConstants.RESOURCE_API, apiId);
            } else {
                handleException("Error while getting API " + apiId, e);
                return null;
            }
        }
    }

    private void handleException(String msg, Throwable t) throws InternalServerErrorException {
        log.error(msg, t);
        throw new InternalServerErrorException(t);
    }

}<|MERGE_RESOLUTION|>--- conflicted
+++ resolved
@@ -16,10 +16,7 @@
 
 package org.wso2.carbon.apimgt.rest.api.store.impl;
 
-<<<<<<< HEAD
-=======
 import org.apache.commons.lang.StringUtils;
->>>>>>> 34d7a769
 import org.apache.commons.logging.Log;
 import org.apache.commons.logging.LogFactory;
 import org.wso2.carbon.apimgt.api.APIConsumer;
@@ -78,9 +75,6 @@
             String requestedTenantDomain = RestApiUtil.getRequestedTenantDomain(xWSO2Tenant);
             APIConsumer apiConsumer = RestApiUtil.getConsumer(username);
 
-<<<<<<< HEAD
-            apisMap = apiConsumer.searchPaginatedAPIs(query, type, tenantDomain, offset, limit, true);
-=======
             //if query parameter is not specified, This will search by name
             String searchType = "Name";
             String searchContent = "*";
@@ -98,7 +92,6 @@
             }
 
             apisMap = apiConsumer.searchPaginatedAPIs(searchContent, searchType, requestedTenantDomain, offset, limit, true);
->>>>>>> 34d7a769
             APIListDTO apiListDTO = new APIListDTO();
             Object apisResult = apisMap.get(APIConstants.API_DATA_APIS);
             int size = (int)apisMap.get(APIConstants.API_DATA_LENGTH);
@@ -111,13 +104,8 @@
             return Response.ok().entity(apiListDTO).build();
         } catch (APIManagementException e) {
             String errorMessage = "Error while retrieving APIs";
-<<<<<<< HEAD
-            log.error(errorMessage, e);
-            throw new InternalServerErrorException(e);
-=======
             handleException(errorMessage, e);
             return null;
->>>>>>> 34d7a769
         }
     }
 
@@ -136,11 +124,7 @@
         APIDTO apiToReturn;
         try {
             APIConsumer apiConsumer = RestApiUtil.getLoggedInUserConsumer();
-<<<<<<< HEAD
-
-=======
-            String requestedTenantDomain = RestApiUtil.getRequestedTenantDomain(xWSO2Tenant);
->>>>>>> 34d7a769
+            String requestedTenantDomain = RestApiUtil.getRequestedTenantDomain(xWSO2Tenant);
             API api;
             if (RestApiUtil.isUUID(apiId)) {
                 api = apiConsumer.getAPIbyUUID(apiId, requestedTenantDomain);
@@ -150,19 +134,6 @@
             }
             apiToReturn = APIMappingUtil.fromAPItoDTO(api);
 
-<<<<<<< HEAD
-            if (api != null) {
-                apiToReturn = APIMappingUtil.fromAPItoDTO(api);
-            } else {
-                String errorMessage =  apiId + " does not exist";
-                log.error(errorMessage);
-                throw new NotFoundException();
-            }
-        } catch (APIManagementException e) {
-            String errorMessage = "Error while retrieving API : " + apiId;
-            log.error(errorMessage, e);
-            throw new InternalServerErrorException(e);
-=======
         } catch (APIManagementException e) {
             if (RestApiUtil.isDueToAuthorizationFailure(e)) {
                 throw RestApiUtil.buildForbiddenException(RestApiConstants.RESOURCE_API, apiId);
@@ -173,7 +144,6 @@
                 handleException(errorMessage, e);
                 return null;
             }
->>>>>>> 34d7a769
         }
         return Response.ok().entity(apiToReturn).build();
     }
