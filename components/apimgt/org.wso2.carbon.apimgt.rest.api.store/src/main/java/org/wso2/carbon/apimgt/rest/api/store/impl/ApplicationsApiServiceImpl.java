--- conflicted
+++ resolved
@@ -353,10 +353,7 @@
 
     /**
      * get the lastUpdatedTime for an application PUT
-<<<<<<< HEAD
-=======
-     *
->>>>>>> ed9355be
+     *
      * @param applicationId
      * @param body
      * @param contentType
