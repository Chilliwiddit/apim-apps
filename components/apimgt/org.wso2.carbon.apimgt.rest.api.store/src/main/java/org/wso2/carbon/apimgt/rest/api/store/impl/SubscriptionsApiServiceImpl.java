--- conflicted
+++ resolved
@@ -25,7 +25,11 @@
 import org.wso2.carbon.apimgt.api.APIManagementException;
 import org.wso2.carbon.apimgt.api.APIMgtAuthorizationFailedException;
 import org.wso2.carbon.apimgt.api.SubscriptionAlreadyExistingException;
-import org.wso2.carbon.apimgt.api.model.*;
+import org.wso2.carbon.apimgt.api.model.APIIdentifier;
+import org.wso2.carbon.apimgt.api.model.Application;
+import org.wso2.carbon.apimgt.api.model.SubscribedAPI;
+import org.wso2.carbon.apimgt.api.model.Subscriber;
+import org.wso2.carbon.apimgt.api.model.SubscriptionResponse;
 import org.wso2.carbon.apimgt.rest.api.store.SubscriptionsApiService;
 import org.wso2.carbon.apimgt.rest.api.store.dto.SubscriptionDTO;
 import org.wso2.carbon.apimgt.rest.api.store.dto.SubscriptionListDTO;
@@ -38,15 +42,11 @@
 import javax.ws.rs.core.Response;
 import java.net.URI;
 import java.net.URISyntaxException;
-<<<<<<< HEAD
-import java.util.*;
-=======
 import java.util.ArrayList;
 import java.util.Collections;
 import java.util.Comparator;
 import java.util.List;
 import java.util.Set;
->>>>>>> ed9355be
 
 /**
  * This is the service implementation class for Store subscription related operations
@@ -295,10 +295,7 @@
 
     /**
      * Gets the lastUpdated time for subscription collection
-<<<<<<< HEAD
-=======
-     *
->>>>>>> ed9355be
+     *
      * @param apiId         api identifier
      * @param applicationId application identifier
      * @param groupId       group id
@@ -315,10 +312,7 @@
 
     /**
      * placeholder method
-<<<<<<< HEAD
-=======
-     *
->>>>>>> ed9355be
+     *
      * @param body        new subscription details
      * @param contentType Content-Type header
      * @return LastUpdated time for the resource in UNIX time as a {@link String}
@@ -330,10 +324,7 @@
 
     /**
      * placeholder method
-<<<<<<< HEAD
-=======
-     *
->>>>>>> ed9355be
+     *
      * @param subscriptionId    subscription identifier
      * @param ifMatch           If-Match header value
      * @param ifUnmodifiedSince If-Unmodified-Since header value
@@ -346,20 +337,12 @@
 
     /**
      * Gets the lastUpdated time for subscription ID.
-<<<<<<< HEAD
-     * @param subscriptionId    {@link SubscribedAPI} identifier
-     * @param accept            accept header value
-     * @param ifNoneMatch       If-None-Match header value
-     * @param ifModifiedSince   If-Modified-Since header value
-     * @return  LastUpdated time for the resource in UNIX time as a {@link String}
-=======
      *
      * @param subscriptionId  {@link SubscribedAPI} identifier
      * @param accept          accept header value
      * @param ifNoneMatch     If-None-Match header value
      * @param ifModifiedSince If-Modified-Since header value
      * @return LastUpdated time for the resource in UNIX time as a {@link String}
->>>>>>> ed9355be
      */
     @Override
     public String subscriptionsSubscriptionIdGetGetLastUpdatedTime(String subscriptionId, String accept, String ifNoneMatch, String ifModifiedSince) {
