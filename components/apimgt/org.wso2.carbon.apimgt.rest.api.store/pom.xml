<?xml version="1.0" encoding="UTF-8"?>
<!--
 ~ Copyright (c) 2015, WSO2 Inc. (http://www.wso2.org) All Rights Reserved.
 ~
 ~ Licensed under the Apache License, Version 2.0 (the "License");
 ~ you may not use this file except in compliance with the License.
 ~ You may obtain a copy of the License at
 ~
 ~      http://www.apache.org/licenses/LICENSE-2.0
 ~
 ~ Unless required by applicable law or agreed to in writing, software
 ~ distributed under the License is distributed on an "AS IS" BASIS,
 ~ WITHOUT WARRANTIES OR CONDITIONS OF ANY KIND, either express or implied.
 ~ See the License for the specific language governing permissions and
 ~ limitations under the License.
-->

<project xmlns="http://maven.apache.org/POM/4.0.0" xmlns:xsi="http://www.w3.org/2001/XMLSchema-instance" xsi:schemaLocation="http://maven.apache.org/POM/4.0.0 http://maven.apache.org/maven-v4_0_0.xsd">

    <parent>
        <groupId>org.wso2.carbon.apimgt</groupId>
        <artifactId>apimgt</artifactId>
        <version>6.4.188-SNAPSHOT</version>
        <relativePath>../pom.xml</relativePath>
    </parent>

    <modelVersion>4.0.0</modelVersion>
    <artifactId>org.wso2.carbon.apimgt.rest.api.store</artifactId>
    <packaging>war</packaging>
    <name>WSO2 API Manager Store REST API</name>
    <description>WSO2 API Manager REST API for API Store</description>


    <dependencies>
        <dependency>
            <groupId>org.apache.cxf</groupId>
            <artifactId>cxf-rt-frontend-jaxrs</artifactId>
            <scope>provided</scope>
        </dependency>
        <dependency>
            <groupId>org.apache.cxf</groupId>
            <artifactId>cxf-rt-rs-service-description</artifactId>
            <scope>provided</scope>
        </dependency>
        <dependency>
            <groupId>org.springframework</groupId>
            <artifactId>spring-web</artifactId>
            <scope>provided</scope>
        </dependency>
        <dependency>
            <groupId>org.springframework</groupId>
            <artifactId>spring-context</artifactId>
            <scope>provided</scope>
        </dependency>
        <dependency>
            <groupId>io.swagger</groupId>
            <artifactId>swagger-jaxrs</artifactId>
            <exclusions>
                <exclusion>
                    <groupId>com.fasterxml.jackson.dataformat</groupId>
                    <artifactId>jackson-dataformat-xml</artifactId>
                </exclusion>
	            <exclusion>
                    <groupId>com.google.code.findbugs</groupId>
                    <artifactId>jsr305</artifactId>
                </exclusion>
                <exclusion>
                    <groupId>javax.ws.rs</groupId>
                    <artifactId>jsr311-api</artifactId>
                </exclusion>
<<<<<<< HEAD
            </exclusions>
=======
	        </exclusions>
>>>>>>> 0d06e418
        </dependency>
        <dependency>
            <groupId>org.wso2.carbon.apimgt</groupId>
            <artifactId>org.wso2.carbon.apimgt.impl</artifactId>
            <scope>provided</scope>
        </dependency>
        <dependency>
            <groupId>org.wso2.carbon.apimgt</groupId>
            <artifactId>org.wso2.carbon.apimgt.api</artifactId>
            <scope>provided</scope>
        </dependency>
        <dependency>
            <groupId>org.wso2.carbon.apimgt</groupId>
            <artifactId>org.wso2.carbon.apimgt.rest.api.util</artifactId>
        </dependency>
        <dependency>
            <groupId>org.hibernate</groupId>
            <artifactId>hibernate-validator</artifactId>
        </dependency>
        <dependency>
            <groupId>org.wso2.carbon.identity.framework</groupId>
            <artifactId>org.wso2.carbon.identity.entitlement.stub</artifactId>
            <scope>provided</scope>
        </dependency>
        <dependency>
            <groupId>org.reflections</groupId>
            <artifactId>reflections</artifactId>
        </dependency>
        <dependency>
            <groupId>org.powermock</groupId>
            <artifactId>powermock-module-junit4</artifactId>
            <scope>test</scope>
        </dependency>
        <dependency>
            <groupId>org.powermock</groupId>
            <artifactId>powermock-api-mockito</artifactId>
            <scope>test</scope>
        </dependency>
        <dependency>
            <groupId>org.wso2.uri.template</groupId>
            <artifactId>wso2-uri-templates</artifactId>
            <scope>test</scope>
        </dependency>
        <dependency>
            <groupId>org.mockito</groupId>
            <artifactId>mockito-all</artifactId>
            <scope>test</scope>
        </dependency>
        <dependency>
            <groupId>org.slf4j</groupId>
            <artifactId>slf4j-api</artifactId>
            <scope>test</scope>
        </dependency>
    </dependencies>

    <build>
        <plugins>
            <!--<plugin>-->
                <!--<groupId>org.wso2.maven.plugins</groupId>-->
                <!--<artifactId>swagger2cxf-maven-plugin</artifactId>-->
                <!--<version>1.0-SNAPSHOT</version>-->
                <!--<configuration>-->
                    <!--<inputSpec>${project.basedir}/src/main/resources/store-api.yaml</inputSpec>-->
                <!--</configuration>-->
            <!--</plugin>-->
            <plugin>
                <groupId>org.apache.maven.plugins</groupId>
                <artifactId>maven-compiler-plugin</artifactId>
                <configuration>
                    <source>1.7</source>
                    <target>1.7</target>
                </configuration>
            </plugin>
            <plugin>
                <groupId>org.jacoco</groupId>
                <artifactId>jacoco-maven-plugin</artifactId>
                <configuration>
                    <excludes>
                        <exclude>*</exclude>
                    </excludes>
                </configuration>
            </plugin>
            <plugin>
                <groupId>org.apache.maven.plugins</groupId>
                <artifactId>maven-surefire-plugin</artifactId>
                <dependencies>
                    <dependency>
                        <groupId>org.apache.maven.surefire</groupId>
                        <artifactId>surefire-junit47</artifactId>
                        <version>${maven.surefire.plugin.version}</version>
                    </dependency>
                </dependencies>
            </plugin>
            <plugin>
                <groupId>org.apache.maven.plugins</groupId>
                <artifactId>maven-war-plugin</artifactId>
                <configuration>
                    <webResources>
                        <resource>
                            <!-- this is relative to the pom.xml directory -->
                            <directory>src/main/webapp</directory>
                        </resource>
                    </webResources>
                    <warName>api#am#store#v0.14</warName>
                </configuration>
            </plugin>
            <plugin>
                <groupId>org.codehaus.mojo</groupId>
                <artifactId>build-helper-maven-plugin</artifactId>
                <executions>
                    <execution>
                        <id>add-source</id>
                        <phase>generate-sources</phase>
                        <goals>
                            <goal>add-source</goal>
                        </goals>
                        <configuration>
                            <sources>
                                <source>src/gen/java</source>
                            </sources>
                        </configuration>
                    </execution>
                </executions>
            </plugin>
        </plugins>
    </build>
</project><|MERGE_RESOLUTION|>--- conflicted
+++ resolved
@@ -68,11 +68,11 @@
                     <groupId>javax.ws.rs</groupId>
                     <artifactId>jsr311-api</artifactId>
                 </exclusion>
-<<<<<<< HEAD
+                <exclusion>
+                    <groupId>javax.ws.rs</groupId>
+                    <artifactId>jsr311-api</artifactId>
+                </exclusion>
             </exclusions>
-=======
-	        </exclusions>
->>>>>>> 0d06e418
         </dependency>
         <dependency>
             <groupId>org.wso2.carbon.apimgt</groupId>
