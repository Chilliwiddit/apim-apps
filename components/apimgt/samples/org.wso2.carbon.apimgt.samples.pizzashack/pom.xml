--- conflicted
+++ resolved
@@ -20,11 +20,7 @@
     <parent>
         <artifactId>apimgt</artifactId>
         <groupId>org.wso2.carbon.apimgt</groupId>
-<<<<<<< HEAD
         <version>6.8.7-SNAPSHOT</version>
-=======
-        <version>6.7.210-SNAPSHOT</version>
->>>>>>> 67393e26
         <relativePath>../../pom.xml</relativePath>
     </parent>
 
