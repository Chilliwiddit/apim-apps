--- conflicted
+++ resolved
@@ -18,11 +18,7 @@
     <parent>
         <artifactId>org.wso2.carbon.apimgt.hybrid.gateway</artifactId>
         <groupId>org.wso2.carbon.apimgt</groupId>
-<<<<<<< HEAD
-        <version>6.6.271-SNAPSHOT</version>
-=======
         <version>6.6.274-SNAPSHOT</version>
->>>>>>> 2f7c5f0f
         <relativePath>../pom.xml</relativePath>
     </parent>
 
