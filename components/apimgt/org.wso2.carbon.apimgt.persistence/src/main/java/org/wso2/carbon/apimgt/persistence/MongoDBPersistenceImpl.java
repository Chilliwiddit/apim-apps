--- conflicted
+++ resolved
@@ -616,8 +616,6 @@
         MongoDatabase database = MongoDBPersistenceUtil.getDatabase();
         return database.getCollection(orgName, MongoDBDevPortalAPI.class);
     }
-<<<<<<< HEAD
-
     @Override
     public DocumentContent addDocumentationContent(Organization org, String apiId, String docId,
             DocumentContent content) throws DocumentationPersistenceException {
@@ -637,7 +635,4 @@
         // TODO Auto-generated method stub
         return null;
     }
-
-=======
->>>>>>> 049f0f23
 }