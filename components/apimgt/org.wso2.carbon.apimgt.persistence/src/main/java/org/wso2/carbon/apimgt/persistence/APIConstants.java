/*
 *  Copyright (c) 2020, WSO2 Inc. (http://www.wso2.org) All Rights Reserved.
 *
 *  Licensed under the Apache License, Version 2.0 (the "License");
 *  you may not use this file except in compliance with the License.
 *  You may obtain a copy of the License at
 *
 *  http://www.apache.org/licenses/LICENSE-2.0
 *
 *  Unless required by applicable law or agreed to in writing, software
 *  distributed under the License is distributed on an "AS IS" BASIS,
 *  WITHOUT WARRANTIES OR CONDITIONS OF ANY KIND, either express or implied.
 *  See the License for the specific language governing permissions and
 *  limitations under the License.
 */

package org.wso2.carbon.apimgt.persistence;

import java.io.File;

public final class APIConstants {

    //Registry lifecycle related info
    public static final String API_LIFE_CYCLE = "APILifeCycle";
    public static final String EMAIL_DOMAIN_SEPARATOR_REPLACEMENT = "-AT-";
    public static final String EMAIL_DOMAIN_SEPARATOR = "@";
    public static final String XML_EXTENSION = ".xml";


    // Those constance are used in API artifact.
    public static final String API_OVERVIEW_NAME = "overview_name";
    public static final String API_OVERVIEW_TYPE = "overview_type";
    public static final String API_OVERVIEW_VERSION = "overview_version";
    public static final String API_OVERVIEW_VERSION_TYPE = "overview_versionType";
    public static final String API_OVERVIEW_IS_DEFAULT_VERSION = "overview_isDefaultVersion";
    public static final String API_OVERVIEW_CONTEXT = "overview_context";
    public static final String API_OVERVIEW_CONTEXT_TEMPLATE = "overview_contextTemplate";
    public static final String API_OVERVIEW_DESCRIPTION = "overview_description";
    public static final String API_OVERVIEW_WSDL = "overview_wsdl";
    public static final String API_OVERVIEW_WADL = "overview_wadl";
    public static final String API_OVERVIEW_PROVIDER = "overview_provider";
    public static final String API_OVERVIEW_THUMBNAIL_URL = "overview_thumbnail";
    public static final String API_OVERVIEW_STATUS = "overview_status";
    public static final String API_OVERVIEW_TIER = "overview_tier";
    public static final String API_OVERVIEW_SUB_POLICY = "overview_subPolicy";
    public static final String API_OVERVIEW_API_POLICY = "overview_apiPolicy";
    public static final String API_OVERVIEW_IS_LATEST = "overview_isLatest";
    public static final String API_URI_TEMPLATES = "uriTemplates_entry";
    public static final String API_OVERVIEW_TEC_OWNER = "overview_technicalOwner";
    public static final String API_OVERVIEW_TEC_OWNER_EMAIL = "overview_technicalOwnerEmail";
    public static final String API_OVERVIEW_BUSS_OWNER = "overview_businessOwner";
    public static final String API_OVERVIEW_BUSS_OWNER_EMAIL = "overview_businessOwnerEmail";
    public static final String API_OVERVIEW_VISIBILITY = "overview_visibility";
    public static final String API_OVERVIEW_VISIBLE_ROLES = "overview_visibleRoles";
    public static final String API_OVERVIEW_VISIBLE_TENANTS = "overview_visibleTenants";
    public static final String API_OVERVIEW_ENVIRONMENTS = "overview_environments";
    public static final String API_PROVIDER = "Provider";
    public static final String API_NAME = "Name";
    public static final String API_VERSION_LABEL = "Version";
    public static final String API_CONTEXT = "Context";
    public static final String API_DESCRIPTION = "Description";
    public static final String API_OVERVIEW_TAG = "tags";
    public static final String API_TAG = "Tag";
    public static final String API_STATUS = "STATUS";
    public static final String API_URI_PATTERN = "URITemplate_urlPattern";
    public static final String API_URI_HTTP_METHOD = "URITemplate_httpVerb";
    public static final String API_URI_AUTH_TYPE = "URITemplate_authType";
    public static final String API_URI_MEDIATION_SCRIPT = "URITemplate_mediationScript";
    public static final String API_OVERVIEW_ENDPOINT_SECURED = "overview_endpointSecured";
    public static final String API_OVERVIEW_ENDPOINT_AUTH_DIGEST = "overview_endpointAuthDigest";
    public static final String API_OVERVIEW_ENDPOINT_USERNAME = "overview_endpointUsername";
    public static final String API_OVERVIEW_ENDPOINT_PASSWORD = "overview_endpointPpassword";
    public static final String API_OVERVIEW_ENDPOINT_OAUTH = "overview_endpointOAuth";
    public static final String API_OVERVIEW_ENDPOINT_GRANT_TYPE = "overview_grantType";
    public static final String API_OVERVIEW_ENDPOINT_HTTP_METHOD = "overview_httpMethod";
    public static final String API_OVERVIEW_ENDPOINT_TOKEN_URL = "overview_endpointTokenUrl";
    public static final String API_OVERVIEW_ENDPOINT_CLIENT_ID = "overview_clientId";
    public static final String API_OVERVIEW_ENDPOINT_CLIENT_SECRET = "overview_clientSecret";
    public static final String API_OVERVIEW_ENDPOINT_CUSTOM_PARAMETERS = "overview_customParameters";
    public static final String API_OVERVIEW_TRANSPORTS = "overview_transports";
    public static final String API_OVERVIEW_INSEQUENCE = "overview_inSequence";
    public static final String API_OVERVIEW_OUTSEQUENCE = "overview_outSequence";
    public static final String API_OVERVIEW_FAULTSEQUENCE = "overview_faultSequence";
    public static final String API_OVERVIEW_AUTHORIZATION_HEADER = "overview_authorizationHeader";
    public static final String API_OVERVIEW_API_SECURITY = "overview_apiSecurity";
    public static final String API_OVERVIEW_RESPONSE_CACHING = "overview_responseCaching";
    public static final String API_OVERVIEW_CACHE_TIMEOUT = "overview_cacheTimeout";

    public static final String PROTOTYPE_OVERVIEW_IMPLEMENTATION = "overview_implementation";
    public static final String API_OVERVIEW_REDIRECT_URL = "overview_redirectURL";
    public static final String API_OVERVIEW_OWNER = "overview_apiOwner";
    public static final String API_OVERVIEW_ADVERTISE_ONLY = "overview_advertiseOnly";
    public static final String API_OVERVIEW_ENDPOINT_CONFIG = "overview_endpointConfig";

    public static final String API_OVERVIEW_SUBSCRIPTION_AVAILABILITY = "overview_subscriptionAvailability";
    public static final String API_OVERVIEW_SUBSCRIPTION_AVAILABLE_TENANTS = "overview_tenants";

    public static final String API_OVERVIEW_DESTINATION_BASED_STATS_ENABLED = "overview_destinationStatsEnabled";
    public static final String API_OVERVIEW_WEBSOCKET = "overview_ws";

    //This constant is used in Json schema validator
    public static final String API_OVERVIEW_ENABLE_JSON_SCHEMA = "overview_enableSchemaValidation";

    public static final String API_OVERVIEW_ENABLE_STORE = "overview_enableStore";

    public static final String API_OVERVIEW_TESTKEY = "overview_testKey";
    public static final String API_PRODUCTION_THROTTLE_MAXTPS = "overview_productionTps";
    public static final String API_SANDBOX_THROTTLE_MAXTPS = "overview_sandboxTps";
    public static final String SUPER_TENANT_DOMAIN = "carbon.super";
    public static final String VERSION_PLACEHOLDER = "{version}";
    public static final String TENANT_PREFIX = "/t/";

    public static final String PUBLISHED = "PUBLISHED";
    public static final String API_OVERVIEW_KEY_MANAGERS = "overview_keyManagers";
    public static final String DEFAULT_API_SECURITY_OAUTH2 = "oauth2";
    public static final String API_OVERVIEW_DEPLOYMENTS = "overview_deployments";

    //Overview constants for CORS configuration
    public static final String API_OVERVIEW_CORS_CONFIGURATION = "overview_corsConfiguration";
    
    public static final String WSO2_ANONYMOUS_USER = "wso2.anonymous.user";

    /**
     * API categories related constants
     */
    public static final String API_CATEGORIES_CATEGORY_NAME = "apiCategories_categoryName";
    public static final String API_CATEGORY = "api-category";
    public static final String API_SECURITY_API_KEY = "api_key";

    //key value of the APIImpl rxt
    public static final String API_KEY = "api";

    public static class Monetization {
        public static final String API_MONETIZATION_PROPERTIES = "monetizationProperties";
        public static final String API_MONETIZATION_STATUS = "isMonetizationEnabled";

    }

    //registry location of API
    public static final String APIMGT_REGISTRY_LOCATION = "/apimgt";

    public static final String API_APPLICATION_DATA_LOCATION = APIMGT_REGISTRY_LOCATION + "/applicationdata";
    public static final String API_LOCATION = API_APPLICATION_DATA_LOCATION + "/provider";

    public static final String API_LABELS_GATEWAY_LABELS = "labels_labelName";

    //registry location for consumer
    public static final String API_ROOT_LOCATION = API_APPLICATION_DATA_LOCATION + "/provider";

    //This is the resource name of API
    public static final String API_RESOURCE_NAME = "/api";

    public static final String ANONYMOUS_ROLE = "system/wso2.anonymous.role";
    public static final String EVERYONE_ROLE = "internal/everyone";

    public static final String RXT_MEDIA_TYPE = "application/vnd.wso2.registry-ext-type+xml";
    public static final String API_RXT_MEDIA_TYPE = "application/vnd.wso2-api+xml";
    public static final String DOCUMENT_RXT_MEDIA_TYPE = "application/vnd.wso2-document+xml";
    public static final String API_PRODUCT_RXT_MEDIA_TYPE = "application/vnd.wso2-product+xml";

    // registry location of the governance component
    public static final String GOVERNANCE_COMPONENT_REGISTRY_LOCATION = "/repository/components/org.wso2.carbon" +
                                    ".governance";

    public static final String API_TIER_LOCATION = API_APPLICATION_DATA_LOCATION + "/tiers.xml";

    public static final String APP_TIER_LOCATION = API_APPLICATION_DATA_LOCATION + "/app-tiers.xml";

    public static final String RES_TIER_LOCATION = API_APPLICATION_DATA_LOCATION + "/res-tiers.xml";

    public static final String DEFAULT_API_TIER_FILE_NAME = "default-tiers.xml";

    public static final String DEFAULT_APP_TIER_FILE_NAME = "default-app-tiers.xml";

    public static final String DEFAULT_RES_TIER_FILE_NAME = "default-res-tiers.xml";

    public static final String DOCUMENTATION_KEY = "document";

    public static final String DOC_NAME = "overview_name";
    public static final String DOC_SUMMARY = "overview_summary";
    public static final String DOC_TYPE = "overview_type";
    public static final String DOC_VISIBILITY = "overview_visibility";
    public static final String DOC_DIR = "documentation";
    public static final String DOC_SOURCE_TYPE = "overview_sourceType";
    public static final String DOC_SOURCE_URL = "overview_sourceURL";
    public static final String DOC_FILE_PATH = "overview_filePath";
    public static final String DOC_OTHER_TYPE_NAME = "overview_otherTypeName";

    public static final String PROVIDER_ASSOCIATION = "provides";

    // registry location for wsdl files
    public static final String API_WSDL_RESOURCE_LOCATION = API_APPLICATION_DATA_LOCATION + "/wsdls/";

    /**
     * Publisher Access Control related registry properties and values.
     */
    public static final String PUBLISHER_ROLES = "publisher_roles";
    public static final String DISPLAY_PUBLISHER_ROLES = "display_publisher_roles";
    public static final String ACCESS_CONTROL = "publisher_access_control";
    public static final String NO_ACCESS_CONTROL = "all";
    public static final String NULL_USER_ROLE_LIST = "null";
    public static final String API_RESTRICTED_VISIBILITY = "restricted";
    public static final String API_PRIVATE_VISIBILITY = "private";
    public static final String API_CONTROLLED_VISIBILITY = "controlled";
    public static final String DOC_OWNER_VISIBILITY = "OWNER_ONLY";
    public static final String API_GLOBAL_VISIBILITY = "public";
    public static final String DOC_SHARED_VISIBILITY = "PRIVATE";
    public static final String VISIBILITY = "visibility";
    public static final String GOVERNANCE = "governance";

    public static final String STORE_VIEW_ROLES = "store_view_roles";

    public static final String WSDL_FILE_EXTENSION = ".wsdl";
    public static final String WSDL_PROVIDER_SEPERATOR = "--";
    public static final String API_WSDL_ARCHIVE_LOCATION = "archives/";

    public static final String ZIP_FILE_EXTENSION = ".zip";

    public static final String HTTP_PROTOCOL = "http";
    public static final String HTTPS_PROTOCOL = "https";
    public static final String APPLICATION_ZIP = "application/zip";

    // Prefix used for saving the custom properties related with APIs
    public static final String API_RELATED_CUSTOM_PROPERTIES_PREFIX = "api_meta.";

    /**
     * CustomIndexer property to indicate whether it is gone through API Custom Indexer.
     */
    public static final String CUSTOM_API_INDEXER_PROPERTY = "registry.customIndexer";

    public static final String SEARCH_AND_TAG = "&";
    public static final String LCSTATE_SEARCH_TYPE_KEY = "lcState=";
    public static final String ENABLE_STORE_SEARCH_TYPE_KEY = "enableStore=(true OR null)";
    public static final String LCSTATE_SEARCH_KEY = "lcState";
    public static final String SUBCONTEXT_SEARCH_TYPE_PREFIX = "subcontext";
    public static final String DOCUMENTATION_SEARCH_TYPE_PREFIX = "doc";
    public static final String DOCUMENTATION_SEARCH_TYPE_PREFIX_WITH_EQUALS = "doc=";
    public static final String TAGS_SEARCH_TYPE_PREFIX = "tags";
    public static final String TAGS_EQ_SEARCH_TYPE_PREFIX = "tags=";
    public static final String TAG_SEARCH_TYPE_PREFIX = "tag";
    public static final String TAG_COLON_SEARCH_TYPE_PREFIX = "tag:";
    public static final String NAME_TYPE_PREFIX = "name";
    private static final String PROVIDER_SEARCH_TYPE_PREFIX = "provider";
    private static final String VERSION_SEARCH_TYPE_PREFIX = "version";
    private static final String CONTEXT_SEARCH_TYPE_PREFIX = "context";
    public static final String CONTENT_SEARCH_TYPE_PREFIX = "content";
    public static final String TYPE_SEARCH_TYPE_PREFIX = "type";
    public static final String LABEL_SEARCH_TYPE_PREFIX = "label";
    public static final String CATEGORY_SEARCH_TYPE_PREFIX = "api-category";
    public static final String ENABLE_STORE = "enableStore";

    // Reserved keywords for search.
    public static final String[] API_SEARCH_PREFIXES = {DOCUMENTATION_SEARCH_TYPE_PREFIX, TAGS_SEARCH_TYPE_PREFIX,
                                    NAME_TYPE_PREFIX, SUBCONTEXT_SEARCH_TYPE_PREFIX, PROVIDER_SEARCH_TYPE_PREFIX, CONTEXT_SEARCH_TYPE_PREFIX,
                                    VERSION_SEARCH_TYPE_PREFIX, LCSTATE_SEARCH_KEY.toLowerCase(), API_DESCRIPTION.toLowerCase(),
                                    API_STATUS.toLowerCase(), CONTENT_SEARCH_TYPE_PREFIX, TYPE_SEARCH_TYPE_PREFIX, LABEL_SEARCH_TYPE_PREFIX,
                                    CATEGORY_SEARCH_TYPE_PREFIX, ENABLE_STORE.toLowerCase()};

    public static final String STORE_CLIENT = "Store";

    public static final String DOCUMENTATION_SEARCH_PATH_FIELD = "path";

    public static final String DOCUMENTATION_SEARCH_MEDIA_TYPE_FIELD = "mediaType";

    //association type between API and Documentation
    public static final String DOCUMENTATION_ASSOCIATION = "document";

    public static final String API_STORE = "APIStore.";
    public static final String API_STORE_APIS_PER_PAGE = API_STORE + "APIsPerPage";

    public static final class Permissions {

        public static final String API_CREATE = "/permission/admin/manage/api/create";
        public static final String API_PUBLISH = "/permission/admin/manage/api/publish";
        public static final String API_SUBSCRIBE = "/permission/admin/manage/api/subscribe";
        public static final String API_WORKFLOWADMIN = "/permission/admin/manage/workflowadmin";
        public static final String APIM_ADMIN = "/permission/admin/manage/apim_admin";
        public static final String MANAGE_TIERS = "/permission/admin/manage/manage_tiers";

        public static final String LOGIN = "/permission/admin/login";
        public static final String CONFIGURE_GOVERNANCE = "/permission/admin/configure/governance";
        public static final String RESOURCE_GOVERN = "/permission/admin/manage/resources/govern";

        private Permissions() {

        }
    }

    public static final String API_USER_ROLE_CACHE = "appPublisherUserRoleCache";

    //API caching related constants
    public static final String API_MANAGER_CACHE_MANAGER = "API_MANAGER_CACHE";

    public static final String SKIP_ROLES_BY_REGEX = "skipRolesByRegex";
    public static final String DOCUMENT_MEDIA_TYPE_KEY = "application/vnd.wso2-document\\+xml";

    public static final String TYPE = "type";
    public static final String TYPE_SEARCH_TYPE_KEY = "type=";

    public static final String[] API_SUPPORTED_TYPE_LIST = {"HTTP", "WS", "SOAPTOREST", "GRAPHQL", "SOAP"};

    public static class AuditLogConstants {
        public static final String API_PRODUCT = "APIProduct";
    }

    public static final String DEFAULT_MODIFIED_ENDPOINT_PASSWORD = "*****"; //5 stars
    public static final String REGISTRY_HIDDEN_ENDPOINT_PROPERTY = "registry.HiddenEpProperty";
    public static final int API_RESPONSE_CACHE_TIMEOUT = 300;

    public static final String API_PRODUCT = "APIProduct";

    public static final String DEPRECATED = "DEPRECATED";
    public static final String PROTOTYPED = "PROTOTYPED";


    public static final String API_PUBLISHER_ADMIN_PERMISSION_CACHE = "apimAdminPermissionCache";
    public static final String API_DATA_URL = "url";
    public static final String API_DATA_PRODUCTION_ENDPOINTS = "production_endpoints";
    public static final String API_DATA_SANDBOX_ENDPOINTS = "sandbox_endpoints";
    public static final String API_KEY_TYPE_PRODUCTION = "PRODUCTION";
    public static final String API_KEY_TYPE_SANDBOX = "SANDBOX";
    public static final String API_LEVEL_ALL_KEY_MANAGERS = "all";
    public static final String API_OAS_DEFINITION_RESOURCE_NAME = "swagger.json";
    public static final String LC_CACHE_NAME = "lcCache";
    
    public enum APITransportType {
        HTTP, WS, GRAPHQL
    }
    public static final String API_STATE_CHANGE_INDICATOR = "registry.api.state.change.indicator";

    public static final String API_ICON_IMAGE = "icon";
    public static final String API_IMAGE_LOCATION = API_APPLICATION_DATA_LOCATION + "/icons";
    //registry location for API documentation
    public static final String API_DOC_LOCATION = API_APPLICATION_DATA_LOCATION + "/api-docs";
    
    public static final String DOC_API_BASE_PATH = "overview_apiBasePath";

    public static final String INLINE_DOCUMENT_CONTENT_DIR = "contents";
    public static final String DOCUMENT_FILE_DIR = "files";
    
    public static final String DOCUMENTATION_INLINE_CONTENT_TYPE = "text/plain";
    public static final String NO_CONTENT_UPDATE = "no_content_update";
<<<<<<< HEAD
    
    public static final String USER_CTX_PROPERTY_ISADMIN = "isAdmin";
    public static final String USER_CTX_PROPERTY_SKIP_ROLES = "skipRoles";
    public static final String API = "API";
=======
    public static final String DOCUMENTATION_DOCX_CONTENT_TYPE = "application/vnd.openxmlformats-officedocument" +
            ".wordprocessingml.document";
    public static final String DOCUMENTATION_DOC_CONTENT_TYPE = "application/msword";
    public static final String DOCUMENTATION_PDF_CONTENT_TYPE = "application/pdf";
    public static final String DOCUMENTATION_TXT_CONTENT_TYPE = "text/plain";

    public static final String JAVA_IO_TMPDIR = "java.io.tmpdir";
    public static final String DOC_UPLOAD_TMPDIR = "restAPI" + File.separator + "documentUpload";
    public static final String DOC_NAME_DEFAULT = "DEFAULT_DOC_";
>>>>>>> 049f0f23
}<|MERGE_RESOLUTION|>--- conflicted
+++ resolved
@@ -340,12 +340,7 @@
     
     public static final String DOCUMENTATION_INLINE_CONTENT_TYPE = "text/plain";
     public static final String NO_CONTENT_UPDATE = "no_content_update";
-<<<<<<< HEAD
-    
-    public static final String USER_CTX_PROPERTY_ISADMIN = "isAdmin";
-    public static final String USER_CTX_PROPERTY_SKIP_ROLES = "skipRoles";
-    public static final String API = "API";
-=======
+
     public static final String DOCUMENTATION_DOCX_CONTENT_TYPE = "application/vnd.openxmlformats-officedocument" +
             ".wordprocessingml.document";
     public static final String DOCUMENTATION_DOC_CONTENT_TYPE = "application/msword";
@@ -355,5 +350,9 @@
     public static final String JAVA_IO_TMPDIR = "java.io.tmpdir";
     public static final String DOC_UPLOAD_TMPDIR = "restAPI" + File.separator + "documentUpload";
     public static final String DOC_NAME_DEFAULT = "DEFAULT_DOC_";
->>>>>>> 049f0f23
+      
+    public static final String USER_CTX_PROPERTY_ISADMIN = "isAdmin";
+    public static final String USER_CTX_PROPERTY_SKIP_ROLES = "skipRoles";
+    public static final String API = "API";
+
 }