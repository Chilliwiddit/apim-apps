/*
 *  Copyright (c) 2020, WSO2 Inc. (http://www.wso2.org) All Rights Reserved.
 *
 *  Licensed under the Apache License, Version 2.0 (the "License");
 *  you may not use this file except in compliance with the License.
 *  You may obtain a copy of the License at
 *
 *  http://www.apache.org/licenses/LICENSE-2.0
 *
 *  Unless required by applicable law or agreed to in writing, software
 *  distributed under the License is distributed on an "AS IS" BASIS,
 *  WITHOUT WARRANTIES OR CONDITIONS OF ANY KIND, either express or implied.
 *  See the License for the specific language governing permissions and
 *  limitations under the License.
 */
package org.wso2.carbon.apimgt.persistence;

import static org.wso2.carbon.apimgt.persistence.utils.PersistenceUtil.handleException;

import java.io.IOException;
import java.nio.charset.Charset;
import java.util.ArrayList;
import java.util.Date;
import java.util.Enumeration;
import java.util.HashMap;
import java.util.HashSet;
import java.util.List;
import java.util.Map;
import java.util.Properties;
import java.util.Set;

import javax.xml.namespace.QName;
import javax.xml.stream.XMLStreamException;

import org.apache.axiom.om.OMAttribute;
import org.apache.axiom.om.OMElement;
import org.apache.axiom.om.util.AXIOMUtil;
import org.apache.commons.io.IOUtils;
import org.apache.commons.lang3.ArrayUtils;
import org.apache.commons.lang3.StringUtils;
import org.apache.commons.logging.Log;
import org.apache.commons.logging.LogFactory;
import org.apache.http.entity.ContentType;
import org.apache.solr.common.SolrDocument;
import org.apache.solr.common.SolrDocumentList;
import org.wso2.carbon.CarbonConstants;
import org.wso2.carbon.apimgt.api.APIManagementException;
import org.wso2.carbon.apimgt.api.APIMgtResourceNotFoundException;
import org.wso2.carbon.apimgt.api.ExceptionCodes;
import org.wso2.carbon.apimgt.api.model.API;
import org.wso2.carbon.apimgt.api.model.APICategory;
import org.wso2.carbon.apimgt.api.model.APIIdentifier;
import org.wso2.carbon.apimgt.api.model.APIProduct;
import org.wso2.carbon.apimgt.api.model.APIProductIdentifier;
import org.wso2.carbon.apimgt.api.model.Label;
import org.wso2.carbon.apimgt.persistence.dto.DevPortalAPI;
import org.wso2.carbon.apimgt.persistence.dto.DevPortalAPIInfo;
import org.wso2.carbon.apimgt.persistence.dto.DevPortalAPISearchResult;
import org.wso2.carbon.apimgt.persistence.dto.DevPortalContentSearchResult;
import org.wso2.carbon.apimgt.persistence.dto.PublisherSearchContent;
import org.wso2.carbon.apimgt.persistence.dto.DocumentContent;
import org.wso2.carbon.apimgt.persistence.dto.DocumentContent.ContentSourceType;
import org.wso2.carbon.apimgt.persistence.dto.DocumentSearchContent;
import org.wso2.carbon.apimgt.persistence.dto.DocumentSearchResult;
import org.wso2.carbon.apimgt.persistence.dto.Documentation;
import org.wso2.carbon.apimgt.persistence.dto.Mediation;
import org.wso2.carbon.apimgt.persistence.dto.MediationInfo;
import org.wso2.carbon.apimgt.persistence.dto.Organization;
import org.wso2.carbon.apimgt.persistence.dto.PublisherAPI;
import org.wso2.carbon.apimgt.persistence.dto.PublisherAPIInfo;
import org.wso2.carbon.apimgt.persistence.dto.PublisherAPIProduct;
import org.wso2.carbon.apimgt.persistence.dto.PublisherAPIProductInfo;
import org.wso2.carbon.apimgt.persistence.dto.PublisherAPIProductSearchResult;
import org.wso2.carbon.apimgt.persistence.dto.PublisherAPISearchResult;
import org.wso2.carbon.apimgt.persistence.dto.PublisherContentSearchResult;
import org.wso2.carbon.apimgt.persistence.dto.DevPortalSearchContent;
import org.wso2.carbon.apimgt.persistence.dto.ResourceFile;
import org.wso2.carbon.apimgt.persistence.dto.SearchContent;
import org.wso2.carbon.apimgt.persistence.dto.UserContext;
import org.wso2.carbon.apimgt.persistence.exceptions.APIPersistenceException;
import org.wso2.carbon.apimgt.persistence.exceptions.DocumentationPersistenceException;
import org.wso2.carbon.apimgt.persistence.exceptions.GraphQLPersistenceException;
import org.wso2.carbon.apimgt.persistence.exceptions.MediationPolicyPersistenceException;
import org.wso2.carbon.apimgt.persistence.exceptions.OASPersistenceException;
import org.wso2.carbon.apimgt.persistence.exceptions.PersistenceException;
import org.wso2.carbon.apimgt.persistence.exceptions.ThumbnailPersistenceException;
import org.wso2.carbon.apimgt.persistence.exceptions.WSDLPersistenceException;
import org.wso2.carbon.apimgt.persistence.internal.PersistenceManagerComponent;
import org.wso2.carbon.apimgt.persistence.internal.ServiceReferenceHolder;
import org.wso2.carbon.apimgt.persistence.mapper.APIMapper;
import org.wso2.carbon.apimgt.persistence.mapper.APIProductMapper;
import org.wso2.carbon.apimgt.persistence.utils.RegistryPersistenceDocUtil;
import org.wso2.carbon.apimgt.persistence.utils.RegistryPersistenceUtil;
import org.wso2.carbon.apimgt.persistence.utils.RegistrySearchUtil;
import org.wso2.carbon.context.CarbonContext;
import org.wso2.carbon.context.PrivilegedCarbonContext;
import org.wso2.carbon.governance.api.common.dataobjects.GovernanceArtifact;
import org.wso2.carbon.governance.api.exception.GovernanceException;
import org.wso2.carbon.governance.api.generic.GenericArtifactManager;
import org.wso2.carbon.governance.api.generic.dataobjects.GenericArtifact;
import org.wso2.carbon.governance.api.util.GovernanceUtils;
import org.wso2.carbon.registry.common.ResourceData;
import org.wso2.carbon.registry.core.ActionConstants;
import org.wso2.carbon.registry.core.Collection;
import org.wso2.carbon.registry.core.CollectionImpl;
import org.wso2.carbon.registry.core.Registry;
import org.wso2.carbon.registry.core.RegistryConstants;
import org.wso2.carbon.registry.core.Resource;
import org.wso2.carbon.registry.core.config.RegistryContext;
import org.wso2.carbon.registry.core.exceptions.RegistryException;
import org.wso2.carbon.registry.core.pagination.PaginationContext;
import org.wso2.carbon.registry.core.service.RegistryService;
import org.wso2.carbon.registry.core.service.TenantRegistryLoader;
import org.wso2.carbon.registry.core.session.UserRegistry;
import org.wso2.carbon.registry.core.utils.RegistryUtils;
import org.wso2.carbon.registry.indexing.indexer.IndexerException;
import org.wso2.carbon.registry.indexing.service.ContentBasedSearchService;
import org.wso2.carbon.registry.indexing.service.SearchResultsBean;
import org.wso2.carbon.registry.indexing.solr.SolrClient;
import org.wso2.carbon.user.api.UserStoreException;
import org.wso2.carbon.user.core.UserRealm;
import org.wso2.carbon.user.core.tenant.TenantManager;
import org.wso2.carbon.utils.multitenancy.MultitenantConstants;
import org.wso2.carbon.utils.multitenancy.MultitenantUtils;

public class RegistryPersistenceImpl implements APIPersistence {

    private static final Log log = LogFactory.getLog(RegistryPersistenceImpl.class);
    private Properties properties;
    
    public RegistryPersistenceImpl() {}
    
    public RegistryPersistenceImpl(Properties properties) {
        this.properties =  properties;
    }

    protected String getTenantAwareUsername(String username) {
        return MultitenantUtils.getTenantAwareUsername(username);
    }

    protected void loadTenantRegistry(int apiTenantId) throws RegistryException {
        TenantRegistryLoader tenantRegistryLoader = PersistenceManagerComponent.getTenantRegistryLoader();
        ServiceReferenceHolder.getInstance().getIndexLoaderService().loadTenantIndex(apiTenantId);
        tenantRegistryLoader.loadTenantRegistry(apiTenantId);
    }

    protected TenantManager getTenantManager() {
        return ServiceReferenceHolder.getInstance().getRealmService().getTenantManager();
    }

    protected RegistryService getRegistryService() {
        return ServiceReferenceHolder.getInstance().getRegistryService();
    }
    
    @SuppressWarnings("unchecked")
    @Override
    public PublisherAPI addAPI(Organization org, PublisherAPI publisherAPI) throws APIPersistenceException {
        
        API api = APIMapper.INSTANCE.toApi(publisherAPI);
        boolean transactionCommitted = false;
        boolean tenantFlowStarted = false;
        Registry registry = null;
        try {
            RegistryHolder holder = getRegistry(org.getName());
            registry = holder.getRegistry();
            tenantFlowStarted = holder.isTenantFlowStarted();
            registry.beginTransaction();
            GenericArtifactManager artifactManager = RegistryPersistenceUtil.getArtifactManager(registry,
                    APIConstants.API_KEY);
            if (artifactManager == null) {
                String errorMessage = "Failed to retrieve artifact manager when creating API " + api.getId().getApiName();
                log.error(errorMessage);
                throw new APIPersistenceException(errorMessage);
            }
            GenericArtifact genericArtifact =
                    artifactManager.newGovernanceArtifact(new QName(api.getId().getApiName()));
            if (genericArtifact == null) {
                String errorMessage = "Generic artifact is null when creating API " + api.getId().getApiName();
                log.error(errorMessage);
                throw new APIPersistenceException(errorMessage);
            }
            GenericArtifact artifact = RegistryPersistenceUtil.createAPIArtifactContent(genericArtifact, api);
            artifactManager.addGenericArtifact(artifact);
            //Attach the API lifecycle
            artifact.attachLifecycle(APIConstants.API_LIFE_CYCLE);
            String artifactPath = GovernanceUtils.getArtifactPath(registry, artifact.getId());
            String providerPath = RegistryPersistenceUtil.getAPIProviderPath(api.getId());
            //provider ------provides----> API
            registry.addAssociation(providerPath, artifactPath, APIConstants.PROVIDER_ASSOCIATION);
            Set<String> tagSet = api.getTags();
            if (tagSet != null) {
                for (String tag : tagSet) {
                    registry.applyTag(artifactPath, tag);
                }
            }
            
            List<Label> candidateLabelsList = api.getGatewayLabels();
            if (candidateLabelsList != null) {
                for (Label label : candidateLabelsList) {
                    artifact.addAttribute(APIConstants.API_LABELS_GATEWAY_LABELS, label.getName());
                }
            }

            String apiStatus = api.getStatus();
            saveAPIStatus(registry, artifactPath, apiStatus);

            String visibleRolesList = api.getVisibleRoles();
            String[] visibleRoles = new String[0];
            if (visibleRolesList != null) {
                visibleRoles = visibleRolesList.split(",");
            }

            String publisherAccessControlRoles = api.getAccessControlRoles();
            updateRegistryResources(registry, artifactPath, publisherAccessControlRoles, api.getAccessControl(),
                                            api.getAdditionalProperties());
            RegistryPersistenceUtil.setResourcePermissions(api.getId().getProviderName(), api.getVisibility(),
                                            visibleRoles, artifactPath, registry);

            if (api.getSwaggerDefinition() != null) {
                String resourcePath = RegistryPersistenceUtil.getOpenAPIDefinitionFilePath(api.getId().getName(),
                        api.getId().getVersion(), api.getId().getProviderName());
                resourcePath = resourcePath + APIConstants.API_OAS_DEFINITION_RESOURCE_NAME;
                Resource resource;
                if (!registry.resourceExists(resourcePath)) {
                    resource = registry.newResource();
                } else {
                    resource = registry.get(resourcePath);
                }
                resource.setContent(api.getSwaggerDefinition());
                resource.setMediaType("application/json");
                registry.put(resourcePath, resource);
                //Need to set anonymous if the visibility is public
                RegistryPersistenceUtil.clearResourcePermissions(resourcePath, api.getId(),
                        ((UserRegistry) registry).getTenantId());
                RegistryPersistenceUtil.setResourcePermissions(api.getId().getProviderName(), api.getVisibility(),
                        visibleRoles, resourcePath);
            }
            
            //Set permissions to doc path
            String docLocation = RegistryPersistenceDocUtil.getDocumentPath(api.getId().getProviderName(),
                    api.getId().getApiName(), api.getId().getVersion());
            RegistryPersistenceUtil.clearResourcePermissions(docLocation, api.getId(),
                    ((UserRegistry) registry).getTenantId());
            RegistryPersistenceUtil.setResourcePermissions(api.getId().getProviderName(), api.getVisibility(),
                    visibleRoles, docLocation);
            
            registry.commitTransaction();
            api.setUuid(artifact.getId());
            transactionCommitted = true;

            if (log.isDebugEnabled()) {
                log.debug("API details successfully added to the registry. API Name: " + api.getId().getApiName()
                        + ", API Version : " + api.getId().getVersion() + ", API context : " + api.getContext());
            }
            api.setCreatedTime(String.valueOf(new Date().getTime()));// set current time as created time for returning api.
            PublisherAPI returnAPI = APIMapper.INSTANCE.toPublisherApi(api);
            if (log.isDebugEnabled()) {
                log.debug("Created API :" + returnAPI.toString());
            }
            return returnAPI;
        } catch (RegistryException e) {
            try {
                registry.rollbackTransaction();
            } catch (RegistryException re) {
                // Throwing an error here would mask the original exception
                log.error("Error while rolling back the transaction for API: " + api.getId().getApiName(), re);
            }
            throw new APIPersistenceException("Error while performing registry transaction operation", e);
        } catch (APIManagementException e) {
            throw new APIPersistenceException("Error while creating API", e);
        } finally {
            if (tenantFlowStarted) {
                RegistryPersistenceUtil.endTenantFlow();
            }
            try {
                if (!transactionCommitted) {
                    registry.rollbackTransaction();
                }
            } catch (RegistryException ex) {
                throw new APIPersistenceException(
                        "Error while rolling back the transaction for API: " + api.getId().getApiName(), ex);
            }
        }
    }

    @Override
    public String addAPIRevision(Organization org, String apiUUID, int revisionId) throws APIPersistenceException {
        String revisionUUID;
        boolean transactionCommitted = false;
        Registry registry = null;
        boolean tenantFlowStarted = false;
        try {
            RegistryHolder holder = getRegistry(org.getName());
            registry = holder.getRegistry();
            tenantFlowStarted = holder.isTenantFlowStarted();
            registry.beginTransaction();
            GenericArtifactManager artifactManager = RegistryPersistenceUtil.getArtifactManager(registry,
                    APIConstants.API_KEY);
            GenericArtifact apiArtifact = artifactManager.getGenericArtifact(apiUUID);
            if (apiArtifact != null) {
                API api = RegistryPersistenceUtil.getApiForPublishing(registry, apiArtifact);
                APIIdentifier apiId = api.getId();
                String apiPath = RegistryPersistenceUtil.getAPIPath(apiId);
                int prependIndex = apiPath.indexOf(apiId.getVersion()) + apiId.getVersion().length();
                String apiSourcePath = apiPath.substring(0, prependIndex);
                String revisionTargetPath = RegistryPersistenceUtil.getRevisionPath(apiId.getUUID(),revisionId);
                if (registry.resourceExists(revisionTargetPath)) {
                    throw new APIManagementException("API revision already exists with id: " + revisionId,
                            ExceptionCodes.from(ExceptionCodes.EXISTING_API_REVISION_FOUND, String.valueOf(revisionId)));
                }
                registry.copy(apiSourcePath, revisionTargetPath);
                Resource apiRevisionArtifact = registry.get(revisionTargetPath + "api");
                registry.commitTransaction();
                transactionCommitted = true;
                if (log.isDebugEnabled()) {
                    String logMessage =
                            "Revision for API Name: " + apiId.getApiName() + ", API Version " + apiId.getVersion()
                                    + " created";
                    log.debug(logMessage);
                }
                revisionUUID = apiRevisionArtifact.getUUID();
            } else {
                String msg = "Failed to get API. API artifact corresponding to artifactId " + apiUUID + " does not exist";
                throw new APIMgtResourceNotFoundException(msg);
            }
        } catch (RegistryException e) {
            try {
                registry.rollbackTransaction();
            } catch (RegistryException re) {
                // Throwing an error here would mask the original exception
                log.error("Error while rolling back the transaction for API Revision create for API: "
                        + apiUUID, re);
            }
            throw new APIPersistenceException("Error while performing registry transaction operation", e);
        } catch (APIManagementException e) {
            throw new APIPersistenceException("Error while creating API Revision", e);
        } finally {
            try {
                if (tenantFlowStarted) {
                    RegistryPersistenceUtil.endTenantFlow();
                }
                if (!transactionCommitted) {
                    registry.rollbackTransaction();
                }
            } catch (RegistryException ex) {
                throw new APIPersistenceException(
                        "Error while rolling back the transaction for API Revision create for API: "
                                + apiUUID, ex);
            }
        }
        return revisionUUID;
    }

    @Override
    public void restoreAPIRevision(Organization org, String apiUUID, int revisionId)
            throws APIPersistenceException {

        boolean transactionCommitted = false;
        Registry registry = null;
        APIIdentifier apiId = null;
        boolean tenantFlowStarted = false;
        try {
            RegistryHolder holder = getRegistry(org.getName());
            registry = holder.getRegistry();
            tenantFlowStarted = holder.isTenantFlowStarted();
            registry.beginTransaction();
            GenericArtifactManager artifactManager = RegistryPersistenceUtil.getArtifactManager(registry,
                    APIConstants.API_KEY);
            GenericArtifact apiArtifact = artifactManager.getGenericArtifact(apiUUID);
            if (apiArtifact != null) {
                API api = RegistryPersistenceUtil.getApiForPublishing(registry, apiArtifact);
                apiId = api.getId();
                String apiPath = RegistryPersistenceUtil.getAPIPath(apiId);
                int prependIndex = apiPath.indexOf(apiId.getVersion()) + apiId.getVersion().length();
                String apiSourcePath = apiPath.substring(0, prependIndex);
                String revisionTargetPath = RegistryPersistenceUtil.getRevisionPath(apiId.getUUID(),revisionId);
                registry.delete(apiSourcePath);
                registry.copy(revisionTargetPath, apiSourcePath);
                Resource newAPIArtifact = registry.get(apiPath);
                newAPIArtifact.setUUID(apiId.getUUID());
                registry.put(apiPath, newAPIArtifact);
            }
            registry.commitTransaction();
            transactionCommitted = true;
            if (log.isDebugEnabled()) {
                String logMessage =
                        "Revision for API Name: " + apiId.getApiName() + ", API Version " + apiId.getVersion()
                                + " restored";
                log.debug(logMessage);
            }
        } catch (RegistryException | APIManagementException e) {
            try {
                registry.rollbackTransaction();
            } catch (RegistryException re) {
                // Throwing an error here would mask the original exception
                log.error("Error while rolling back the transaction for API Revision restore for API: "
                        + apiId.getApiName(), re);
            }
            throw new APIPersistenceException("Error while performing registry transaction operation", e);
        } finally {
            try {
                if (tenantFlowStarted) {
                    RegistryPersistenceUtil.endTenantFlow();
                }
                if (!transactionCommitted) {
                    registry.rollbackTransaction();
                }
            } catch (RegistryException ex) {
                throw new APIPersistenceException(
                        "Error while rolling back the transaction for API Revision restore for API: "
                                + apiId.getApiName(), ex);
            }
        }
    }

    @Override
    public void deleteAPIRevision(Organization org, String apiUUID, int revisionId)
            throws APIPersistenceException {
        String revisionTargetPath = APIConstants.API_REVISION_LOCATION + RegistryConstants.PATH_SEPARATOR +
                apiUUID +
                RegistryConstants.PATH_SEPARATOR + revisionId;
        boolean transactionCommitted = false;
        Registry registry = null;
        boolean tenantFlowStarted = false;
        try {
            RegistryHolder holder = getRegistry(org.getName());
            registry = holder.getRegistry();
            tenantFlowStarted = holder.isTenantFlowStarted();
            registry.beginTransaction();
            registry.delete(revisionTargetPath);
            registry.commitTransaction();
            transactionCommitted = true;
            if (log.isDebugEnabled()) {
                String logMessage =
                        "Revision ID:" + revisionId + " for API : " + apiUUID + " deleted";
                log.debug(logMessage);
            }
        } catch (RegistryException e) {
            try {
                registry.rollbackTransaction();
            } catch (RegistryException re) {
                // Throwing an error here would mask the original exception
                log.error("Error while rolling back the transaction for API Revision delete for API: "
                        + apiUUID, re);
            }
            throw new APIPersistenceException("Error while performing registry transaction operation", e);
        } finally {
            try {
                if (tenantFlowStarted) {
                    RegistryPersistenceUtil.endTenantFlow();
                }
                if (!transactionCommitted) {
                    registry.rollbackTransaction();
                }
            } catch (RegistryException ex) {
                throw new APIPersistenceException(
                        "Error while rolling back the transaction for API Revision delete for API: "
                                + apiUUID, ex);
            }
        }
    }

    @SuppressWarnings("unchecked")
    @Override
    public PublisherAPI updateAPI(Organization org, PublisherAPI publisherAPI) throws APIPersistenceException {
        API api = APIMapper.INSTANCE.toApi(publisherAPI);

        boolean transactionCommitted = false;
        boolean tenantFlowStarted = false;
        Registry registry = null;
        try {
            RegistryHolder holder = getRegistry(org.getName());
            registry = holder.getRegistry();
            tenantFlowStarted  = holder.isTenantFlowStarted();
            
            registry.beginTransaction();
            String apiArtifactId = registry.get(RegistryPersistenceUtil.getAPIPath(api.getId())).getUUID();
            GenericArtifactManager artifactManager = RegistryPersistenceUtil.getArtifactManager(registry, APIConstants.API_KEY);
            if (artifactManager == null) {
                String errorMessage = "Artifact manager is null when updating API artifact ID " + api.getId();
                log.error(errorMessage);
                throw new APIPersistenceException(errorMessage);
            }
            GenericArtifact artifact = getAPIArtifact(apiArtifactId, registry);

            boolean isSecured = Boolean.parseBoolean(
                    artifact.getAttribute(APIConstants.API_OVERVIEW_ENDPOINT_SECURED));
            boolean isDigestSecured = Boolean.parseBoolean(
                    artifact.getAttribute(APIConstants.API_OVERVIEW_ENDPOINT_AUTH_DIGEST));
            String userName = artifact.getAttribute(APIConstants.API_OVERVIEW_ENDPOINT_USERNAME);
            String password = artifact.getAttribute(APIConstants.API_OVERVIEW_ENDPOINT_PASSWORD);
   
            if (!isSecured && !isDigestSecured && userName != null) {
                api.setEndpointUTUsername(userName);
                api.setEndpointUTPassword(password);
            }

            String oldStatus = artifact.getAttribute(APIConstants.API_OVERVIEW_STATUS);
            Resource apiResource = registry.get(artifact.getPath());
            String oldAccessControlRoles = api.getAccessControlRoles();
            if (apiResource != null) {
                oldAccessControlRoles = registry.get(artifact.getPath()).getProperty(APIConstants.PUBLISHER_ROLES);
            }
            GenericArtifact updateApiArtifact = RegistryPersistenceUtil.createAPIArtifactContent(artifact, api);
            String artifactPath = GovernanceUtils.getArtifactPath(registry, updateApiArtifact.getId());
            org.wso2.carbon.registry.core.Tag[] oldTags = registry.getTags(artifactPath);
            if (oldTags != null) {
                for (org.wso2.carbon.registry.core.Tag tag : oldTags) {
                    registry.removeTag(artifactPath, tag.getTagName());
                }
            }
            Set<String> tagSet = api.getTags();
            if (tagSet != null) {
                for (String tag : tagSet) {
                    registry.applyTag(artifactPath, tag);
                }
            }
            if (api.isDefaultVersion()) {
                updateApiArtifact.setAttribute(APIConstants.API_OVERVIEW_IS_DEFAULT_VERSION, "true");
            } else {
                updateApiArtifact.setAttribute(APIConstants.API_OVERVIEW_IS_DEFAULT_VERSION, "false");
            }


            artifactManager.updateGenericArtifact(updateApiArtifact);

            //write API Status to a separate property. This is done to support querying APIs using custom query (SQL)
            //to gain performance
            //String apiStatus = api.getStatus().toUpperCase();
            //saveAPIStatus(artifactPath, apiStatus);
            String[] visibleRoles = new String[0];
            String publisherAccessControlRoles = api.getAccessControlRoles();

            updateRegistryResources(registry, artifactPath, publisherAccessControlRoles, api.getAccessControl(),
                    api.getAdditionalProperties());

            //propagate api status change and access control roles change to document artifact
            String newStatus = updateApiArtifact.getAttribute(APIConstants.API_OVERVIEW_STATUS);
            if (!StringUtils.equals(oldStatus, newStatus) || !StringUtils.equals(oldAccessControlRoles, publisherAccessControlRoles)) {
                RegistryPersistenceUtil.notifyAPIStateChangeToAssociatedDocuments(artifact, registry);
            }

            RegistryPersistenceUtil.clearResourcePermissions(artifactPath, api.getId(),
                    ((UserRegistry) registry).getTenantId());
            String visibleRolesList = api.getVisibleRoles();

            if (visibleRolesList != null) {
                visibleRoles = visibleRolesList.split(",");
            }
            RegistryPersistenceUtil.setResourcePermissions(api.getId().getProviderName(), api.getVisibility(),
                    visibleRoles, artifactPath, registry);
            
            //attaching api categories to the API
            List<APICategory> attachedApiCategories = api.getApiCategories();
            artifact.removeAttribute(APIConstants.API_CATEGORIES_CATEGORY_NAME);
            if (attachedApiCategories != null) {
                for (APICategory category : attachedApiCategories) {
                    artifact.addAttribute(APIConstants.API_CATEGORIES_CATEGORY_NAME, category.getName());
                }
            }
            
            if (api.getSwaggerDefinition() != null) {
                String resourcePath = RegistryPersistenceUtil.getOpenAPIDefinitionFilePath(api.getId().getName(),
                        api.getId().getVersion(), api.getId().getProviderName());
                resourcePath = resourcePath + APIConstants.API_OAS_DEFINITION_RESOURCE_NAME;
                Resource resource;
                if (!registry.resourceExists(resourcePath)) {
                    resource = registry.newResource();
                } else {
                    resource = registry.get(resourcePath);
                }
                resource.setContent(api.getSwaggerDefinition());
                resource.setMediaType("application/json");
                registry.put(resourcePath, resource);
                //Need to set anonymous if the visibility is public
                RegistryPersistenceUtil.clearResourcePermissions(resourcePath, api.getId(),
                        ((UserRegistry) registry).getTenantId());
                RegistryPersistenceUtil.setResourcePermissions(api.getId().getProviderName(), api.getVisibility(),
                        visibleRoles, resourcePath);
            }
            
            // doc visibility change
            String apiOrAPIProductDocPath = RegistryPersistenceDocUtil.getDocumentPath(api.getId().getProviderName(),
                    api.getId().getApiName(), api.getId().getVersion());
            String pathToContent = apiOrAPIProductDocPath + APIConstants.INLINE_DOCUMENT_CONTENT_DIR;
            String pathToDocFile = apiOrAPIProductDocPath + APIConstants.DOCUMENT_FILE_DIR;

            if (registry.resourceExists(apiOrAPIProductDocPath)) {
                Resource resource = registry.get(apiOrAPIProductDocPath);
                if (resource instanceof org.wso2.carbon.registry.core.Collection) {
                    String[] docsPaths = ((org.wso2.carbon.registry.core.Collection) resource).getChildren();
                    for (String docPath : docsPaths) {
                        if (!(docPath.equalsIgnoreCase(pathToContent) || docPath.equalsIgnoreCase(pathToDocFile))) {
                            Resource docResource = registry.get(docPath);
                            GenericArtifactManager docArtifactManager = RegistryPersistenceDocUtil
                                    .getDocumentArtifactManager(registry);
                            GenericArtifact docArtifact = docArtifactManager.getGenericArtifact(docResource.getUUID());
                            Documentation doc = RegistryPersistenceDocUtil.getDocumentation(docArtifact);

                            if ((APIConstants.DOC_API_BASED_VISIBILITY).equalsIgnoreCase(doc.getVisibility().name())) {
                                String documentationPath = RegistryPersistenceDocUtil.getAPIDocPath(api.getId())
                                        + doc.getName();
                                RegistryPersistenceUtil.setResourcePermissions(api.getId().getProviderName(),
                                        api.getVisibility(), visibleRoles, documentationPath, registry);
                                if (Documentation.DocumentSourceType.INLINE.equals(doc.getSourceType())
                                        || Documentation.DocumentSourceType.MARKDOWN.equals(doc.getSourceType())) {

                                    String contentPath = RegistryPersistenceDocUtil.getAPIDocPath(api.getId())
                                            + APIConstants.INLINE_DOCUMENT_CONTENT_DIR
                                            + RegistryConstants.PATH_SEPARATOR + doc.getName();
                                    RegistryPersistenceUtil.setResourcePermissions(api.getId().getProviderName(),
                                            api.getVisibility(), visibleRoles, contentPath, registry);
                                } else if (Documentation.DocumentSourceType.FILE.equals(doc.getSourceType())
                                        && doc.getFilePath() != null) {
                                    String filePath = RegistryPersistenceDocUtil.getDocumentationFilePath(api.getId(),
                                            doc.getFilePath().split("files" + RegistryConstants.PATH_SEPARATOR)[1]);
                                    RegistryPersistenceUtil.setResourcePermissions(api.getId().getProviderName(),
                                            api.getVisibility(), visibleRoles, filePath, registry);
                                }
                            }
                        }
                    }
                }
            }

            registry.commitTransaction();
            transactionCommitted = true;
            return APIMapper.INSTANCE.toPublisherApi(api);
        } catch (Exception e) {
            try {
                registry.rollbackTransaction();
            } catch (RegistryException re) {
                // Throwing an error from this level will mask the original exception
                log.error("Error while rolling back the transaction for API: " + api.getId().getApiName(), re);
            }
            throw new APIPersistenceException("Error while performing registry transaction operation ", e);
        } finally {
            if (tenantFlowStarted) {
                RegistryPersistenceUtil.endTenantFlow();
            }
            try {
                if (!transactionCommitted) {
                    registry.rollbackTransaction();
                }
            } catch (RegistryException ex) {
                throw new APIPersistenceException("Error occurred while rolling back the transaction. ", ex);
            }
        }
    }

    @Override
    public PublisherAPI getPublisherAPI(Organization org, String apiId) throws APIPersistenceException {

        boolean tenantFlowStarted = false;
        try {
            RegistryHolder holder = getRegistry(org.getName());
            tenantFlowStarted  = holder.isTenantFlowStarted();
            Registry registry = holder.getRegistry();

            GenericArtifact apiArtifact = getAPIArtifact(apiId, registry);
            if (apiArtifact != null) {

                API api = RegistryPersistenceUtil.getApiForPublishing(registry, apiArtifact);
                String apiPath = GovernanceUtils.getArtifactPath(registry, apiId);
                int prependIndex = apiPath.lastIndexOf("/api");
                String apiSourcePath = apiPath.substring(0, prependIndex );
                String definitionPath = apiSourcePath + RegistryConstants.PATH_SEPARATOR
                        + APIConstants.API_OAS_DEFINITION_RESOURCE_NAME;

                if (registry.resourceExists(definitionPath)) {
                    Resource apiDocResource = registry.get(definitionPath);
                    String apiDocContent = new String((byte[]) apiDocResource.getContent(), Charset.defaultCharset());
                    api.setSwaggerDefinition(apiDocContent);
                }

                PublisherAPI pubApi = APIMapper.INSTANCE.toPublisherApi(api) ; 
                if (log.isDebugEnabled()) {
                    log.debug("API for id " + apiId + " : " + pubApi.toString());
                }
                return pubApi;
            } else {
                String msg = "Failed to get API. API artifact corresponding to artifactId " + apiId + " does not exist";
                throw new APIMgtResourceNotFoundException(msg);
            }
        } catch (RegistryException e) {
            String msg = "Failed to get API";
            throw new APIPersistenceException(msg, e);
        } catch (APIManagementException e) {
            String msg = "Failed to get API";
            throw new APIPersistenceException(msg, e);
        } finally {
            if (tenantFlowStarted) {
                RegistryPersistenceUtil.endTenantFlow();
            }
        }
    }
<<<<<<< HEAD

    protected GenericArtifact getAPIArtifact(String apiId, Registry registry)
            throws APIPersistenceException, GovernanceException {
        GenericArtifactManager artifactManager = RegistryPersistenceUtil.getArtifactManager(registry,
                                        APIConstants.API_KEY);
        GenericArtifact apiArtifact = artifactManager.getGenericArtifact(apiId);
        return apiArtifact;
    }

=======
>>>>>>> 599cd03f
    @Override
    public DevPortalAPI getDevPortalAPI(Organization org, String apiId) throws APIPersistenceException {
        boolean tenantFlowStarted = false;
        try {
            String tenantDomain = org.getName();
            RegistryHolder holder = getRegistry(tenantDomain);
            Registry registry = holder.getRegistry();
            tenantFlowStarted = holder.isTenantFlowStarted();
            //String username = holder.getRegistryUser();

            GenericArtifact apiArtifact = getAPIArtifact(apiId, registry);
            if (apiArtifact != null) {

                API api = RegistryPersistenceUtil.getApiForPublishing(registry, apiArtifact);
                String definitionPath = APIConstants.API_ROOT_LOCATION + RegistryConstants.PATH_SEPARATOR
                        + RegistryPersistenceUtil.replaceEmailDomain(api.getId().getProviderName())
                        + RegistryConstants.PATH_SEPARATOR + api.getId().getName() + RegistryConstants.PATH_SEPARATOR
                        + api.getId().getVersion() + RegistryConstants.PATH_SEPARATOR
                        + APIConstants.API_OAS_DEFINITION_RESOURCE_NAME;

                if (registry.resourceExists(definitionPath)) {
                    Resource apiDocResource = registry.get(definitionPath);
                    String apiDocContent = new String((byte[]) apiDocResource.getContent(), Charset.defaultCharset());
                    api.setSwaggerDefinition(apiDocContent);
                }
                String apiTenantDomain = MultitenantUtils
                        .getTenantDomain(RegistryPersistenceUtil.replaceEmailDomainBack(api.getId().getProviderName()));
                if (APIConstants.API_GLOBAL_VISIBILITY.equals(api.getVisibility())) {
                    // return new ApiTypeWrapper(api);
                    return APIMapper.INSTANCE.toDevPortalApi(api);
                }

                if (tenantDomain == null || !tenantDomain.equals(apiTenantDomain)) {
                    throw new APIPersistenceException(
                            "User does not have permission to view API : " + api.getId().getApiName());
                }

                return APIMapper.INSTANCE.toDevPortalApi(api);
            
            } else {
                return null;
            }
        } catch (RegistryException | APIManagementException e) {
            String msg = "Failed to get API";
            throw new APIPersistenceException(msg, e);
        } finally {
            if (tenantFlowStarted) {
                RegistryPersistenceUtil.endTenantFlow();
            }
        }
    }

    @Override
    public void deleteAPI(Organization org, String apiId) throws APIPersistenceException {

        boolean transactionCommitted = false;
        boolean tenantFlowStarted = false;
        Registry registry = null;
        try {
            String tenantDomain = org.getName();
            RegistryHolder holder = getRegistry(tenantDomain);
            registry = holder.getRegistry();
            tenantFlowStarted  = holder.isTenantFlowStarted();
            registry.beginTransaction();
            GovernanceUtils.loadGovernanceArtifacts((UserRegistry) registry);
            GenericArtifactManager artifactManager = RegistryPersistenceUtil.getArtifactManager(registry,
                    APIConstants.API_KEY);
            if (artifactManager == null) {
                String errorMessage = "Failed to retrieve artifact manager when deleting API " + apiId;
                log.error(errorMessage);
                throw new APIPersistenceException(errorMessage);
            }

            GenericArtifact apiArtifact = artifactManager.getGenericArtifact(apiId);
            APIIdentifier identifier = new APIIdentifier(apiArtifact.getAttribute(APIConstants.API_OVERVIEW_PROVIDER),
                    apiArtifact.getAttribute(APIConstants.API_OVERVIEW_NAME),
                    apiArtifact.getAttribute(APIConstants.API_OVERVIEW_VERSION));

            //Delete the dependencies associated  with the api artifact
            GovernanceArtifact[] dependenciesArray = apiArtifact.getDependencies();

            if (dependenciesArray.length > 0) {
                for (GovernanceArtifact artifact : dependenciesArray) {
                    registry.delete(artifact.getPath());
                }
            }
            
            artifactManager.removeGenericArtifact(apiArtifact);
            
            String path = APIConstants.API_ROOT_LOCATION + RegistryConstants.PATH_SEPARATOR +
                    identifier.getProviderName() + RegistryConstants.PATH_SEPARATOR +
                    identifier.getApiName() + RegistryConstants.PATH_SEPARATOR + identifier.getVersion();
            Resource apiResource = registry.get(path);
            String artifactId = apiResource.getUUID();
            artifactManager.removeGenericArtifact(artifactId);

            String thumbPath = RegistryPersistenceUtil.getIconPath(identifier);
            if (registry.resourceExists(thumbPath)) {
                registry.delete(thumbPath);
            }

            String wsdlArchivePath = RegistryPersistenceUtil.getWsdlArchivePath(identifier);
            if (registry.resourceExists(wsdlArchivePath)) {
                registry.delete(wsdlArchivePath);
            }

            /*Remove API Definition Resource - swagger*/
            String apiDefinitionFilePath = APIConstants.API_DOC_LOCATION + RegistryConstants.PATH_SEPARATOR +
                    identifier.getApiName() + '-' + identifier.getVersion() + '-' + identifier.getProviderName();
            if (registry.resourceExists(apiDefinitionFilePath)) {
                registry.delete(apiDefinitionFilePath);
            }

            /*remove empty directories*/
            String apiCollectionPath = APIConstants.API_ROOT_LOCATION + RegistryConstants.PATH_SEPARATOR +
                    identifier.getProviderName() + RegistryConstants.PATH_SEPARATOR + identifier.getApiName();
            if (registry.resourceExists(apiCollectionPath)) {
                Resource apiCollection = registry.get(apiCollectionPath);
                CollectionImpl collection = (CollectionImpl) apiCollection;
                //if there is no other versions of apis delete the directory of the api
                if (collection.getChildCount() == 0) {
                    if (log.isDebugEnabled()) {
                        log.debug("No more versions of the API found, removing API collection from registry");
                    }
                    registry.delete(apiCollectionPath);
                }
            }

            String apiProviderPath = APIConstants.API_ROOT_LOCATION + RegistryConstants.PATH_SEPARATOR +
                    identifier.getProviderName();

            if (registry.resourceExists(apiProviderPath)) {
                Resource providerCollection = registry.get(apiProviderPath);
                CollectionImpl collection = (CollectionImpl) providerCollection;
                //if there is no api for given provider delete the provider directory
                if (collection.getChildCount() == 0) {
                    if (log.isDebugEnabled()) {
                        log.debug("No more APIs from the provider " + identifier.getProviderName() + " found. " +
                                "Removing provider collection from registry");
                    }
                    registry.delete(apiProviderPath);
                }
            }
            registry.commitTransaction();
            transactionCommitted  = true;
        } catch (RegistryException e) {
            throw new APIPersistenceException("Failed to remove the API : " + apiId, e);
        } finally {
            if (tenantFlowStarted) {
                RegistryPersistenceUtil.endTenantFlow();
            }
            try {
                if (!transactionCommitted) {
                    registry.rollbackTransaction();
                }
            } catch (RegistryException ex) {
                throw new APIPersistenceException("Error occurred while rolling back the transaction. ", ex);
            }
        }
    }

    @Override
    public PublisherAPISearchResult searchAPIsForPublisher(Organization org, String searchQuery, int start, int offset,
            UserContext ctx) throws APIPersistenceException {
        String requestedTenantDomain = org.getName();
        
        boolean isTenantFlowStarted = false;
        PublisherAPISearchResult result = null;
        try {
            RegistryHolder holder = getRegistry(ctx.getUserame(), requestedTenantDomain);
            Registry userRegistry = holder.getRegistry();
            isTenantFlowStarted = holder.isTenantFlowStarted();
            int tenantIDLocal = holder.getTenantId();
            log.debug("Requested query for publisher search: " + searchQuery);
            
            String modifiedQuery = RegistrySearchUtil.getPublisherSearchQuery(searchQuery, ctx);
            
            log.debug("Modified query for publisher search: " + modifiedQuery);

            String userNameLocal = getTenantAwareUsername(ctx.getUserame());
            PrivilegedCarbonContext.getThreadLocalCarbonContext().setUsername(userNameLocal);

            if (searchQuery != null && searchQuery.startsWith(APIConstants.DOCUMENTATION_SEARCH_TYPE_PREFIX)) {
                result = searchPaginatedPublisherAPIsByDoc(userRegistry, tenantIDLocal, searchQuery.split(":")[1],
                        userNameLocal, start, offset);
            } else if (searchQuery != null && searchQuery.startsWith(APIConstants.SUBCONTEXT_SEARCH_TYPE_PREFIX)) {
                result = searchPaginatedPublisherAPIsByURLPattern(userRegistry, tenantIDLocal,
                        searchQuery.split(":")[1], userNameLocal, start, offset);
            } else {
                result = searchPaginatedPublisherAPIs(userRegistry, tenantIDLocal, modifiedQuery, start, offset);
            }
        } catch (APIManagementException e) {
            throw new APIPersistenceException("Error while searching APIs " , e);
        } finally {
            if (isTenantFlowStarted) {
                PrivilegedCarbonContext.endTenantFlow();
            }
        }
        return result;
    }

    private PublisherAPISearchResult searchPaginatedPublisherAPIs(Registry userRegistry, int tenantIDLocal, String searchQuery,
            int start, int offset) throws APIManagementException {
        int totalLength = 0;
        PublisherAPISearchResult searchResults = new PublisherAPISearchResult();
        try {

            final int maxPaginationLimit = getMaxPaginationLimit();

            PaginationContext.init(start, offset, "ASC", APIConstants.API_OVERVIEW_NAME, maxPaginationLimit);

            List<GovernanceArtifact> governanceArtifacts = GovernanceUtils
                    .findGovernanceArtifacts(searchQuery, userRegistry, APIConstants.API_RXT_MEDIA_TYPE,
                            true);
            totalLength = PaginationContext.getInstance().getLength();
            boolean isFound = true;
            if (governanceArtifacts == null || governanceArtifacts.size() == 0) {
                if (searchQuery.contains(APIConstants.API_OVERVIEW_PROVIDER)) {
                    searchQuery = searchQuery.replaceAll(APIConstants.API_OVERVIEW_PROVIDER, APIConstants.API_OVERVIEW_OWNER);
                    governanceArtifacts = GovernanceUtils.findGovernanceArtifacts(searchQuery, userRegistry,
                            APIConstants.API_RXT_MEDIA_TYPE, true);
                    if (governanceArtifacts == null || governanceArtifacts.size() == 0) {
                        isFound = false;
                    }
                } else {
                    isFound = false;
                }
            }

            if (!isFound) {
                return searchResults;
            }

            // Check to see if we can speculate that there are more APIs to be loaded
            if (maxPaginationLimit == totalLength) {
                --totalLength; // Remove the additional 1 added earlier when setting max pagination limit
            }
            List<PublisherAPIInfo> publisherAPIInfoList = new ArrayList<PublisherAPIInfo>();
            int tempLength = 0;
            for (GovernanceArtifact artifact : governanceArtifacts) {

                PublisherAPIInfo apiInfo = new PublisherAPIInfo();
                apiInfo.setType(artifact.getAttribute(APIConstants.API_OVERVIEW_TYPE));
                apiInfo.setId(artifact.getId());
                apiInfo.setApiName(artifact.getAttribute(APIConstants.API_OVERVIEW_NAME));
                apiInfo.setContext(artifact.getAttribute(APIConstants.API_OVERVIEW_CONTEXT_TEMPLATE));
                apiInfo.setProviderName(artifact.getAttribute(APIConstants.API_OVERVIEW_PROVIDER));
                apiInfo.setStatus(artifact.getAttribute(APIConstants.API_OVERVIEW_STATUS));
                apiInfo.setThumbnail(artifact.getAttribute(APIConstants.API_OVERVIEW_THUMBNAIL_URL));
                apiInfo.setVersion(artifact.getAttribute(APIConstants.API_OVERVIEW_VERSION));
                publisherAPIInfoList.add(apiInfo);

                // Ensure the APIs returned matches the length, there could be an additional API
                // returned due incrementing the pagination limit when getting from registry
                tempLength++;
                if (tempLength >= totalLength) {
                    break;
                }
            }

            searchResults.setPublisherAPIInfoList(publisherAPIInfoList);
            searchResults.setReturnedAPIsCount(publisherAPIInfoList.size());
            searchResults.setTotalAPIsCount(totalLength);
        } catch (RegistryException e) {
            String msg = "Failed to search APIs with type";
            throw new APIManagementException(msg, e);
        } finally {
            PaginationContext.destroy();
        }

        return searchResults;
    }

    @Override
    public DevPortalAPISearchResult searchAPIsForDevPortal(Organization org, String searchQuery, int start, int offset,
            UserContext ctx) throws APIPersistenceException {
        String requestedTenantDomain = org.getName();
        boolean isTenantFlowStarted = false;
        DevPortalAPISearchResult result = null;
        try {
            RegistryHolder holder = getRegistry(ctx.getUserame(), requestedTenantDomain);
            Registry userRegistry = holder.getRegistry();
            int tenantIDLocal = holder.getTenantId();
            isTenantFlowStarted = holder.isTenantFlowStarted();
            log.debug("Requested query for devportal search: " + searchQuery);
            String modifiedQuery = RegistrySearchUtil.getDevPortalSearchQuery(searchQuery, ctx,
                    isAllowDisplayAPIsWithMultipleStatus());
            log.debug("Modified query for devportal search: " + modifiedQuery);

            String userNameLocal = getTenantAwareUsername(ctx.getUserame());
            PrivilegedCarbonContext.getThreadLocalCarbonContext().setUsername(userNameLocal);

            if (searchQuery != null && searchQuery.startsWith(APIConstants.DOCUMENTATION_SEARCH_TYPE_PREFIX)) {
                result = searchPaginatedDevPortalAPIsByDoc(userRegistry, tenantIDLocal, searchQuery.split(":")[1],
                        userNameLocal, start, offset);
            } else if (searchQuery != null && searchQuery.startsWith(APIConstants.SUBCONTEXT_SEARCH_TYPE_PREFIX)) {
                result = searchPaginatedDevPortalAPIsByURLPattern(userRegistry, tenantIDLocal,
                        searchQuery.split(":")[1], userNameLocal, start, offset);
            } else {
                result = searchPaginatedDevPortalAPIs(userRegistry, tenantIDLocal, modifiedQuery, start, offset);
            }
        } catch (APIManagementException e) {
            throw new APIPersistenceException("Error while searching APIs " , e);
        } finally {
            if (isTenantFlowStarted) {
                PrivilegedCarbonContext.endTenantFlow();
            }
        }
        return result;
    }

    private DevPortalAPISearchResult searchPaginatedDevPortalAPIs(Registry userRegistry, int tenantIDLocal,
            String searchQuery, int start, int offset) throws APIManagementException {
        int totalLength = 0;
        DevPortalAPISearchResult searchResults = new DevPortalAPISearchResult();
        try {

            final int maxPaginationLimit = getMaxPaginationLimit();

            PaginationContext.init(start, offset, "ASC", APIConstants.API_OVERVIEW_NAME, maxPaginationLimit);
            log.debug("Dev portal list apis query " + searchQuery);
            List<GovernanceArtifact> governanceArtifacts = GovernanceUtils
                    .findGovernanceArtifacts(searchQuery, userRegistry, APIConstants.API_RXT_MEDIA_TYPE,
                            true);
            totalLength = PaginationContext.getInstance().getLength();
            boolean isFound = true;
            if (governanceArtifacts == null || governanceArtifacts.size() == 0) {
                if (searchQuery.contains(APIConstants.API_OVERVIEW_PROVIDER)) {
                    searchQuery = searchQuery.replaceAll(APIConstants.API_OVERVIEW_PROVIDER, APIConstants.API_OVERVIEW_OWNER);
                    governanceArtifacts = GovernanceUtils.findGovernanceArtifacts(searchQuery, userRegistry,
                            APIConstants.API_RXT_MEDIA_TYPE, true);
                    if (governanceArtifacts == null || governanceArtifacts.size() == 0) {
                        isFound = false;
                    }
                } else {
                    isFound = false;
                }
            }

            if (!isFound) {
                return searchResults;
            }

            // Check to see if we can speculate that there are more APIs to be loaded
            if (maxPaginationLimit == totalLength) {
                --totalLength; // Remove the additional 1 added earlier when setting max pagination limit
            }
            List<DevPortalAPIInfo> devPortalAPIInfoList = new ArrayList<DevPortalAPIInfo>();
            int tempLength = 0;
            for (GovernanceArtifact artifact : governanceArtifacts) {

                DevPortalAPIInfo apiInfo = new DevPortalAPIInfo();
                //devPortalAPIInfoList apiInfo = new devPortalAPIInfoList();
                apiInfo.setType(artifact.getAttribute(APIConstants.API_OVERVIEW_TYPE));
                apiInfo.setId(artifact.getId());
                apiInfo.setApiName(artifact.getAttribute(APIConstants.API_OVERVIEW_NAME));
                apiInfo.setContext(artifact.getAttribute(APIConstants.API_OVERVIEW_CONTEXT_TEMPLATE));
                apiInfo.setProviderName(artifact.getAttribute(APIConstants.API_OVERVIEW_PROVIDER));
                apiInfo.setStatus(artifact.getAttribute(APIConstants.API_OVERVIEW_STATUS));
                apiInfo.setThumbnail(artifact.getAttribute(APIConstants.API_OVERVIEW_THUMBNAIL_URL));
                apiInfo.setBusinessOwner(artifact.getAttribute(APIConstants.API_OVERVIEW_BUSS_OWNER));
                apiInfo.setVersion(artifact.getAttribute(APIConstants.API_OVERVIEW_VERSION));
                String tiers = artifact.getAttribute(APIConstants.API_OVERVIEW_TIER);
                Set<String> availableTiers = new HashSet<String>();
                if (tiers != null) {
                    String[] tiersArray = tiers.split("\\|\\|");
                    for (String tierName : tiersArray) {
                        availableTiers.add(tierName);
                    }
                }
                apiInfo.setAvailableTierNames(availableTiers);
                devPortalAPIInfoList.add(apiInfo);

                // Ensure the APIs returned matches the length, there could be an additional API
                // returned due incrementing the pagination limit when getting from registry
                tempLength++;
                if (tempLength >= totalLength) {
                    break;
                }
            }

            searchResults.setDevPortalAPIInfoList(devPortalAPIInfoList);
            searchResults.setReturnedAPIsCount(devPortalAPIInfoList.size());
            searchResults.setTotalAPIsCount(totalLength);
        } catch (RegistryException e) {
            String msg = "Failed to search APIs with type";
            throw new APIManagementException(msg, e);
        } finally {
            PaginationContext.destroy();
        }

        return searchResults;
    }

    private DevPortalAPISearchResult searchPaginatedDevPortalAPIsByDoc(Registry registry, int tenantID,
            String searchQuery, String username, int start, int offset) throws APIPersistenceException {
        DevPortalAPISearchResult searchResults = new DevPortalAPISearchResult();
        try {

            PrivilegedCarbonContext.getThreadLocalCarbonContext().setUsername(username);
            GenericArtifactManager artifactManager = RegistryPersistenceUtil.getArtifactManager(registry,
                    APIConstants.API_KEY);
            if (artifactManager == null) {
                String errorMessage = "Artifact manager is null when searching APIs by docs in tenant ID " + tenantID;
                log.error(errorMessage);
                throw new APIPersistenceException(errorMessage);
            }
            GenericArtifactManager docArtifactManager = RegistryPersistenceUtil.getArtifactManager(registry,
                    APIConstants.DOCUMENTATION_KEY);
            if (docArtifactManager == null) {
                String errorMessage = "Doc artifact manager is null when searching APIs by docs in tenant ID " +
                        tenantID;
                log.error(errorMessage);
                throw new APIPersistenceException(errorMessage);
            }
            SolrClient client = SolrClient.getInstance();
            Map<String, String> fields = new HashMap<String, String>();
            fields.put(APIConstants.DOCUMENTATION_SEARCH_PATH_FIELD, "*" + APIConstants.API_ROOT_LOCATION + "*");
            fields.put(APIConstants.DOCUMENTATION_SEARCH_MEDIA_TYPE_FIELD, "*");

            if (tenantID == -1) {
                tenantID = MultitenantConstants.SUPER_TENANT_ID;
            }
            //PaginationContext.init(0, 10000, "ASC", APIConstants.DOCUMENTATION_SEARCH_PATH_FIELD, Integer.MAX_VALUE);
            SolrDocumentList documentList = client.query(searchQuery, tenantID, fields);

            org.wso2.carbon.user.api.AuthorizationManager manager = ServiceReferenceHolder.getInstance().
                    getRealmService().getTenantUserRealm(tenantID).
                    getAuthorizationManager();

            username = MultitenantUtils.getTenantAwareUsername(username);
            List<DevPortalAPIInfo> devPortalAPIInfoList = new ArrayList<DevPortalAPIInfo>();
            for (SolrDocument document : documentList) {
                DevPortalAPIInfo apiInfo = new DevPortalAPIInfo();
                String filePath = (String) document.getFieldValue("path_s");
                String fileName = (String) document.getFieldValue("resourceName_s");
                int index = filePath.indexOf(APIConstants.APIMGT_REGISTRY_LOCATION);
                filePath = filePath.substring(index);
                boolean isAuthorized;
                int indexOfContents = filePath.indexOf(APIConstants.INLINE_DOCUMENT_CONTENT_DIR);
                String documentationPath = filePath.substring(0, indexOfContents) + fileName;
                String path = RegistryUtils.getAbsolutePath(RegistryContext.getBaseInstance(),
                        RegistryPersistenceUtil.getMountedPath(RegistryContext.getBaseInstance(),
                                RegistryConstants.GOVERNANCE_REGISTRY_BASE_PATH) + documentationPath);
                if (CarbonConstants.REGISTRY_ANONNYMOUS_USERNAME.equalsIgnoreCase(username)) {
                    isAuthorized = manager.isRoleAuthorized(APIConstants.ANONYMOUS_ROLE, path, ActionConstants.GET);
                } else {
                    isAuthorized = manager.isUserAuthorized(username, path, ActionConstants.GET);
                }
                if (isAuthorized) {
                    int indexOfDocumentation = filePath.indexOf(APIConstants.DOCUMENTATION_KEY);
                    String apiPath = documentationPath.substring(0, indexOfDocumentation) + APIConstants.API_KEY;
                    path = RegistryUtils.getAbsolutePath(RegistryContext.getBaseInstance(),
                            RegistryPersistenceUtil.getMountedPath(RegistryContext.getBaseInstance(),
                                    RegistryConstants.GOVERNANCE_REGISTRY_BASE_PATH) + apiPath);
                    if (CarbonConstants.REGISTRY_ANONNYMOUS_USERNAME.equalsIgnoreCase(username)) {
                        isAuthorized = manager.isRoleAuthorized(APIConstants.ANONYMOUS_ROLE, path, ActionConstants.GET);
                    } else {
                        isAuthorized = manager.isUserAuthorized(username, path, ActionConstants.GET);
                    }

                    if (isAuthorized) {
                        Resource resource = registry.get(apiPath);
                        String apiArtifactId = resource.getUUID();
                        if (apiArtifactId != null) {
                            GenericArtifact artifact = artifactManager.getGenericArtifact(apiArtifactId);
                            String status = artifact.getAttribute(APIConstants.API_OVERVIEW_STATUS);
                            if (APIConstants.PUBLISHED.equals(status) ||
                                    APIConstants.PROTOTYPED.equals(status)) {

                                apiInfo.setType(artifact.getAttribute(APIConstants.API_OVERVIEW_TYPE));
                                apiInfo.setId(artifact.getId());
                                apiInfo.setApiName(artifact.getAttribute(APIConstants.API_OVERVIEW_NAME));
                                apiInfo.setContext(artifact.getAttribute(APIConstants.API_OVERVIEW_CONTEXT_TEMPLATE));
                                apiInfo.setProviderName(artifact.getAttribute(APIConstants.API_OVERVIEW_PROVIDER));
                                apiInfo.setStatus(status);
                                apiInfo.setThumbnail(artifact.getAttribute(APIConstants.API_OVERVIEW_THUMBNAIL_URL));
                                apiInfo.setBusinessOwner(artifact.getAttribute(APIConstants.API_OVERVIEW_BUSS_OWNER));
                                apiInfo.setVersion(artifact.getAttribute(APIConstants.API_OVERVIEW_VERSION));
                                devPortalAPIInfoList.add(apiInfo);
                            }

                        } else {
                            throw new GovernanceException("artifact id is null of " + apiPath);
                        }
                    }
                }
            }
            searchResults.setDevPortalAPIInfoList(devPortalAPIInfoList);
            searchResults.setTotalAPIsCount(devPortalAPIInfoList.size());
            searchResults.setReturnedAPIsCount(devPortalAPIInfoList.size());
        } catch (RegistryException | UserStoreException | APIPersistenceException | IndexerException e) {
            String msg = "Failed to search APIs with type";
            throw new APIPersistenceException(msg, e);
        } finally {
            PaginationContext.destroy();
        }

        return searchResults;
    }

    @SuppressWarnings("serial")
    private DevPortalAPISearchResult searchPaginatedDevPortalAPIsByURLPattern(Registry registry, int tenantID,
            String searchQuery, String username, int start, int end) throws APIPersistenceException {
        GenericArtifact[] genericArtifacts = new GenericArtifact[0];
        GenericArtifactManager artifactManager = null;
        int totalLength = 0;
        String criteria;
        DevPortalAPISearchResult searchResults = new DevPortalAPISearchResult();
        final String searchValue = searchQuery.trim();
        Map<String, List<String>> listMap = new HashMap<String, List<String>>();
        try {

            artifactManager = RegistryPersistenceUtil.getArtifactManager(registry, APIConstants.API_KEY);
            if (artifactManager == null) {
                String errorMessage = "Artifact manager is null when searching APIs by URL pattern " + searchQuery;
                log.error(errorMessage);
                throw new APIPersistenceException(errorMessage);
            }
            PaginationContext.init(0, 10000, "ASC", APIConstants.API_OVERVIEW_NAME, Integer.MAX_VALUE);
            if (artifactManager != null) {
                for (int i = 0; i < 20; i++) { //This need to fix in future.We don't have a way to get max value of
                    // "url_template" entry stores in registry,unless we search in each API
                    criteria = APIConstants.API_URI_PATTERN + i;
                    listMap.put(criteria, new ArrayList<String>() {
                        {
                            add(searchValue);
                        }
                    });
                    genericArtifacts = (GenericArtifact[]) ArrayUtils.addAll(genericArtifacts, artifactManager
                            .findGenericArtifacts(listMap));
                }
                if (genericArtifacts == null || genericArtifacts.length == 0) {
                    return null;
                }
                totalLength = genericArtifacts.length;
                StringBuilder apiNames = new StringBuilder();
                List<DevPortalAPIInfo> devPortalAPIInfoList = new ArrayList<DevPortalAPIInfo>();
                for (GenericArtifact artifact : genericArtifacts) {
                    if (artifact == null) {
                        log.error("Failed to retrieve an artifact when searching APIs by URL pattern : " + searchQuery +
                                " , continuing with next artifact.");
                        continue;
                    }
                    if (apiNames.indexOf(artifact.getAttribute(APIConstants.API_OVERVIEW_NAME)) < 0) { // Not found 
                        
                        String status = RegistryPersistenceUtil.getLcStateFromArtifact(artifact);
                        DevPortalAPIInfo apiInfo = new DevPortalAPIInfo();
                        if (isAllowDisplayAPIsWithMultipleStatus()) {
                            if (APIConstants.PUBLISHED.equals(status) || APIConstants.DEPRECATED.equals(status)
                                    || APIConstants.PROTOTYPED.equals(status)) {
                                apiInfo.setType(artifact.getAttribute(APIConstants.API_OVERVIEW_TYPE));
                                apiInfo.setId(artifact.getId());
                                apiInfo.setApiName(artifact.getAttribute(APIConstants.API_OVERVIEW_NAME));
                                apiInfo.setContext(artifact.getAttribute(APIConstants.API_OVERVIEW_CONTEXT_TEMPLATE));
                                apiInfo.setProviderName(artifact.getAttribute(APIConstants.API_OVERVIEW_PROVIDER));
                                apiInfo.setStatus(status);
                                apiInfo.setThumbnail(artifact.getAttribute(APIConstants.API_OVERVIEW_THUMBNAIL_URL));
                                apiInfo.setBusinessOwner(artifact.getAttribute(APIConstants.API_OVERVIEW_BUSS_OWNER));
                                apiInfo.setVersion(artifact.getAttribute(APIConstants.API_OVERVIEW_VERSION));
                                devPortalAPIInfoList.add(apiInfo);
                                apiNames.append(apiInfo.getApiName());
                            }
                        } else {
                            if (APIConstants.PUBLISHED.equals(status) || APIConstants.PROTOTYPED.equals(status)) {

                                apiInfo.setType(artifact.getAttribute(APIConstants.API_OVERVIEW_TYPE));
                                apiInfo.setId(artifact.getId());
                                apiInfo.setApiName(artifact.getAttribute(APIConstants.API_OVERVIEW_NAME));
                                apiInfo.setContext(artifact.getAttribute(APIConstants.API_OVERVIEW_CONTEXT_TEMPLATE));
                                apiInfo.setProviderName(artifact.getAttribute(APIConstants.API_OVERVIEW_PROVIDER));
                                apiInfo.setStatus(status);
                                apiInfo.setThumbnail(artifact.getAttribute(APIConstants.API_OVERVIEW_THUMBNAIL_URL));
                                apiInfo.setBusinessOwner(artifact.getAttribute(APIConstants.API_OVERVIEW_BUSS_OWNER));
                                apiInfo.setVersion(artifact.getAttribute(APIConstants.API_OVERVIEW_VERSION));
                                devPortalAPIInfoList.add(apiInfo);
                                apiNames.append(apiInfo.getApiName());
                            }
                        }
                    }
                    totalLength = devPortalAPIInfoList.size();
                }
                if (totalLength <= ((start + end) - 1)) {
                    end = totalLength;
                }
                searchResults.setDevPortalAPIInfoList(devPortalAPIInfoList);
                searchResults.setTotalAPIsCount(devPortalAPIInfoList.size());
                searchResults.setReturnedAPIsCount(devPortalAPIInfoList.size());
            }
        
        } catch (GovernanceException e) {
            throw new APIPersistenceException("Error while searching for subcontext ", e);
        }
        return searchResults;
        
    }
    
    private PublisherAPISearchResult searchPaginatedPublisherAPIsByDoc(Registry registry, int tenantID,
            String searchQuery, String username, int start, int offset) throws APIPersistenceException {
        
        PublisherAPISearchResult searchResults = new PublisherAPISearchResult();
        try {

            PrivilegedCarbonContext.getThreadLocalCarbonContext().setUsername(username);
            GenericArtifactManager artifactManager = RegistryPersistenceUtil.getArtifactManager(registry,
                    APIConstants.API_KEY);
            if (artifactManager == null) {
                String errorMessage = "Artifact manager is null when searching APIs by docs in tenant ID " + tenantID;
                log.error(errorMessage);
                throw new APIPersistenceException(errorMessage);
            }
            GenericArtifactManager docArtifactManager = RegistryPersistenceUtil.getArtifactManager(registry,
                    APIConstants.DOCUMENTATION_KEY);
            if (docArtifactManager == null) {
                String errorMessage = "Doc artifact manager is null when searching APIs by docs in tenant ID " +
                        tenantID;
                log.error(errorMessage);
                throw new APIPersistenceException(errorMessage);
            }
            SolrClient client = SolrClient.getInstance();
            Map<String, String> fields = new HashMap<String, String>();
            fields.put(APIConstants.DOCUMENTATION_SEARCH_PATH_FIELD, "*" + APIConstants.API_ROOT_LOCATION + "*");
            fields.put(APIConstants.DOCUMENTATION_SEARCH_MEDIA_TYPE_FIELD, "*");

            if (tenantID == -1) {
                tenantID = MultitenantConstants.SUPER_TENANT_ID;
            }
            //PaginationContext.init(0, 10000, "ASC", APIConstants.DOCUMENTATION_SEARCH_PATH_FIELD, Integer.MAX_VALUE);
            SolrDocumentList documentList = client.query(searchQuery, tenantID, fields);

            org.wso2.carbon.user.api.AuthorizationManager manager = ServiceReferenceHolder.getInstance().
                    getRealmService().getTenantUserRealm(tenantID).
                    getAuthorizationManager();

            username = MultitenantUtils.getTenantAwareUsername(username);
            List<PublisherAPIInfo> publisherAPIInfoList = new ArrayList<PublisherAPIInfo>();
            for (SolrDocument document : documentList) {
                PublisherAPIInfo apiInfo = new PublisherAPIInfo();
                String filePath = (String) document.getFieldValue("path_s");
                String fileName = (String) document.getFieldValue("resourceName_s");
                int index = filePath.indexOf(APIConstants.APIMGT_REGISTRY_LOCATION);
                filePath = filePath.substring(index);
                boolean isAuthorized;
                int indexOfContents = filePath.indexOf(APIConstants.INLINE_DOCUMENT_CONTENT_DIR);
                String documentationPath = filePath.substring(0, indexOfContents) + fileName;
                String path = RegistryUtils.getAbsolutePath(RegistryContext.getBaseInstance(),
                        RegistryPersistenceUtil.getMountedPath(RegistryContext.getBaseInstance(),
                                RegistryConstants.GOVERNANCE_REGISTRY_BASE_PATH) + documentationPath);
                if (CarbonConstants.REGISTRY_ANONNYMOUS_USERNAME.equalsIgnoreCase(username)) {
                    isAuthorized = manager.isRoleAuthorized(APIConstants.ANONYMOUS_ROLE, path, ActionConstants.GET);
                } else {
                    isAuthorized = manager.isUserAuthorized(username, path, ActionConstants.GET);
                }
                if (isAuthorized) {
                    int indexOfDocumentation = filePath.indexOf(APIConstants.DOCUMENTATION_KEY);
                    String apiPath = documentationPath.substring(0, indexOfDocumentation) + APIConstants.API_KEY;
                    path = RegistryUtils.getAbsolutePath(RegistryContext.getBaseInstance(),
                            RegistryPersistenceUtil.getMountedPath(RegistryContext.getBaseInstance(),
                                    RegistryConstants.GOVERNANCE_REGISTRY_BASE_PATH) + apiPath);
                    if (CarbonConstants.REGISTRY_ANONNYMOUS_USERNAME.equalsIgnoreCase(username)) {
                        isAuthorized = manager.isRoleAuthorized(APIConstants.ANONYMOUS_ROLE, path, ActionConstants.GET);
                    } else {
                        isAuthorized = manager.isUserAuthorized(username, path, ActionConstants.GET);
                    }

                    if (isAuthorized) {
                        Resource resource = registry.get(apiPath);
                        String apiArtifactId = resource.getUUID();
                        if (apiArtifactId != null) {
                            GenericArtifact artifact = artifactManager.getGenericArtifact(apiArtifactId);
                            String status = artifact.getAttribute(APIConstants.API_OVERVIEW_STATUS);
                            if (APIConstants.PUBLISHED.equals(status) ||
                                    APIConstants.PROTOTYPED.equals(status)) {

                                apiInfo.setType(artifact.getAttribute(APIConstants.API_OVERVIEW_TYPE));
                                apiInfo.setId(artifact.getId());
                                apiInfo.setApiName(artifact.getAttribute(APIConstants.API_OVERVIEW_NAME));
                                apiInfo.setContext(artifact.getAttribute(APIConstants.API_OVERVIEW_CONTEXT_TEMPLATE));
                                apiInfo.setProviderName(artifact.getAttribute(APIConstants.API_OVERVIEW_PROVIDER));
                                apiInfo.setStatus(status);
                                apiInfo.setThumbnail(artifact.getAttribute(APIConstants.API_OVERVIEW_THUMBNAIL_URL));
                                //apiInfo.setBusinessOwner(artifact.getAttribute(APIConstants.API_OVERVIEW_BUSS_OWNER));
                                apiInfo.setVersion(artifact.getAttribute(APIConstants.API_OVERVIEW_VERSION));
                                publisherAPIInfoList.add(apiInfo);
                            }

                        } else {
                            throw new GovernanceException("artifact id is null of " + apiPath);
                        }
                    }
                }
            }
            searchResults.setPublisherAPIInfoList(publisherAPIInfoList);
            searchResults.setTotalAPIsCount(publisherAPIInfoList.size());
            searchResults.setReturnedAPIsCount(publisherAPIInfoList.size());
        } catch (RegistryException | UserStoreException | APIPersistenceException | IndexerException e) {
            String msg = "Failed to search APIs with type";
            throw new APIPersistenceException(msg, e);
        } finally {
            PaginationContext.destroy();
        }

        return searchResults;
    }

    private PublisherAPISearchResult searchPaginatedPublisherAPIsByURLPattern(Registry registry, int tenantID,
            String searchQuery, String username, int start, int end) throws APIPersistenceException {
        GenericArtifact[] genericArtifacts = new GenericArtifact[0];
        GenericArtifactManager artifactManager = null;
        int totalLength = 0;
        String criteria;
        PublisherAPISearchResult searchResults = new PublisherAPISearchResult();
        final String searchValue = searchQuery.trim();
        Map<String, List<String>> listMap = new HashMap<String, List<String>>();
        try {

            artifactManager = RegistryPersistenceUtil.getArtifactManager(registry, APIConstants.API_KEY);
            if (artifactManager == null) {
                String errorMessage = "Artifact manager is null when searching APIs by URL pattern " + searchQuery;
                log.error(errorMessage);
                throw new APIPersistenceException(errorMessage);
            }
            PaginationContext.init(0, 10000, "ASC", APIConstants.API_OVERVIEW_NAME, Integer.MAX_VALUE);
            if (artifactManager != null) {
                for (int i = 0; i < 20; i++) { //This need to fix in future.We don't have a way to get max value of
                    // "url_template" entry stores in registry,unless we search in each API
                    criteria = APIConstants.API_URI_PATTERN + i;
                    listMap.put(criteria, new ArrayList<String>() {
                        private static final long serialVersionUID = 1L;

                        {
                            add(searchValue);
                        }
                    });
                    genericArtifacts = (GenericArtifact[]) ArrayUtils.addAll(genericArtifacts, artifactManager
                            .findGenericArtifacts(listMap));
                }
                if (genericArtifacts == null || genericArtifacts.length == 0) {
                    return null;
                }
                totalLength = genericArtifacts.length;
                StringBuilder apiNames = new StringBuilder();
                List<PublisherAPIInfo> apiInfoList = new ArrayList<PublisherAPIInfo>();
                for (GenericArtifact artifact : genericArtifacts) {
                    if (artifact == null) {
                        log.error("Failed to retrieve an artifact when searching APIs by URL pattern : " + searchQuery +
                                " , continuing with next artifact.");
                        continue;
                    }
                    if (apiNames.indexOf(artifact.getAttribute(APIConstants.API_OVERVIEW_NAME)) < 0) { // Not found 
                        
                        String status = RegistryPersistenceUtil.getLcStateFromArtifact(artifact);
                        PublisherAPIInfo apiInfo = new PublisherAPIInfo();
                        apiInfo.setType(artifact.getAttribute(APIConstants.API_OVERVIEW_TYPE));
                        apiInfo.setId(artifact.getId());
                        apiInfo.setApiName(artifact.getAttribute(APIConstants.API_OVERVIEW_NAME));
                        apiInfo.setContext(artifact.getAttribute(APIConstants.API_OVERVIEW_CONTEXT_TEMPLATE));
                        apiInfo.setProviderName(artifact.getAttribute(APIConstants.API_OVERVIEW_PROVIDER));
                        apiInfo.setStatus(status);
                        apiInfo.setThumbnail(artifact.getAttribute(APIConstants.API_OVERVIEW_THUMBNAIL_URL));
                        //apiInfo.setBusinessOwner(artifact.getAttribute(APIConstants.API_OVERVIEW_BUSS_OWNER));
                        apiInfo.setVersion(artifact.getAttribute(APIConstants.API_OVERVIEW_VERSION));
                        apiInfoList.add(apiInfo);
                        apiNames.append(apiInfo.getApiName());
                    }
                    totalLength = apiInfoList.size();
                }
                if (totalLength <= ((start + end) - 1)) {
                    end = totalLength;
                }
                searchResults.setPublisherAPIInfoList(apiInfoList);
                searchResults.setTotalAPIsCount(apiInfoList.size());
                searchResults.setReturnedAPIsCount(apiInfoList.size());
            }
        
        } catch (GovernanceException e) {
            throw new APIPersistenceException("Error while searching for subcontext ", e);
        }
        return searchResults;
        
    }

    private boolean isAllowDisplayAPIsWithMultipleStatus() {
        if (properties != null) {
            return (boolean) properties.get(APIConstants.ALLOW_MULTIPLE_STATUS);
        }
        return false;
    }

    @Override
    public PublisherContentSearchResult searchContentForPublisher(Organization org, String searchQuery, int start,
            int offset, UserContext ctx) throws APIPersistenceException {
        log.debug("Requested query for publisher content search: " + searchQuery);
        Map<String, String> attributes = RegistrySearchUtil.getPublisherSearchAttributes(searchQuery, ctx);
        if(log.isDebugEnabled()) {
            log.debug("Search attributes : " + attributes );
        }
        boolean isTenantFlowStarted = false;
        PublisherContentSearchResult result = null;
        try {
            RegistryHolder holder = getRegistry(ctx.getUserame(), org.getName());
            Registry registry = holder.getRegistry();
            isTenantFlowStarted = holder.isTenantFlowStarted();
            String tenantAwareUsername = getTenantAwareUsername(ctx.getUserame());

            PrivilegedCarbonContext.getThreadLocalCarbonContext().setUsername(tenantAwareUsername);
            
            GenericArtifactManager apiArtifactManager = RegistryPersistenceUtil.getArtifactManager(registry,
                    APIConstants.API_KEY);
            GenericArtifactManager docArtifactManager = RegistryPersistenceUtil.getArtifactManager(registry,
                    APIConstants.DOCUMENTATION_KEY);
            int maxPaginationLimit = getMaxPaginationLimit();
            PaginationContext.init(start, offset, "ASC", APIConstants.API_OVERVIEW_NAME, maxPaginationLimit);

            int tenantId = holder.getTenantId();
            if (tenantId == -1) {
                tenantId = MultitenantConstants.SUPER_TENANT_ID;
            }

            UserRegistry systemUserRegistry = ServiceReferenceHolder.getInstance().getRegistryService()
                    .getRegistry(CarbonConstants.REGISTRY_SYSTEM_USERNAME, tenantId);
            ContentBasedSearchService contentBasedSearchService = new ContentBasedSearchService();
            
            SearchResultsBean resultsBean = contentBasedSearchService.searchByAttribute(attributes, systemUserRegistry);
            String errorMsg = resultsBean.getErrorMessage();
            if (errorMsg != null) {
                throw new APIPersistenceException("Error while searching " + errorMsg);
            }
            ResourceData[] resourceData = resultsBean.getResourceDataList();
            int totalLength = PaginationContext.getInstance().getLength();
            
            if(resourceData != null) {
                result = new PublisherContentSearchResult();
                List<SearchContent> contentData = new ArrayList<SearchContent>();
                if(log.isDebugEnabled()) {
                    log.debug("Number of records Found: " + resourceData.length);
                }

                for (ResourceData data : resourceData) {

                    String resourcePath = data.getResourcePath();
                    if (resourcePath.contains(APIConstants.APIMGT_REGISTRY_LOCATION)) {
                        int index = resourcePath.indexOf(APIConstants.APIMGT_REGISTRY_LOCATION);
                        resourcePath = resourcePath.substring(index);
                        Resource resource = registry.get(resourcePath);
                        if (APIConstants.DOCUMENT_RXT_MEDIA_TYPE.equals(resource.getMediaType()) ||
                                APIConstants.DOCUMENTATION_INLINE_CONTENT_TYPE.equals(resource.getMediaType())) {
                            if (resourcePath.contains(APIConstants.INLINE_DOCUMENT_CONTENT_DIR)) {
                                int indexOfContents = resourcePath.indexOf(APIConstants.INLINE_DOCUMENT_CONTENT_DIR);
                                resourcePath = resourcePath.substring(0, indexOfContents) + data.getName();
                            }
                            DocumentSearchContent docSearch = new DocumentSearchContent();
                            Resource docResource = registry.get(resourcePath);
                            String docArtifactId = docResource.getUUID();
                            GenericArtifact docArtifact = docArtifactManager.getGenericArtifact(docArtifactId);
                            Documentation doc = RegistryPersistenceDocUtil.getDocumentation(docArtifact);
                            //API associatedAPI = null;
                            //APIProduct associatedAPIProduct = null;
                            int indexOfDocumentation = resourcePath.indexOf(APIConstants.DOCUMENTATION_KEY);
                            String apiPath = resourcePath.substring(0, indexOfDocumentation) + APIConstants.API_KEY;
                            Resource apiResource = registry.get(apiPath);
                            String apiArtifactId = apiResource.getUUID();
                            PublisherAPI pubAPI;
                            if (apiArtifactId != null) {
                                GenericArtifact apiArtifact = apiArtifactManager.getGenericArtifact(apiArtifactId);
                                String accociatedType;
                                if (apiArtifact.getAttribute(APIConstants.API_OVERVIEW_TYPE).
                                        equals(APIConstants.AuditLogConstants.API_PRODUCT)) {
                                    //associatedAPIProduct = APIUtil.getAPIProduct(apiArtifact, registry);
                                    accociatedType = APIConstants.API_PRODUCT;
                                } else {
                                    //associatedAPI = APIUtil.getAPI(apiArtifact, registry);
                                    accociatedType = APIConstants.API;
                                }
                                pubAPI = RegistryPersistenceUtil.getAPIForSearch(apiArtifact);
                                docSearch.setApiName(pubAPI.getApiName());
                                docSearch.setApiProvider(pubAPI.getProviderName());
                                docSearch.setApiVersion(pubAPI.getVersion());
                                docSearch.setApiUUID(pubAPI.getId());
                                docSearch.setAssociatedType(accociatedType);
                                docSearch.setDocType(doc.getType());
                                docSearch.setId(doc.getId());
                                docSearch.setSourceType(doc.getSourceType());
                                docSearch.setVisibility(doc.getVisibility());
                                docSearch.setName(doc.getName());
                                contentData.add(docSearch);
                            } else {
                                throw new GovernanceException("artifact id is null of " + apiPath);
                            }
                            
                        } else {
                            String apiArtifactId = resource.getUUID();
                            //API api;
                            //APIProduct apiProduct;
                            String type;
                            if (apiArtifactId != null) {
                                GenericArtifact apiArtifact = apiArtifactManager.getGenericArtifact(apiArtifactId);
                                if (apiArtifact.getAttribute(APIConstants.API_OVERVIEW_TYPE).
                                        equals(APIConstants.API_PRODUCT)) {
                                    //apiProduct = APIUtil.getAPIProduct(apiArtifact, registry);
                                    //apiProductSet.add(apiProduct);
                                    type = APIConstants.API_PRODUCT;
                                } else {
                                    //api = APIUtil.getAPI(apiArtifact, registry);
                                    //apiSet.add(api);
                                    type = APIConstants.API;
                                }
                                PublisherAPI pubAPI = RegistryPersistenceUtil.getAPIForSearch(apiArtifact);
                                PublisherSearchContent content = new PublisherSearchContent();
                                content.setContext(pubAPI.getContext());
                                content.setDescription(pubAPI.getDescription());
                                content.setId(pubAPI.getId());
                                content.setName(pubAPI.getApiName());
                                content.setProvider(
                                        RegistryPersistenceUtil.replaceEmailDomainBack(pubAPI.getProviderName()));
                                content.setType(type);
                                content.setVersion(pubAPI.getVersion());
                                content.setStatus(pubAPI.getStatus());
                                contentData.add(content);
                            } else {
                                throw new GovernanceException("artifact id is null for " + resourcePath);
                            }
                        }
                    }
                
                }
                result.setTotalCount(totalLength);
                result.setReturnedCount(contentData.size());
                result.setResults(contentData);
            } 

        } catch (RegistryException | IndexerException | DocumentationPersistenceException e) {
            throw new APIPersistenceException("Error while searching for content ", e);
        } finally {
            if (isTenantFlowStarted) {
                PrivilegedCarbonContext.endTenantFlow();
            }
        }
        return result;
    }

    @Override
    public DevPortalContentSearchResult searchContentForDevPortal(Organization org, String searchQuery, int start,
            int offset, UserContext ctx) throws APIPersistenceException {
        log.debug("Requested query for devportal content search: " + searchQuery);
        Map<String, String> attributes = RegistrySearchUtil.getDevPortalSearchAttributes(searchQuery, ctx,
                isAllowDisplayAPIsWithMultipleStatus());

        if(log.isDebugEnabled()) {
            log.debug("Search attributes : " + attributes );
        }
        DevPortalContentSearchResult result = null;
        boolean isTenantFlowStarted = false;
        try {
            RegistryHolder holder = getRegistry(ctx.getUserame(), org.getName());
            Registry registry = holder.getRegistry();
            isTenantFlowStarted = holder.isTenantFlowStarted();
            String tenantAwareUsername = getTenantAwareUsername(ctx.getUserame());

            PrivilegedCarbonContext.getThreadLocalCarbonContext().setUsername(tenantAwareUsername);
            
            GenericArtifactManager apiArtifactManager = RegistryPersistenceUtil.getArtifactManager(registry,
                    APIConstants.API_KEY);
            GenericArtifactManager docArtifactManager = RegistryPersistenceUtil.getArtifactManager(registry,
                    APIConstants.DOCUMENTATION_KEY);
            int maxPaginationLimit = getMaxPaginationLimit();
            PaginationContext.init(start, offset, "ASC", APIConstants.API_OVERVIEW_NAME, maxPaginationLimit);

            int tenantId = holder.getTenantId();
            if (tenantId == -1) {
                tenantId = MultitenantConstants.SUPER_TENANT_ID;
            }

            UserRegistry systemUserRegistry = ServiceReferenceHolder.getInstance().getRegistryService()
                    .getRegistry(CarbonConstants.REGISTRY_SYSTEM_USERNAME, tenantId);
            ContentBasedSearchService contentBasedSearchService = new ContentBasedSearchService();
            
            SearchResultsBean resultsBean = contentBasedSearchService.searchByAttribute(attributes, systemUserRegistry);
            String errorMsg = resultsBean.getErrorMessage();
            if (errorMsg != null) {
                throw new APIPersistenceException("Error while searching " + errorMsg);
            }
            ResourceData[] resourceData = resultsBean.getResourceDataList();
            int totalLength = PaginationContext.getInstance().getLength();
            
            if(resourceData != null) {
                result = new DevPortalContentSearchResult();
                List<SearchContent> contentData = new ArrayList<SearchContent>();
                if(log.isDebugEnabled()) {
                    log.debug("Number of records Found: " + resourceData.length);
                }

                for (ResourceData data : resourceData) {

                    String resourcePath = data.getResourcePath();
                    if (resourcePath.contains(APIConstants.APIMGT_REGISTRY_LOCATION)) {
                        int index = resourcePath.indexOf(APIConstants.APIMGT_REGISTRY_LOCATION);
                        resourcePath = resourcePath.substring(index);
                        Resource resource = registry.get(resourcePath);
                        if (APIConstants.DOCUMENT_RXT_MEDIA_TYPE.equals(resource.getMediaType()) ||
                                APIConstants.DOCUMENTATION_INLINE_CONTENT_TYPE.equals(resource.getMediaType())) {
                            if (resourcePath.contains(APIConstants.INLINE_DOCUMENT_CONTENT_DIR)) {
                                int indexOfContents = resourcePath.indexOf(APIConstants.INLINE_DOCUMENT_CONTENT_DIR);
                                resourcePath = resourcePath.substring(0, indexOfContents) + data.getName();
                            }
                            DocumentSearchContent docSearch = new DocumentSearchContent();
                            Resource docResource = registry.get(resourcePath);
                            String docArtifactId = docResource.getUUID();
                            GenericArtifact docArtifact = docArtifactManager.getGenericArtifact(docArtifactId);
                            Documentation doc = RegistryPersistenceDocUtil.getDocumentation(docArtifact);
                            int indexOfDocumentation = resourcePath.indexOf(APIConstants.DOCUMENTATION_KEY);
                            String apiPath = resourcePath.substring(0, indexOfDocumentation) + APIConstants.API_KEY;
                            Resource apiResource = registry.get(apiPath);
                            String apiArtifactId = apiResource.getUUID();
                            DevPortalAPI devAPI;
                            if (apiArtifactId != null) {
                                GenericArtifact apiArtifact = apiArtifactManager.getGenericArtifact(apiArtifactId);
                                devAPI = RegistryPersistenceUtil.getDevPortalAPIForSearch(apiArtifact);
                                docSearch.setApiName(devAPI.getApiName());
                                docSearch.setApiProvider(devAPI.getProviderName());
                                docSearch.setApiVersion(devAPI.getVersion());
                                docSearch.setApiUUID(devAPI.getId());
                                docSearch.setDocType(doc.getType());
                                docSearch.setId(doc.getId());
                                docSearch.setSourceType(doc.getSourceType());
                                docSearch.setVisibility(doc.getVisibility());
                                docSearch.setName(doc.getName());
                                contentData.add(docSearch);
                            } else {
                                throw new GovernanceException("artifact id is null of " + apiPath);
                            }
                            
                        } else {
                            String apiArtifactId = resource.getUUID();
                            if (apiArtifactId != null) {
                                GenericArtifact apiArtifact = apiArtifactManager.getGenericArtifact(apiArtifactId);
                                DevPortalAPI devAPI = RegistryPersistenceUtil.getDevPortalAPIForSearch(apiArtifact);
                                DevPortalSearchContent content = new DevPortalSearchContent();
                                content.setContext(devAPI.getContext());
                                content.setDescription(devAPI.getDescription());
                                content.setId(devAPI.getId());
                                content.setName(devAPI.getApiName());
                                content.setProvider(
                                        RegistryPersistenceUtil.replaceEmailDomainBack(devAPI.getProviderName()));
                                content.setVersion(devAPI.getVersion());
                                content.setStatus(devAPI.getStatus());
                                content.setBusinessOwner(devAPI.getBusinessOwner());
                                content.setBusinessOwnerEmail(devAPI.getBusinessOwnerEmail());
                                
                                contentData.add(content);
                            } else {
                                throw new GovernanceException("artifact id is null for " + resourcePath);
                            }
                        }
                    }
                
                }
                result.setTotalCount(totalLength);
                result.setReturnedCount(contentData.size());
                result.setResults(contentData);
            } 

        } catch (RegistryException | IndexerException | DocumentationPersistenceException e) {
            throw new APIPersistenceException("Error while searching for content ", e);
        } finally {
            if (isTenantFlowStarted) {
                PrivilegedCarbonContext.endTenantFlow();
            }
        }
        return result;
    }
    
    @Override
    public void changeAPILifeCycle(Organization org, String apiId, String status) throws APIPersistenceException {
        GenericArtifactManager artifactManager = null;
        boolean isTenantFlowStarted = false;
        try {
            RegistryHolder holder = getRegistry(org.getName());
            Registry registry = holder.getRegistry();
            isTenantFlowStarted   = holder.isTenantFlowStarted();

            if (GovernanceUtils.findGovernanceArtifactConfiguration(APIConstants.API_KEY, registry) != null) {
                artifactManager = new GenericArtifactManager(registry, APIConstants.API_KEY);
                GenericArtifact apiArtifact = artifactManager.getGenericArtifact(apiId);
                String action = LCManagerFactory.getInstance().getLCManager()
                        .getTransitionAction(apiArtifact.getLifecycleState().toUpperCase(), status.toUpperCase());
                apiArtifact.invokeAction(action, APIConstants.API_LIFE_CYCLE);
            } else {
                log.warn("Couldn't find GovernanceArtifactConfiguration of RXT: " + APIConstants.API_KEY +
                        ". Tenant id set in registry : " + ((UserRegistry) registry).getTenantId() +
                        ", Tenant domain set in PrivilegedCarbonContext: " +
                        PrivilegedCarbonContext.getThreadLocalCarbonContext().getTenantId());
            }

        } catch (GovernanceException e) {
            throw new APIPersistenceException("Error while changing the lifecycle. ", e);
        } catch (RegistryException e) {
            throw new APIPersistenceException("Error while accessing the registry. ", e);
        } catch (PersistenceException e) {
            throw new APIPersistenceException("Error while accessing the lifecycle. ", e);
        } finally {
            if (isTenantFlowStarted) {
                PrivilegedCarbonContext.endTenantFlow();
            }
        }
        
    }

    @Override
    public void saveWSDL(Organization org, String apiId, ResourceFile wsdlResourceFile)
            throws WSDLPersistenceException {
        boolean isTenantFlowStarted = false;
        try {
            String tenantDomain = org.getName();
            RegistryHolder holder = getRegistry(tenantDomain);
            Registry registry = holder.getRegistry();
            isTenantFlowStarted = holder.isTenantFlowStarted();

            GenericArtifactManager apiArtifactManager = RegistryPersistenceUtil.getArtifactManager(registry,
                    APIConstants.API_KEY);

            GenericArtifact apiArtifact = apiArtifactManager.getGenericArtifact(apiId);
            String apiProviderName = apiArtifact.getAttribute(APIConstants.API_OVERVIEW_PROVIDER);
            apiProviderName = RegistryPersistenceUtil.replaceEmailDomain(apiProviderName);
            String apiName = apiArtifact.getAttribute(APIConstants.API_OVERVIEW_NAME);
            String apiVersion = apiArtifact.getAttribute(APIConstants.API_OVERVIEW_VERSION);
            
            String apiSourcePath = RegistryPersistenceUtil.getAPIBasePath(apiProviderName, apiName, apiVersion);
            String wsdlResourcePath = null;
            boolean isZip = false;
            String wsdlResourcePathArchive = apiSourcePath + RegistryConstants.PATH_SEPARATOR
                    + APIConstants.API_WSDL_ARCHIVE_LOCATION + apiProviderName + APIConstants.WSDL_PROVIDER_SEPERATOR
                    + apiName + apiVersion + APIConstants.ZIP_FILE_EXTENSION;
            String wsdlResourcePathFile = apiSourcePath + RegistryConstants.PATH_SEPARATOR
                    + RegistryPersistenceUtil.createWsdlFileName(apiProviderName, apiName, apiVersion);
            if (APIConstants.APPLICATION_ZIP.equals(wsdlResourceFile.getContentType())) {
                wsdlResourcePath = wsdlResourcePathArchive;
                isZip = true;
            } else {
                wsdlResourcePath = wsdlResourcePathFile;
            }

            String visibility = apiArtifact.getAttribute(APIConstants.API_OVERVIEW_VISIBILITY);
            String visibleRolesList = apiArtifact.getAttribute(APIConstants.API_OVERVIEW_VISIBLE_ROLES);

            Resource wsdlResource = registry.newResource();;
            
            wsdlResource.setContentStream(wsdlResourceFile.getContent());
            if (wsdlResourceFile.getContentType() != null) {
                wsdlResource.setMediaType(wsdlResourceFile.getContentType());
            }
            registry.put(wsdlResourcePath, wsdlResource);
            //set the anonymous role for wsld resource to avoid basicauth security.
            String[] visibleRoles = null;
            if (visibleRolesList != null) {
                visibleRoles = visibleRolesList.split(",");
            }
            RegistryPersistenceUtil.setResourcePermissions(apiProviderName, visibility, visibleRoles, wsdlResourcePath);
            
            if (isZip) {
                //Delete any WSDL file if exists
                if (registry.resourceExists(wsdlResourcePathFile)) {
                    registry.delete(wsdlResourcePathFile);
                }
            } else {
                //Delete any WSDL archives if exists
                if (registry.resourceExists(wsdlResourcePathArchive)) {
                    registry.delete(wsdlResourcePathArchive);
                }
            }
            String absoluteWSDLResourcePath = RegistryUtils
                    .getAbsolutePath(RegistryContext.getBaseInstance(), RegistryConstants.GOVERNANCE_REGISTRY_BASE_PATH)
                    + wsdlResourcePath;
            String wsdlRegistryPath;
            if (MultitenantConstants.SUPER_TENANT_DOMAIN_NAME
                    .equalsIgnoreCase(tenantDomain)) {
                wsdlRegistryPath =
                        RegistryConstants.PATH_SEPARATOR + "registry" + RegistryConstants.PATH_SEPARATOR + "resource"
                                + absoluteWSDLResourcePath;
            } else {
                wsdlRegistryPath = "/t/" + tenantDomain + RegistryConstants.PATH_SEPARATOR + "registry"
                        + RegistryConstants.PATH_SEPARATOR + "resource" + absoluteWSDLResourcePath;
            }
            apiArtifact.setAttribute(APIConstants.API_OVERVIEW_WSDL, wsdlRegistryPath);
            apiArtifactManager.updateGenericArtifact(apiArtifact);
        } catch (APIPersistenceException | APIManagementException | RegistryException e) {
            throw new WSDLPersistenceException("Error while saving the wsdl for api " + apiId, e);
        } finally {
            if (isTenantFlowStarted) {
                PrivilegedCarbonContext.endTenantFlow();
            }
        }

    }

    @Override
    public ResourceFile getWSDL(Organization org, String apiId) throws WSDLPersistenceException {
        boolean isTenantFlowStarted = false;
        try {
            String tenantDomain = org.getName();
            RegistryHolder holder = getRegistry(tenantDomain);
            Registry registry = holder.getRegistry();
            isTenantFlowStarted = holder.isTenantFlowStarted();

            GenericArtifact apiArtifact = getAPIArtifact(apiId, registry);
            if (apiArtifact == null) {
                return null;
            }
            String apiProviderName = apiArtifact.getAttribute(APIConstants.API_OVERVIEW_PROVIDER);
            apiProviderName = RegistryPersistenceUtil.replaceEmailDomain(apiProviderName);
            String apiName = apiArtifact.getAttribute(APIConstants.API_OVERVIEW_NAME);
            String apiVersion = apiArtifact.getAttribute(APIConstants.API_OVERVIEW_VERSION);

            String apiPath = GovernanceUtils.getArtifactPath(registry, apiId);
            int prependIndex = apiPath.lastIndexOf("/api");
            String apiSourcePath = apiPath.substring(0, prependIndex );
            String wsdlResourcePath = apiSourcePath + RegistryConstants.PATH_SEPARATOR
                    + RegistryPersistenceUtil.createWsdlFileName(apiProviderName, apiName, apiVersion);
            String wsdlResourcePathOld = APIConstants.API_WSDL_RESOURCE_LOCATION
                    + RegistryPersistenceUtil.createWsdlFileName(apiProviderName, apiName, apiVersion);
            String resourceFileName = apiProviderName + "-" + apiName + "-" + apiVersion;
            if (registry.resourceExists(wsdlResourcePath)) {
                Resource resource = registry.get(wsdlResourcePath);
                ResourceFile returnResource = new ResourceFile(resource.getContentStream(), resource.getMediaType());
                returnResource.setName(resourceFileName);
                return returnResource;
            } else if (registry.resourceExists(wsdlResourcePathOld)) {
                Resource resource = registry.get(wsdlResourcePathOld);
                ResourceFile returnResource = new ResourceFile(resource.getContentStream(), resource.getMediaType());
                returnResource.setName(resourceFileName);
                return returnResource;
            } else {
                wsdlResourcePath = apiSourcePath + RegistryConstants.PATH_SEPARATOR
                        + APIConstants.API_WSDL_ARCHIVE_LOCATION + apiProviderName
                        + APIConstants.WSDL_PROVIDER_SEPERATOR + apiName + apiVersion + APIConstants.ZIP_FILE_EXTENSION;
                wsdlResourcePathOld = APIConstants.API_WSDL_RESOURCE_LOCATION + APIConstants.API_WSDL_ARCHIVE_LOCATION
                        + apiProviderName + APIConstants.WSDL_PROVIDER_SEPERATOR + apiName + apiVersion
                        + APIConstants.ZIP_FILE_EXTENSION;
                if (registry.resourceExists(wsdlResourcePath)) {
                    Resource resource = registry.get(wsdlResourcePath);
                    ResourceFile returnResource = new ResourceFile(resource.getContentStream(), resource.getMediaType());
                    returnResource.setName(resourceFileName);
                    return returnResource;
                } else if (registry.resourceExists(wsdlResourcePathOld)) {
                    Resource resource = registry.get(wsdlResourcePathOld);
                    ResourceFile returnResource = new ResourceFile(resource.getContentStream(), resource.getMediaType());
                    returnResource.setName(resourceFileName);
                    return returnResource;
                } else {
                    throw new WSDLPersistenceException("No WSDL found for the API: " + apiId,
                            ExceptionCodes.from(ExceptionCodes.NO_WSDL_AVAILABLE_FOR_API, apiName, apiVersion));
                }
            }
        } catch (RegistryException | APIPersistenceException e) {
            String msg = "Error while getting wsdl file from the registry for API: " + apiId.toString();
            throw new WSDLPersistenceException(msg, e);
        } finally {
            if (isTenantFlowStarted) {
                PrivilegedCarbonContext.endTenantFlow();
            }
        }
    }
    @Override
    public void saveOASDefinition(Organization org, String apiId, String apiDefinition) throws OASPersistenceException {

        boolean isTenantFlowStarted = false;
        try {
            RegistryHolder holder = getRegistry(org.getName());
            Registry registry = holder.getRegistry();
            isTenantFlowStarted  = holder.isTenantFlowStarted();

            GenericArtifactManager artifactManager = RegistryPersistenceUtil.getArtifactManager(registry,
                    APIConstants.API_KEY);
            if (artifactManager == null) {
                String errorMessage = "Failed to retrieve artifact manager when deleting API " + apiId;
                log.error(errorMessage);
                throw new OASPersistenceException(errorMessage);
            }

            GenericArtifact apiArtifact = artifactManager.getGenericArtifact(apiId);

            String apiProviderName = apiArtifact.getAttribute(APIConstants.API_OVERVIEW_PROVIDER);
            String apiName = apiArtifact.getAttribute(APIConstants.API_OVERVIEW_NAME);
            String apiVersion = apiArtifact.getAttribute(APIConstants.API_OVERVIEW_VERSION);
            String visibleRoles = apiArtifact.getAttribute(APIConstants.API_OVERVIEW_VISIBLE_ROLES);
            String visibility = apiArtifact.getAttribute(APIConstants.API_OVERVIEW_VISIBILITY);
            String resourcePath = RegistryPersistenceUtil.getOpenAPIDefinitionFilePath(apiName, apiVersion,
                    apiProviderName);
            resourcePath = resourcePath + APIConstants.API_OAS_DEFINITION_RESOURCE_NAME;
            Resource resource;
            if (!registry.resourceExists(resourcePath)) {
                resource = registry.newResource();
            } else {
                resource = registry.get(resourcePath);
            }
            resource.setContent(apiDefinition);
            resource.setMediaType("application/json");
            registry.put(resourcePath, resource);

            String[] visibleRolesArr = null;
            if (visibleRoles != null) {
                visibleRolesArr = visibleRoles.split(",");
            }

            // Need to set anonymous if the visibility is public
            RegistryPersistenceUtil.clearResourcePermissions(resourcePath,
                    new APIIdentifier(apiProviderName, apiName, apiVersion), ((UserRegistry) registry).getTenantId());
            RegistryPersistenceUtil.setResourcePermissions(apiProviderName, visibility, visibleRolesArr, resourcePath);

        } catch (RegistryException | APIPersistenceException| APIManagementException e) {
            throw new OASPersistenceException("Error while adding OSA Definition for " + apiId, e);
        } finally {
            if (isTenantFlowStarted) {
                PrivilegedCarbonContext.endTenantFlow();
            }
        }
    }

    @Override
    public String getOASDefinition(Organization org, String apiId) throws OASPersistenceException {
        String apiTenantDomain = org.getName();
        String definition = null;
        boolean tenantFlowStarted = false;
        try {
            RegistryHolder holder = getRegistry(apiTenantDomain);
            Registry registryType = holder.getRegistry();
            tenantFlowStarted = holder.isTenantFlowStarted;

            GenericArtifact apiArtifact = getAPIArtifact(apiId, registryType);
            if (apiArtifact != null) {
                String apiProviderName = apiArtifact.getAttribute(APIConstants.API_OVERVIEW_PROVIDER);
                String apiName = apiArtifact.getAttribute(APIConstants.API_OVERVIEW_NAME);
                String apiVersion = apiArtifact.getAttribute(APIConstants.API_OVERVIEW_VERSION);
                String apiPath = GovernanceUtils.getArtifactPath(registryType, apiId);
                int prependIndex = apiPath.lastIndexOf("/api");
                String apiSourcePath = apiPath.substring(0, prependIndex );
                String definitionPath = apiSourcePath + RegistryConstants.PATH_SEPARATOR
                        + APIConstants.API_OAS_DEFINITION_RESOURCE_NAME;

                if (registryType.resourceExists(definitionPath)) {
                    Resource apiDocResource = registryType.get(definitionPath);
                    definition = new String((byte[]) apiDocResource.getContent(), Charset.defaultCharset());
                    return definition;
                }
            }

        } catch (RegistryException | APIPersistenceException e) {
            String msg = "Failed to get swagger documentation of API : " + apiId;
            throw new OASPersistenceException(msg, e);
        } finally {
            if (tenantFlowStarted) {
                RegistryPersistenceUtil.endTenantFlow();
            }
        }
        return definition;
    }
    @Override
    public void saveGraphQLSchemaDefinition(Organization org, String apiId, String schemaDefinition)
            throws GraphQLPersistenceException {
        boolean tenantFlowStarted = false;
        try {
            String tenantDomain = org.getName();
            RegistryHolder holder = getRegistry(tenantDomain);
            Registry registry = holder.getRegistry();
            tenantFlowStarted = holder.isTenantFlowStarted();
            BasicAPI api = getbasicAPIInfo(apiId, registry);
            if (api == null) {
                throw new GraphQLPersistenceException("API not foud ", ExceptionCodes.API_NOT_FOUND);
            }
            String path = APIConstants.API_ROOT_LOCATION + RegistryConstants.PATH_SEPARATOR + api.apiProvider
                    + RegistryConstants.PATH_SEPARATOR + api.apiName + RegistryConstants.PATH_SEPARATOR + api.apiVersion
                    + RegistryConstants.PATH_SEPARATOR;

            String saveResourcePath = path + api.apiProvider + APIConstants.GRAPHQL_SCHEMA_PROVIDER_SEPERATOR
                    + api.apiName + api.apiVersion + APIConstants.GRAPHQL_SCHEMA_FILE_EXTENSION;
            Resource resource;
            if (!registry.resourceExists(saveResourcePath)) {
                resource = registry.newResource();
            } else {
                resource = registry.get(saveResourcePath);
            }

            resource.setContent(schemaDefinition);
            resource.setMediaType(String.valueOf(ContentType.TEXT_PLAIN));
            registry.put(saveResourcePath, resource);
            if (log.isDebugEnabled()) {
                log.debug("Successfully imported the schema: " + schemaDefinition);
            }

            // Need to set anonymous if the visibility is public
            RegistryPersistenceUtil.clearResourcePermissions(saveResourcePath,
                    new APIIdentifier(api.apiProvider, api.apiName, api.apiVersion),
                    ((UserRegistry) registry).getTenantId());
            RegistryPersistenceUtil.setResourcePermissions(api.apiProvider, api.visibility, api.visibleRoles,
                    saveResourcePath);

        } catch (RegistryException | APIManagementException | APIPersistenceException e) {
            throw new GraphQLPersistenceException("Error while adding Graphql Definition for api " + apiId, e);
        } finally {
            if (tenantFlowStarted) {
                RegistryPersistenceUtil.endTenantFlow();
            }
        }
    }

    @Override
    public String getGraphQLSchema(Organization org, String apiId) throws GraphQLPersistenceException {
        boolean tenantFlowStarted = false;
        String schemaDoc = null;
        try {
            String tenantDomain = org.getName();
            RegistryHolder holder = getRegistry(tenantDomain);
            Registry registry = holder.getRegistry();
            tenantFlowStarted = holder.isTenantFlowStarted();
            BasicAPI api = getbasicAPIInfo(apiId, registry);
            if (api == null) {
                throw new GraphQLPersistenceException("API not foud ", ExceptionCodes.API_NOT_FOUND);
            }
            String apiPath = GovernanceUtils.getArtifactPath(registry, apiId);
            int prependIndex = apiPath.lastIndexOf("/api");
            String apiSourcePath = apiPath.substring(0, prependIndex );
            String schemaName = api.apiProvider + APIConstants.GRAPHQL_SCHEMA_PROVIDER_SEPERATOR + api.apiName
                    + api.apiVersion + APIConstants.GRAPHQL_SCHEMA_FILE_EXTENSION;
            String schemaResourcePath = apiSourcePath + RegistryConstants.PATH_SEPARATOR + schemaName;
            if (registry.resourceExists(schemaResourcePath)) {
                Resource schemaResource = registry.get(schemaResourcePath);
                schemaDoc = IOUtils.toString(schemaResource.getContentStream(),
                        RegistryConstants.DEFAULT_CHARSET_ENCODING);
            }
        } catch (APIPersistenceException | RegistryException | IOException e) {
            throw new GraphQLPersistenceException("Error while accessing graphql schema definition ", e);
        } finally {
            if (tenantFlowStarted) {
                RegistryPersistenceUtil.endTenantFlow();
            }
        }
        return schemaDoc;
    }
    @Override
    public Documentation addDocumentation(Organization org, String apiId, Documentation documentation)
            throws DocumentationPersistenceException {
        boolean tenantFlowStarted = false;
        try {
            String tenantDomain = org.getName();
            RegistryHolder holder = getRegistry(tenantDomain);
            Registry registry = holder.getRegistry();
            tenantFlowStarted = holder.isTenantFlowStarted();
            GenericArtifactManager apiArtifactManager = RegistryPersistenceUtil.getArtifactManager(registry,
                    APIConstants.API_KEY);

            GenericArtifact apiArtifact = apiArtifactManager.getGenericArtifact(apiId);
            String apiProviderName = apiArtifact.getAttribute(APIConstants.API_OVERVIEW_PROVIDER);
            apiProviderName = RegistryPersistenceUtil.replaceEmailDomain(apiProviderName);
            String apiName = apiArtifact.getAttribute(APIConstants.API_OVERVIEW_NAME);
            String apiVersion = apiArtifact.getAttribute(APIConstants.API_OVERVIEW_VERSION);
            
            GenericArtifactManager docArtifactManager = new GenericArtifactManager(registry,
                    APIConstants.DOCUMENTATION_KEY);
            GenericArtifact docArtifact = docArtifactManager.newGovernanceArtifact(new QName(documentation.getName()));
            docArtifactManager.addGenericArtifact(RegistryPersistenceDocUtil.createDocArtifactContent(docArtifact,
                    apiName, apiVersion, apiProviderName, documentation));           
            
            String apiPath = RegistryPersistenceUtil.getAPIPath(apiName, apiVersion, apiProviderName);
            String docVisibility = documentation.getVisibility().name();
            String[] authorizedRoles = RegistryPersistenceUtil.getAuthorizedRoles(apiPath, tenantDomain);
            String visibility = apiArtifact.getAttribute(APIConstants.API_OVERVIEW_VISIBILITY);
            if (docVisibility != null) {
                if (APIConstants.DOC_SHARED_VISIBILITY.equalsIgnoreCase(docVisibility)) {
                    authorizedRoles = null;
                    visibility = APIConstants.DOC_SHARED_VISIBILITY;
                } else if (APIConstants.DOC_OWNER_VISIBILITY.equalsIgnoreCase(docVisibility)) {
                    authorizedRoles = null;
                    visibility = APIConstants.DOC_OWNER_VISIBILITY;
                }
            }
            RegistryPersistenceUtil.setResourcePermissions(apiProviderName,visibility, authorizedRoles, docArtifact
                    .getPath(), registry);
            String docFilePath = docArtifact.getAttribute(APIConstants.DOC_FILE_PATH);
            if (docFilePath != null && !"".equals(docFilePath)) {
                // The docFilePatch comes as
                // /t/tenanatdoman/registry/resource/_system/governance/apimgt/applicationdata..
                // We need to remove the /t/tenanatdoman/registry/resource/_system/governance section to set
                // permissions.
                int startIndex = docFilePath.indexOf(APIConstants.GOVERNANCE) + (APIConstants.GOVERNANCE).length();
                String filePath = docFilePath.substring(startIndex, docFilePath.length());
                RegistryPersistenceUtil.setResourcePermissions(apiProviderName, visibility, authorizedRoles, filePath,
                        registry);
            }
            documentation.setId(docArtifact.getId());
            return documentation;
        } catch (RegistryException | APIManagementException | UserStoreException | APIPersistenceException e) {
            throw new DocumentationPersistenceException("Failed to add documentation", e);
        } finally {
            if (tenantFlowStarted) {
                RegistryPersistenceUtil.endTenantFlow();
            }
        }
    }

    @Override
    public Documentation updateDocumentation(Organization org, String apiId, Documentation documentation)
            throws DocumentationPersistenceException {
        boolean tenantFlowStarted = false;
        try {
            String tenantDomain = org.getName();
            RegistryHolder holder = getRegistry(tenantDomain);
            Registry registry = holder.getRegistry();
            tenantFlowStarted = holder.isTenantFlowStarted();
            
            GenericArtifactManager apiArtifactManager = RegistryPersistenceUtil.getArtifactManager(registry,
                    APIConstants.API_KEY);

            GenericArtifact apiArtifact = apiArtifactManager.getGenericArtifact(apiId);
            String apiProviderName = apiArtifact.getAttribute(APIConstants.API_OVERVIEW_PROVIDER);
            apiProviderName = RegistryPersistenceUtil.replaceEmailDomain(apiProviderName);
            String apiName = apiArtifact.getAttribute(APIConstants.API_OVERVIEW_NAME);
            String apiVersion = apiArtifact.getAttribute(APIConstants.API_OVERVIEW_VERSION);

            GenericArtifactManager artifactManager = RegistryPersistenceDocUtil.getDocumentArtifactManager(registry);
            GenericArtifact artifact = artifactManager.getGenericArtifact(documentation.getId());
            String docVisibility = documentation.getVisibility().name();
            String[] authorizedRoles = new String[0];
            String visibleRolesList = apiArtifact.getAttribute(APIConstants.API_OVERVIEW_VISIBLE_ROLES);
            if (visibleRolesList != null) {
                authorizedRoles = visibleRolesList.split(",");
            }
            String visibility = apiArtifact.getAttribute(APIConstants.API_OVERVIEW_VISIBILITY);
            if (docVisibility != null) {
                if (APIConstants.DOC_SHARED_VISIBILITY.equalsIgnoreCase(docVisibility)) {
                    authorizedRoles = null;
                    visibility = APIConstants.DOC_SHARED_VISIBILITY;
                } else if (APIConstants.DOC_OWNER_VISIBILITY.equalsIgnoreCase(docVisibility)) {
                    authorizedRoles = null;
                    visibility = APIConstants.DOC_OWNER_VISIBILITY;
                }
            }

            GenericArtifact updateApiArtifact = RegistryPersistenceDocUtil.createDocArtifactContent(artifact,
                    apiProviderName, apiName, apiVersion, documentation);
            artifactManager.updateGenericArtifact(updateApiArtifact);
            RegistryPersistenceUtil.clearResourcePermissions(updateApiArtifact.getPath(),
                    new APIIdentifier(apiProviderName, apiName, apiVersion), ((UserRegistry) registry).getTenantId());

            RegistryPersistenceUtil.setResourcePermissions(apiProviderName, visibility, authorizedRoles,
                    artifact.getPath(), registry);

            String docFilePath = artifact.getAttribute(APIConstants.DOC_FILE_PATH);
            if (docFilePath != null && !"".equals(docFilePath)) {
                // The docFilePatch comes as
                // /t/tenanatdoman/registry/resource/_system/governance/apimgt/applicationdata..
                // We need to remove the
                // /t/tenanatdoman/registry/resource/_system/governance section
                // to set permissions.
                int startIndex = docFilePath.indexOf(APIConstants.GOVERNANCE) + (APIConstants.GOVERNANCE).length();
                String filePath = docFilePath.substring(startIndex, docFilePath.length());
                RegistryPersistenceUtil.setResourcePermissions(apiProviderName, visibility, authorizedRoles, filePath,
                        registry);
            }
            return documentation;
        } catch (RegistryException | APIManagementException | APIPersistenceException e) {
            throw new DocumentationPersistenceException("Failed to update documentation", e);
        } finally {
            if (tenantFlowStarted) {
                RegistryPersistenceUtil.endTenantFlow();
            }
        }
    }

    @Override
    public Documentation getDocumentation(Organization org, String apiId, String docId)
            throws DocumentationPersistenceException {
        Documentation documentation = null;
        boolean tenantFlowStarted = false;
        try {
            String requestedTenantDomain = org.getName();
            RegistryHolder holder = getRegistry(requestedTenantDomain);
            Registry registryType = holder.getRegistry();
            tenantFlowStarted  = holder.isTenantFlowStarted();

            GenericArtifactManager artifactManager = RegistryPersistenceDocUtil
                    .getDocumentArtifactManager(registryType);
            GenericArtifact artifact = artifactManager.getGenericArtifact(docId);
            
            if (artifact == null) {
                return documentation;
            }
            if (null != artifact) {
                documentation = RegistryPersistenceDocUtil.getDocumentation(artifact);
                documentation.setCreatedDate(registryType.get(artifact.getPath()).getCreatedTime());
                Date lastModified = registryType.get(artifact.getPath()).getLastModified();
                if (lastModified != null) {
                    documentation.setLastUpdated(registryType.get(artifact.getPath()).getLastModified());
                }
            }
        } catch (RegistryException | APIPersistenceException e) {
            String msg = "Failed to get documentation details";
            throw new DocumentationPersistenceException(msg, e);
        } finally {
            if (tenantFlowStarted) {
                RegistryPersistenceUtil.endTenantFlow();
            }
        }
        return documentation;
    }

    @Override
    public DocumentContent getDocumentationContent(Organization org, String apiId, String docId)
            throws DocumentationPersistenceException {
        DocumentContent documentContent = null;
        boolean tenantFlowStarted = false;
        try {
            String requestedTenantDomain = org.getName();
            RegistryHolder holder = getRegistry(requestedTenantDomain);
            Registry registryType = holder.getRegistry();
            tenantFlowStarted  = holder.isTenantFlowStarted();

            GenericArtifactManager artifactManager = RegistryPersistenceDocUtil
                    .getDocumentArtifactManager(registryType);
            GenericArtifact artifact = artifactManager.getGenericArtifact(docId);
            
            if (artifact == null) {
                return null;
            }
            if (artifact != null) {
                Documentation documentation = RegistryPersistenceDocUtil.getDocumentation(artifact);
                if (documentation.getSourceType().equals(Documentation.DocumentSourceType.FILE)) {
                    String resource = documentation.getFilePath();
                    String[] resourceSplitPath =
                            resource.split(RegistryConstants.GOVERNANCE_REGISTRY_BASE_PATH);
                    if (resourceSplitPath.length == 2) {
                        resource = resourceSplitPath[1];
                    } else {
                        throw new DocumentationPersistenceException("Invalid resource Path " + resource);
                    }
                    if (registryType.resourceExists(resource)) {
                        documentContent = new DocumentContent();
                        Resource apiDocResource = registryType.get(resource);
                        String[] content = apiDocResource.getPath().split("/");
                        String name = content[content.length - 1];

                        documentContent.setSourceType(ContentSourceType.FILE);
                        ResourceFile resourceFile = new ResourceFile(
                                apiDocResource.getContentStream(), apiDocResource.getMediaType());
                        resourceFile.setName(name);
                        documentContent.setResourceFile(resourceFile);
                    }

                } else if (documentation.getSourceType().equals(Documentation.DocumentSourceType.INLINE)
                        || documentation.getSourceType().equals(Documentation.DocumentSourceType.MARKDOWN)) {
                    
                    String contentPath = artifact.getPath()
                            .replace(RegistryConstants.PATH_SEPARATOR + documentation.getName(), "")
                            + RegistryConstants.PATH_SEPARATOR + APIConstants.INLINE_DOCUMENT_CONTENT_DIR
                            + RegistryConstants.PATH_SEPARATOR + documentation.getName();
                    if (registryType.resourceExists(contentPath)) {
                        documentContent = new DocumentContent();
                        Resource docContent = registryType.get(contentPath);
                        Object content = docContent.getContent();
                        if (content != null) {
                            String contentStr = new String((byte[]) docContent.getContent(), Charset.defaultCharset());
                            documentContent.setTextContent(contentStr);
                            documentContent
                                    .setSourceType(ContentSourceType.valueOf(documentation.getSourceType().toString()));
                        }
                    }
                } else if (documentation.getSourceType().equals(Documentation.DocumentSourceType.URL)) {
                    documentContent = new DocumentContent();
                    String sourceUrl = documentation.getSourceUrl();
                    documentContent.setTextContent(sourceUrl);
                    documentContent
                            .setSourceType(ContentSourceType.valueOf(documentation.getSourceType().toString()));
                }
            }
        } catch (RegistryException | APIPersistenceException e) {
            String msg = "Failed to get documentation details";
            throw new DocumentationPersistenceException(msg, e);
        } finally {
            if (tenantFlowStarted) {
                RegistryPersistenceUtil.endTenantFlow();
            }
        }
        return documentContent;
    }

    @Override
    public DocumentContent addDocumentationContent(Organization org, String apiId, String docId,
            DocumentContent content) throws DocumentationPersistenceException {
        boolean isTenantFlowStarted = false;
        try {
            String tenantDomain = org.getName();
            RegistryHolder holder = getRegistry(tenantDomain);
            Registry registry = holder.getRegistry();
            isTenantFlowStarted = holder.isTenantFlowStarted();

            GenericArtifactManager apiArtifactManager = RegistryPersistenceUtil.getArtifactManager(registry,
                    APIConstants.API_KEY);

            GenericArtifact apiArtifact = apiArtifactManager.getGenericArtifact(apiId);
            String apiProviderName = apiArtifact.getAttribute(APIConstants.API_OVERVIEW_PROVIDER);
            apiProviderName = RegistryPersistenceUtil.replaceEmailDomain(apiProviderName);
            String apiName = apiArtifact.getAttribute(APIConstants.API_OVERVIEW_NAME);
            String apiVersion = apiArtifact.getAttribute(APIConstants.API_OVERVIEW_VERSION);
            
            GenericArtifactManager docArtifactManager = RegistryPersistenceDocUtil
                    .getDocumentArtifactManager(registry);
            GenericArtifact docArtifact = docArtifactManager.getGenericArtifact(docId);
            Documentation doc = RegistryPersistenceDocUtil.getDocumentation(docArtifact);

            if (DocumentContent.ContentSourceType.FILE.equals(content.getSourceType())) {
                ResourceFile resource = content.getResourceFile();
                String filePath = RegistryPersistenceDocUtil.getDocumentFilePath(apiProviderName, apiName, apiVersion,
                        resource.getName());
                String visibility = apiArtifact.getAttribute(APIConstants.API_OVERVIEW_VISIBILITY);
                String visibleRolesList = apiArtifact.getAttribute(APIConstants.API_OVERVIEW_VISIBLE_ROLES);
                String[] visibleRoles = new String[0];
                if (visibleRolesList != null) {
                    visibleRoles = visibleRolesList.split(",");
                }
                RegistryPersistenceUtil.setResourcePermissions(
                        RegistryPersistenceUtil.replaceEmailDomain(apiProviderName), visibility, visibleRoles, filePath,
                        registry);
                //documentation.setFilePath(addResourceFile(apiId, filePath, icon));
                String savedFilePath = addResourceFile(filePath, resource, registry, tenantDomain);
                //doc.setFilePath(savedFilePath);
                docArtifact.setAttribute(APIConstants.DOC_FILE_PATH, savedFilePath);
                docArtifactManager.updateGenericArtifact(docArtifact);
                RegistryPersistenceUtil.setFilePermission(filePath);
            } else {
                String contentPath = RegistryPersistenceDocUtil.getDocumentContentPath(apiProviderName, apiName,
                        apiVersion, doc.getName());
                Resource docContent;

                if (!registry.resourceExists(contentPath)) {
                    docContent = registry.newResource();
                } else {
                    docContent = registry.get(contentPath);
                }
                String text = content.getTextContent();
                if (!APIConstants.NO_CONTENT_UPDATE.equals(text)) {
                    docContent.setContent(text);
                }
                docContent.setMediaType(APIConstants.DOCUMENTATION_INLINE_CONTENT_TYPE);
                registry.put(contentPath, docContent);            
                
                // Set resource permission
                String apiPath = RegistryPersistenceUtil.getAPIPath(apiName, apiVersion, apiProviderName);
                String docVisibility = doc.getVisibility().name();
                String[] authorizedRoles = RegistryPersistenceUtil.getAuthorizedRoles(apiPath, tenantDomain);
                String visibility = apiArtifact.getAttribute(APIConstants.API_OVERVIEW_VISIBILITY);
                if (docVisibility != null) {
                    if (APIConstants.DOC_SHARED_VISIBILITY.equalsIgnoreCase(docVisibility)) {
                        authorizedRoles = null;
                        visibility = APIConstants.DOC_SHARED_VISIBILITY;
                    } else if (APIConstants.DOC_OWNER_VISIBILITY.equalsIgnoreCase(docVisibility)) {
                        authorizedRoles = null;
                        visibility = APIConstants.DOC_OWNER_VISIBILITY;
                    }
                }
                RegistryPersistenceUtil.setResourcePermissions(apiProviderName, visibility, authorizedRoles,
                        contentPath, registry);
            } 
        } catch (APIPersistenceException | RegistryException | APIManagementException | PersistenceException
                | UserStoreException e) {
            throw new DocumentationPersistenceException("Error while adding document content", e);
        } finally {
            if (isTenantFlowStarted) {
                PrivilegedCarbonContext.endTenantFlow();
            }
        }
        return null;
    }

    @Override
    public DocumentSearchResult searchDocumentation(Organization org, String apiId, int start, int offset,
            String searchQuery, UserContext ctx) throws DocumentationPersistenceException {

        DocumentSearchResult result = null;
        Registry registryType;
        String requestedTenantDomain = org.getName();
        boolean isTenantFlowStarted = false;
        try {
            
            RegistryHolder holder = getRegistry(requestedTenantDomain);
            registryType = holder.getRegistry();
            isTenantFlowStarted = holder.isTenantFlowStarted();

            GenericArtifactManager apiArtifactManager = RegistryPersistenceUtil.getArtifactManager(registryType,
                    APIConstants.API_KEY);

            GenericArtifact apiArtifact = apiArtifactManager.getGenericArtifact(apiId);
            String apiProviderName = apiArtifact.getAttribute(APIConstants.API_OVERVIEW_PROVIDER);
            String apiName = apiArtifact.getAttribute(APIConstants.API_OVERVIEW_NAME);
            String apiVersion = apiArtifact.getAttribute(APIConstants.API_OVERVIEW_VERSION);

            String apiPath = GovernanceUtils.getArtifactPath(registryType, apiId);
            int prependIndex = apiPath.lastIndexOf("/api");
            String apiSourcePath = apiPath.substring(0, prependIndex );
            String apiOrAPIProductDocPath = apiSourcePath + RegistryConstants.PATH_SEPARATOR +
                    APIConstants.DOC_DIR + RegistryConstants.PATH_SEPARATOR;

            String pathToContent = apiOrAPIProductDocPath + APIConstants.INLINE_DOCUMENT_CONTENT_DIR;
            String pathToDocFile = apiOrAPIProductDocPath + APIConstants.DOCUMENT_FILE_DIR;

            if (registryType.resourceExists(apiOrAPIProductDocPath)) {
                List<Documentation> documentationList = new ArrayList<Documentation>();
                Resource resource = registryType.get(apiOrAPIProductDocPath);
                if (resource instanceof org.wso2.carbon.registry.core.Collection) {
                    String[] docsPaths = ((org.wso2.carbon.registry.core.Collection) resource).getChildren();
                    for (String docPath : docsPaths) {
                        if (!(docPath.equalsIgnoreCase(pathToContent) || docPath.equalsIgnoreCase(pathToDocFile))) {
                            Resource docResource = registryType.get(docPath);
                            GenericArtifactManager artifactManager = RegistryPersistenceDocUtil
                                    .getDocumentArtifactManager(registryType);
                            GenericArtifact docArtifact = artifactManager.getGenericArtifact(docResource.getUUID());
                            Documentation doc = RegistryPersistenceDocUtil.getDocumentation(docArtifact);
                            if (searchQuery != null) {
                                if (searchQuery.toLowerCase().startsWith("name:")) {
                                    String requestedDocName = searchQuery.split(":")[1];
                                    if (doc.getName().equalsIgnoreCase(requestedDocName)) {
                                        documentationList.add(doc);
                                    }
                                } else {
                                    log.warn("Document search not implemented for the query " + searchQuery);
                                }
                            } else {
                                documentationList.add(doc);
                            }
                            
                        }
                    }
                }
                result = new DocumentSearchResult();
                result.setDocumentationList(documentationList);
            }
        } catch (RegistryException | APIPersistenceException e) {
            String msg = "Failed to get documentations for api/product " + apiId;
            throw new DocumentationPersistenceException(msg, e);
        } finally {
            if (isTenantFlowStarted) {
                PrivilegedCarbonContext.endTenantFlow();
            }
        }
        return result;
    }

    @Override
    public void deleteDocumentation(Organization org, String apiId, String docId)
            throws DocumentationPersistenceException {
        boolean isTenantFlowStarted = false;
        try {
            RegistryHolder holder = getRegistry(org.getName());
            Registry registry = holder.getRegistry();
            isTenantFlowStarted = holder.isTenantFlowStarted();
            GenericArtifactManager artifactManager = RegistryPersistenceDocUtil.getDocumentArtifactManager(registry);
            if (artifactManager == null) {
                String errorMessage = "Failed to retrieve artifact manager when removing documentation of " + apiId
                        + " Document ID " + docId;
                log.error(errorMessage);
                throw new DocumentationPersistenceException(errorMessage);
            }
            GenericArtifact artifact = artifactManager.getGenericArtifact(docId);
            String docPath = artifact.getPath();
            if (docPath != null) {
                if (registry.resourceExists(docPath)) {
                    registry.delete(docPath);
                }
            }

        } catch (RegistryException | APIPersistenceException e) {
            throw new DocumentationPersistenceException("Failed to delete documentation", e);
        } finally {
            if (isTenantFlowStarted) {
                PrivilegedCarbonContext.endTenantFlow();
            }
        }
    }

    @Override
    public Mediation addMediationPolicy(Organization org, String apiId, Mediation mediation)
            throws MediationPolicyPersistenceException {
        boolean isTenantFlowStarted = false;
        try {
            String tenantDomain = org.getName();
            RegistryHolder holder = getRegistry(tenantDomain);
            Registry registry = holder.getRegistry();
            isTenantFlowStarted = holder.isTenantFlowStarted();
            BasicAPI api = getbasicAPIInfo(apiId, registry);
            if (api == null) {
                throw new MediationPolicyPersistenceException("API not foud ", ExceptionCodes.API_NOT_FOUND);
            }
            String resourcePath = APIConstants.API_ROOT_LOCATION + RegistryConstants.PATH_SEPARATOR + api.apiProvider
                    + RegistryConstants.PATH_SEPARATOR + api.apiName + RegistryConstants.PATH_SEPARATOR + api.apiVersion
                    + RegistryConstants.PATH_SEPARATOR + mediation.getType() + RegistryConstants.PATH_SEPARATOR
                    + mediation.getName();

            if (registry.resourceExists(resourcePath)) {
                throw new MediationPolicyPersistenceException(
                        "Mediation policy already exists for the given name " + mediation.getName(),
                        ExceptionCodes.MEDIATION_POLICY_API_ALREADY_EXISTS);
            }
            Resource policy = registry.newResource();
            policy.setContent(mediation.getConfig());
            policy.setMediaType("application/xml");
            registry.put(resourcePath, policy);
            
            mediation.setId(policy.getUUID());
            return mediation;
        } catch (RegistryException | APIPersistenceException e) {
            String msg = "Error while adding the mediation to the registry";
            throw new MediationPolicyPersistenceException(msg, e);
        } finally {
            if (isTenantFlowStarted) {
                PrivilegedCarbonContext.endTenantFlow();
            }
        }
    }

    @Override
    public Mediation updateMediationPolicy(Organization org, String apiId, Mediation mediation)
            throws MediationPolicyPersistenceException {
        boolean isTenantFlowStarted = false;
        try {
            String tenantDomain = org.getName();
            RegistryHolder holder = getRegistry(tenantDomain);
            Registry registry = holder.getRegistry();
            isTenantFlowStarted = holder.isTenantFlowStarted();
            BasicAPI api = getbasicAPIInfo(apiId, registry);
            if (api == null) {
                throw new MediationPolicyPersistenceException("API not foud ", ExceptionCodes.API_NOT_FOUND);
            }
            String resourcePath = APIConstants.API_ROOT_LOCATION + RegistryConstants.PATH_SEPARATOR + api.apiProvider
                    + RegistryConstants.PATH_SEPARATOR + api.apiName + RegistryConstants.PATH_SEPARATOR + api.apiVersion
                    + RegistryConstants.PATH_SEPARATOR + mediation.getType() + RegistryConstants.PATH_SEPARATOR
                    + mediation.getName();

            Resource policy = registry.get(resourcePath);
            policy.setContent(mediation.getConfig());
            registry.put(resourcePath, policy);
            return mediation;
        } catch (RegistryException | APIPersistenceException e) {
            String msg = "Error while adding the mediation to the registry";
            throw new MediationPolicyPersistenceException(msg, e);
        } finally {
            if (isTenantFlowStarted) {
                PrivilegedCarbonContext.endTenantFlow();
            }
        }
    }

    @Override
    public Mediation getMediationPolicy(Organization org, String apiId, String mediationPolicyId)
            throws MediationPolicyPersistenceException {
        boolean isTenantFlowStarted = false;
        Mediation mediation = null;

        try {
            String tenantDomain = org.getName();
            RegistryHolder holder = getRegistry(tenantDomain);
            Registry registry = holder.getRegistry();
            isTenantFlowStarted = holder.isTenantFlowStarted();
            BasicAPI api = getbasicAPIInfo(apiId, registry);
            if (api == null) {
                throw new MediationPolicyPersistenceException("API not foud ", ExceptionCodes.API_NOT_FOUND);
            }
            String apiPath = GovernanceUtils.getArtifactPath(registry, apiId);
            int prependIndex = apiPath.lastIndexOf("/api");
            String apiResourcePath = apiPath.substring(0, prependIndex );
            String policyPath = GovernanceUtils.getArtifactPath(registry, mediationPolicyId);
            if (!policyPath.startsWith(apiResourcePath)) {
                throw new MediationPolicyPersistenceException("Policy not foud ", ExceptionCodes.POLICY_NOT_FOUND);
            }
            Resource mediationResource = registry.get(policyPath);
            if (mediationResource != null) {
                String contentString = IOUtils.toString(mediationResource.getContentStream(),
                        RegistryConstants.DEFAULT_CHARSET_ENCODING);
                // Extracting name specified in the mediation config
                OMElement omElement = AXIOMUtil.stringToOM(contentString);
                OMAttribute attribute = omElement.getAttribute(new QName("name"));
                String mediationPolicyName = attribute.getAttributeValue();
                String[] path = policyPath.split(RegistryConstants.PATH_SEPARATOR);
                String resourceType = path[(path.length - 2)];
                mediation = new Mediation();
                mediation.setConfig(contentString);
                mediation.setType(resourceType);
                mediation.setId(mediationResource.getUUID());
                mediation.setName(mediationPolicyName);
            }
         } catch (RegistryException | APIPersistenceException | IOException | XMLStreamException e) {
            String msg = "Error occurred  while getting Api Specific mediation policies ";
            throw new MediationPolicyPersistenceException(msg, e);
        } finally {
            if (isTenantFlowStarted) {
                PrivilegedCarbonContext.endTenantFlow();
            }
        }
        return mediation;
    }
    @Override
    public List<MediationInfo> getAllMediationPolicies(Organization org, String apiId)
            throws MediationPolicyPersistenceException {
        boolean isTenantFlowStarted = false;
        List<MediationInfo> mediationList = new ArrayList<MediationInfo>();
        MediationInfo mediation;

        try {
            String tenantDomain = org.getName();
            RegistryHolder holder = getRegistry(tenantDomain);
            Registry registry = holder.getRegistry();
            isTenantFlowStarted = holder.isTenantFlowStarted();
            BasicAPI api = getbasicAPIInfo(apiId, registry);
            if (api == null) {
                throw new MediationPolicyPersistenceException("API not foud ", ExceptionCodes.API_NOT_FOUND);
            }
            String apiPath = GovernanceUtils.getArtifactPath(registry, apiId);
            int prependIndex = apiPath.lastIndexOf("/api");
            String apiResourcePath = apiPath.substring(0, prependIndex );

            // apiResourcePath = apiResourcePath.substring(0, apiResourcePath.lastIndexOf("/"));
            // Getting API registry resource
            Resource resource = registry.get(apiResourcePath);
            // resource eg: /_system/governance/apimgt/applicationdata/provider/admin/calculatorAPI/2.0
            if (resource instanceof Collection) {
                Collection typeCollection = (Collection) resource;
                String[] typeArray = typeCollection.getChildren();
                for (String type : typeArray) {
                    // Check for mediation policy sequences
                    if ((type.equalsIgnoreCase(apiResourcePath + RegistryConstants.PATH_SEPARATOR
                            + APIConstants.API_CUSTOM_SEQUENCE_TYPE_IN))
                            || (type.equalsIgnoreCase(apiResourcePath + RegistryConstants.PATH_SEPARATOR
                                    + APIConstants.API_CUSTOM_SEQUENCE_TYPE_OUT))
                            || (type.equalsIgnoreCase(apiResourcePath + RegistryConstants.PATH_SEPARATOR
                                    + APIConstants.API_CUSTOM_SEQUENCE_TYPE_FAULT))) {
                        Resource typeResource = registry.get(type);
                        // typeResource : in / out / fault
                        if (typeResource instanceof Collection) {
                            String[] mediationPolicyArr = ((Collection) typeResource).getChildren();
                            if (mediationPolicyArr.length > 0) {
                                for (String mediationPolicy : mediationPolicyArr) {
                                    Resource policyResource = registry.get(mediationPolicy);
                                    // policyResource eg: custom_in_message

                                    // Get uuid of the registry resource
                                    String resourceId = policyResource.getUUID();

                                    // Get mediation policy config
                                    try {
                                        String contentString = IOUtils.toString(policyResource.getContentStream(),
                                                RegistryConstants.DEFAULT_CHARSET_ENCODING);
                                        // Extract name from the policy config
                                        OMElement omElement = AXIOMUtil.stringToOM(contentString);
                                        OMAttribute attribute = omElement.getAttribute(new QName("name"));
                                        String mediationPolicyName = attribute.getAttributeValue();
                                        mediation = new MediationInfo();
                                        mediation.setId(resourceId);
                                        mediation.setName(mediationPolicyName);
                                        // Extracting mediation policy type from the registry resource path
                                        String resourceType = type.substring(type.lastIndexOf("/") + 1);
                                        mediation.setType(resourceType);
                                        mediationList.add(mediation);
                                    } catch (XMLStreamException e) {
                                        // If exception been caught flow will continue with next mediation policy
                                        log.error(
                                                "Error occurred while getting omElement out of" + " mediation content",
                                                e);
                                    } catch (IOException e) {
                                        log.error("Error occurred while converting the content "
                                                + "stream of mediation " + mediationPolicy + " to string", e);
                                    }

                                }
                            }
                        }
                    }
                }
            }
        } catch (RegistryException | APIPersistenceException e) {
            String msg = "Error occurred  while getting Api Specific mediation policies ";
            throw new MediationPolicyPersistenceException(msg, e);
        } finally {
            if (isTenantFlowStarted) {
                PrivilegedCarbonContext.endTenantFlow();
            }
        }
        return mediationList;
    }

    @Override
    public void deleteMediationPolicy(Organization org, String apiId, String mediationPolicyId)
            throws MediationPolicyPersistenceException {
        boolean isTenantFlowStarted = false;
        try {
            String tenantDomain = org.getName();
            RegistryHolder holder = getRegistry(tenantDomain);
            Registry registry = holder.getRegistry();
            isTenantFlowStarted = holder.isTenantFlowStarted();
            BasicAPI api = getbasicAPIInfo(apiId, registry);
            if (api == null) {
                throw new MediationPolicyPersistenceException("API not foud ", ExceptionCodes.API_NOT_FOUND);
            }
            String apiResourcePath = APIConstants.API_ROOT_LOCATION + RegistryConstants.PATH_SEPARATOR + api.apiProvider
                    + RegistryConstants.PATH_SEPARATOR + api.apiName + RegistryConstants.PATH_SEPARATOR
                    + api.apiVersion;
            String policyPath = GovernanceUtils.getArtifactPath(registry, mediationPolicyId);
            if (!policyPath.startsWith(apiResourcePath)) {
                throw new MediationPolicyPersistenceException("Policy not foud ", ExceptionCodes.POLICY_NOT_FOUND);
            }
            if (registry.resourceExists(policyPath)) {
                registry.delete(policyPath);
            }
        } catch (RegistryException | APIPersistenceException e) {
            String msg = "Error occurred  while getting Api Specific mediation policies ";
            throw new MediationPolicyPersistenceException(msg, e);
        } finally {
            if (isTenantFlowStarted) {
                PrivilegedCarbonContext.endTenantFlow();
            }
        }
    }

    @Override
    public void saveThumbnail(Organization org, String apiId, ResourceFile resourceFile)
            throws ThumbnailPersistenceException {
        boolean isTenantFlowStarted = false;
        try {
            String tenantDomain = org.getName();
            RegistryHolder holder = getRegistry(tenantDomain);
            Registry registry = holder.getRegistry();
            isTenantFlowStarted = holder.isTenantFlowStarted();

            GenericArtifactManager apiArtifactManager = RegistryPersistenceUtil.getArtifactManager(registry,
                    APIConstants.API_KEY);

            GenericArtifact apiArtifact = apiArtifactManager.getGenericArtifact(apiId);
            if (apiArtifact == null) {
                throw new ThumbnailPersistenceException("API not found. ", ExceptionCodes.API_NOT_FOUND);
            }
            String apiProviderName = apiArtifact.getAttribute(APIConstants.API_OVERVIEW_PROVIDER);
            apiProviderName = RegistryPersistenceUtil.replaceEmailDomain(apiProviderName);
            String apiName = apiArtifact.getAttribute(APIConstants.API_OVERVIEW_NAME);
            String apiVersion = apiArtifact.getAttribute(APIConstants.API_OVERVIEW_VERSION);

            String artifactPath = APIConstants.API_ROOT_LOCATION + RegistryConstants.PATH_SEPARATOR +
                    apiProviderName + RegistryConstants.PATH_SEPARATOR +
                    apiName + RegistryConstants.PATH_SEPARATOR + apiVersion;
            String filePath =  artifactPath + RegistryConstants.PATH_SEPARATOR + APIConstants.API_ICON_IMAGE;
            
            String savedFilePath = addResourceFile(filePath, resourceFile, registry, tenantDomain);

            RegistryPersistenceUtil.setResourcePermissions(apiProviderName, null, null, filePath);

            apiArtifact.setAttribute(APIConstants.API_OVERVIEW_THUMBNAIL_URL, savedFilePath);
            apiArtifactManager.updateGenericArtifact(apiArtifact);
        } catch (APIPersistenceException | GovernanceException | PersistenceException | APIManagementException e) {
            throw new ThumbnailPersistenceException("Error while saving thumbnail for api " + apiId, e);
        } finally {
            if (isTenantFlowStarted) {
                PrivilegedCarbonContext.endTenantFlow();
            }
        }
    }

    @Override
    public ResourceFile getThumbnail(Organization org, String apiId) throws ThumbnailPersistenceException {

        Registry registry;
        boolean isTenantFlowStarted = false;
        try {
            String tenantDomain = org.getName();
            RegistryHolder holder = getRegistry(tenantDomain);
            registry = holder.getRegistry();
            isTenantFlowStarted = holder.isTenantFlowStarted();

            GenericArtifact apiArtifact = getAPIArtifact(apiId, registry);
            if (apiArtifact == null) {
                return null;
            }
            String apiProviderName = apiArtifact.getAttribute(APIConstants.API_OVERVIEW_PROVIDER);
            apiProviderName = RegistryPersistenceUtil.replaceEmailDomain(apiProviderName);
            String apiName = apiArtifact.getAttribute(APIConstants.API_OVERVIEW_NAME);
            String apiVersion = apiArtifact.getAttribute(APIConstants.API_OVERVIEW_VERSION);
            
            String artifactOldPath = APIConstants.API_IMAGE_LOCATION + RegistryConstants.PATH_SEPARATOR
                    + apiProviderName + RegistryConstants.PATH_SEPARATOR + apiName + RegistryConstants.PATH_SEPARATOR
                    + apiVersion;
            String apiPath = GovernanceUtils.getArtifactPath(registry, apiId);
            int prependIndex = apiPath.lastIndexOf("/api");
            String artifactPath = apiPath.substring(0, prependIndex );
            String oldThumbPath = artifactOldPath + RegistryConstants.PATH_SEPARATOR + APIConstants.API_ICON_IMAGE;
            String thumbPath = artifactPath + RegistryConstants.PATH_SEPARATOR + APIConstants.API_ICON_IMAGE;

            if (registry.resourceExists(thumbPath)) {
                Resource res = registry.get(thumbPath);
                return new ResourceFile(res.getContentStream(), res.getMediaType());
            } else if (registry.resourceExists(oldThumbPath)){
                Resource res = registry.get(oldThumbPath);
                return new ResourceFile(res.getContentStream(), res.getMediaType());
            }
        } catch (RegistryException | APIPersistenceException e) {
            String msg = "Error while loading API icon of API " +  apiId + " from the registry";
            throw new ThumbnailPersistenceException(msg, e);
        } finally {
            if (isTenantFlowStarted) {
                PrivilegedCarbonContext.endTenantFlow();
            }
        }
        return null;
    }
    @Override
    public void deleteThumbnail(Organization org, String apiId) throws ThumbnailPersistenceException {
        Registry registry;
        boolean isTenantFlowStarted = false;
        try {
            String tenantDomain = org.getName();
            RegistryHolder holder = getRegistry(tenantDomain);
            registry = holder.getRegistry();
            isTenantFlowStarted = holder.isTenantFlowStarted();

            GenericArtifact apiArtifact = getAPIArtifact(apiId, registry);
            if (apiArtifact == null) {
                throw new ThumbnailPersistenceException("API not found for id " + apiId, ExceptionCodes.API_NOT_FOUND);
            }
            String apiProviderName = apiArtifact.getAttribute(APIConstants.API_OVERVIEW_PROVIDER);
            apiProviderName = RegistryPersistenceUtil.replaceEmailDomain(apiProviderName);
            String apiName = apiArtifact.getAttribute(APIConstants.API_OVERVIEW_NAME);
            String apiVersion = apiArtifact.getAttribute(APIConstants.API_OVERVIEW_VERSION);
            
            String artifactOldPath = APIConstants.API_IMAGE_LOCATION + RegistryConstants.PATH_SEPARATOR
                    + apiProviderName + RegistryConstants.PATH_SEPARATOR + apiName + RegistryConstants.PATH_SEPARATOR
                    + apiVersion;
            String artifactPath = APIConstants.API_ROOT_LOCATION + RegistryConstants.PATH_SEPARATOR + apiProviderName
                    + RegistryConstants.PATH_SEPARATOR + apiName + RegistryConstants.PATH_SEPARATOR + apiVersion;
            
            String oldThumbPath = artifactOldPath + RegistryConstants.PATH_SEPARATOR + APIConstants.API_ICON_IMAGE;
            String thumbPath = artifactPath + RegistryConstants.PATH_SEPARATOR + APIConstants.API_ICON_IMAGE;

            if (registry.resourceExists(thumbPath)) {
                registry.delete(thumbPath);
            }
            if (registry.resourceExists(oldThumbPath)) {
                registry.delete(oldThumbPath);
            }
        } catch (RegistryException | APIPersistenceException e) {
            String msg = "Error while loading API icon of API " +  apiId + " from the registry";
            throw new ThumbnailPersistenceException(msg, e);
        } finally {
            if (isTenantFlowStarted) {
                PrivilegedCarbonContext.endTenantFlow();
            }
        }
    }
    
    /**
     * Persist API Status into a property of API Registry resource
     *
     * @param artifactId API artifact ID
     * @param apiStatus  Current status of the API
     * @throws APIManagementException on error
     */
    private void saveAPIStatus(Registry registry, String artifactId, String apiStatus) throws APIManagementException {
        try {
            Resource resource = registry.get(artifactId);
            if (resource != null) {
                String propValue = resource.getProperty(APIConstants.API_STATUS);
                if (propValue == null) {
                    resource.addProperty(APIConstants.API_STATUS, apiStatus);
                } else {
                    resource.setProperty(APIConstants.API_STATUS, apiStatus);
                }
                registry.put(artifactId, resource);
            }
        } catch (RegistryException e) {
            handleException("Error while adding API", e);
        }
    }
    /**
     * To add API/Product roles restrictions and add additional properties.
     *
     * @param artifactPath                Path of the API/Product artifact.
     * @param publisherAccessControlRoles Role specified for the publisher access control.
     * @param publisherAccessControl      Publisher Access Control restriction.
     * @param additionalProperties        Additional properties that is related with an API/Product.
     * @throws RegistryException Registry Exception.
     */
    private void updateRegistryResources(Registry registry, String artifactPath, String publisherAccessControlRoles,
                                    String publisherAccessControl, Map<String, String> additionalProperties)
                                    throws RegistryException {
        publisherAccessControlRoles = (publisherAccessControlRoles == null || publisherAccessControlRoles.trim()
                                        .isEmpty()) ? APIConstants.NULL_USER_ROLE_LIST : publisherAccessControlRoles;
        if (publisherAccessControlRoles.equalsIgnoreCase(APIConstants.NULL_USER_ROLE_LIST)) {
            publisherAccessControl = APIConstants.NO_ACCESS_CONTROL;
        }
        if (!registry.resourceExists(artifactPath)) {
            return;
        }

        Resource apiResource = registry.get(artifactPath);
        if (apiResource != null) {
            if (additionalProperties != null) {
                // Removing all the properties, before updating new properties.
                Properties properties = apiResource.getProperties();
                if (properties != null) {
                    Enumeration propertyNames = properties.propertyNames();
                    while (propertyNames.hasMoreElements()) {
                        String propertyName = (String) propertyNames.nextElement();
                        if (propertyName.startsWith(APIConstants.API_RELATED_CUSTOM_PROPERTIES_PREFIX)) {
                            apiResource.removeProperty(propertyName);
                        }
                    }
                }
            }
            // We are changing to lowercase, as registry search only supports lower-case characters.
            apiResource.setProperty(APIConstants.PUBLISHER_ROLES, publisherAccessControlRoles.toLowerCase());

            // This property will be only used for display proposes in the Publisher UI so that the original case of
            // the roles that were specified can be maintained.
            apiResource.setProperty(APIConstants.DISPLAY_PUBLISHER_ROLES, publisherAccessControlRoles);
            apiResource.setProperty(APIConstants.ACCESS_CONTROL, publisherAccessControl);
            apiResource.removeProperty(APIConstants.CUSTOM_API_INDEXER_PROPERTY);
            if (additionalProperties != null && additionalProperties.size() != 0) {
                for (Map.Entry<String, String> entry : additionalProperties.entrySet()) {
                    apiResource.setProperty((APIConstants.API_RELATED_CUSTOM_PROPERTIES_PREFIX + entry.getKey()),
                                                    entry.getValue());
                }
            }
            registry.put(artifactPath, apiResource);
        }
    }
    
    protected int getMaxPaginationLimit() {

        return Integer.MAX_VALUE;
    }

    protected String addResourceFile(String resourcePath, ResourceFile resourceFile,
            Registry registry, String tenantDomain) throws PersistenceException {
        try {
            Resource thumb = registry.newResource();
            thumb.setContentStream(resourceFile.getContent());
            thumb.setMediaType(resourceFile.getContentType());
            registry.put(resourcePath, thumb);
            if (MultitenantConstants.SUPER_TENANT_DOMAIN_NAME.equalsIgnoreCase(tenantDomain)) {
                return RegistryConstants.PATH_SEPARATOR + "registry" + RegistryConstants.PATH_SEPARATOR + "resource"
                        + RegistryConstants.PATH_SEPARATOR + "_system" + RegistryConstants.PATH_SEPARATOR + "governance"
                        + resourcePath;
            } else {
                return "/t/" + tenantDomain + RegistryConstants.PATH_SEPARATOR + "registry"
                        + RegistryConstants.PATH_SEPARATOR + "resource" + RegistryConstants.PATH_SEPARATOR + "_system"
                        + RegistryConstants.PATH_SEPARATOR + "governance" + resourcePath;
            }
        } catch (RegistryException e) {
            String msg = "Error while adding the resource to the registry";
            throw new PersistenceException(msg, e);
        }
    }
    
    class RegistryHolder {
        private Registry registry;
        private boolean isTenantFlowStarted;
        private int tenantId;

        public Registry getRegistry() {
            return registry;
        }

        public void setRegistry(Registry registry) {
            this.registry = registry;
        }

        public boolean isTenantFlowStarted() {
            return isTenantFlowStarted;
        }

        public void setTenantFlowStarted(boolean isTenantFlowStarted) {
            this.isTenantFlowStarted = isTenantFlowStarted;
        }

        public int getTenantId() {
            return tenantId;
        }

        public void setTenantId(int tenantId) {
            this.tenantId = tenantId;
        }
    }
    
    protected RegistryHolder getRegistry(String requestedTenantDomain) throws APIPersistenceException {

        String userTenantDomain = CarbonContext.getThreadLocalCarbonContext().getTenantDomain();
        int tenantId = CarbonContext.getThreadLocalCarbonContext().getTenantId();
        log.debug("Accessing system registry in tenant domain " + userTenantDomain + ". Requested tenant domain: "
                + requestedTenantDomain);
        boolean tenantFlowStarted = false;
        Registry registry;
        RegistryHolder holder = new RegistryHolder();

        try {
            if (requestedTenantDomain != null) {
                int id = getTenantManager().getTenantId(requestedTenantDomain);
                RegistryPersistenceUtil.startTenantFlow(requestedTenantDomain);
                tenantFlowStarted = true;
                
                if (userTenantDomain != null && !userTenantDomain.equals(requestedTenantDomain)) { // cross tenant
                    log.debug("Cross tenant user from tenant " + userTenantDomain + " accessing "
                            + requestedTenantDomain + " registry");
                    loadTenantRegistry(id);
                    registry = getRegistryService().getGovernanceSystemRegistry(id);
                    holder.setTenantId(id);
                    ServiceReferenceHolder
                            .setUserRealm((ServiceReferenceHolder.getInstance().getRealmService().getBootstrapRealm()));
                } else {
                    log.debug("Same tenant accessing registry of tenant " + userTenantDomain + ":" + tenantId);
                    loadTenantRegistry(tenantId);
                    registry = getRegistryService().getGovernanceSystemRegistry(tenantId);
                    RegistryPersistenceUtil.loadloadTenantAPIRXT(null, tenantId);
                    RegistryPersistenceUtil.loadTenantAPIPolicy(null, tenantId);
                    holder.setTenantId(tenantId);
                    ServiceReferenceHolder.setUserRealm((UserRealm) (ServiceReferenceHolder.getInstance()
                            .getRealmService().getTenantUserRealm(tenantId)));
                }
            } else {
                log.debug("Same tenant user accessing registry of tenant " + userTenantDomain + ":" + tenantId);
                loadTenantRegistry(tenantId);
                registry = getRegistryService().getGovernanceSystemRegistry(tenantId);
                RegistryPersistenceUtil.loadloadTenantAPIRXT(null, tenantId);
                RegistryPersistenceUtil.loadTenantAPIPolicy(null, tenantId);
                ServiceReferenceHolder.setUserRealm((UserRealm) (ServiceReferenceHolder.getInstance().getRealmService()
                        .getTenantUserRealm(tenantId)));
                holder.setTenantId(tenantId);
            }
        } catch (RegistryException | UserStoreException | APIManagementException e) {
            String msg = "Failed to get API";
            throw new APIPersistenceException(msg, e);
        }
        holder.setRegistry(registry);
        holder.setTenantFlowStarted(tenantFlowStarted);
        return holder;
    }
    
    protected RegistryHolder getRegistry(String username, String requestedTenantDomain) throws APIPersistenceException {

        String tenantAwareUserName = getTenantAwareUsername(username);
        String userTenantDomain = CarbonContext.getThreadLocalCarbonContext().getTenantDomain();
        int tenantId = CarbonContext.getThreadLocalCarbonContext().getTenantId();
        log.debug("Accessing registry for user:" + tenantAwareUserName + " in tenant domain " + userTenantDomain
                + ". Requested tenant domain: " + requestedTenantDomain);
        boolean tenantFlowStarted = false;
        Registry registry;
        RegistryHolder holder = new RegistryHolder();
        try {
            if (requestedTenantDomain != null) {
                int id = getTenantManager().getTenantId(requestedTenantDomain);
                RegistryPersistenceUtil.startTenantFlow(requestedTenantDomain);
                tenantFlowStarted = true;
                if (APIConstants.WSO2_ANONYMOUS_USER.equals(tenantAwareUserName)) { // annonymous
                    log.debug("Annonymous user from tenant " + userTenantDomain + " accessing the registry");
                    loadTenantRegistry(id);
                    registry = getRegistryService().getGovernanceUserRegistry(tenantAwareUserName, id);
                    holder.setTenantId(id);
                } else if (userTenantDomain != null && !userTenantDomain.equals(requestedTenantDomain)) { // cross tenant
                    log.debug("Cross tenant user from tenant " + userTenantDomain + " accessing "
                            + requestedTenantDomain + " registry");
                    loadTenantRegistry(id);
                    registry = getRegistryService().getGovernanceSystemRegistry(id);
                    holder.setTenantId(id);
                    ServiceReferenceHolder
                            .setUserRealm((ServiceReferenceHolder.getInstance().getRealmService().getBootstrapRealm()));
                } else {
                    log.debug("Same tenant user : " + tenantAwareUserName + " accessing registry of tenant "
                            + userTenantDomain + ":" + tenantId);
                    loadTenantRegistry(tenantId);
                    registry = getRegistryService().getGovernanceUserRegistry(tenantAwareUserName, tenantId);
                    RegistryPersistenceUtil.loadloadTenantAPIRXT(tenantAwareUserName, tenantId);
                    RegistryPersistenceUtil.loadTenantAPIPolicy(tenantAwareUserName, tenantId);
                    holder.setTenantId(tenantId);
                    ServiceReferenceHolder.setUserRealm((UserRealm) (ServiceReferenceHolder.getInstance()
                            .getRealmService().getTenantUserRealm(tenantId)));
                }
            } else {
                log.debug("Same tenant user : " + tenantAwareUserName + " accessing registry of tenant "
                        + userTenantDomain + ":" + tenantId);
                loadTenantRegistry(tenantId);
                registry = getRegistryService().getGovernanceUserRegistry(tenantAwareUserName, tenantId);
                RegistryPersistenceUtil.loadloadTenantAPIRXT(tenantAwareUserName, tenantId);
                RegistryPersistenceUtil.loadTenantAPIPolicy(tenantAwareUserName, tenantId);
                ServiceReferenceHolder.setUserRealm((UserRealm) (ServiceReferenceHolder.getInstance().getRealmService()
                        .getTenantUserRealm(tenantId)));
                holder.setTenantId(tenantId);
            }
        } catch (RegistryException | UserStoreException | APIManagementException e) {
            String msg = "Failed to get API";
            throw new APIPersistenceException(msg, e);
        }
        holder.setRegistry(registry);
        holder.setTenantFlowStarted(tenantFlowStarted);
        return holder;
    }
    
    private BasicAPI getbasicAPIInfo(String uuid, Registry registry)
            throws APIPersistenceException, GovernanceException {
        BasicAPI api = new BasicAPI();
        GenericArtifact apiArtifact = getAPIArtifact(uuid, registry);
        if (apiArtifact == null) {
            return null;
        }
        String apiProviderName = apiArtifact.getAttribute(APIConstants.API_OVERVIEW_PROVIDER);
        api.apiProvider = RegistryPersistenceUtil.replaceEmailDomain(apiProviderName);
        api.apiName = apiArtifact.getAttribute(APIConstants.API_OVERVIEW_NAME);
        api.apiVersion = apiArtifact.getAttribute(APIConstants.API_OVERVIEW_VERSION);
        String visibleRolesList = apiArtifact.getAttribute(APIConstants.API_OVERVIEW_VISIBLE_ROLES);
        if (visibleRolesList != null) {
            api.visibleRoles = visibleRolesList.split(",");
        }
        api.visibility = apiArtifact.getAttribute(APIConstants.API_OVERVIEW_VISIBILITY);

        return api;
    }

    private class BasicAPI {
        String apiName;
        String apiVersion;
        String apiProvider;
        String visibility;
        String[] visibleRoles;
    }

    @Override
    public PublisherAPIProduct addAPIProduct(Organization org, PublisherAPIProduct publisherAPIProduct)
            throws APIPersistenceException {
        
        Registry registry = null;
        boolean isTenantFlowStarted = false;
        boolean transactionCommitted = false;
        APIProduct apiProduct;
        try {
            String tenantDomain = org.getName();
            RegistryHolder holder = getRegistry(tenantDomain);
            registry = holder.getRegistry();
            isTenantFlowStarted = holder.isTenantFlowStarted();
            registry.beginTransaction();
            GenericArtifactManager artifactManager = RegistryPersistenceUtil.getArtifactManager(registry,
                    APIConstants.API_KEY);
            GenericArtifact genericArtifact =
                    artifactManager.newGovernanceArtifact(new QName(publisherAPIProduct.getApiProductName()));
            apiProduct = APIProductMapper.INSTANCE.toApiProduct(publisherAPIProduct);
            APIProductIdentifier id = new APIProductIdentifier(publisherAPIProduct.getProviderName(),
                    publisherAPIProduct.getApiProductName(), publisherAPIProduct.getVersion());
            apiProduct.setID(id);
            if (genericArtifact == null) {
                String errorMessage = "Generic artifact is null when creating API Product" + apiProduct.getId().getName();
                log.error(errorMessage);
                throw new APIManagementException(errorMessage);
            }
            GenericArtifact artifact = RegistryPersistenceUtil.createAPIProductArtifactContent(genericArtifact, apiProduct);
            artifactManager.addGenericArtifact(artifact);
            artifact.attachLifecycle(APIConstants.API_LIFE_CYCLE);
            String artifactPath = GovernanceUtils.getArtifactPath(registry, artifact.getId());
            String providerPath = APIConstants.API_LOCATION + RegistryConstants.PATH_SEPARATOR + id.getProviderName();
            //provider ------provides----> APIProduct
            registry.addAssociation(providerPath, artifactPath, APIConstants.PROVIDER_ASSOCIATION);

            // Make the LC status of the API Product published by default
            saveAPIStatus(registry, artifactPath, APIConstants.PUBLISHED);

            Set<String> tagSet = apiProduct.getTags();
            if (tagSet != null) {
                for (String tag : tagSet) {
                    registry.applyTag(artifactPath, tag);
                }
            }

            String visibleRolesList = apiProduct.getVisibleRoles();
            String[] visibleRoles = new String[0];
            if (visibleRolesList != null) {
                visibleRoles = visibleRolesList.split(",");
            }

            String publisherAccessControlRoles = apiProduct.getAccessControlRoles();
            updateRegistryResources(registry, artifactPath, publisherAccessControlRoles, apiProduct.getAccessControl(),
                    apiProduct.getAdditionalProperties());
            RegistryPersistenceUtil.setResourcePermissions(apiProduct.getId().getProviderName(),
                    apiProduct.getVisibility(), visibleRoles, artifactPath, registry);

            registry.commitTransaction();
            transactionCommitted = true;

            if (log.isDebugEnabled()) {
                String logMessage =
                        "API Product Name: " + apiProduct.getId().getName() + ", API Product Version "
                                + apiProduct.getId().getVersion() + " created";
                log.debug(logMessage);
            }
            //changeLifeCycleStatusToPublish(apiProduct.getId());
            GenericArtifact apiArtifact = artifactManager.getGenericArtifact(artifact.getId());
            apiArtifact.invokeAction("Publish", APIConstants.API_LIFE_CYCLE);
            
            publisherAPIProduct.setCreatedTime(String.valueOf(new Date().getTime()));
            publisherAPIProduct.setId(artifact.getId());
            return publisherAPIProduct;
        } catch (RegistryException e) {
            try {
                registry.rollbackTransaction();
            } catch (RegistryException re) {
                // Throwing an error here would mask the original exception
                log.error("Error while rolling back the transaction for API Product : "
                        + publisherAPIProduct.getApiProductName(), re);
            }
            throw new APIPersistenceException("Error while performing registry transaction operation", e);
        } catch (APIManagementException e) {
            throw new APIPersistenceException("Error while creating API Product", e);
        } finally {
            try {
                if (!transactionCommitted) {
                    registry.rollbackTransaction();
                }
            } catch (RegistryException ex) {
                throw new APIPersistenceException("Error while rolling back the transaction for API Product : "
                        + publisherAPIProduct.getApiProductName(), ex);
            }
            if (isTenantFlowStarted) {
                PrivilegedCarbonContext.endTenantFlow();
            }
        }
    }

    @Override
    public PublisherAPIProduct getPublisherAPIProduct(Organization org, String apiProductId)
            throws APIPersistenceException {
        boolean tenantFlowStarted = false;
        try {
            RegistryHolder holder = getRegistry(org.getName());
            tenantFlowStarted  = holder.isTenantFlowStarted();
            Registry registry = holder.getRegistry();

            GenericArtifact apiArtifact = getAPIArtifact(apiProductId, registry);
            if (apiArtifact != null) {
                APIProduct apiProduct = RegistryPersistenceUtil.getAPIProduct(apiArtifact, registry);
                String definitionPath = APIConstants.API_ROOT_LOCATION + RegistryConstants.PATH_SEPARATOR
                        + RegistryPersistenceUtil.replaceEmailDomain(apiProduct.getId().getProviderName())
                        + RegistryConstants.PATH_SEPARATOR + apiProduct.getId().getName()
                        + RegistryConstants.PATH_SEPARATOR + apiProduct.getId().getVersion()
                        + RegistryConstants.PATH_SEPARATOR + APIConstants.API_OAS_DEFINITION_RESOURCE_NAME;

                if (registry.resourceExists(definitionPath)) {
                    Resource apiDocResource = registry.get(definitionPath);
                    String apiDocContent = new String((byte[]) apiDocResource.getContent(), Charset.defaultCharset());
                    apiProduct.setDefinition(apiDocContent);
                }
                PublisherAPIProduct pubApi = APIProductMapper.INSTANCE.toPublisherApiProduct(apiProduct) ; 
                pubApi.setApiProductName(apiProduct.getId().getName());
                pubApi.setProviderName(apiProduct.getId().getProviderName());
                pubApi.setVersion(apiProduct.getId().getVersion());
                
                if (log.isDebugEnabled()) {
                    log.debug("API Product for id " + apiProductId + " : " + pubApi.toString());
                }
                return pubApi;
            } else {
                String msg = "Failed to get API. API artifact corresponding to artifactId " + apiProductId
                        + " does not exist";
                throw new APIMgtResourceNotFoundException(msg);
            }
        } catch (RegistryException e) {
            String msg = "Failed to get API";
            throw new APIPersistenceException(msg, e);
        } catch (APIManagementException e) {
            String msg = "Failed to get API";
            throw new APIPersistenceException(msg, e);
        } finally {
            if (tenantFlowStarted) {
                RegistryPersistenceUtil.endTenantFlow();
            }
        }
    }

    @Override
    public PublisherAPIProductSearchResult searchAPIProductsForPublisher(Organization org, String searchQuery,
            int start, int offset, UserContext ctx) throws APIPersistenceException {
        String requestedTenantDomain = org.getName();
        
        boolean isTenantFlowStarted = false;
        PublisherAPIProductSearchResult result = new PublisherAPIProductSearchResult();
        try {
            RegistryHolder holder = getRegistry(ctx.getUserame(), requestedTenantDomain);
            Registry userRegistry = holder.getRegistry();
            isTenantFlowStarted = holder.isTenantFlowStarted();

            log.debug("Requested query for publisher product search: " + searchQuery);
            
            String modifiedQuery = RegistrySearchUtil.getPublisherProductSearchQuery(searchQuery, ctx);
            
            log.debug("Modified query for publisher product search: " + modifiedQuery);

            PrivilegedCarbonContext.getThreadLocalCarbonContext().setUsername(ctx.getUserame());

            final int maxPaginationLimit = getMaxPaginationLimit();

            PaginationContext.init(start, offset, "ASC", APIConstants.API_OVERVIEW_NAME, maxPaginationLimit);

            List<GovernanceArtifact> governanceArtifacts = GovernanceUtils
                    .findGovernanceArtifacts(modifiedQuery, userRegistry, APIConstants.API_RXT_MEDIA_TYPE,
                            true);
            int totalLength = PaginationContext.getInstance().getLength();

            // Check to see if we can speculate that there are more APIs to be loaded
            if (maxPaginationLimit == totalLength) {
                --totalLength; // Remove the additional 1 added earlier when setting max pagination limit
            }

            int tempLength = 0;
            List<PublisherAPIProductInfo> publisherAPIProductInfoList = new ArrayList<PublisherAPIProductInfo>();
            for (GovernanceArtifact artifact : governanceArtifacts) {
                
                PublisherAPIProductInfo info = new PublisherAPIProductInfo();
                info.setProviderName(artifact.getAttribute(APIConstants.API_OVERVIEW_PROVIDER));
                info.setContext(artifact.getAttribute(APIConstants.API_OVERVIEW_CONTEXT));
                info.setId(artifact.getId());
                info.setApiProductName(artifact.getAttribute(APIConstants.API_OVERVIEW_NAME));
                info.setState(artifact.getAttribute(APIConstants.API_OVERVIEW_STATUS));
                info.setType(artifact.getAttribute(APIConstants.API_OVERVIEW_TYPE));
                info.setVersion(artifact.getAttribute(APIConstants.API_OVERVIEW_VERSION));
                info.setApiSecurity(artifact.getAttribute(APIConstants.API_OVERVIEW_API_SECURITY));

                publisherAPIProductInfoList.add(info);

                // Ensure the APIs returned matches the length, there could be an additional API
                // returned due incrementing the pagination limit when getting from registry
                tempLength++;
                if (tempLength >= totalLength) {
                    break;
                }
            }
            
            result.setPublisherAPIProductInfoList(publisherAPIProductInfoList);
            result.setReturnedAPIsCount(publisherAPIProductInfoList.size());
            result.setTotalAPIsCount(totalLength);

        } catch (GovernanceException e) {
            throw new APIPersistenceException("Error while searching APIs " , e);
        } finally {
            PaginationContext.destroy();
            if (isTenantFlowStarted) {
                PrivilegedCarbonContext.endTenantFlow();
            }
        }
        return result;
    }

    @Override
    public PublisherAPIProduct updateAPIProduct(Organization org, PublisherAPIProduct publisherAPIProduct)
            throws APIPersistenceException {
        String requestedTenantDomain = org.getName();
        boolean isTenantFlowStarted = false;
        boolean transactionCommitted = false;
        APIProduct apiProduct;
        Registry registry = null;
        try {
            RegistryHolder holder = getRegistry(requestedTenantDomain);
            registry = holder.getRegistry();
            isTenantFlowStarted = holder.isTenantFlowStarted();
            registry.beginTransaction();
            GenericArtifactManager artifactManager = RegistryPersistenceUtil.getArtifactManager(registry,
                    APIConstants.API_KEY);
            if (artifactManager == null) {
                String errorMessage = "Artifact manager is null when updating API Product with artifact ID "
                        + publisherAPIProduct.getId();
                log.error(errorMessage);
                throw new APIManagementException(errorMessage);
            }
            GenericArtifact artifact = artifactManager.getGenericArtifact(publisherAPIProduct.getId());

            apiProduct = APIProductMapper.INSTANCE.toApiProduct(publisherAPIProduct);
            APIProductIdentifier id = new APIProductIdentifier(publisherAPIProduct.getProviderName(),
                    publisherAPIProduct.getApiProductName(), publisherAPIProduct.getVersion());
            apiProduct.setID(id);
            GenericArtifact updateApiProductArtifact = RegistryPersistenceUtil.createAPIProductArtifactContent(artifact,
                    apiProduct);
            String artifactPath = GovernanceUtils.getArtifactPath(registry, updateApiProductArtifact.getId());

            artifactManager.updateGenericArtifact(updateApiProductArtifact);

            String visibleRolesList = apiProduct.getVisibleRoles();
            String[] visibleRoles = new String[0];
            if (visibleRolesList != null) {
                visibleRoles = visibleRolesList.split(",");
            }
            org.wso2.carbon.registry.core.Tag[] oldTags = registry.getTags(artifactPath);
            if (oldTags != null) {
                for (org.wso2.carbon.registry.core.Tag tag : oldTags) {
                    registry.removeTag(artifactPath, tag.getTagName());
                }
            }
            Set<String> tagSet = apiProduct.getTags();
            if (tagSet != null) {
                for (String tag : tagSet) {
                    registry.applyTag(artifactPath, tag);
                }
            }
            String publisherAccessControlRoles = apiProduct.getAccessControlRoles();

            updateRegistryResources(registry, artifactPath, publisherAccessControlRoles, apiProduct.getAccessControl(),
                    apiProduct.getAdditionalProperties());
            RegistryPersistenceUtil.setResourcePermissions(apiProduct.getId().getProviderName(),
                    apiProduct.getVisibility(), visibleRoles, artifactPath, registry);
            registry.commitTransaction();
            transactionCommitted = true;
            return publisherAPIProduct;
        } catch (Exception e) {
            try {
                registry.rollbackTransaction();
            } catch (RegistryException re) {
                // Throwing an error from this level will mask the original exception
                log.error("Error while rolling back the transaction for API Product: "
                        + publisherAPIProduct.getApiProductName(), re);
            }
            throw new APIPersistenceException("Error while performing registry transaction operation", e);
        } finally {
            try {
                if (!transactionCommitted) {
                    registry.rollbackTransaction();
                }

            } catch (RegistryException ex) {
                throw new APIPersistenceException("Error occurred while rolling back the transaction.", ex);
            }
            if (isTenantFlowStarted) {
                PrivilegedCarbonContext.endTenantFlow();
            }
        }
    }

    @Override
    public void deleteAPIProduct(Organization org, String apiId) throws APIPersistenceException {

        boolean tenantFlowStarted = false;
        try {
            RegistryHolder holder = getRegistry(org.getName());
            tenantFlowStarted = holder.isTenantFlowStarted();
            Registry registry = holder.getRegistry();
            GovernanceUtils.loadGovernanceArtifacts((UserRegistry) registry);
            GenericArtifactManager artifactManager = RegistryPersistenceUtil.getArtifactManager(registry,
                    APIConstants.API_KEY);
            if (artifactManager == null) {
                String errorMessage = "Failed to retrieve artifact manager when deleting API Product" + apiId;
                log.error(errorMessage);
                throw new APIManagementException(errorMessage);
            }
            GenericArtifact apiProductArtifact = artifactManager.getGenericArtifact(apiId);

            APIProductIdentifier identifier = new APIProductIdentifier(
                    apiProductArtifact.getAttribute(APIConstants.API_OVERVIEW_PROVIDER),
                    apiProductArtifact.getAttribute(APIConstants.API_OVERVIEW_NAME),
                    apiProductArtifact.getAttribute(APIConstants.API_OVERVIEW_VERSION));
            // this is the product resource collection path
            String productResourcePath = APIConstants.API_ROOT_LOCATION + RegistryConstants.PATH_SEPARATOR
                    + RegistryPersistenceUtil.replaceEmailDomain(identifier.getProviderName())
                    + RegistryConstants.PATH_SEPARATOR + identifier.getName() + RegistryConstants.PATH_SEPARATOR
                    + identifier.getVersion();

            // this is the product rxt instance path
            String apiProductArtifactPath = APIConstants.API_ROOT_LOCATION + RegistryConstants.PATH_SEPARATOR
                    + RegistryPersistenceUtil.replaceEmailDomain(identifier.getProviderName())
                    + RegistryConstants.PATH_SEPARATOR + identifier.getName() + RegistryConstants.PATH_SEPARATOR
                    + identifier.getVersion() + APIConstants.API_RESOURCE_NAME;

            Resource apiProductResource = registry.get(productResourcePath);
            String productResourceUUID = apiProductResource.getUUID();

            if (productResourceUUID == null) {
                throw new APIManagementException("artifact id is null for : " + productResourcePath);
            }

            Resource apiArtifactResource = registry.get(apiProductArtifactPath);
            String apiArtifactResourceUUID = apiArtifactResource.getUUID();

            if (apiArtifactResourceUUID == null) {
                throw new APIManagementException("artifact id is null for : " + apiProductArtifactPath);
            }

            // Delete the dependencies associated with the api product artifact
            GovernanceArtifact[] dependenciesArray = apiProductArtifact.getDependencies();
            if (dependenciesArray.length > 0) {
                for (GovernanceArtifact artifact : dependenciesArray) {
                    registry.delete(artifact.getPath());
                }
            }

            // delete registry resources
            artifactManager.removeGenericArtifact(apiProductArtifact);
            artifactManager.removeGenericArtifact(productResourceUUID);

            /* remove empty directories */
            String apiProductCollectionPath = APIConstants.API_ROOT_LOCATION + RegistryConstants.PATH_SEPARATOR
                    + identifier.getProviderName() + RegistryConstants.PATH_SEPARATOR + identifier.getName();
            if (registry.resourceExists(apiProductCollectionPath)) {
                // at the moment product versioning is not supported so we are directly deleting this collection as
                // this is known to be empty
                registry.delete(apiProductCollectionPath);
            }

            String productProviderPath = APIConstants.API_ROOT_LOCATION + RegistryConstants.PATH_SEPARATOR
                    + identifier.getProviderName() + RegistryConstants.PATH_SEPARATOR + identifier.getName();

            if (registry.resourceExists(productProviderPath)) {
                Resource providerCollection = registry.get(productProviderPath);
                CollectionImpl collection = (CollectionImpl) providerCollection;
                // if there is no api product for given provider delete the provider directory
                if (collection.getChildCount() == 0) {
                    if (log.isDebugEnabled()) {
                        log.debug("No more API Products from the provider " + identifier.getProviderName() + " found. "
                                + "Removing provider collection from registry");
                    }
                    registry.delete(productProviderPath);
                }
            }

        } catch (RegistryException e) {
            String msg = "Failed to get API";
            throw new APIPersistenceException(msg, e);
        } catch (APIManagementException e) {
            String msg = "Failed to get API";
            throw new APIPersistenceException(msg, e);
        } finally {
            if (tenantFlowStarted) {
                RegistryPersistenceUtil.endTenantFlow();
            }
        }
    
    }
}<|MERGE_RESOLUTION|>--- conflicted
+++ resolved
@@ -694,8 +694,6 @@
             }
         }
     }
-<<<<<<< HEAD
-
     protected GenericArtifact getAPIArtifact(String apiId, Registry registry)
             throws APIPersistenceException, GovernanceException {
         GenericArtifactManager artifactManager = RegistryPersistenceUtil.getArtifactManager(registry,
@@ -703,9 +701,7 @@
         GenericArtifact apiArtifact = artifactManager.getGenericArtifact(apiId);
         return apiArtifact;
     }
-
-=======
->>>>>>> 599cd03f
+  
     @Override
     public DevPortalAPI getDevPortalAPI(Organization org, String apiId) throws APIPersistenceException {
         boolean tenantFlowStarted = false;
