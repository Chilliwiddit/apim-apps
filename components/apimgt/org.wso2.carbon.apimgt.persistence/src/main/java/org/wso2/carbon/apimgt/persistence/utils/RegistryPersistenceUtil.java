/*
 *  Copyright (c) 2020, WSO2 Inc. (http://www.wso2.org) All Rights Reserved.
 *
 *  Licensed under the Apache License, Version 2.0 (the "License");
 *  you may not use this file except in compliance with the License.
 *  You may obtain a copy of the License at
 *
 *  http://www.apache.org/licenses/LICENSE-2.0
 *
 *  Unless required by applicable law or agreed to in writing, software
 *  distributed under the License is distributed on an "AS IS" BASIS,
 *  WITHOUT WARRANTIES OR CONDITIONS OF ANY KIND, either express or implied.
 *  See the License for the specific language governing permissions and
 *  limitations under the License.
 */

package org.wso2.carbon.apimgt.persistence.utils;

import com.google.gson.Gson;
import com.google.gson.reflect.TypeToken;
import org.apache.axis2.context.ConfigurationContext;
import org.apache.commons.io.FileUtils;
import org.apache.commons.io.IOUtils;
import org.apache.commons.lang3.ArrayUtils;
import org.apache.commons.lang3.StringUtils;
import org.apache.commons.logging.Log;
import org.apache.commons.logging.LogFactory;
import org.json.simple.JSONArray;
import org.json.simple.JSONObject;
import org.json.simple.parser.JSONParser;
import org.json.simple.parser.ParseException;
import org.wso2.carbon.CarbonConstants;
import org.wso2.carbon.apimgt.api.APIManagementException;
import org.wso2.carbon.apimgt.api.model.API;
import org.wso2.carbon.apimgt.api.model.APICategory;
import org.wso2.carbon.apimgt.api.model.APIIdentifier;
import org.wso2.carbon.apimgt.api.model.APIProduct;
import org.wso2.carbon.apimgt.api.model.APIProductIdentifier;
import org.wso2.carbon.apimgt.api.model.Identifier;
import org.wso2.carbon.apimgt.api.model.Tier;
import org.wso2.carbon.apimgt.api.model.URITemplate;
import org.wso2.carbon.apimgt.persistence.APIConstants;
import org.wso2.carbon.apimgt.persistence.dto.DevPortalAPI;
import org.wso2.carbon.apimgt.persistence.dto.PublisherAPI;
import org.wso2.carbon.apimgt.persistence.exceptions.APIPersistenceException;
import org.wso2.carbon.apimgt.persistence.internal.PersistenceManagerComponent;
import org.wso2.carbon.apimgt.persistence.internal.ServiceReferenceHolder;
import org.wso2.carbon.base.MultitenantConstants;
import org.wso2.carbon.context.PrivilegedCarbonContext;
import org.wso2.carbon.core.multitenancy.utils.TenantAxisUtils;
import org.wso2.carbon.governance.api.common.dataobjects.GovernanceArtifact;
import org.wso2.carbon.governance.api.exception.GovernanceException;
import org.wso2.carbon.governance.api.generic.GenericArtifactManager;
import org.wso2.carbon.governance.api.generic.dataobjects.GenericArtifact;
import org.wso2.carbon.governance.api.util.GovernanceConstants;
import org.wso2.carbon.governance.api.util.GovernanceUtils;
import org.wso2.carbon.registry.core.ActionConstants;
import org.wso2.carbon.registry.core.Association;
import org.wso2.carbon.registry.core.Registry;
import org.wso2.carbon.registry.core.RegistryConstants;
import org.wso2.carbon.registry.core.Resource;
import org.wso2.carbon.registry.core.Tag;
import org.wso2.carbon.registry.core.config.Mount;
import org.wso2.carbon.registry.core.config.RegistryContext;
import org.wso2.carbon.registry.core.exceptions.RegistryException;
import org.wso2.carbon.registry.core.jdbc.realm.RegistryAuthorizationManager;
import org.wso2.carbon.registry.core.service.RegistryService;
import org.wso2.carbon.registry.core.service.TenantRegistryLoader;
import org.wso2.carbon.registry.core.session.UserRegistry;
import org.wso2.carbon.registry.core.utils.RegistryUtils;
import org.wso2.carbon.user.api.AuthorizationManager;
import org.wso2.carbon.user.api.UserStoreException;
import org.wso2.carbon.utils.CarbonUtils;
import org.wso2.carbon.utils.FileUtil;
import org.wso2.carbon.utils.multitenancy.MultitenantUtils;

import java.io.File;
import java.io.FilenameFilter;
import java.io.IOException;
import java.io.InputStream;
import java.lang.reflect.Type;
import java.nio.charset.Charset;
import java.util.ArrayList;
import java.util.Arrays;
import java.util.Enumeration;
import java.util.HashSet;
import java.util.List;
import java.util.Map;
import java.util.Properties;
import java.util.Set;



public class RegistryPersistenceUtil {
    private static final Log log = LogFactory.getLog(RegistryPersistenceUtil.class);

    /**
     * When an input is having '-AT-',replace it with @ [This is required to persist API data between registry and database]
     *
     * @param input inputString
     * @return String modifiedString
     */
    public static String replaceEmailDomainBack(String input) {

        if (input != null && input.contains(APIConstants.EMAIL_DOMAIN_SEPARATOR_REPLACEMENT)) {
            input = input.replace(APIConstants.EMAIL_DOMAIN_SEPARATOR_REPLACEMENT, APIConstants.EMAIL_DOMAIN_SEPARATOR);
        }
        return input;
    }

    /**
     * Create Governance artifact from given attributes
     *
     * @param artifact initial governance artifact
     * @param api      API object with the attributes value
     * @return GenericArtifact
     * @throws APIManagementException if failed to create API
     */
    public static GenericArtifact createAPIArtifactContent(GenericArtifact artifact, API api)
                                    throws APIManagementException {

        try {
            String apiStatus = api.getStatus();
            artifact.setAttribute(APIConstants.API_OVERVIEW_NAME, api.getId().getApiName());
            artifact.setAttribute(APIConstants.API_OVERVIEW_VERSION, api.getId().getVersion());

            artifact.setAttribute(APIConstants.API_OVERVIEW_CONTEXT, api.getContext());
            artifact.setAttribute(APIConstants.API_OVERVIEW_PROVIDER, api.getId().getProviderName());
            artifact.setAttribute(APIConstants.API_OVERVIEW_DESCRIPTION, api.getDescription());
            artifact.setAttribute(APIConstants.API_OVERVIEW_WSDL, api.getWsdlUrl());
            artifact.setAttribute(APIConstants.API_OVERVIEW_WADL, api.getWadlUrl());
            artifact.setAttribute(APIConstants.API_OVERVIEW_THUMBNAIL_URL, api.getThumbnailUrl());
            artifact.setAttribute(APIConstants.API_OVERVIEW_STATUS, apiStatus);
            artifact.setAttribute(APIConstants.API_OVERVIEW_TEC_OWNER, api.getTechnicalOwner());
            artifact.setAttribute(APIConstants.API_OVERVIEW_TEC_OWNER_EMAIL, api.getTechnicalOwnerEmail());
            artifact.setAttribute(APIConstants.API_OVERVIEW_BUSS_OWNER, api.getBusinessOwner());
            artifact.setAttribute(APIConstants.API_OVERVIEW_BUSS_OWNER_EMAIL, api.getBusinessOwnerEmail());
            artifact.setAttribute(APIConstants.API_OVERVIEW_VISIBILITY, api.getVisibility());
            artifact.setAttribute(APIConstants.API_OVERVIEW_VISIBLE_ROLES, api.getVisibleRoles());
            artifact.setAttribute(APIConstants.API_OVERVIEW_VISIBLE_TENANTS, api.getVisibleTenants());
            artifact.setAttribute(APIConstants.API_OVERVIEW_ENDPOINT_SECURED,
                                            Boolean.toString(api.isEndpointSecured()));
            artifact.setAttribute(APIConstants.API_OVERVIEW_ENDPOINT_AUTH_DIGEST,
                                            Boolean.toString(api.isEndpointAuthDigest()));
            artifact.setAttribute(APIConstants.API_OVERVIEW_ENDPOINT_USERNAME, api.getEndpointUTUsername());
            artifact.setAttribute(APIConstants.API_OVERVIEW_ENDPOINT_PASSWORD, api.getEndpointUTPassword());
            artifact.setAttribute(APIConstants.API_OVERVIEW_TRANSPORTS, api.getTransports());
            artifact.setAttribute(APIConstants.API_OVERVIEW_INSEQUENCE, api.getInSequence());
            artifact.setAttribute(APIConstants.API_OVERVIEW_OUTSEQUENCE, api.getOutSequence());
            artifact.setAttribute(APIConstants.API_OVERVIEW_FAULTSEQUENCE, api.getFaultSequence());
            artifact.setAttribute(APIConstants.API_OVERVIEW_RESPONSE_CACHING, api.getResponseCache());
            artifact.setAttribute(APIConstants.API_OVERVIEW_CACHE_TIMEOUT, Integer.toString(api.getCacheTimeout()));

            artifact.setAttribute(APIConstants.API_OVERVIEW_REDIRECT_URL, api.getRedirectURL());
            artifact.setAttribute(APIConstants.API_OVERVIEW_OWNER, api.getApiOwner());
            artifact.setAttribute(APIConstants.API_OVERVIEW_ADVERTISE_ONLY, Boolean.toString(api.isAdvertiseOnly()));

            artifact.setAttribute(APIConstants.API_OVERVIEW_ENDPOINT_CONFIG, api.getEndpointConfig());

            artifact.setAttribute(APIConstants.API_OVERVIEW_SUBSCRIPTION_AVAILABILITY,
                                            api.getSubscriptionAvailability());
            artifact.setAttribute(APIConstants.API_OVERVIEW_SUBSCRIPTION_AVAILABLE_TENANTS,
                                            api.getSubscriptionAvailableTenants());

            artifact.setAttribute(APIConstants.PROTOTYPE_OVERVIEW_IMPLEMENTATION, api.getImplementation());

            artifact.setAttribute(APIConstants.API_PRODUCTION_THROTTLE_MAXTPS, api.getProductionMaxTps());
            artifact.setAttribute(APIConstants.API_SANDBOX_THROTTLE_MAXTPS, api.getSandboxMaxTps());
            artifact.setAttribute(APIConstants.API_OVERVIEW_AUTHORIZATION_HEADER, api.getAuthorizationHeader());
            artifact.setAttribute(APIConstants.API_OVERVIEW_API_SECURITY, api.getApiSecurity());
            artifact.setAttribute(APIConstants.API_OVERVIEW_ENABLE_JSON_SCHEMA,
                                            Boolean.toString(api.isEnableSchemaValidation()));
            artifact.setAttribute(APIConstants.API_OVERVIEW_ENABLE_STORE, Boolean.toString(api.isEnableStore()));
            artifact.setAttribute(APIConstants.API_OVERVIEW_TESTKEY, api.getTestKey());

            //Validate if the API has an unsupported context before setting it in the artifact
            String tenantDomain = PrivilegedCarbonContext.getThreadLocalCarbonContext().getTenantDomain();
            if (APIConstants.SUPER_TENANT_DOMAIN.equals(tenantDomain)) {
                String invalidContext = File.separator + APIConstants.VERSION_PLACEHOLDER;
                if (invalidContext.equals(api.getContextTemplate())) {
                    throw new APIManagementException("API : " + api.getId() + " has an unsupported context : " + api
                                                    .getContextTemplate());
                }
            } else {
                String invalidContext = APIConstants.TENANT_PREFIX + tenantDomain + File.separator
                                                + APIConstants.VERSION_PLACEHOLDER;
                if (invalidContext.equals(api.getContextTemplate())) {
                    throw new APIManagementException("API : " + api.getId() + " has an unsupported context : " + api
                                                    .getContextTemplate());
                }
            }
            // This is to support the pluggable version strategy.
            artifact.setAttribute(APIConstants.API_OVERVIEW_CONTEXT_TEMPLATE, api.getContextTemplate());
            artifact.setAttribute(APIConstants.API_OVERVIEW_VERSION_TYPE, "context");
            artifact.setAttribute(APIConstants.API_OVERVIEW_TYPE, api.getType());

            StringBuilder policyBuilder = new StringBuilder();
            for (Tier tier : api.getAvailableTiers()) {
                policyBuilder.append(tier.getName());
                policyBuilder.append("||");
            }

            String policies = policyBuilder.toString();

            if (!"".equals(policies)) {
                policies = policies.substring(0, policies.length() - 2);
                artifact.setAttribute(APIConstants.API_OVERVIEW_TIER, policies);
            }

            StringBuilder tiersBuilder = new StringBuilder();
            for (Tier tier : api.getAvailableTiers()) {
                tiersBuilder.append(tier.getName());
                tiersBuilder.append("||");
            }

            String tiers = tiersBuilder.toString();

            if (!"".equals(tiers)) {
                tiers = tiers.substring(0, tiers.length() - 2);
                artifact.setAttribute(APIConstants.API_OVERVIEW_TIER, tiers);
            } else {
                artifact.setAttribute(APIConstants.API_OVERVIEW_TIER, tiers);
            }

            if (APIConstants.PUBLISHED.equals(apiStatus)) {
                artifact.setAttribute(APIConstants.API_OVERVIEW_IS_LATEST, "true");
            }
            String[] keys = artifact.getAttributeKeys();
            for (String key : keys) {
                if (key.contains("URITemplate")) {
                    artifact.removeAttribute(key);
                }
            }

            Set<URITemplate> uriTemplateSet = api.getUriTemplates();
            int i = 0;
            for (URITemplate uriTemplate : uriTemplateSet) {
                artifact.addAttribute(APIConstants.API_URI_PATTERN + i, uriTemplate.getUriTemplate());
                artifact.addAttribute(APIConstants.API_URI_HTTP_METHOD + i, uriTemplate.getHTTPVerb());
                artifact.addAttribute(APIConstants.API_URI_AUTH_TYPE + i, uriTemplate.getAuthType());

                i++;

            }
            artifact.setAttribute(APIConstants.API_OVERVIEW_ENVIRONMENTS, writeEnvironmentsToArtifact(api.getEnvironments()));

            artifact.setAttribute(APIConstants.API_OVERVIEW_CORS_CONFIGURATION,
                                            RegistryPersistenceUtil.getCorsConfigurationJsonFromDto(
                                                                            api.getCorsConfiguration()));
            artifact.setAttribute(APIConstants.API_OVERVIEW_WEBSUB_SUBSCRIPTION_CONFIGURATION,
                    RegistryPersistenceUtil.getWebsubSubscriptionJsonFromDto(api.getWebsubSubscriptionConfiguration()));

            artifact.setAttribute(APIConstants.API_OVERVIEW_WS_URI_MAPPING,
                    RegistryPersistenceUtil.getWsUriMappingJsonFromDto(api.getWsUriMapping()));

            //attaching micro-gateway labels to the API

            //attaching api categories to the API
            List<APICategory> attachedApiCategories = api.getApiCategories();
            artifact.removeAttribute(APIConstants.API_CATEGORIES_CATEGORY_NAME);
            if (attachedApiCategories != null) {
                for (APICategory category : attachedApiCategories) {
                    artifact.addAttribute(APIConstants.API_CATEGORIES_CATEGORY_NAME, category.getName());
                }
            }

            //set monetization status (i.e - enabled or disabled)
            artifact.setAttribute(APIConstants.Monetization.API_MONETIZATION_STATUS,
                                            Boolean.toString(api.isMonetizationEnabled()));
            //set additional monetization data
            if (api.getMonetizationProperties() != null) {
                artifact.setAttribute(APIConstants.Monetization.API_MONETIZATION_PROPERTIES,
                                                api.getMonetizationProperties().toJSONString());
            }
            if (api.getKeyManagers() != null) {
                artifact.setAttribute(APIConstants.API_OVERVIEW_KEY_MANAGERS, new Gson().toJson(api.getKeyManagers()));
            }

            //check in github code to see this method was removed
            String apiSecurity = artifact.getAttribute(APIConstants.API_OVERVIEW_API_SECURITY);
            if (apiSecurity != null && !apiSecurity.contains(APIConstants.DEFAULT_API_SECURITY_OAUTH2) && !apiSecurity
                                            .contains(APIConstants.API_SECURITY_API_KEY)) {
                artifact.setAttribute(APIConstants.API_OVERVIEW_TIER, "");
            }
<<<<<<< HEAD

            //          set deployments selected
            Set<DeploymentEnvironments> deploymentEnvironments = api.getDeploymentEnvironments();
            String json = new Gson().toJson(deploymentEnvironments);
            artifact.setAttribute(APIConstants.API_OVERVIEW_DEPLOYMENTS, json);
            artifact.setAttribute(APIConstants.API_OVERVIEW_AWSAPI, Boolean.toString(api.isAWSAPI()));

=======
>>>>>>> b65276e0
        } catch (GovernanceException e) {
            String msg = "Failed to create API for : " + api.getId().getApiName();
            log.error(msg, e);
            throw new APIManagementException(msg, e);
        }
        return artifact;
    }

    private static String getWsUriMappingJsonFromDto(Map<String, String> wsUriMapping) {
        return new Gson().toJson(wsUriMapping);
    }

    /**
     * Used to generate Json string from CORS Configuration object
     *
     * @param corsConfiguration CORSConfiguration Object
     * @return Json string according to CORSConfiguration Object
     */
    public static String getCorsConfigurationJsonFromDto(org.wso2.carbon.apimgt.api.model.CORSConfiguration corsConfiguration) {

        return new Gson().toJson(corsConfiguration);
    }

    public static String getWebsubSubscriptionJsonFromDto(org.wso2.carbon.apimgt.api.model.WebsubSubscriptionConfiguration websubSubscriptionConfiguration) {

        return new Gson().toJson(websubSubscriptionConfiguration);
    }

    /**
     * This method used to set environment values to governance artifact of API .
     *
     * @param apiEnvironments set
     */
    public static String writeEnvironmentsToArtifact(Set<String> apiEnvironments) {

        StringBuilder publishedEnvironments = new StringBuilder();
        if (apiEnvironments != null) {
            for (String environmentName : apiEnvironments) {
                publishedEnvironments.append(environmentName).append(',');
            }

            if (apiEnvironments.isEmpty()) {
                publishedEnvironments.append("none,");
            }

            if (!publishedEnvironments.toString().isEmpty()) {
                publishedEnvironments.deleteCharAt(publishedEnvironments.length() - 1);
            }
        }
        return publishedEnvironments.toString();
    }
    

    /**
     * this method used to initialized the ArtifactManager
     *
     * @param registry Registry
     * @param key      , key name of the key
     * @return GenericArtifactManager
     * @throws APIManagementException if failed to initialized GenericArtifactManager
     */
    public static GenericArtifactManager getArtifactManager(Registry registry, String key)
            throws APIPersistenceException {

        GenericArtifactManager artifactManager = null;

        try {
            GovernanceUtils.loadGovernanceArtifacts((UserRegistry) registry);
            if (GovernanceUtils.findGovernanceArtifactConfiguration(key, registry) != null) {
                artifactManager = new GenericArtifactManager(registry, key);
            } else {
                log.warn("Couldn't find GovernanceArtifactConfiguration of RXT: " + key
                        + ". Tenant id set in registry : " + ((UserRegistry) registry).getTenantId()
                        + ", Tenant domain set in PrivilegedCarbonContext: "
                        + PrivilegedCarbonContext.getThreadLocalCarbonContext().getTenantId());
            }
        } catch (RegistryException e) {
            String msg = "Failed to initialize GenericArtifactManager";
            log.error(msg, e);
            throw new APIPersistenceException(msg, e);
        }
        return artifactManager;
    }

    /**
     * Utility method to get API provider path
     *
     * @param identifier APIIdentifier
     * @return API provider path
     */
    public static String getAPIProviderPath(APIIdentifier identifier) {

        return APIConstants.API_LOCATION + RegistryConstants.PATH_SEPARATOR + identifier.getProviderName();
    }

    /**
     * Utility method to get API provider path
     *
     * @param provider provider
     * @return API provider path
     */
    public static String getAPIProviderPath(String provider) {

        return APIConstants.API_LOCATION + RegistryConstants.PATH_SEPARATOR + provider;
    }
    /**
     * Utility method to get api path from APIIdentifier
     *
     * @param identifier APIIdentifier
     * @return API path
     */

    public static String getAPIPath(APIIdentifier identifier) {

        return APIConstants.API_ROOT_LOCATION + RegistryConstants.PATH_SEPARATOR
                + replaceEmailDomain(identifier.getProviderName()) + RegistryConstants.PATH_SEPARATOR
                + identifier.getApiName() + RegistryConstants.PATH_SEPARATOR + identifier.getVersion()
                + APIConstants.API_RESOURCE_NAME;
    }

    /**
     * When an input is having '@',replace it with '-AT-' [This is required to persist API data in registry,as registry
     * paths don't allow '@' sign.]
     *
     * @param input inputString
     * @return String modifiedString
     */
    public static String replaceEmailDomain(String input) {

        if (input != null && input.contains(APIConstants.EMAIL_DOMAIN_SEPARATOR)) {
            input = input.replace(APIConstants.EMAIL_DOMAIN_SEPARATOR, APIConstants.EMAIL_DOMAIN_SEPARATOR_REPLACEMENT);
        }
        return input;
    }

    public static String getTenantDomain(Identifier identifier) {
        return MultitenantUtils.getTenantDomain(replaceEmailDomainBack(identifier.getProviderName()));
    }

    public static void loadTenantRegistry(int tenantId) throws RegistryException {

        TenantRegistryLoader tenantRegistryLoader = PersistenceManagerComponent.getTenantRegistryLoader();
        ServiceReferenceHolder.getInstance().getIndexLoaderService().loadTenantIndex(tenantId);
        tenantRegistryLoader.loadTenantRegistry(tenantId);
    }

    public static void loadloadTenantAPIRXT(String tenant, int tenantID) throws APIManagementException {

        RegistryService registryService = ServiceReferenceHolder.getInstance().getRegistryService();
        UserRegistry registry = null;
        try {

            registry = registryService.getGovernanceSystemRegistry(tenantID);
        } catch (RegistryException e) {
            throw new APIManagementException("Error when create registry instance ", e);
        }

        String rxtDir = CarbonUtils.getCarbonHome() + File.separator + "repository" + File.separator + "resources"
                                        + File.separator + "rxts";
        File file = new File(rxtDir);
        FilenameFilter filenameFilter = new FilenameFilter() {
            @Override public boolean accept(File dir, String name) {
                // if the file extension is .rxt return true, else false
                return name.endsWith(".rxt");
            }
        };
        String[] rxtFilePaths = file.list(filenameFilter);

        if (rxtFilePaths == null) {
            throw new APIManagementException("rxt files not found in directory " + rxtDir);
        }

        for (String rxtPath : rxtFilePaths) {
            String resourcePath = GovernanceConstants.RXT_CONFIGS_PATH + RegistryConstants.PATH_SEPARATOR + rxtPath;

            //This is  "registry" is a governance registry instance, therefore calculate the relative path to governance.
            String govRelativePath = RegistryUtils.getRelativePathToOriginal(resourcePath,
                                            RegistryPersistenceUtil.getMountedPath(RegistryContext.getBaseInstance(),
                                                                            RegistryConstants.GOVERNANCE_REGISTRY_BASE_PATH));
            try {
                // calculate resource path
                RegistryAuthorizationManager authorizationManager = new RegistryAuthorizationManager(
                                                ServiceReferenceHolder.getUserRealm());
                resourcePath = authorizationManager.computePathOnMount(resourcePath);

                org.wso2.carbon.user.api.AuthorizationManager authManager = ServiceReferenceHolder.getInstance()
                                                .getRealmService().
                                                                                getTenantUserRealm(tenantID)
                                                .getAuthorizationManager();

                if (registry.resourceExists(govRelativePath)) {
                    // set anonymous user permission to RXTs
                    authManager.authorizeRole(APIConstants.ANONYMOUS_ROLE, resourcePath, ActionConstants.GET);
                    continue;
                }

                String rxt = FileUtil.readFileToString(rxtDir + File.separator + rxtPath);
                Resource resource = registry.newResource();
                resource.setContent(rxt.getBytes(Charset.defaultCharset()));
                resource.setMediaType(APIConstants.RXT_MEDIA_TYPE);
                registry.put(govRelativePath, resource);

                authManager.authorizeRole(APIConstants.ANONYMOUS_ROLE, resourcePath, ActionConstants.GET);

            } catch (UserStoreException e) {
                throw new APIManagementException("Error while adding role permissions to API", e);
            } catch (IOException e) {
                String msg = "Failed to read rxt files";
                throw new APIManagementException(msg, e);
            } catch (RegistryException e) {
                String msg = "Failed to add rxt to registry ";
                throw new APIManagementException(msg, e);
            }
        }

    }
    
    public static void loadTenantAPIPolicy(String tenant, int tenantID) throws APIManagementException {

        String tierBasePath = CarbonUtils.getCarbonHome() + File.separator + "repository" + File.separator + "resources"
                                        + File.separator + "default-tiers" + File.separator;

        String apiTierFilePath = tierBasePath + APIConstants.DEFAULT_API_TIER_FILE_NAME;
        String appTierFilePath = tierBasePath + APIConstants.DEFAULT_APP_TIER_FILE_NAME;
        String resTierFilePath = tierBasePath + APIConstants.DEFAULT_RES_TIER_FILE_NAME;

        loadTenantAPIPolicy(tenantID, APIConstants.API_TIER_LOCATION, apiTierFilePath);
        loadTenantAPIPolicy(tenantID, APIConstants.APP_TIER_LOCATION, appTierFilePath);
        loadTenantAPIPolicy(tenantID, APIConstants.RES_TIER_LOCATION, resTierFilePath);
    }
    /**
     * Load the throttling policy  to the registry for tenants
     *
     * @param tenantID
     * @param location
     * @param fileName
     * @throws APIManagementException
     */
    private static void loadTenantAPIPolicy(int tenantID, String location, String fileName)
                                    throws APIManagementException {

        InputStream inputStream = null;

        try {
            RegistryService registryService = ServiceReferenceHolder.getInstance().getRegistryService();

            UserRegistry govRegistry = registryService.getGovernanceSystemRegistry(tenantID);

            if (govRegistry.resourceExists(location)) {
                if (log.isDebugEnabled()) {
                    log.debug("Tier policies already uploaded to the tenant's registry space");
                }
                return;
            }
            if (log.isDebugEnabled()) {
                log.debug("Adding API tier policies to the tenant's registry");
            }
            File defaultTiers = new File(fileName);
            if (!defaultTiers.exists()) {
                log.info("Default tier policies not found in : " + fileName);
                return;
            }
            inputStream = FileUtils.openInputStream(defaultTiers);
            byte[] data = IOUtils.toByteArray(inputStream);
            Resource resource = govRegistry.newResource();
            resource.setContent(data);
            govRegistry.put(location, resource);

        } catch (RegistryException e) {
            throw new APIManagementException("Error while saving policy information to the registry", e);
        } catch (IOException e) {
            throw new APIManagementException("Error while reading policy file content", e);
        } finally {
            if (inputStream != null) {
                try {
                    inputStream.close();
                } catch (IOException e) {
                    log.error("Error when closing input stream", e);
                }
            }
        }
    }

    /**
     * This method will return mounted path of the path if the path
     * is mounted. Else path will be returned.
     *
     * @param registryContext Registry Context instance which holds path mappings
     * @param path            default path of the registry
     * @return mounted path or path
     */
    public static String getMountedPath(RegistryContext registryContext, String path) {

        if (registryContext != null && path != null) {
            List<Mount> mounts = registryContext.getMounts();
            if (mounts != null) {
                for (Mount mount : mounts) {
                    if (path.equals(mount.getPath())) {
                        return mount.getTargetPath();
                    }
                }
            }
        }
        return path;
    }

    /**
     * This Method is different from getAPI method, as this one returns
     * URLTemplates without aggregating duplicates. This is to be used for building synapse config.
     *
     * @param artifact
     * @param registry
     * @return API
     * @throws org.wso2.carbon.apimgt.api.APIManagementException
     */

    public static API getAPI(GovernanceArtifact artifact, Registry registry)
                                    throws APIManagementException {
        API api;
        try {
            String providerName = artifact.getAttribute(APIConstants.API_OVERVIEW_PROVIDER);
            String apiName = artifact.getAttribute(APIConstants.API_OVERVIEW_NAME);
            String apiVersion = artifact.getAttribute(APIConstants.API_OVERVIEW_VERSION);
            APIIdentifier apiIdentifier = new APIIdentifier(providerName, apiName, apiVersion, artifact.getId());

            api = new API(apiIdentifier);
            //set uuid
            api.setUuid(artifact.getId());
            // set rating
            String artifactPath = GovernanceUtils.getArtifactPath(registry, artifact.getId());
//            String artifactPath = APIConstants.API_ROOT_LOCATION + RegistryConstants.PATH_SEPARATOR
//                    + RegistryPersistenceUtil.replaceEmailDomain(api.getId().getProviderName())
//                    + RegistryConstants.PATH_SEPARATOR + api.getId().getName() + RegistryConstants.PATH_SEPARATOR
//                    + api.getId().getVersion() + RegistryConstants.PATH_SEPARATOR + APIConstants.API_KEY;
            Resource apiResource = registry.get(artifactPath);
            api = setResourceProperties(api, apiResource, artifactPath);
            //set description
            api.setDescription(artifact.getAttribute(APIConstants.API_OVERVIEW_DESCRIPTION));
            // set url
            api.setStatus(getLcStateFromArtifact(artifact));
            api.setThumbnailUrl(artifact.getAttribute(APIConstants.API_OVERVIEW_THUMBNAIL_URL));
            api.setWsdlUrl(artifact.getAttribute(APIConstants.API_OVERVIEW_WSDL));
            api.setWadlUrl(artifact.getAttribute(APIConstants.API_OVERVIEW_WADL));
            api.setTechnicalOwner(artifact.getAttribute(APIConstants.API_OVERVIEW_TEC_OWNER));
            api.setTechnicalOwnerEmail(artifact.getAttribute(APIConstants.API_OVERVIEW_TEC_OWNER_EMAIL));
            api.setBusinessOwner(artifact.getAttribute(APIConstants.API_OVERVIEW_BUSS_OWNER));
            api.setBusinessOwnerEmail(artifact.getAttribute(APIConstants.API_OVERVIEW_BUSS_OWNER_EMAIL));
            api.setVisibility(artifact.getAttribute(APIConstants.API_OVERVIEW_VISIBILITY));
            api.setVisibleRoles(artifact.getAttribute(APIConstants.API_OVERVIEW_VISIBLE_ROLES));
            api.setVisibleTenants(artifact.getAttribute(APIConstants.API_OVERVIEW_VISIBLE_TENANTS));
            api.setEndpointSecured(Boolean.parseBoolean(artifact.getAttribute(
                    APIConstants.API_OVERVIEW_ENDPOINT_SECURED)));
            api.setEndpointAuthDigest(Boolean.parseBoolean(artifact.getAttribute(
                    APIConstants.API_OVERVIEW_ENDPOINT_AUTH_DIGEST)));
            api.setEndpointUTUsername(artifact.getAttribute(APIConstants.API_OVERVIEW_ENDPOINT_USERNAME));
            if (!((APIConstants.DEFAULT_MODIFIED_ENDPOINT_PASSWORD)
                    .equals(artifact.getAttribute(APIConstants.API_OVERVIEW_ENDPOINT_PASSWORD)))) {
                api.setEndpointUTPassword(artifact.getAttribute(APIConstants.API_OVERVIEW_ENDPOINT_PASSWORD));
            } else { //If APIEndpointPasswordRegistryHandler is enabled take password from the registry hidden property
                api.setEndpointUTPassword(apiResource.getProperty(APIConstants.REGISTRY_HIDDEN_ENDPOINT_PROPERTY));
            }
            api.setTransports(artifact.getAttribute(APIConstants.API_OVERVIEW_TRANSPORTS));
            api.setInSequence(artifact.getAttribute(APIConstants.API_OVERVIEW_INSEQUENCE));
            api.setOutSequence(artifact.getAttribute(APIConstants.API_OVERVIEW_OUTSEQUENCE));
            api.setFaultSequence(artifact.getAttribute(APIConstants.API_OVERVIEW_FAULTSEQUENCE));
            api.setResponseCache(artifact.getAttribute(APIConstants.API_OVERVIEW_RESPONSE_CACHING));
            api.setImplementation(artifact.getAttribute(APIConstants.PROTOTYPE_OVERVIEW_IMPLEMENTATION));
            api.setType(artifact.getAttribute(APIConstants.API_OVERVIEW_TYPE));
            api.setProductionMaxTps(artifact.getAttribute(APIConstants.API_PRODUCTION_THROTTLE_MAXTPS));
            api.setSandboxMaxTps(artifact.getAttribute(APIConstants.API_SANDBOX_THROTTLE_MAXTPS));

            int cacheTimeout = APIConstants.API_RESPONSE_CACHE_TIMEOUT;
            try {
                String strCacheTimeout = artifact.getAttribute(APIConstants.API_OVERVIEW_CACHE_TIMEOUT);
                if (strCacheTimeout != null && !strCacheTimeout.isEmpty()) {
                    cacheTimeout = Integer.parseInt(strCacheTimeout);
                }
            } catch (NumberFormatException e) {
                if (log.isWarnEnabled()) {
                    log.warn("Error while retrieving cache timeout from the registry for " + apiIdentifier);
                }
                // ignore the exception and use default cache timeout value
            }

            api.setCacheTimeout(cacheTimeout);

            api.setEndpointConfig(artifact.getAttribute(APIConstants.API_OVERVIEW_ENDPOINT_CONFIG));

            api.setRedirectURL(artifact.getAttribute(APIConstants.API_OVERVIEW_REDIRECT_URL));
            api.setApiOwner(artifact.getAttribute(APIConstants.API_OVERVIEW_OWNER));
            api.setAdvertiseOnly(Boolean.parseBoolean(artifact.getAttribute(APIConstants.API_OVERVIEW_ADVERTISE_ONLY)));
            api.setType(artifact.getAttribute(APIConstants.API_OVERVIEW_TYPE));
            api.setSubscriptionAvailability(artifact.getAttribute(APIConstants.API_OVERVIEW_SUBSCRIPTION_AVAILABILITY));
            api.setSubscriptionAvailableTenants(artifact.getAttribute(
                    APIConstants.API_OVERVIEW_SUBSCRIPTION_AVAILABLE_TENANTS));

            String tenantDomainName = MultitenantUtils.getTenantDomain(replaceEmailDomainBack(providerName));
            int tenantId = ServiceReferenceHolder.getInstance().getRealmService().getTenantManager()
                    .getTenantId(tenantDomainName);

            String tiers = artifact.getAttribute(APIConstants.API_OVERVIEW_TIER);
            Set<Tier> availableTiers = new HashSet<Tier>();
            if(tiers != null) {
                String[] tiersArray = tiers.split("\\|\\|");
                for(String tierName : tiersArray) {
                    availableTiers.add(new Tier(tierName));
                }
            }
            api.setAvailableTiers(availableTiers );

            // This contains the resolved context
            api.setContext(artifact.getAttribute(APIConstants.API_OVERVIEW_CONTEXT));
            // We set the context template here
            api.setContextTemplate(artifact.getAttribute(APIConstants.API_OVERVIEW_CONTEXT_TEMPLATE));
            api.setLatest(Boolean.parseBoolean(artifact.getAttribute(APIConstants.API_OVERVIEW_IS_LATEST)));
            api.setEnableSchemaValidation(Boolean.parseBoolean(artifact.getAttribute(
                    APIConstants.API_OVERVIEW_ENABLE_JSON_SCHEMA)));
            api.setEnableStore(Boolean.parseBoolean(artifact.getAttribute(APIConstants.API_OVERVIEW_ENABLE_STORE)));
            api.setTestKey(artifact.getAttribute(APIConstants.API_OVERVIEW_TESTKEY));

            Set<String> tags = new HashSet<String>();
            Tag[] tag = registry.getTags(artifactPath);
            for (Tag tag1 : tag) {
                tags.add(tag1.getTagName());
            }
            api.setTags(tags);
            api.setLastUpdated(apiResource.getLastModified());
            api.setCreatedTime(String.valueOf(apiResource.getCreatedTime().getTime()));
            api.setImplementation(artifact.getAttribute(APIConstants.PROTOTYPE_OVERVIEW_IMPLEMENTATION));

            api.setEnvironments(getEnvironments(artifact.getAttribute(APIConstants.API_OVERVIEW_ENVIRONMENTS)));
            api.setCorsConfiguration(getCorsConfigurationFromArtifact(artifact));
            api.setWebsubSubscriptionConfiguration(getWebsubSubscriptionConfigurationFromArtifact(artifact));
            api.setAuthorizationHeader(artifact.getAttribute(APIConstants.API_OVERVIEW_AUTHORIZATION_HEADER));
            api.setApiSecurity(artifact.getAttribute(APIConstants.API_OVERVIEW_API_SECURITY));
            //set data and status related to monetization
            api.setMonetizationEnabled(Boolean.parseBoolean(artifact.getAttribute
                    (APIConstants.Monetization.API_MONETIZATION_STATUS)));
            String monetizationInfo = artifact.getAttribute(APIConstants.Monetization.API_MONETIZATION_PROPERTIES);

            api.setWsUriMapping(getWsUriMappingFromArtifact(artifact));

            //set selected clusters which API needs to be deployed
            String deployments = artifact.getAttribute(APIConstants.API_OVERVIEW_DEPLOYMENTS);
            
            if (StringUtils.isNotBlank(monetizationInfo)) {
                JSONParser parser = new JSONParser();
                JSONObject jsonObj = (JSONObject) parser.parse(monetizationInfo);
                api.setMonetizationProperties(jsonObj);
            }
            api.setApiCategories(getAPICategoriesFromAPIGovernanceArtifact(artifact, tenantId));
            //get endpoint config string from artifact, parse it as a json and set the environment list configured with
            //non empty URLs to API object
            String keyManagers = artifact.getAttribute(APIConstants.API_OVERVIEW_KEY_MANAGERS);
            if (StringUtils.isNotEmpty(keyManagers)) {
                api.setKeyManagers(new Gson().fromJson(keyManagers, List.class));
            } else {
                api.setKeyManagers(Arrays.asList(APIConstants.API_LEVEL_ALL_KEY_MANAGERS));
            }
            try {
                api.setEnvironmentList(extractEnvironmentListForAPI(
                        artifact.getAttribute(APIConstants.API_OVERVIEW_ENDPOINT_CONFIG)));
            } catch (ParseException e) {
                String msg = "Failed to parse endpoint config JSON of API: " + apiName + " " + apiVersion;
                log.error(msg, e);
                throw new APIManagementException(msg, e);
            } catch (ClassCastException e) {
                String msg = "Invalid endpoint config JSON found in API: " + apiName + " " + apiVersion;
                log.error(msg, e);
                throw new APIManagementException(msg, e);
            }
            api.setAWSAPI(Boolean.parseBoolean(artifact.getAttribute(APIConstants.API_OVERVIEW_AWSAPI)));
        } catch (GovernanceException e) {
            String msg = "Failed to get API for artifact ";
            throw new APIManagementException(msg, e);
        } catch (RegistryException e) {
            String msg = "Failed to get LastAccess time or Rating";
            throw new APIManagementException(msg, e);
        } catch (UserStoreException e) {
            String msg = "Failed to get User Realm of API Provider";
            throw new APIManagementException(msg, e);
        } catch (ParseException e) {
            String msg = "Failed to get parse monetization information.";
            throw new APIManagementException(msg, e);
        }
        return api;
    }

    private static Map<String,String> getWsUriMappingFromArtifact(GovernanceArtifact artifact)
            throws GovernanceException {
        Map wsUriMapping = new Gson()
                .fromJson(artifact.getAttribute(APIConstants.API_OVERVIEW_WS_URI_MAPPING), Map.class);
        return wsUriMapping;
    }

    private static Set<String> getEnvironments(String environments) {
        if(environments != null) {
            String[] publishEnvironmentArray = environments.split(",");
            return new HashSet<String>(Arrays.asList(publishEnvironmentArray));
        }
        return null;
    }

    /**
     * To set the resource properties to the API.
     *
     * @param api          API that need to set the resource properties.
     * @param apiResource     Registry to get the resource from.
     * @param artifactPath Path of the API artifact.
     * @return Updated API.
     * @throws RegistryException Registry Exception.
     */
    private static API setResourceProperties(API api, Resource apiResource, String artifactPath) throws RegistryException {

        Properties properties = apiResource.getProperties();
        if (properties != null) {
            Enumeration<?> propertyNames = properties.propertyNames();
            while (propertyNames.hasMoreElements()) {
                String propertyName = (String) propertyNames.nextElement();
                if (log.isDebugEnabled()) {
                    log.debug("API '" + api.getId().toString() + "' " + "has the property " + propertyName);
                }
                if (propertyName.startsWith(APIConstants.API_RELATED_CUSTOM_PROPERTIES_PREFIX)) {
                    api.addProperty(propertyName.substring(APIConstants.API_RELATED_CUSTOM_PROPERTIES_PREFIX.length()),
                            apiResource.getProperty(propertyName));
                }
            }
        }
        api.setAccessControl(apiResource.getProperty(APIConstants.ACCESS_CONTROL));

        String accessControlRoles = null;

        String displayPublisherRoles = apiResource.getProperty(APIConstants.DISPLAY_PUBLISHER_ROLES);
        if (displayPublisherRoles == null) {

            String publisherRoles = apiResource.getProperty(APIConstants.PUBLISHER_ROLES);

            if (publisherRoles != null) {
                accessControlRoles = APIConstants.NULL_USER_ROLE_LIST.equals(
                        apiResource.getProperty(APIConstants.PUBLISHER_ROLES)) ?
                        null : apiResource.getProperty(APIConstants.PUBLISHER_ROLES);
            }
        } else {
            accessControlRoles = APIConstants.NULL_USER_ROLE_LIST.equals(displayPublisherRoles) ?
                    null : displayPublisherRoles;
        }

        api.setAccessControlRoles(accessControlRoles);
        return api;
    }

    /**
     * To set the resource properties to the API Product.
     *
     * @param apiProduct   API Product that need to set the resource properties.
     * @param registry     Registry to get the resource from.
     * @param artifactPath Path of the API Product artifact.
     * @return Updated API.
     * @throws RegistryException Registry Exception.
     */
    private static APIProduct setResourceProperties(APIProduct apiProduct, Registry registry, String artifactPath)
            throws RegistryException {

        Resource productResource = registry.get(artifactPath);
        Properties properties = productResource.getProperties();
        if (properties != null) {
            Enumeration propertyNames = properties.propertyNames();
            while (propertyNames.hasMoreElements()) {
                String propertyName = (String) propertyNames.nextElement();
                if (log.isDebugEnabled()) {
                    log.debug("API Product '" + apiProduct.getId().toString() + "' " + "has the property " + propertyName);
                }
                if (propertyName.startsWith(APIConstants.API_RELATED_CUSTOM_PROPERTIES_PREFIX)) {
                    apiProduct.addProperty(propertyName.substring(
                            APIConstants.API_RELATED_CUSTOM_PROPERTIES_PREFIX.length()),
                            productResource.getProperty(propertyName));
                }
            }
        }
        apiProduct.setAccessControl(productResource.getProperty(APIConstants.ACCESS_CONTROL));

        String accessControlRoles = null;

        String displayPublisherRoles = productResource.getProperty(APIConstants.DISPLAY_PUBLISHER_ROLES);
        if (displayPublisherRoles == null) {

            String publisherRoles = productResource.getProperty(APIConstants.PUBLISHER_ROLES);

            if (publisherRoles != null) {
                accessControlRoles = APIConstants.NULL_USER_ROLE_LIST.equals(
                        productResource.getProperty(APIConstants.PUBLISHER_ROLES)) ?
                        null : productResource.getProperty(APIConstants.PUBLISHER_ROLES);
            }
        } else {
            accessControlRoles = APIConstants.NULL_USER_ROLE_LIST.equals(displayPublisherRoles) ?
                    null : displayPublisherRoles;
        }

        apiProduct.setAccessControlRoles(accessControlRoles);
        return apiProduct;
    }
    protected GenericArtifactManager getAPIGenericArtifactManagerFromUtil(Registry registry, String keyType)
                                    throws APIPersistenceException {
        return getArtifactManager(registry, keyType);
    }

    public static void startTenantFlow(String tenantDomain) {
        PrivilegedCarbonContext.startTenantFlow();
        PrivilegedCarbonContext.getThreadLocalCarbonContext().setTenantDomain(tenantDomain, true);
    }

    public static API getApiForPublishing(Registry registry, GovernanceArtifact apiArtifact)
                                    throws APIManagementException {
        API api = getAPI(apiArtifact, registry);
        updateAPIProductDependencies(api, registry);
        return api;
    }

    public static void updateAPIProductDependencies(API api, Registry registry) throws APIManagementException {

        for (URITemplate uriTemplate : api.getUriTemplates()) {
            Set<APIProductIdentifier> usedByProducts = uriTemplate.retrieveUsedByProducts();
            for (APIProductIdentifier usedByProduct : usedByProducts) {
                String apiProductPath = RegistryPersistenceUtil.getAPIProductPath(usedByProduct);
                usedByProduct.setUUID(apiProductPath);
            }
        }
    }

    /**
     * Utility method to get api product path from APIProductIdentifier
     *
     * @param identifier APIProductIdentifier
     * @return APIProduct path
     */
    public static String getAPIProductPath(APIProductIdentifier identifier) {

        return APIConstants.API_ROOT_LOCATION + RegistryConstants.PATH_SEPARATOR
                + replaceEmailDomain(identifier.getProviderName()) + RegistryConstants.PATH_SEPARATOR
                + identifier.getName() + RegistryConstants.PATH_SEPARATOR + identifier.getVersion()
                + APIConstants.API_RESOURCE_NAME;
    }

    public static void endTenantFlow() {
        PrivilegedCarbonContext.endTenantFlow();
    }

    /**
     * This function is to set resource permissions based on its visibility
     *
     * @param username     Username
     * @param visibility   API visibility
     * @param roles        Authorized roles
     * @param artifactPath API resource path
     * @throws APIManagementException Throwing exception
     */
    public static void setResourcePermissions(String username, String visibility, String[] roles, String artifactPath)
                                    throws APIManagementException {
        setResourcePermissions(username, visibility, roles, artifactPath, null);
    }

    /**
     * This function is to set resource permissions based on its visibility
     *
     * @param visibility   API/Product visibility
     * @param roles        Authorized roles
     * @param artifactPath API/Product resource path
     * @param registry     Registry
     * @throws APIManagementException Throwing exception
     */
    public static void setResourcePermissions(String username, String visibility, String[] roles, String artifactPath,
                                    Registry registry) throws APIManagementException {

        try {
            String resourcePath = RegistryUtils.getAbsolutePath(RegistryContext.getBaseInstance(),
                    getMountedPath(RegistryContext.getBaseInstance(), RegistryConstants.GOVERNANCE_REGISTRY_BASE_PATH)
                            + artifactPath);
            Resource registryResource = null;

            if (registry != null && registry.resourceExists(artifactPath)) {
                registryResource = registry.get(artifactPath);
            }
            StringBuilder publisherAccessRoles = new StringBuilder(APIConstants.NULL_USER_ROLE_LIST);

            if (registryResource != null) {
                String publisherRole = registryResource.getProperty(APIConstants.PUBLISHER_ROLES);
                if (publisherRole != null) {
                    publisherAccessRoles = new StringBuilder(publisherRole);
                }
                if (StringUtils.isEmpty(publisherAccessRoles.toString())) {
                    publisherAccessRoles = new StringBuilder(APIConstants.NULL_USER_ROLE_LIST);
                }

                if (APIConstants.API_GLOBAL_VISIBILITY.equalsIgnoreCase(visibility)
                                                || APIConstants.API_PRIVATE_VISIBILITY.equalsIgnoreCase(visibility)) {
                    registryResource.setProperty(APIConstants.STORE_VIEW_ROLES, APIConstants.NULL_USER_ROLE_LIST);
                    publisherAccessRoles = new StringBuilder(APIConstants.NULL_USER_ROLE_LIST); // set publisher
                    // access roles null since store visibility is global. We do not need to add any roles to
                    // store_view_role property.
                } else {
                    registryResource.setProperty(APIConstants.STORE_VIEW_ROLES, publisherAccessRoles.toString());
                }
            }
            String tenantDomain = MultitenantUtils.getTenantDomain(PersistenceUtil.replaceEmailDomainBack(username));
            if (!org.wso2.carbon.utils.multitenancy.MultitenantConstants.SUPER_TENANT_DOMAIN_NAME
                                            .equals(tenantDomain)) {
                int tenantId = ServiceReferenceHolder.getInstance().getRealmService().
                                                getTenantManager().getTenantId(tenantDomain);
                // calculate resource path
                RegistryAuthorizationManager authorizationManager = new RegistryAuthorizationManager(
                                                ServiceReferenceHolder.getUserRealm());
                resourcePath = authorizationManager.computePathOnMount(resourcePath);
                org.wso2.carbon.user.api.AuthorizationManager authManager = ServiceReferenceHolder.getInstance()
                                                .getRealmService().
                                                                                getTenantUserRealm(tenantId)
                                                .getAuthorizationManager();
                if (visibility != null && APIConstants.API_RESTRICTED_VISIBILITY.equalsIgnoreCase(visibility)) {
                    boolean isRoleEveryOne = false;
                    /*If no roles have defined, authorize for everyone role */
                    if (roles != null) {
                        if (roles.length == 1 && "".equals(roles[0])) {
                            authManager.authorizeRole(APIConstants.EVERYONE_ROLE, resourcePath, ActionConstants.GET);
                            isRoleEveryOne = true;
                        } else {
                            for (String role : roles) {
                                if (APIConstants.EVERYONE_ROLE.equalsIgnoreCase(role.trim())) {
                                    isRoleEveryOne = true;
                                }
                                authManager.authorizeRole(role.trim(), resourcePath, ActionConstants.GET);
                                publisherAccessRoles.append(",").append(role.trim().toLowerCase());
                            }
                        }
                    }
                    if (!isRoleEveryOne) {
                        authManager.denyRole(APIConstants.EVERYONE_ROLE, resourcePath, ActionConstants.GET);
                    }
                    authManager.denyRole(APIConstants.ANONYMOUS_ROLE, resourcePath, ActionConstants.GET);
                } else if (visibility != null && APIConstants.API_PRIVATE_VISIBILITY.equalsIgnoreCase(visibility)) {
                    authManager.authorizeRole(APIConstants.EVERYONE_ROLE, resourcePath, ActionConstants.GET);
                    authManager.denyRole(APIConstants.ANONYMOUS_ROLE, resourcePath, ActionConstants.GET);
                } else if (visibility != null && APIConstants.DOC_OWNER_VISIBILITY.equalsIgnoreCase(visibility)) {

                    /*If no roles have defined, deny access for everyone & anonymous role */
                    if (roles == null) {
                        authManager.denyRole(APIConstants.EVERYONE_ROLE, resourcePath, ActionConstants.GET);
                        authManager.denyRole(APIConstants.ANONYMOUS_ROLE, resourcePath, ActionConstants.GET);
                    } else {
                        for (String role : roles) {
                            authManager.denyRole(role.trim(), resourcePath, ActionConstants.GET);

                        }
                    }
                } else {
                    authManager.authorizeRole(APIConstants.EVERYONE_ROLE, resourcePath, ActionConstants.GET);
                    authManager.authorizeRole(APIConstants.ANONYMOUS_ROLE, resourcePath, ActionConstants.GET);
                }
            } else {
                RegistryAuthorizationManager authorizationManager = new RegistryAuthorizationManager(
                                                ServiceReferenceHolder.getUserRealm());

                if (visibility != null && APIConstants.API_RESTRICTED_VISIBILITY.equalsIgnoreCase(visibility)) {
                    boolean isRoleEveryOne = false;
                    if (roles != null) {
                        for (String role : roles) {
                            if (APIConstants.EVERYONE_ROLE.equalsIgnoreCase(role.trim())) {
                                isRoleEveryOne = true;
                            }
                            authorizationManager.authorizeRole(role.trim(), resourcePath, ActionConstants.GET);
                            publisherAccessRoles.append(",").append(role.toLowerCase());
                        }
                    }
                    if (!isRoleEveryOne) {
                        authorizationManager.denyRole(APIConstants.EVERYONE_ROLE, resourcePath, ActionConstants.GET);
                    }
                    authorizationManager.denyRole(APIConstants.ANONYMOUS_ROLE, resourcePath, ActionConstants.GET);

                } else if (visibility != null && APIConstants.API_PRIVATE_VISIBILITY.equalsIgnoreCase(visibility)) {
                    authorizationManager.authorizeRole(APIConstants.EVERYONE_ROLE, resourcePath, ActionConstants.GET);
                    authorizationManager.denyRole(APIConstants.ANONYMOUS_ROLE, resourcePath, ActionConstants.GET);
                } else if (visibility != null && APIConstants.DOC_OWNER_VISIBILITY.equalsIgnoreCase(visibility)) {
                    /*If no roles have defined, deny access for everyone & anonymous role */
                    if (roles == null) {
                        authorizationManager.denyRole(APIConstants.EVERYONE_ROLE, resourcePath, ActionConstants.GET);
                        authorizationManager.denyRole(APIConstants.ANONYMOUS_ROLE, resourcePath, ActionConstants.GET);
                    } else {
                        for (String role : roles) {
                            authorizationManager.denyRole(role.trim(), resourcePath, ActionConstants.GET);

                        }
                    }
                } else {
                    if (log.isDebugEnabled()) {
                        log.debug("Store view roles for " + artifactPath + " : " + publisherAccessRoles.toString());
                    }
                    authorizationManager.authorizeRole(APIConstants.EVERYONE_ROLE, resourcePath, ActionConstants.GET);
                    authorizationManager.authorizeRole(APIConstants.ANONYMOUS_ROLE, resourcePath, ActionConstants.GET);
                }
            }
            if (registryResource != null) {
                registryResource.setProperty(APIConstants.STORE_VIEW_ROLES, publisherAccessRoles.toString());
                registry.put(artifactPath, registryResource);
            }

        } catch (UserStoreException e) {
            throw new APIManagementException("Error while adding role permissions to API", e);
        } catch (RegistryException e) {
            throw new APIManagementException("Registry exception while adding role permissions to API", e);
        }
    }

    /**
     * Prepends the webcontextroot to a registry path.
     *
     * @param postfixUrl path to be prepended.
     * @return Path prepended with he WebContext root.
     */
    public static String prependWebContextRoot(String postfixUrl) {

        String webContext = CarbonUtils.getServerConfiguration().getFirstProperty("WebContextRoot");
        if (webContext != null && !"/".equals(webContext)) {
            postfixUrl = webContext + postfixUrl;
        }
        return postfixUrl;
    }

    public static String getLcStateFromArtifact(GovernanceArtifact artifact) throws GovernanceException {
        String lcState = artifact.getLifecycleState();
        String state = (lcState != null) ? lcState : artifact.getAttribute(APIConstants.API_OVERVIEW_STATUS);
        return (state != null) ? state.toUpperCase() : null;
    }


    /**
     * This method returns the categories attached to the API
     *
     * @param artifact API artifact
     * @param tenantID tenant ID of API Provider
     * @return List<APICategory> list of categories
     */
    private static List<APICategory> getAPICategoriesFromAPIGovernanceArtifact(GovernanceArtifact artifact,
            int tenantID) throws GovernanceException, APIManagementException {

        String[] categoriesOfAPI = artifact.getAttributes(APIConstants.API_CATEGORIES_CATEGORY_NAME);

        List<APICategory> categoryList = new ArrayList<>();

        if (ArrayUtils.isNotEmpty(categoriesOfAPI)) {
            for (String categoryName : categoriesOfAPI) {
                APICategory category = new APICategory();
                category.setName(categoryName);
                categoryList.add(category);
            }
        }
        return categoryList;
    }

    public static org.wso2.carbon.apimgt.api.model.CORSConfiguration getCorsConfigurationFromArtifact(
            GovernanceArtifact artifact) throws GovernanceException {

        org.wso2.carbon.apimgt.api.model.CORSConfiguration corsConfiguration = new Gson().fromJson(
                artifact.getAttribute(APIConstants.API_OVERVIEW_CORS_CONFIGURATION),
                org.wso2.carbon.apimgt.api.model.CORSConfiguration.class);
        return corsConfiguration;
    }

    public static org.wso2.carbon.apimgt.api.model.WebsubSubscriptionConfiguration getWebsubSubscriptionConfigurationFromArtifact(
            GovernanceArtifact artifact) throws GovernanceException {

        org.wso2.carbon.apimgt.api.model.WebsubSubscriptionConfiguration websubSubscriptionConfiguration = new Gson()
                .fromJson(artifact.getAttribute(APIConstants.API_OVERVIEW_WEBSUB_SUBSCRIPTION_CONFIGURATION),
                org.wso2.carbon.apimgt.api.model.WebsubSubscriptionConfiguration.class);
        return websubSubscriptionConfiguration;
    }
    
    /**
     * This method used to extract environment list configured with non empty URLs.
     *
     * @param endpointConfigs (Eg: {"production_endpoints":{"url":"http://www.test.com/v1/xxx","config":null,
     *                        "template_not_supported":false},"endpoint_type":"http"})
     * @return Set<String>
     */
    public static Set<String> extractEnvironmentListForAPI(String endpointConfigs)
            throws ParseException, ClassCastException {

        Set<String> environmentList = new HashSet<String>();
        if (StringUtils.isNotBlank(endpointConfigs) && !"null".equals(endpointConfigs)) {
            JSONParser parser = new JSONParser();
            JSONObject endpointConfigJson = (JSONObject) parser.parse(endpointConfigs);
            if (endpointConfigJson.containsKey(APIConstants.API_DATA_PRODUCTION_ENDPOINTS) &&
                    isEndpointURLNonEmpty(endpointConfigJson.get(APIConstants.API_DATA_PRODUCTION_ENDPOINTS))) {
                environmentList.add(APIConstants.API_KEY_TYPE_PRODUCTION);
            }
            if (endpointConfigJson.containsKey(APIConstants.API_DATA_SANDBOX_ENDPOINTS) &&
                    isEndpointURLNonEmpty(endpointConfigJson.get(APIConstants.API_DATA_SANDBOX_ENDPOINTS))) {
                environmentList.add(APIConstants.API_KEY_TYPE_SANDBOX);
            }
        }
        return environmentList;
    }
    /**
     * This method used to check whether the endpoints JSON object has a non empty URL.
     *
     * @param endpoints (Eg: {"url":"http://www.test.com/v1/xxx","config":null,"template_not_supported":false})
     * @return boolean
     */
    public static boolean isEndpointURLNonEmpty(Object endpoints) {

        if (endpoints instanceof JSONObject) {
            JSONObject endpointJson = (JSONObject) endpoints;
            if (endpointJson.containsKey(APIConstants.API_DATA_URL) &&
                    endpointJson.get(APIConstants.API_DATA_URL) != null) {
                String url = (endpointJson.get(APIConstants.API_DATA_URL)).toString();
                if (StringUtils.isNotBlank(url)) {
                    return true;
                }
            }
        } else if (endpoints instanceof JSONArray) {
            JSONArray endpointsJson = (JSONArray) endpoints;
            for (int i = 0; i < endpointsJson.size(); i++) {
                if (isEndpointURLNonEmpty(endpointsJson.get(i))) {
                    return true;
                }
            }
        }
        return false;
    }

    public static String getOpenAPIDefinitionFilePath(String apiName, String apiVersion, String apiProvider) {

        return APIConstants.API_ROOT_LOCATION + RegistryConstants.PATH_SEPARATOR + apiProvider
                + RegistryConstants.PATH_SEPARATOR + apiName + RegistryConstants.PATH_SEPARATOR + apiVersion
                + RegistryConstants.PATH_SEPARATOR;
    }
    
    public static String getAPIProductOpenAPIDefinitionFilePath(String apiName, String apiVersion, String apiProvider) {

        return APIConstants.API_ROOT_LOCATION + RegistryConstants.PATH_SEPARATOR + apiProvider
                + RegistryConstants.PATH_SEPARATOR + apiName + RegistryConstants.PATH_SEPARATOR + apiVersion
                + RegistryConstants.PATH_SEPARATOR;
    }

    public static void loadTenantConfigBlockingMode(String tenantDomain) {
        try {
            ConfigurationContext ctx = ServiceReferenceHolder.getContextService().getServerConfigContext();
            TenantAxisUtils.getTenantAxisConfiguration(tenantDomain, ctx);
        } catch (Exception e) {
            log.error("Error while creating axis configuration for tenant " + tenantDomain, e);
        }

    }
    /**
     * This function is to set resource permissions based on its visibility
     *
     * @param artifactPath API/Product resource path
     * @throws APIManagementException Throwing exception
     */
    public static void clearResourcePermissions(String artifactPath, Identifier id, int tenantId)
            throws APIManagementException {

        try {
            String resourcePath = RegistryUtils.getAbsolutePath(RegistryContext.getBaseInstance(),
                    getMountedPath(RegistryContext.getBaseInstance(),
                            RegistryConstants.GOVERNANCE_REGISTRY_BASE_PATH) + artifactPath);
            String tenantDomain = MultitenantUtils
                    .getTenantDomain(replaceEmailDomainBack(id.getProviderName()));
            if (!org.wso2.carbon.utils.multitenancy.MultitenantConstants.SUPER_TENANT_DOMAIN_NAME
                    .equals(tenantDomain)) {
                org.wso2.carbon.user.api.AuthorizationManager authManager = ServiceReferenceHolder.getInstance()
                        .getRealmService().getTenantUserRealm(tenantId).getAuthorizationManager();
                authManager.clearResourceAuthorizations(resourcePath);
            } else {
                RegistryAuthorizationManager authorizationManager = new RegistryAuthorizationManager(
                        ServiceReferenceHolder.getUserRealm());
                authorizationManager.clearResourceAuthorizations(resourcePath);
            }
        } catch (UserStoreException e) {
            throw new APIManagementException("Error while adding role permissions to API", e);
        }
    }
    
    /**
     * This method will check the validity of given url. WSDL url should be contain http, https, "/t" (for tenant APIs) 
     * or file system path otherwise we will mark it as invalid wsdl url. How ever here we do not validate wsdl content.
     * 
     * @param wsdlURL wsdl url tobe tested
     * @return true if its valid url else fale
     */
    public static boolean isValidWSDLURL(String wsdlURL, boolean required) {

        if (wsdlURL != null && !"".equals(wsdlURL)) {
            if (wsdlURL.startsWith("http:") || wsdlURL.startsWith("https:") ||
                    wsdlURL.startsWith("file:") || (wsdlURL.startsWith("/t") && !wsdlURL.endsWith(".zip"))) {
                return true;
            }
        } else if (!required) {
            // If the WSDL in not required and URL is empty, then we don't need
            // to add debug log.
            // Hence returning.
            return false;
        }

        if (log.isDebugEnabled()) {
            log.debug("WSDL url validation failed. Provided wsdl url is not valid url: " + wsdlURL);
        }
        return false;
    }

    /**
     * Utility method for get registry path for wsdl archive.
     *
     * @param identifier APIIdentifier
     * @return wsdl archive path
     */
    public static String getWsdlArchivePath(APIIdentifier identifier) {

        return APIConstants.API_WSDL_RESOURCE_LOCATION + APIConstants.API_WSDL_ARCHIVE_LOCATION
                + identifier.getProviderName() + APIConstants.WSDL_PROVIDER_SEPERATOR + identifier.getApiName()
                + identifier.getVersion() + APIConstants.ZIP_FILE_EXTENSION;
    }
    
    /**
     * Notify document artifacts if an api state change occured. This change is required to re-trigger the document
     * indexer so that the documnet indexes will be updated with the new associated api status.
     *
     * @param apiArtifact
     * @param registry
     * @throws RegistryException
     * @throws APIManagementException
     */
    public static void notifyAPIStateChangeToAssociatedDocuments(GenericArtifact apiArtifact, Registry registry)
            throws RegistryException, APIManagementException {

        Association[] docAssociations = registry
                .getAssociations(apiArtifact.getPath(), APIConstants.DOCUMENTATION_ASSOCIATION);
        for (Association association : docAssociations) {
            String documentResourcePath = association.getDestinationPath();
            Resource docResource = registry.get(documentResourcePath);
            String oldStateChangeIndicatorStatus = docResource.getProperty(APIConstants.API_STATE_CHANGE_INDICATOR);
            String newStateChangeIndicatorStatus = "false";
            if (oldStateChangeIndicatorStatus != null) {
                newStateChangeIndicatorStatus = String.valueOf(!Boolean.parseBoolean(oldStateChangeIndicatorStatus));
            }
            docResource.setProperty(APIConstants.API_STATE_CHANGE_INDICATOR, "false");
            registry.put(documentResourcePath, docResource);
        }
    }
    
    /**
     * Utility method for creating storage path for an icon.
     *
     * @param identifier Identifier
     * @return Icon storage path.
     */
    public static String getIconPath(Identifier identifier) {

        String artifactPath = APIConstants.API_IMAGE_LOCATION + RegistryConstants.PATH_SEPARATOR
                + identifier.getProviderName() + RegistryConstants.PATH_SEPARATOR + identifier.getName()
                + RegistryConstants.PATH_SEPARATOR + identifier.getVersion();
        return artifactPath + RegistryConstants.PATH_SEPARATOR + APIConstants.API_ICON_IMAGE;
    }

    public static String getAPIPath(String apiName, String apiVersion, String apiProvider) {

        return APIConstants.API_ROOT_LOCATION + RegistryConstants.PATH_SEPARATOR + replaceEmailDomain(apiProvider)
                + RegistryConstants.PATH_SEPARATOR + apiName + RegistryConstants.PATH_SEPARATOR + apiVersion
                + APIConstants.API_RESOURCE_NAME;
    }

    public static String getRevisionPath(String apiUUID, int revisionId) {
        return APIConstants.API_REVISION_LOCATION + RegistryConstants.PATH_SEPARATOR + apiUUID +
                RegistryConstants.PATH_SEPARATOR + revisionId + RegistryConstants.PATH_SEPARATOR;
    }

    public static String[] getAuthorizedRoles(String apiPath, String tenantDomain) throws UserStoreException {
        String resourcePath = RegistryUtils.getAbsolutePath(RegistryContext.getBaseInstance(),
                getMountedPath(RegistryContext.getBaseInstance(), RegistryConstants.GOVERNANCE_REGISTRY_BASE_PATH)
                        + apiPath);

        if (!MultitenantConstants.SUPER_TENANT_DOMAIN_NAME.equals(tenantDomain)) {
            int tenantId = ServiceReferenceHolder.getInstance().getRealmService().getTenantManager()
                    .getTenantId(tenantDomain);
            AuthorizationManager authManager = ServiceReferenceHolder.getInstance().getRealmService()
                    .getTenantUserRealm(tenantId).getAuthorizationManager();
            return authManager.getAllowedRolesForResource(resourcePath, ActionConstants.GET);
        } else {
            RegistryAuthorizationManager authorizationManager = new RegistryAuthorizationManager(
                    ServiceReferenceHolder.getUserRealm());
            return authorizationManager.getAllowedRolesForResource(resourcePath, ActionConstants.GET);
        }
    }
    
    public static void setFilePermission(String filePath) throws APIManagementException {

        try {
            String filePathString = filePath.replaceFirst("/registry/resource/", "");
            org.wso2.carbon.user.api.AuthorizationManager accessControlAdmin = ServiceReferenceHolder.getInstance().
                    getRealmService().getTenantUserRealm(MultitenantConstants.SUPER_TENANT_ID).
                    getAuthorizationManager();
            if (!accessControlAdmin.isRoleAuthorized(CarbonConstants.REGISTRY_ANONNYMOUS_ROLE_NAME,
                    filePathString, ActionConstants.GET)) {
                accessControlAdmin.authorizeRole(CarbonConstants.REGISTRY_ANONNYMOUS_ROLE_NAME,
                        filePathString, ActionConstants.GET);
            }
        } catch (UserStoreException e) {
            throw new APIManagementException("Error while setting up permissions for file location", e);
        }
    }
    /**
     * Method used to create the file name of the wsdl to be stored in the registry
     *
     * @param provider   Name of the provider of the API
     * @param apiName    Name of the API
     * @param apiVersion API Version
     * @return WSDL file name
     */
    public static String createWsdlFileName(String provider, String apiName, String apiVersion) {

        return provider + "--" + apiName + apiVersion + ".wsdl";
    }
    
    public static String getAPIBasePath(String provider, String apiName, String version) {
        return APIConstants.API_ROOT_LOCATION + RegistryConstants.PATH_SEPARATOR + replaceEmailDomain(provider)
                + RegistryConstants.PATH_SEPARATOR + apiName + RegistryConstants.PATH_SEPARATOR + version;
    }

    public static PublisherAPI getAPIForSearch(GenericArtifact apiArtifact) throws APIPersistenceException {
        PublisherAPI api = new PublisherAPI();
        try {
            
            api.setContext(apiArtifact.getAttribute(APIConstants.API_OVERVIEW_CONTEXT_TEMPLATE));
            api.setDescription(apiArtifact.getAttribute(APIConstants.API_OVERVIEW_DESCRIPTION));
            api.setId(apiArtifact.getId());
            api.setStatus(apiArtifact.getAttribute(APIConstants.API_OVERVIEW_STATUS));
            api.setApiName(apiArtifact.getAttribute(APIConstants.API_OVERVIEW_NAME));
            api.setProviderName(apiArtifact.getAttribute(APIConstants.API_OVERVIEW_PROVIDER));;
            api.setVersion(apiArtifact.getAttribute(APIConstants.API_OVERVIEW_VERSION));

        } catch (GovernanceException e) {
            throw new APIPersistenceException("Error while extracting api attributes ", e);
        }
        return api;
    }
    
    public static DevPortalAPI getDevPortalAPIForSearch(GenericArtifact apiArtifact) throws APIPersistenceException {
        DevPortalAPI api = new DevPortalAPI();
        try {
            
            api.setContext(apiArtifact.getAttribute(APIConstants.API_OVERVIEW_CONTEXT_TEMPLATE));
            api.setDescription(apiArtifact.getAttribute(APIConstants.API_OVERVIEW_DESCRIPTION));
            api.setId(apiArtifact.getId());
            api.setStatus(apiArtifact.getAttribute(APIConstants.API_OVERVIEW_STATUS));
            api.setApiName(apiArtifact.getAttribute(APIConstants.API_OVERVIEW_NAME));
            api.setProviderName(apiArtifact.getAttribute(APIConstants.API_OVERVIEW_PROVIDER));;
            api.setVersion(apiArtifact.getAttribute(APIConstants.API_OVERVIEW_VERSION));

        } catch (GovernanceException e) {
            throw new APIPersistenceException("Error while extracting api attributes ", e);
        }
        return api;
    }
    
    /**
     * Create Governance artifact from given attributes
     *
     * @param artifact   initial governance artifact
     * @param apiProduct APIProduct object with the attributes value
     * @return GenericArtifact
     * @throws APIManagementException if failed to create API Product
     */
    public static GenericArtifact createAPIProductArtifactContent(GenericArtifact artifact, APIProduct apiProduct)
            throws APIManagementException {

        try {
            //todo : review and add missing fields
            artifact.setAttribute(APIConstants.API_OVERVIEW_NAME, apiProduct.getId().getName());
            artifact.setAttribute(APIConstants.API_OVERVIEW_VERSION, apiProduct.getId().getVersion());
            artifact.setAttribute(APIConstants.API_OVERVIEW_PROVIDER, apiProduct.getId().getProviderName());
            artifact.setAttribute(APIConstants.API_OVERVIEW_CONTEXT, apiProduct.getContext());
            artifact.setAttribute(APIConstants.API_OVERVIEW_DESCRIPTION, apiProduct.getDescription());
            artifact.setAttribute(APIConstants.API_OVERVIEW_TYPE, APIConstants.AuditLogConstants.API_PRODUCT);
            artifact.setAttribute(APIConstants.API_OVERVIEW_STATUS, apiProduct.getState());
            artifact.setAttribute(APIConstants.API_OVERVIEW_VISIBILITY, apiProduct.getVisibility());
            artifact.setAttribute(APIConstants.API_OVERVIEW_VISIBLE_ROLES, apiProduct.getVisibleRoles());
            artifact.setAttribute(APIConstants.API_OVERVIEW_VISIBLE_TENANTS, apiProduct.getVisibleTenants());
            artifact.setAttribute(APIConstants.API_OVERVIEW_BUSS_OWNER, apiProduct.getBusinessOwner());
            artifact.setAttribute(APIConstants.API_OVERVIEW_BUSS_OWNER_EMAIL, apiProduct.getBusinessOwnerEmail());
            artifact.setAttribute(APIConstants.API_OVERVIEW_TEC_OWNER, apiProduct.getTechnicalOwner());
            artifact.setAttribute(APIConstants.API_OVERVIEW_TEC_OWNER_EMAIL, apiProduct.getTechnicalOwnerEmail());
            artifact.setAttribute(
                    APIConstants.API_OVERVIEW_SUBSCRIPTION_AVAILABILITY, apiProduct.getSubscriptionAvailability());
            artifact.setAttribute(
                    APIConstants.API_OVERVIEW_SUBSCRIPTION_AVAILABLE_TENANTS, apiProduct.getSubscriptionAvailableTenants());
            artifact.setAttribute(APIConstants.API_OVERVIEW_THUMBNAIL_URL, apiProduct.getThumbnailUrl());
            artifact.setAttribute(
                    APIConstants.API_OVERVIEW_CACHE_TIMEOUT, Integer.toString(apiProduct.getCacheTimeout()));

            StringBuilder policyBuilder = new StringBuilder();
            for (Tier tier : apiProduct.getAvailableTiers()) {
                policyBuilder.append(tier.getName());
                policyBuilder.append("||");
            }

            String policies = policyBuilder.toString();

            if (!"".equals(policies)) {
                policies = policies.substring(0, policies.length() - 2);
                artifact.setAttribute(APIConstants.API_OVERVIEW_TIER, policies);
            } else {
                artifact.setAttribute(APIConstants.API_OVERVIEW_TIER, policies);
            }

            artifact.setAttribute(APIConstants.API_OVERVIEW_ENVIRONMENTS,
                    writeEnvironmentsToArtifact(apiProduct.getEnvironments()));
            artifact.setAttribute(APIConstants.API_OVERVIEW_TRANSPORTS, apiProduct.getTransports());
            artifact.setAttribute(APIConstants.API_OVERVIEW_CORS_CONFIGURATION,
                    getCorsConfigurationJsonFromDto(apiProduct.getCorsConfiguration()));
            artifact.setAttribute(APIConstants.API_OVERVIEW_AUTHORIZATION_HEADER, apiProduct.getAuthorizationHeader());
            artifact.setAttribute(APIConstants.API_OVERVIEW_API_SECURITY, apiProduct.getApiSecurity());

            //Validate if the API has an unsupported context before setting it in the artifact
            String tenantDomain = PrivilegedCarbonContext.getThreadLocalCarbonContext().getTenantDomain();
            if (APIConstants.SUPER_TENANT_DOMAIN.equals(tenantDomain)) {
                String invalidContext = File.separator + APIConstants.VERSION_PLACEHOLDER;
                if (invalidContext.equals(apiProduct.getContextTemplate())) {
                    throw new APIManagementException("API : " + apiProduct.getId() + " has an unsupported context : " +
                            apiProduct.getContextTemplate());
                }
            } else {
                String invalidContext =
                        APIConstants.TENANT_PREFIX + tenantDomain + File.separator + APIConstants.VERSION_PLACEHOLDER;
                if (invalidContext.equals(apiProduct.getContextTemplate())) {
                    throw new APIManagementException("API : " + apiProduct.getId() + " has an unsupported context : " +
                            apiProduct.getContextTemplate());
                }
            }

            artifact.setAttribute(APIConstants.API_OVERVIEW_ENABLE_JSON_SCHEMA, Boolean.toString(apiProduct.
                    isEnabledSchemaValidation()));
            artifact.setAttribute(APIConstants.API_OVERVIEW_ENABLE_STORE, Boolean.toString(apiProduct.isEnableStore()));
            artifact.setAttribute(APIConstants.API_OVERVIEW_RESPONSE_CACHING, apiProduct.getResponseCache());
            // This is to support the pluggable version strategy.
            artifact.setAttribute(APIConstants.API_OVERVIEW_CONTEXT_TEMPLATE, apiProduct.getContextTemplate());
            artifact.setAttribute(APIConstants.API_OVERVIEW_VERSION_TYPE, "context");

            //set monetization status (i.e - enabled or disabled)
            artifact.setAttribute(
                    APIConstants.Monetization.API_MONETIZATION_STATUS, Boolean.toString(apiProduct.getMonetizationStatus()));
            //set additional monetization data
            if (apiProduct.getMonetizationProperties() != null) {
                artifact.setAttribute(APIConstants.Monetization.API_MONETIZATION_PROPERTIES,
                        apiProduct.getMonetizationProperties().toJSONString());
            }

            //attaching api categories to the API
            List<APICategory> attachedApiCategories = apiProduct.getApiCategories();
            artifact.removeAttribute(APIConstants.API_CATEGORIES_CATEGORY_NAME);
            if (attachedApiCategories != null) {
                for (APICategory category : attachedApiCategories) {
                    artifact.addAttribute(APIConstants.API_CATEGORIES_CATEGORY_NAME, category.getName());
                }
            }
        } catch (GovernanceException e) {
            String msg = "Failed to create API for : " + apiProduct.getId().getName();
            log.error(msg, e);
            throw new APIManagementException(msg, e);
        }
        return artifact;
    }

    /**
     * Retrieves api product artifact from registry
     *
     * @param artifact
     * @param registry
     * @return APIProduct
     * @throws org.wso2.carbon.apimgt.api.APIManagementException
     */
    public static APIProduct getAPIProduct(GovernanceArtifact artifact, Registry registry)
            throws APIManagementException {

        APIProduct apiProduct;
        try {
            String artifactPath = GovernanceUtils.getArtifactPath(registry, artifact.getId());
            String providerName = artifact.getAttribute(APIConstants.API_OVERVIEW_PROVIDER);
            String productName = artifact.getAttribute(APIConstants.API_OVERVIEW_NAME);
            String productVersion = artifact.getAttribute(APIConstants.API_OVERVIEW_VERSION);
            APIProductIdentifier apiProductIdentifier = new APIProductIdentifier(providerName, productName,
                    productVersion);
            apiProduct = new APIProduct(apiProductIdentifier);
            setResourceProperties(apiProduct, registry, artifactPath);

            //set uuid
            apiProduct.setUuid(artifact.getId());
            apiProduct.setContext(artifact.getAttribute(APIConstants.API_OVERVIEW_CONTEXT));
            apiProduct.setDescription(artifact.getAttribute(APIConstants.API_OVERVIEW_DESCRIPTION));
            apiProduct.setState(artifact.getAttribute(APIConstants.API_OVERVIEW_STATUS));
            apiProduct.setThumbnailUrl(artifact.getAttribute(APIConstants.API_OVERVIEW_THUMBNAIL_URL));
            apiProduct.setVisibility(artifact.getAttribute(APIConstants.API_OVERVIEW_VISIBILITY));
            apiProduct.setVisibleRoles(artifact.getAttribute(APIConstants.API_OVERVIEW_VISIBLE_ROLES));
            apiProduct.setVisibleTenants(artifact.getAttribute(APIConstants.API_OVERVIEW_VISIBLE_TENANTS));
            apiProduct.setBusinessOwner(artifact.getAttribute(APIConstants.API_OVERVIEW_BUSS_OWNER));
            apiProduct.setBusinessOwnerEmail(artifact.getAttribute(APIConstants.API_OVERVIEW_BUSS_OWNER_EMAIL));
            apiProduct.setTechnicalOwner(artifact.getAttribute(APIConstants.API_OVERVIEW_TEC_OWNER));
            apiProduct.setTechnicalOwnerEmail(artifact.getAttribute(APIConstants.API_OVERVIEW_TEC_OWNER_EMAIL));
            apiProduct.setSubscriptionAvailability(artifact.getAttribute(
                    APIConstants.API_OVERVIEW_SUBSCRIPTION_AVAILABILITY));
            apiProduct.setSubscriptionAvailableTenants(artifact.getAttribute(
                    APIConstants.API_OVERVIEW_SUBSCRIPTION_AVAILABLE_TENANTS));
            apiProduct.setEnvironments(getEnvironments(artifact.getAttribute(APIConstants.API_OVERVIEW_ENVIRONMENTS)));
            apiProduct.setTransports(artifact.getAttribute(APIConstants.API_OVERVIEW_TRANSPORTS));
            apiProduct.setApiSecurity(artifact.getAttribute(APIConstants.API_OVERVIEW_API_SECURITY));
            apiProduct.setAuthorizationHeader(artifact.getAttribute(APIConstants.API_OVERVIEW_AUTHORIZATION_HEADER));
            apiProduct.setCorsConfiguration(getCorsConfigurationFromArtifact(artifact));
            apiProduct.setCreatedTime(registry.get(artifactPath).getCreatedTime());
            apiProduct.setLastUpdated(registry.get(artifactPath).getLastModified());
            apiProduct.setType(artifact.getAttribute(APIConstants.API_OVERVIEW_TYPE));
            String tenantDomainName = MultitenantUtils.getTenantDomain(replaceEmailDomainBack(providerName));
            apiProduct.setTenantDomain(tenantDomainName);
            int tenantId = ServiceReferenceHolder.getInstance().getRealmService().getTenantManager()
                    .getTenantId(tenantDomainName);

            
            String tiers = artifact.getAttribute(APIConstants.API_OVERVIEW_TIER);
            Set<Tier> availableTiers = new HashSet<Tier>();
            if(tiers != null) {
                String[] tiersArray = tiers.split("\\|\\|");
                for(String tierName : tiersArray) {
                    availableTiers.add(new Tier(tierName));
                }
            }
            apiProduct.setAvailableTiers(availableTiers );

            // We set the context template here
            apiProduct.setContextTemplate(artifact.getAttribute(APIConstants.API_OVERVIEW_CONTEXT_TEMPLATE));
            apiProduct.setEnableSchemaValidation(Boolean.parseBoolean(artifact.getAttribute(
                    APIConstants.API_OVERVIEW_ENABLE_JSON_SCHEMA)));
            apiProduct.setEnableStore(Boolean.parseBoolean(artifact.getAttribute(
                    APIConstants.API_OVERVIEW_ENABLE_STORE)));
            apiProduct.setTestKey(artifact.getAttribute(APIConstants.API_OVERVIEW_TESTKEY));
            apiProduct.setResponseCache(artifact.getAttribute(APIConstants.API_OVERVIEW_RESPONSE_CACHING));

            int cacheTimeout = APIConstants.API_RESPONSE_CACHE_TIMEOUT;
            try {
                cacheTimeout = Integer.parseInt(artifact.getAttribute(APIConstants.API_OVERVIEW_CACHE_TIMEOUT));
            } catch (NumberFormatException e) {
                if (log.isDebugEnabled()) {
                    log.debug("Error in converting cache time out due to " + e.getMessage());
                }
            }
            apiProduct.setCacheTimeout(cacheTimeout);

            Set<String> tags = new HashSet<String>();
            Tag[] tag = registry.getTags(artifactPath);
            for (Tag tag1 : tag) {
                tags.add(tag1.getTagName());
            }
            apiProduct.addTags(tags);
            /*
            

            */
            //set data and status related to monetization
            apiProduct.setMonetizationStatus(Boolean.parseBoolean(artifact.getAttribute
                    (APIConstants.Monetization.API_MONETIZATION_STATUS)));
            String monetizationInfo = artifact.getAttribute(APIConstants.Monetization.API_MONETIZATION_PROPERTIES);
            if (StringUtils.isNotBlank(monetizationInfo)) {
                JSONParser parser = new JSONParser();
                JSONObject jsonObj = (JSONObject) parser.parse(monetizationInfo);
                apiProduct.setMonetizationProperties(jsonObj);
            }
            apiProduct.setApiCategories(getAPICategoriesFromAPIGovernanceArtifact(artifact, tenantId));
        } catch (GovernanceException e) {
            String msg = "Failed to get API Product for artifact ";
            throw new APIManagementException(msg, e);
        } catch (RegistryException e) {
            String msg = "Failed to get LastAccess time or Rating";
            throw new APIManagementException(msg, e);
        } catch (UserStoreException e) {
            String msg = "Failed to get User Realm of API Product Provider";
            throw new APIManagementException(msg, e);
        } catch (ParseException e) {
            String msg = "Failed to get parse monetization information.";
            throw new APIManagementException(msg, e);
        }
        return apiProduct;
    }

}<|MERGE_RESOLUTION|>--- conflicted
+++ resolved
@@ -282,16 +282,9 @@
                                             .contains(APIConstants.API_SECURITY_API_KEY)) {
                 artifact.setAttribute(APIConstants.API_OVERVIEW_TIER, "");
             }
-<<<<<<< HEAD
-
-            //          set deployments selected
-            Set<DeploymentEnvironments> deploymentEnvironments = api.getDeploymentEnvironments();
-            String json = new Gson().toJson(deploymentEnvironments);
-            artifact.setAttribute(APIConstants.API_OVERVIEW_DEPLOYMENTS, json);
+
             artifact.setAttribute(APIConstants.API_OVERVIEW_AWSAPI, Boolean.toString(api.isAWSAPI()));
 
-=======
->>>>>>> b65276e0
         } catch (GovernanceException e) {
             String msg = "Failed to create API for : " + api.getId().getApiName();
             log.error(msg, e);
@@ -323,7 +316,7 @@
     /**
      * This method used to set environment values to governance artifact of API .
      *
-     * @param apiEnvironments set
+     * @param environment set
      */
     public static String writeEnvironmentsToArtifact(Set<String> apiEnvironments) {
 
@@ -390,7 +383,7 @@
     /**
      * Utility method to get API provider path
      *
-     * @param provider provider
+     * @param api provider
      * @return API provider path
      */
     public static String getAPIProviderPath(String provider) {
@@ -736,7 +729,7 @@
 
             //set selected clusters which API needs to be deployed
             String deployments = artifact.getAttribute(APIConstants.API_OVERVIEW_DEPLOYMENTS);
-            
+
             if (StringUtils.isNotBlank(monetizationInfo)) {
                 JSONParser parser = new JSONParser();
                 JSONObject jsonObj = (JSONObject) parser.parse(monetizationInfo);
@@ -799,7 +792,7 @@
      * To set the resource properties to the API.
      *
      * @param api          API that need to set the resource properties.
-     * @param apiResource     Registry to get the resource from.
+     * @param registry     Registry to get the resource from.
      * @param artifactPath Path of the API artifact.
      * @return Updated API.
      * @throws RegistryException Registry Exception.
@@ -1165,7 +1158,7 @@
                 org.wso2.carbon.apimgt.api.model.WebsubSubscriptionConfiguration.class);
         return websubSubscriptionConfiguration;
     }
-    
+
     /**
      * This method used to extract environment list configured with non empty URLs.
      *
