--- conflicted
+++ resolved
@@ -570,353 +570,6 @@
         }
       }
     },
-<<<<<<< HEAD
-    "APIList" : {
-      "properties" : {
-        "count" : {
-          "type" : "integer",
-          "example" : 1,
-          "description" : "Number of APIs returned.\n"
-        },
-        "list" : {
-          "type" : "array",
-          "items" : {
-            "$ref" : "#/definitions/API"
-          }
-        },
-        "pagination" : {
-          "$ref" : "#/definitions/Pagination"
-        }
-      },
-      "title" : "API List"
-    },
-    "API" : {
-      "properties" : {
-        "apiId" : {
-          "type" : "integer"
-        },
-        "provider" : {
-          "type" : "string",
-          "description" : "API Provider name."
-        },
-        "name" : {
-          "type" : "string",
-          "description" : "Name of the API"
-        },
-        "version" : {
-          "type" : "string",
-          "description" : "Version of the API."
-        },
-        "context" : {
-          "type" : "string",
-          "description" : "Context of the API."
-        },
-        "policy" : {
-          "type" : "string",
-          "description" : "API level throttling policy."
-        },
-        "urlMaping" : {
-          "type" : "array",
-          "items" : {
-            "$ref" : "#/definitions/URLMapping"
-          }
-        }
-      }
-    },
-    "ApplicationList" : {
-      "properties" : {
-        "count" : {
-          "type" : "integer",
-          "example" : 1,
-          "description" : "Number of Applications returned.\n"
-        },
-        "list" : {
-          "type" : "array",
-          "items" : {
-            "$ref" : "#/definitions/Application"
-          }
-        },
-        "pagination" : {
-          "$ref" : "#/definitions/Pagination"
-        }
-      },
-      "title" : "Application List"
-    },
-    "Application" : {
-      "properties" : {
-        "id" : {
-          "type" : "integer"
-        },
-        "name" : {
-          "type" : "string"
-        },
-        "subName" : {
-          "type" : "string"
-        },
-        "policy" : {
-          "type" : "string",
-          "description" : "Application level throtting policy."
-        },
-        "tokenType" : {
-          "type" : "string",
-          "example" : "JWT",
-          "description" : "type of the token."
-        },
-        "groupIds" : {
-          "type" : "array",
-          "example" : "wso2",
-          "description" : "group ids associated with the application.",
-          "items" : {
-            "$ref" : "#/definitions/GroupId"
-          }
-        },
-        "attributes" : {
-          "type" : "array",
-          "items" : {
-            "$ref" : "#/definitions/ApplicationAttribute"
-          }
-        }
-      }
-    },
-    "GroupId" : {
-      "properties" : {
-        "groupId" : {
-          "type" : "string"
-        },
-        "applicationId" : {
-          "type" : "integer"
-        }
-      },
-      "title" : "Application Group Id"
-    },
-    "ApplicationAttribute" : {
-      "properties" : {
-        "applicationId" : {
-          "type" : "integer",
-          "example" : 1,
-          "description" : "application ID of the attribute associated with"
-        },
-        "name" : {
-          "type" : "string",
-          "description" : "name of the attribute"
-        },
-        "value" : {
-          "type" : "string",
-          "description" : "the value of the attribute"
-        },
-        "tenant" : {
-          "type" : "string",
-          "example" : "wso2.com",
-          "description" : "tenant domain"
-        }
-      },
-      "title" : "Application attributes"
-    },
-    "SubscriptionList" : {
-      "properties" : {
-        "count" : {
-          "type" : "integer",
-          "example" : 1,
-          "description" : "Number of Subscriptions returned.\n"
-        },
-        "list" : {
-          "type" : "array",
-          "items" : {
-            "$ref" : "#/definitions/Subscription"
-          }
-        },
-        "pagination" : {
-          "$ref" : "#/definitions/Pagination"
-        }
-      },
-      "title" : "Application List"
-    },
-    "Subscription" : {
-      "properties" : {
-        "subscriptionId" : {
-          "type" : "integer"
-        },
-        "policyId" : {
-          "type" : "string"
-        },
-        "apiId" : {
-          "type" : "integer"
-        },
-        "appId" : {
-          "type" : "integer"
-        },
-        "subscriptionState" : {
-          "type" : "string"
-        }
-      }
-    },
-    "ApplicationKeyMappingList" : {
-      "properties" : {
-        "count" : {
-          "type" : "integer",
-          "example" : 1,
-          "description" : "Number of ApplicationKeyMappings returned.\n"
-        },
-        "list" : {
-          "type" : "array",
-          "items" : {
-            "$ref" : "#/definitions/ApplicationKeyMapping"
-          }
-        },
-        "pagination" : {
-          "$ref" : "#/definitions/Pagination"
-        }
-      },
-      "title" : "ApplicationKeyMapping List"
-    },
-    "ApplicationKeyMapping" : {
-      "properties" : {
-        "applicationId" : {
-          "type" : "integer"
-        },
-        "consumerKey" : {
-          "type" : "string"
-        },
-        "keyType" : {
-          "type" : "string"
-        }
-      }
-    },
-    "Policy" : {
-      "properties" : {
-        "id" : {
-          "type" : "integer"
-        },
-        "tenantId" : {
-          "type" : "integer"
-        },
-        "name" : {
-          "type" : "string"
-        },
-        "quotaType" : {
-          "type" : "string"
-        }
-      }
-    },
-    "SubscriptionPolicyList" : {
-      "properties" : {
-        "count" : {
-          "type" : "integer",
-          "example" : 1,
-          "description" : "Number of SubscriptionPolices returned.\n"
-        },
-        "list" : {
-          "type" : "array",
-          "items" : {
-            "$ref" : "#/definitions/SubscriptionPolicy"
-          }
-        },
-        "pagination" : {
-          "$ref" : "#/definitions/Pagination"
-        }
-      },
-      "title" : "SubscriptionPolicy List"
-    },
-    "SubscriptionPolicy" : {
-      "allOf" : [ {
-        "$ref" : "#/definitions/Policy"
-      } ]
-    },
-    "ApplicationPolicyList" : {
-      "properties" : {
-        "count" : {
-          "type" : "integer",
-          "example" : 1,
-          "description" : "Number of ApplicationPolicies returned.\n"
-        },
-        "list" : {
-          "type" : "array",
-          "items" : {
-            "$ref" : "#/definitions/ApplicationPolicy"
-          }
-        },
-        "pagination" : {
-          "$ref" : "#/definitions/Pagination"
-        }
-      },
-      "title" : "ApplicationPolicy List"
-    },
-    "ApplicationPolicy" : {
-      "allOf" : [ {
-        "$ref" : "#/definitions/Policy"
-      } ]
-    },
-    "Condition" : {
-      "properties" : {
-        "conditionType" : {
-          "type" : "string"
-        },
-        "name" : {
-          "type" : "string"
-        },
-        "value" : {
-          "type" : "string"
-        },
-        "isInverted" : {
-          "type" : "boolean"
-        }
-      }
-    },
-    "URLMapping" : {
-      "properties" : {
-        "authScheme" : {
-          "type" : "string"
-        },
-        "throttlingPolicy" : {
-          "type" : "string"
-        },
-        "httpMethod" : {
-          "type" : "string"
-        }
-      }
-    },
-    "Pagination" : {
-      "properties" : {
-        "offset" : {
-          "type" : "integer",
-          "example" : 0
-        },
-        "limit" : {
-          "type" : "integer",
-          "example" : 1
-        },
-        "total" : {
-          "type" : "integer",
-          "example" : 10
-        },
-        "next" : {
-          "type" : "string",
-          "description" : "Link to the next subset of resources qualified.\nEmpty if no more resources are to be returned.\n"
-        },
-        "previous" : {
-          "type" : "string",
-          "description" : "Link to the previous subset of resources qualified.\nEmpty if current subset is the first subset returned."
-        }
-      },
-      "title" : "Pagination"
-    }
-  },
-  "parameters" : {
-    "requestedTenant" : {
-      "name" : "X-WSO2-Tenant",
-      "in" : "header",
-      "description" : "This is used to specify the tenant domain, where the resource need to be\n  retrieved from.\n",
-      "required" : true,
-      "type" : "string"
-    },
-    "Accept" : {
-      "name" : "Accept",
-      "in" : "header",
-      "description" : "Media types acceptable for the response. Default is application/json.\n",
-      "required" : false,
-      "type" : "string",
-      "default" : "application/json"
-=======
     "KeyManager" : {
       "properties" : {
         "name" : {
@@ -935,8 +588,354 @@
           "type" : "object",
           "properties" : { }
         }
-      }
->>>>>>> 37dff6b5
+      },
+
+      "APIList" : {
+        "properties" : {
+          "count" : {
+            "type" : "integer",
+            "example" : 1,
+            "description" : "Number of APIs returned.\n"
+          },
+          "list" : {
+            "type" : "array",
+            "items" : {
+              "$ref" : "#/definitions/API"
+            }
+          },
+          "pagination" : {
+            "$ref" : "#/definitions/Pagination"
+          }
+        },
+        "title" : "API List"
+      },
+      "API" : {
+        "properties" : {
+          "apiId" : {
+            "type" : "integer"
+          },
+          "provider" : {
+            "type" : "string",
+            "description" : "API Provider name."
+          },
+          "name" : {
+            "type" : "string",
+            "description" : "Name of the API"
+          },
+          "version" : {
+            "type" : "string",
+            "description" : "Version of the API."
+          },
+          "context" : {
+            "type" : "string",
+            "description" : "Context of the API."
+          },
+          "policy" : {
+            "type" : "string",
+            "description" : "API level throttling policy."
+          },
+          "urlMaping" : {
+            "type" : "array",
+            "items" : {
+              "$ref" : "#/definitions/URLMapping"
+            }
+          }
+        }
+      },
+      "ApplicationList" : {
+        "properties" : {
+          "count" : {
+            "type" : "integer",
+            "example" : 1,
+            "description" : "Number of Applications returned.\n"
+          },
+          "list" : {
+            "type" : "array",
+            "items" : {
+              "$ref" : "#/definitions/Application"
+            }
+          },
+          "pagination" : {
+            "$ref" : "#/definitions/Pagination"
+          }
+        },
+        "title" : "Application List"
+      },
+      "Application" : {
+        "properties" : {
+          "id" : {
+            "type" : "integer"
+          },
+          "name" : {
+            "type" : "string"
+          },
+          "subName" : {
+            "type" : "string"
+          },
+          "policy" : {
+            "type" : "string",
+            "description" : "Application level throtting policy."
+          },
+          "tokenType" : {
+            "type" : "string",
+            "example" : "JWT",
+            "description" : "type of the token."
+          },
+          "groupIds" : {
+            "type" : "array",
+            "example" : "wso2",
+            "description" : "group ids associated with the application.",
+            "items" : {
+              "$ref" : "#/definitions/GroupId"
+            }
+          },
+          "attributes" : {
+            "type" : "array",
+            "items" : {
+              "$ref" : "#/definitions/ApplicationAttribute"
+            }
+          }
+        }
+      },
+      "GroupId" : {
+        "properties" : {
+          "groupId" : {
+            "type" : "string"
+          },
+          "applicationId" : {
+            "type" : "integer"
+          }
+        },
+        "title" : "Application Group Id"
+      },
+      "ApplicationAttribute" : {
+        "properties" : {
+          "applicationId" : {
+            "type" : "integer",
+            "example" : 1,
+            "description" : "application ID of the attribute associated with"
+          },
+          "name" : {
+            "type" : "string",
+            "description" : "name of the attribute"
+          },
+          "value" : {
+            "type" : "string",
+            "description" : "the value of the attribute"
+          },
+          "tenant" : {
+            "type" : "string",
+            "example" : "wso2.com",
+            "description" : "tenant domain"
+          }
+        },
+        "title" : "Application attributes"
+      },
+      "SubscriptionList" : {
+        "properties" : {
+          "count" : {
+            "type" : "integer",
+            "example" : 1,
+            "description" : "Number of Subscriptions returned.\n"
+          },
+          "list" : {
+            "type" : "array",
+            "items" : {
+              "$ref" : "#/definitions/Subscription"
+            }
+          },
+          "pagination" : {
+            "$ref" : "#/definitions/Pagination"
+          }
+        },
+        "title" : "Application List"
+      },
+      "Subscription" : {
+        "properties" : {
+          "subscriptionId" : {
+            "type" : "integer"
+          },
+          "policyId" : {
+            "type" : "string"
+          },
+          "apiId" : {
+            "type" : "integer"
+          },
+          "appId" : {
+            "type" : "integer"
+          },
+          "subscriptionState" : {
+            "type" : "string"
+          }
+        }
+      },
+      "ApplicationKeyMappingList" : {
+        "properties" : {
+          "count" : {
+            "type" : "integer",
+            "example" : 1,
+            "description" : "Number of ApplicationKeyMappings returned.\n"
+          },
+          "list" : {
+            "type" : "array",
+            "items" : {
+              "$ref" : "#/definitions/ApplicationKeyMapping"
+            }
+          },
+          "pagination" : {
+            "$ref" : "#/definitions/Pagination"
+          }
+        },
+        "title" : "ApplicationKeyMapping List"
+      },
+      "ApplicationKeyMapping" : {
+        "properties" : {
+          "applicationId" : {
+            "type" : "integer"
+          },
+          "consumerKey" : {
+            "type" : "string"
+          },
+          "keyType" : {
+            "type" : "string"
+          }
+        }
+      },
+      "Policy" : {
+        "properties" : {
+          "id" : {
+            "type" : "integer"
+          },
+          "tenantId" : {
+            "type" : "integer"
+          },
+          "name" : {
+            "type" : "string"
+          },
+          "quotaType" : {
+            "type" : "string"
+          }
+        }
+      },
+      "SubscriptionPolicyList" : {
+        "properties" : {
+          "count" : {
+            "type" : "integer",
+            "example" : 1,
+            "description" : "Number of SubscriptionPolices returned.\n"
+          },
+          "list" : {
+            "type" : "array",
+            "items" : {
+              "$ref" : "#/definitions/SubscriptionPolicy"
+            }
+          },
+          "pagination" : {
+            "$ref" : "#/definitions/Pagination"
+          }
+        },
+        "title" : "SubscriptionPolicy List"
+      },
+      "SubscriptionPolicy" : {
+        "allOf" : [ {
+          "$ref" : "#/definitions/Policy"
+        } ]
+      },
+      "ApplicationPolicyList" : {
+        "properties" : {
+          "count" : {
+            "type" : "integer",
+            "example" : 1,
+            "description" : "Number of ApplicationPolicies returned.\n"
+          },
+          "list" : {
+            "type" : "array",
+            "items" : {
+              "$ref" : "#/definitions/ApplicationPolicy"
+            }
+          },
+          "pagination" : {
+            "$ref" : "#/definitions/Pagination"
+          }
+        },
+        "title" : "ApplicationPolicy List"
+      },
+      "ApplicationPolicy" : {
+        "allOf" : [ {
+          "$ref" : "#/definitions/Policy"
+        } ]
+      },
+      "Condition" : {
+        "properties" : {
+          "conditionType" : {
+            "type" : "string"
+          },
+          "name" : {
+            "type" : "string"
+          },
+          "value" : {
+            "type" : "string"
+          },
+          "isInverted" : {
+            "type" : "boolean"
+          }
+        }
+      },
+      "URLMapping" : {
+        "properties" : {
+          "authScheme" : {
+            "type" : "string"
+          },
+          "throttlingPolicy" : {
+            "type" : "string"
+          },
+          "httpMethod" : {
+            "type" : "string"
+          }
+        }
+      },
+      "Pagination" : {
+        "properties" : {
+          "offset" : {
+            "type" : "integer",
+            "example" : 0
+          },
+          "limit" : {
+            "type" : "integer",
+            "example" : 1
+          },
+          "total" : {
+            "type" : "integer",
+            "example" : 10
+          },
+          "next" : {
+            "type" : "string",
+            "description" : "Link to the next subset of resources qualified.\nEmpty if no more resources are to be returned.\n"
+          },
+          "previous" : {
+            "type" : "string",
+            "description" : "Link to the previous subset of resources qualified.\nEmpty if current subset is the first subset returned."
+          }
+        },
+        "title" : "Pagination"
+      }
+    },
+    "parameters" : {
+      "requestedTenant": {
+        "name": "X-WSO2-Tenant",
+        "in": "header",
+        "description": "This is used to specify the tenant domain, where the resource need to be\n  retrieved from.\n",
+        "required": true,
+        "type": "string"
+      },
+      "Accept": {
+        "name": "Accept",
+        "in": "header",
+        "description": "Media types acceptable for the response. Default is application/json.\n",
+        "required": false,
+        "type": "string",
+        "default": "application/json"
+      }
     }
   }
 }