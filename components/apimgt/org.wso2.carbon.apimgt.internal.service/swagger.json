{
  "swagger" : "2.0",
  "info" : {
    "description" : "This API allows you to access internal data.",
    "version" : "1.0.0",
    "title" : "Internal Utility API"
  },
  "host" : "apim.wso2.com",
  "basePath" : "/v1",
  "schemes" : [ "https" ],
  "produces" : [ "application/json" ],
  "paths" : {
    "/throttle" : {
      "get" : {
        "tags" : [ "Throttling" ],
        "summary" : "throttled events available",
        "description" : "This will provide access to throttled events in database.\n",
        "parameters" : [ {
          "name" : "query",
          "in" : "query",
          "description" : "**Search condition**.\n\nYou can search for an application by specifying the name as \"query\" attribute.\n\nEg.\n\"app1\" will match an application if the name is exactly \"app1\".\n\nCurrently this does not support wildcards. Given name must exactly match the application name.\n",
          "required" : false,
          "type" : "string"
        } ],
        "responses" : {
          "200" : {
            "description" : "An array of Throttle Events",
            "schema" : {
              "type" : "array",
              "items" : {
                "$ref" : "#/definitions/ThrottledEvent"
              }
            }
          },
          "default" : {
            "description" : "Unexpected error",
            "schema" : {
              "$ref" : "#/definitions/Error"
            }
          }
        }
      }
    },
    "/throttleAsString" : {
      "get" : {
        "tags" : [ "Throttling" ],
        "summary" : "throttled events available",
        "description" : "This will provide access to throttled events in database.\n",
        "parameters" : [ {
          "name" : "query",
          "in" : "query",
          "description" : "**Search condition**.\n\nYou can search for an application by specifying the name as \"query\" attribute.\n\nEg.\n\"app1\" will match an application if the name is exactly \"app1\".\n\nCurrently this does not support wildcards. Given name must exactly match the application name.\n",
          "required" : false,
          "type" : "string"
        } ],
        "responses" : {
          "200" : {
            "description" : "throttle events string",
            "schema" : {
              "type" : "string"
            }
          },
          "default" : {
            "description" : "Unexpected error",
            "schema" : {
              "$ref" : "#/definitions/Error"
            }
          }
        }
      }
    },
    "/isThrottled" : {
      "get" : {
        "tags" : [ "Throttling" ],
        "summary" : "throttled events available",
        "description" : "This will provide access to throttled events in database.\n",
        "parameters" : [ {
          "name" : "query",
          "in" : "query",
          "description" : "**Search condition**.\n\nYou can search for an application by specifying the name as \"query\" attribute.\n\nEg.\n\"app1\" will match an application if the name is exactly \"app1\".\n\nCurrently this does not support wildcards. Given name must exactly match the application name.\n",
          "required" : false,
          "type" : "string"
        } ],
        "responses" : {
          "200" : {
            "description" : "Throttle Event",
            "schema" : {
              "$ref" : "#/definitions/ThrottledEvent"
            }
          },
          "default" : {
            "description" : "Unexpected error",
            "schema" : {
              "$ref" : "#/definitions/Error"
            }
          }
        }
      }
    },
    "/block" : {
      "get" : {
        "tags" : [ "Throttling" ],
        "summary" : "blocking events available",
        "description" : "This will provide access to throttled events in database.\n",
        "parameters" : [ ],
        "responses" : {
          "200" : {
            "description" : "Block Conditions",
            "schema" : {
              "type" : "object",
              "additionalProperties" : {
                "$ref" : "#/definitions/BlockConditions"
              }
            }
          }
        }
      }
    },
    "/keyTemplates" : {
      "get" : {
        "summary" : "An Array of key templates according to custom policies",
        "description" : "This will provide access to key templates define in custom policies\n",
        "parameters" : [ ],
        "responses" : {
          "200" : {
            "description" : "An array of Key Templates",
            "schema" : {
              "type" : "array",
              "items" : {
                "type" : "string"
              }
            }
          },
          "default" : {
            "description" : "Unexpected error",
            "schema" : {
              "$ref" : "#/definitions/Error"
            }
          }
        }
      }
    },
    "/keymanagers" : {
      "get" : {
        "summary" : "An Array of key managers configured",
        "description" : "this will provide key managers configured\n",
        "parameters" : [ {
          "name" : "xWSO2Tenant",
          "in" : "header",
          "description" : "This is used to specify the tenant domain, where the resource need to be\n  retrieved from.\n",
          "required" : true,
          "type" : "string"
        } ],
        "responses" : {
          "200" : {
            "description" : "An array of key managers",
            "schema" : {
              "type" : "array",
              "items" : {
                "$ref" : "#/definitions/KeyManager"
              }
            }
          },
          "default" : {
            "description" : "Unexpected error",
            "schema" : {
              "$ref" : "#/definitions/Error"
            }
          }
        }
      }
    },
    "/revokedjwt" : {
      "get" : {
        "summary" : "JTIs of revoked jwt tokens",
        "description" : "This will provide access to JTIs of revoked JWT tokens in database.\n",
        "parameters" : [ ],
        "responses" : {
          "200" : {
            "description" : "An array of revoke JWTs",
            "schema" : {
              "type" : "array",
              "items" : {
                "$ref" : "#/definitions/RevokedJWTList"
              }
            }
          },
          "default" : {
            "description" : "Unexpected error",
            "schema" : {
              "$ref" : "#/definitions/Error"
            }
          }
        }
      }
    },
    "/apis" : {
      "get" : {
        "tags" : [ "Subscription Validation" ],
        "summary" : "Get all apis",
        "description" : "This will provide access to apis in database.\n",
        "parameters" : [ {
          "name" : "xWSO2Tenant",
          "in" : "header",
          "description" : "This is used to specify the tenant domain, where the resource need to be\n  retrieved from.\n",
          "required" : true,
          "type" : "string"
        }, {
          "name" : "apiId",
          "in" : "query",
          "description" : "**Search condition**.\n  Api ID\n",
          "required" : false,
          "type" : "string"
        }, {
          "name" : "context",
          "in" : "query",
          "description" : "**Search condition**.\n context of the api\n",
          "required" : false,
          "type" : "string"
        }, {
          "name" : "version",
          "in" : "query",
          "description" : "**Search condition**.\n versio  of the api\n",
          "required" : false,
          "type" : "string"
        }, {
          "name" : "gatewayLabel",
          "in" : "query",
          "description" : "**Search condition**.\n label associated with the APIs\n",
          "required" : false,
          "type" : "string"
        }, {
          "name" : "Accept",
          "in" : "header",
          "description" : "Media types acceptable for the response. Default is application/json.\n",
          "required" : false,
          "type" : "string",
          "default" : "application/json"
        } ],
        "responses" : {
          "200" : {
            "description" : "An array of APIs in the database",
            "schema" : {
              "$ref" : "#/definitions/APIList"
            }
          },
          "default" : {
            "description" : "Unexpected error",
            "schema" : {
              "$ref" : "#/definitions/Error"
            }
          }
        }
      }
    },
    "/applications" : {
      "get" : {
        "tags" : [ "Subscription Validation" ],
        "summary" : "Get all applications",
        "description" : "This will provide access to applications in database.\n",
        "parameters" : [ {
          "name" : "xWSO2Tenant",
          "in" : "header",
          "description" : "This is used to specify the tenant domain, where the resource need to be\n  retrieved from.\n",
          "required" : true,
          "type" : "string"
        }, {
          "name" : "appId",
          "in" : "query",
          "description" : "**Search condition**.\n Application ID of the application\n",
          "required" : false,
          "type" : "integer"
        } ],
        "responses" : {
          "200" : {
            "description" : "An array of applications in the database",
            "schema" : {
              "$ref" : "#/definitions/ApplicationList"
            }
          },
          "default" : {
            "description" : "Unexpected error",
            "schema" : {
              "$ref" : "#/definitions/Error"
            }
          }
        }
      }
    },
    "/subscriptions" : {
      "get" : {
        "tags" : [ "Subscription Validation" ],
        "summary" : "Get all subscriptions",
        "description" : "This will provide access to subscriptions in database.\n",
        "parameters" : [ {
          "name" : "xWSO2Tenant",
          "in" : "header",
          "description" : "This is used to specify the tenant domain, where the resource need to be\n  retrieved from.\n",
          "required" : true,
          "type" : "string"
        }, {
          "name" : "apiId",
          "in" : "query",
          "description" : "**Search condition**.\n  Api ID  of the subscription\n",
          "required" : false,
          "type" : "integer"
        }, {
          "name" : "appId",
          "in" : "query",
          "description" : "**Search condition**.\n  Application ID  of the subscription\n",
          "required" : false,
          "type" : "integer"
        } ],
        "responses" : {
          "200" : {
            "description" : "An array of subscriptions in the database",
            "schema" : {
              "$ref" : "#/definitions/SubscriptionList"
            }
          },
          "default" : {
            "description" : "Unexpected error",
            "schema" : {
              "$ref" : "#/definitions/Error"
            }
          }
        }
      }
    },
    "/subscription-policies" : {
      "get" : {
        "tags" : [ "Subscription Validation" ],
        "summary" : "Get all subscription throttling policies",
        "description" : "This will provide access to subscription level throttling policies in database.\n",
        "parameters" : [ {
          "name" : "xWSO2Tenant",
          "in" : "header",
          "description" : "This is used to specify the tenant domain, where the resource need to be\n  retrieved from.\n",
          "required" : true,
          "type" : "string"
        }, {
          "name" : "policyName",
          "in" : "query",
          "description" : "**Search condition**.\n Subscription policy name\n",
          "required" : false,
          "type" : "string"
        } ],
        "responses" : {
          "200" : {
            "description" : "An array of subscription policies in the database",
            "schema" : {
              "$ref" : "#/definitions/SubscriptionPolicyList"
            }
          },
          "default" : {
            "description" : "Unexpected error",
            "schema" : {
              "$ref" : "#/definitions/Error"
            }
          }
        }
      }
    },
    "/application-policies" : {
      "get" : {
        "tags" : [ "Subscription Validation" ],
        "summary" : "Get all application throttling policies",
        "description" : "This will provide access to application level throttling policies in database.\n",
        "parameters" : [ {
          "name" : "xWSO2Tenant",
          "in" : "header",
          "description" : "This is used to specify the tenant domain, where the resource need to be\n  retrieved from.\n",
          "required" : true,
          "type" : "string"
        }, {
          "name" : "policyName",
          "in" : "query",
          "description" : "**Search condition**.\n Application policy name\n",
          "required" : false,
          "type" : "string"
        } ],
        "responses" : {
          "200" : {
            "description" : "An array of application policies in the database",
            "schema" : {
              "$ref" : "#/definitions/ApplicationPolicyList"
            }
          },
          "default" : {
            "description" : "Unexpected error",
            "schema" : {
              "$ref" : "#/definitions/Error"
            }
          }
        }
      }
    },
    "/api-policies" : {
      "get" : {
        "tags" : [ "Subscription Validation" ],
        "summary" : "Get all API throttling policies",
        "description" : "This will provide access to api level throttling policies in database.\n",
        "parameters" : [ {
          "name" : "xWSO2Tenant",
          "in" : "header",
          "description" : "This is used to specify the tenant domain, where the resource need to be\n  retrieved from.\n",
          "required" : true,
          "type" : "string"
        }, {
          "name" : "policyName",
          "in" : "query",
          "description" : "**Search condition**.\n Api policy name\n",
          "required" : false,
          "type" : "string"
        } ],
        "responses" : {
          "200" : {
            "description" : "An array of api policies in the database",
            "schema" : {
              "$ref" : "#/definitions/ApiPolicyList"
            }
          },
          "default" : {
            "description" : "Unexpected error",
            "schema" : {
              "$ref" : "#/definitions/Error"
            }
          }
        }
      }
    },
    "/global-policies" : {
      "get" : {
        "tags" : [ "Subscription Validation" ],
        "summary" : "Get all Global throttling policies",
        "description" : "This will provide access to global throttling policies in database.\n",
        "parameters" : [ {
          "name" : "xWSO2Tenant",
          "in" : "header",
          "description" : "This is used to specify the tenant domain, where the resource need to be\n  retrieved from.\n",
          "required" : true,
          "type" : "string"
        }, {
          "name" : "policyName",
          "in" : "query",
          "description" : "**Search condition**.\n Global policy name\n",
          "required" : false,
          "type" : "string"
        } ],
        "responses" : {
          "200" : {
            "description" : "An array of global policies in the database",
            "schema" : {
              "$ref" : "#/definitions/GlobalPolicyList"
            }
          },
          "default" : {
            "description" : "Unexpected error",
            "schema" : {
              "$ref" : "#/definitions/Error"
            }
          }
        }
      }
    },
    "/application-key-mappings" : {
      "get" : {
        "tags" : [ "Subscription Validation" ],
        "summary" : "Get all application key mappings",
        "description" : "This will provide access to application vs key mappings in database.\n",
        "parameters" : [ {
          "name" : "xWSO2Tenant",
          "in" : "header",
          "description" : "This is used to specify the tenant domain, where the resource need to be\n  retrieved from.\n",
          "required" : true,
          "type" : "string"
        }, {
          "name" : "consumerKey",
          "in" : "query",
          "description" : "**Search condition**.\n Consumer Key of the application\n",
          "required" : false,
          "type" : "string"
        }, {
          "name" : "keymanager",
          "in" : "query",
          "description" : "**Search condition**.\n KeyManager associated to consumer_key of the application\n",
          "required" : false,
          "type" : "string"
        } ],
        "responses" : {
          "200" : {
            "description" : "An array of application key mappings in the database",
            "schema" : {
              "$ref" : "#/definitions/ApplicationKeyMappingList"
            }
          },
          "default" : {
            "description" : "Unexpected error",
            "schema" : {
              "$ref" : "#/definitions/Error"
            }
          }
        }
      }
    },
    "/scopes" : {
      "get" : {
        "tags" : [ "Subscription Validation" ],
        "summary" : "Get all scopes.",
        "description" : "This will provide access to the Scopes created in database.\n",
        "parameters" : [ {
          "name" : "xWSO2Tenant",
          "in" : "header",
          "description" : "This is used to specify the tenant domain, where the resource need to be\n  retrieved from.\n",
          "required" : true,
          "type" : "string"
        }, {
          "name" : "scopeKey",
          "in" : "query",
          "description" : "**Search condition**.\n Scope Key\n",
          "required" : false,
          "type" : "string"
        } ],
        "responses" : {
          "200" : {
            "description" : "An array of Scopes in Database.",
            "schema" : {
              "$ref" : "#/definitions/ScopesList"
            }
          },
          "default" : {
            "description" : "Unexpected error",
            "schema" : {
              "$ref" : "#/definitions/Error"
            }
          }
        }
      }
    },
    "/runtime-artifacts" : {
<<<<<<< HEAD
      "get" : {
        "tags" : [ "Retrieving Runtime artifacts" ],
        "summary" : "Get all the runtime artifacts for a given API UUID and gateway label",
        "description" : "This will provide access to runtime artifacts in database.\n",
        "parameters" : [ {
          "name" : "apiId",
          "in" : "query",
          "description" : "**Search condition**.\n  Api ID\n",
          "required" : false,
          "type" : "string"
        }, {
          "name" : "gatewayLabel",
          "in" : "query",
          "description" : "**Search condition**.\n label associated with the APIs\n",
          "required" : false,
          "type" : "string"
        }, {
          "name" : "type",
          "in" : "query",
          "description" : "**Search condition**.\n type of gateway\n",
          "required" : false,
          "type" : "string"
        } ],
        "responses" : {
          "200" : {
            "description" : "List of runtime Artifacts"
          },
          "default" : {
            "description" : "Unexpected error",
            "schema" : {
              "$ref" : "#/definitions/Error"
            }
          }
        }
      }
    },
    "/synapse-artifacts" : {
=======
>>>>>>> 1a0d21a6
      "get" : {
        "tags" : [ "Retrieving Runtime artifacts" ],
        "summary" : "Get all the runtime artifacts for a given API UUID and gateway label",
        "description" : "This will provide access to runtime artifacts in database.\n",
        "parameters" : [ {
          "name" : "xWSO2Tenant",
          "in" : "header",
          "description" : "This is used to specify the tenant domain, where the resource need to be\n  retrieved from.\n",
          "required" : true,
          "type" : "string"
        }, {
          "name" : "apiId",
          "in" : "query",
          "description" : "**Search condition**.\n  Api ID\n",
          "required" : false,
          "type" : "string"
        }, {
          "name" : "gatewayLabel",
          "in" : "query",
          "description" : "**Search condition**.\n label associated with the APIs\n",
          "required" : false,
          "type" : "string"
        }, {
          "name" : "type",
          "in" : "query",
          "description" : "**Search condition**.\n type of gateway\n",
          "required" : false,
          "type" : "string"
        } ],
        "responses" : {
          "200" : {
            "description" : "List of runtime Artifacts"
          },
          "default" : {
            "description" : "Unexpected error",
            "schema" : {
              "$ref" : "#/definitions/Error"
            }
          }
        }
      }
    },
    "/endpoint-certificates" : {
      "get" : {
        "tags" : [ "Retrieving Runtime artifacts" ],
        "summary" : "Get all the endpoint certificates for given alias.",
        "description" : "This will provide access to\n",
        "parameters" : [ {
          "name" : "xWSO2Tenant",
          "in" : "header",
          "description" : "This is used to specify the tenant domain, where the resource need to be\n  retrieved from.\n",
          "required" : true,
          "type" : "string"
        }, {
          "name" : "alias",
          "in" : "query",
          "description" : "**Search condition**.\n  Alias\n",
          "required" : false,
          "type" : "string"
        } ],
        "responses" : {
          "200" : {
            "description" : "List of endpoint certificates"
          },
          "default" : {
            "description" : "Unexpected error",
            "schema" : {
              "$ref" : "#/definitions/Error"
            }
          }
        }
      }
    },
    "/ga-config" : {
      "get" : {
        "tags" : [ "Retrieving Runtime artifacts" ],
        "summary" : "Get Google analytics config related to tenant.",
        "description" : "This will provide access to runtime artifacts in database.\n",
        "parameters" : [ {
          "name" : "xWSO2Tenant",
          "in" : "header",
          "description" : "This is used to specify the tenant domain, where the resource need to be\n  retrieved from.\n",
          "required" : true,
          "type" : "string"
        }, {
          "name" : "apiId",
          "in" : "query",
          "description" : "**Search condition**.\n  Api ID\n",
          "required" : false,
          "type" : "string"
        } ],
        "responses" : {
          "200" : {
            "description" : "google analytics configuration"
          },
          "default" : {
            "description" : "Unexpected error",
            "schema" : {
              "$ref" : "#/definitions/Error"
            }
          }
        }
      }
    },
    "/synapse-attributes" : {
      "get" : {
        "tags" : [ "Retrieving Synapse artifacts" ],
        "summary" : "Get API UUID and label associated with it",
        "description" : "This will provide access to synapse artifacts in database.\n",
        "parameters" : [ {
          "name" : "apiName",
          "in" : "query",
          "description" : "**Search condition**.\n  API Name\n",
          "required" : false,
          "type" : "string"
        }, {
          "name" : "tenantDomain",
          "in" : "query",
          "description" : "**Search condition**.\n tenantDomain associated with the API\n",
          "required" : false,
          "type" : "string"
        }, {
          "name" : "version",
          "in" : "query",
          "description" : "**Search condition**.\nversion of the API\n",
          "required" : false,
          "type" : "string"
        } ],
        "responses" : {
          "200" : {
            "description" : "An array of gatewayRuntimeArtifacts",
            "schema" : {
              "$ref" : "#/definitions/SynapseAttributes"
            }
          },
          "default" : {
            "description" : "Unexpected error",
            "schema" : {
              "$ref" : "#/definitions/Error"
            }
          }
        }
      }
    },
    "/notify" : {
      "post" : {
        "tags" : [ "Notification" ],
        "summary" : "Push notification events into nodes.",
        "description" : "This pushes events to the other nodes.\n",
        "parameters" : [ {
          "name" : "X-WSO2-KEY-MANAGER",
          "in" : "header",
          "description" : "This is used to specify the tenant domain, where the resource need to be\n  retrieved from.\n",
          "required" : true,
          "type" : "string"
        }, {
          "in" : "body",
          "name" : "body",
          "description" : "Notification event payload",
          "required" : false,
          "schema" : {
            "type" : "string"
          }
        } ],
        "responses" : {
          "200" : {
            "description" : "Event Received success",
            "schema" : {
              "type" : "object"
            }
          }
        }
      }
    }
  },
  "definitions" : {
    "SynapseAttributes" : {
      "properties" : {
        "count" : {
          "type" : "integer"
        },
        "labels" : {
          "type" : "array",
          "items" : {
            "type" : "string"
          }
        },
        "apiId" : {
          "type" : "string"
        }
      }
    },
    "ThrottledEvent" : {
      "properties" : {
        "throttle_key" : {
          "type" : "string",
          "description" : "throttle key."
        },
        "last_updated_time" : {
          "type" : "string",
          "description" : "Last time decision updated."
        },
        "throttle_state" : {
          "type" : "string",
          "description" : "throttle state."
        }
      }
    },
    "Error" : {
      "properties" : {
        "code" : {
          "type" : "integer",
          "format" : "int32"
        },
        "message" : {
          "type" : "string"
        },
        "fields" : {
          "type" : "string"
        }
      }
    },
    "BlockConditions" : {
      "properties" : {
        "api" : {
          "type" : "array",
          "items" : {
            "type" : "string"
          }
        },
        "application" : {
          "type" : "array",
          "items" : {
            "type" : "string"
          }
        },
        "ip" : {
          "type" : "array",
          "items" : {
            "$ref" : "#/definitions/IPLevel"
          }
        },
        "user" : {
          "type" : "array",
          "items" : {
            "type" : "string"
          }
        },
        "custom" : {
          "type" : "array",
          "items" : {
            "type" : "string"
          }
        },
        "subscription" : {
          "type" : "array",
          "items" : {
            "type" : "string"
          }
        }
      }
    },
    "RevokedJWTList" : {
      "type" : "array",
      "items" : {
        "$ref" : "#/definitions/RevokedJWT"
      }
    },
    "RevokedJWT" : {
      "properties" : {
        "jwt_signature" : {
          "type" : "string",
          "description" : "signature of the JWT token."
        },
        "expiry_time" : {
          "type" : "integer",
          "format" : "int64",
          "description" : "expiry timestamp."
        }
      }
    },
    "RevokeAPIKey" : {
      "properties" : {
        "apiKey" : {
          "type" : "string",
          "description" : "API Key token."
        },
        "expiryTime" : {
          "type" : "integer",
          "format" : "int64",
          "description" : "expiry timestamp."
        },
        "tenantId" : {
          "type" : "integer",
          "format" : "int64",
          "description" : "expiry timestamp."
        }
      }
    },
    "IPLevel" : {
      "properties" : {
        "type" : {
          "type" : "string",
          "example" : "iprange"
        },
        "fixedIp" : {
          "type" : "string",
          "description" : "IP address."
        },
        "startingIp" : {
          "type" : "string",
          "description" : "Ip Range Starting IP"
        },
        "endingIp" : {
          "type" : "string",
          "description" : "Ip Range Ending IP."
        },
        "invert" : {
          "type" : "boolean",
          "description" : "Condition is invert."
        },
        "tenantDomain" : {
          "type" : "string"
        },
        "id" : {
          "type" : "integer"
        }
      }
    },
    "APIList" : {
      "properties" : {
        "count" : {
          "type" : "integer",
          "example" : 1,
          "description" : "Number of APIs returned.\n"
        },
        "list" : {
          "type" : "array",
          "items" : {
            "$ref" : "#/definitions/API"
          }
        },
        "pagination" : {
          "$ref" : "#/definitions/Pagination"
        }
      },
      "title" : "API List"
    },
    "API" : {
      "properties" : {
        "uuid" : {
          "type" : "string",
          "description" : "UUID of API"
        },
        "apiId" : {
          "type" : "integer"
        },
        "provider" : {
          "type" : "string",
          "description" : "API Provider name."
        },
        "name" : {
          "type" : "string",
          "description" : "Name of the API"
        },
        "version" : {
          "type" : "string",
          "description" : "Version of the API."
        },
        "context" : {
          "type" : "string",
          "description" : "Context of the API."
        },
        "policy" : {
          "type" : "string",
          "description" : "API level throttling policy."
        },
        "apiType" : {
          "type" : "string",
          "example" : "APIProduct",
          "description" : "Type of the API."
        },
        "isDefaultVersion" : {
          "type" : "boolean",
          "example" : false,
          "description" : "Whether this is the default version of the API."
        },
        "urlMappings" : {
          "type" : "array",
          "items" : {
            "$ref" : "#/definitions/URLMapping"
          }
        }
      }
    },
    "synapseArtifact" : {
      "properties" : {
        "apiId" : {
          "type" : "string"
        },
        "apiName" : {
          "type" : "string",
          "description" : "API Provider name."
        },
        "version" : {
          "type" : "string",
          "description" : "version of the API"
        },
        "tenantDomain" : {
          "type" : "string",
          "description" : "tenantDomain of the API"
        },
        "gatewayLabel" : {
          "type" : "string",
          "description" : "label of the API"
        },
        "gatewayInstruction" : {
          "type" : "string",
          "description" : "Publish/Remove"
        },
        "bytesEncodedAsString" : {
          "type" : "string",
          "description" : "bytes"
        }
      }
    },
    "ApplicationList" : {
      "properties" : {
        "count" : {
          "type" : "integer",
          "example" : 1,
          "description" : "Number of Applications returned.\n"
        },
        "list" : {
          "type" : "array",
          "items" : {
            "$ref" : "#/definitions/Application"
          }
        },
        "pagination" : {
          "$ref" : "#/definitions/Pagination"
        }
      },
      "title" : "Application List"
    },
    "Application" : {
      "properties" : {
        "uuid" : {
          "type" : "string"
        },
        "id" : {
          "type" : "integer"
        },
        "name" : {
          "type" : "string"
        },
        "subName" : {
          "type" : "string"
        },
        "policy" : {
          "type" : "string",
          "description" : "Application level throtting policy."
        },
        "tokenType" : {
          "type" : "string",
          "example" : "JWT",
          "description" : "type of the token."
        },
        "groupIds" : {
          "type" : "array",
          "example" : "wso2",
          "description" : "group ids associated with the application.",
          "items" : {
            "$ref" : "#/definitions/GroupId"
          }
        },
        "attributes" : {
          "type" : "object",
          "additionalProperties" : {
            "type" : "string"
          }
        }
      }
    },
    "GroupId" : {
      "properties" : {
        "groupId" : {
          "type" : "string"
        },
        "applicationId" : {
          "type" : "integer"
        }
      },
      "title" : "Application Group Id"
    },
    "KeyManager" : {
      "properties" : {
        "name" : {
          "type" : "string"
        },
        "type" : {
          "type" : "string"
        },
        "enabled" : {
          "type" : "boolean"
        },
        "tenantDomain" : {
          "type" : "string"
        },
        "configuration" : {
          "type" : "object",
          "properties" : { }
        }
      }
    },
    "SubscriptionList" : {
      "properties" : {
        "count" : {
          "type" : "integer",
          "example" : 1,
          "description" : "Number of Subscriptions returned.\n"
        },
        "list" : {
          "type" : "array",
          "items" : {
            "$ref" : "#/definitions/Subscription"
          }
        },
        "pagination" : {
          "$ref" : "#/definitions/Pagination"
        }
      },
      "title" : "Application List"
    },
    "Subscription" : {
      "properties" : {
        "subscriptionId" : {
          "type" : "integer"
        },
        "policyId" : {
          "type" : "string"
        },
        "apiId" : {
          "type" : "integer"
        },
        "appId" : {
          "type" : "integer"
        },
        "subscriptionState" : {
          "type" : "string"
        }
      }
    },
    "SynapseArtifactList" : {
      "properties" : {
        "count" : {
          "type" : "integer",
          "example" : 1,
          "description" : "Number of Synapse Artifacts returned.\n"
        },
        "list" : {
          "type" : "array",
          "items" : {
            "type" : "string"
          }
        },
        "pagination" : {
          "$ref" : "#/definitions/Pagination"
        }
      },
      "title" : "SynapseArtifactList"
    },
    "ApplicationKeyMappingList" : {
      "properties" : {
        "count" : {
          "type" : "integer",
          "example" : 1,
          "description" : "Number of ApplicationKeyMappings returned.\n"
        },
        "list" : {
          "type" : "array",
          "items" : {
            "$ref" : "#/definitions/ApplicationKeyMapping"
          }
        },
        "pagination" : {
          "$ref" : "#/definitions/Pagination"
        }
      },
      "title" : "ApplicationKeyMapping List"
    },
    "ApplicationKeyMapping" : {
      "properties" : {
        "applicationId" : {
          "type" : "integer"
        },
        "consumerKey" : {
          "type" : "string"
        },
        "keyType" : {
          "type" : "string"
        },
        "keyManager" : {
          "type" : "string"
        }
      }
    },
    "ScopesList" : {
      "properties" : {
        "count" : {
          "type" : "integer",
          "example" : 1,
          "description" : "Number of Scopes returned.\n"
        },
        "list" : {
          "type" : "array",
          "items" : {
            "$ref" : "#/definitions/Scope"
          }
        },
        "pagination" : {
          "$ref" : "#/definitions/Pagination"
        }
      },
      "title" : "Scopes List"
    },
    "Scope" : {
      "properties" : {
        "name" : {
          "type" : "string"
        },
        "displayName" : {
          "type" : "string"
        },
        "description" : {
          "type" : "string"
        },
        "roles" : {
          "type" : "array",
          "items" : {
            "type" : "string"
          }
        }
      }
    },
    "Policy" : {
      "properties" : {
        "id" : {
          "type" : "integer"
        },
        "tenantId" : {
          "type" : "integer"
        },
        "tenantDomain" : {
          "type" : "string"
        },
        "name" : {
          "type" : "string"
        },
        "quotaType" : {
          "type" : "string"
        }
      }
    },
    "SubscriptionPolicyList" : {
      "properties" : {
        "count" : {
          "type" : "integer",
          "example" : 1,
          "description" : "Number of SubscriptionPolices returned.\n"
        },
        "list" : {
          "type" : "array",
          "items" : {
            "$ref" : "#/definitions/SubscriptionPolicy"
          }
        },
        "pagination" : {
          "$ref" : "#/definitions/Pagination"
        }
      },
      "title" : "SubscriptionPolicy List"
    },
    "SubscriptionPolicy" : {
      "allOf" : [ {
        "$ref" : "#/definitions/Policy"
      }, {
        "$ref" : "#/definitions/GraphQLQuery"
      }, {
        "properties" : {
          "rateLimitCount" : {
            "type" : "integer"
          },
          "rateLimitTimeUnit" : {
            "type" : "string"
          },
          "stopOnQuotaReach" : {
            "type" : "boolean"
          },
          "defaultLimit" : {
            "$ref" : "#/definitions/ThrottleLimit"
          }
        }
      } ]
    },
    "GraphQLQuery" : {
      "properties" : {
        "graphQLMaxComplexity" : {
          "type" : "integer",
          "example" : 400,
          "description" : "Maximum Complexity of the GraphQL query"
        },
        "graphQLMaxDepth" : {
          "type" : "integer",
          "example" : 10,
          "description" : "Maximum Depth of the GraphQL query"
        }
      },
      "title" : "GraphQL Query"
    },
    "ApplicationPolicyList" : {
      "properties" : {
        "count" : {
          "type" : "integer",
          "example" : 1,
          "description" : "Number of ApplicationPolicies returned.\n"
        },
        "list" : {
          "type" : "array",
          "items" : {
            "$ref" : "#/definitions/ApplicationPolicy"
          }
        },
        "pagination" : {
          "$ref" : "#/definitions/Pagination"
        }
      },
      "title" : "ApplicationPolicy List"
    },
    "ApplicationPolicy" : {
      "properties" : {
        "defaultLimit" : {
          "$ref" : "#/definitions/ThrottleLimit"
        }
      },
      "allOf" : [ {
        "$ref" : "#/definitions/Policy"
      } ]
    },
    "ApiPolicyList" : {
      "properties" : {
        "count" : {
          "type" : "integer",
          "example" : 1,
          "description" : "Number of Api Policies returned.\n"
        },
        "list" : {
          "type" : "array",
          "items" : {
            "$ref" : "#/definitions/ApiPolicy"
          }
        },
        "pagination" : {
          "$ref" : "#/definitions/Pagination"
        }
      },
      "title" : "ApiPolicy List"
    },
    "ApiPolicy" : {
      "allOf" : [ {
        "$ref" : "#/definitions/Policy"
      }, {
        "properties" : {
          "conditionGroups" : {
            "type" : "array",
            "items" : {
              "$ref" : "#/definitions/ApiPolicyConditionGroup"
            }
          },
          "applicableLevel" : {
            "type" : "string"
          },
          "defaultLimit" : {
            "$ref" : "#/definitions/ThrottleLimit"
          }
        }
      } ]
    },
    "ApiPolicyConditionGroup" : {
      "properties" : {
        "policyId" : {
          "type" : "integer"
        },
        "quotaType" : {
          "type" : "string"
        },
        "conditionGroupId" : {
          "type" : "integer"
        },
        "condition" : {
          "type" : "array",
          "items" : {
            "$ref" : "#/definitions/Condition"
          }
        },
        "defaultLimit" : {
          "$ref" : "#/definitions/ThrottleLimit"
        }
      }
    },
    "Condition" : {
      "properties" : {
        "conditionType" : {
          "type" : "string"
        },
        "name" : {
          "type" : "string"
        },
        "value" : {
          "type" : "string"
        },
        "isInverted" : {
          "type" : "boolean"
        }
      }
    },
    "GlobalPolicyList" : {
      "properties" : {
        "count" : {
          "type" : "integer",
          "example" : 1,
          "description" : "Number of Global Policies returned.\n"
        },
        "list" : {
          "type" : "array",
          "items" : {
            "$ref" : "#/definitions/GlobalPolicy"
          }
        },
        "pagination" : {
          "$ref" : "#/definitions/Pagination"
        }
      },
      "title" : "Global Policy List"
    },
    "GlobalPolicy" : {
      "allOf" : [ {
        "$ref" : "#/definitions/Policy"
      }, {
        "properties" : {
          "siddhiQuery" : {
            "type" : "string"
          },
          "keyTemplate" : {
            "type" : "string"
          }
        }
      } ]
    },
    "URLMapping" : {
      "properties" : {
        "authScheme" : {
          "type" : "string"
        },
        "throttlingPolicy" : {
          "type" : "string"
        },
        "httpMethod" : {
          "type" : "string"
        },
        "urlPattern" : {
          "type" : "string"
        },
        "scopes" : {
          "type" : "array",
          "items" : {
            "type" : "string"
          }
        }
      }
    },
    "Pagination" : {
      "properties" : {
        "offset" : {
          "type" : "integer",
          "example" : 0
        },
        "limit" : {
          "type" : "integer",
          "example" : 1
        },
        "total" : {
          "type" : "integer",
          "example" : 10
        },
        "next" : {
          "type" : "string",
          "description" : "Link to the next subset of resources qualified.\nEmpty if no more resources are to be returned.\n"
        },
        "previous" : {
          "type" : "string",
          "description" : "Link to the previous subset of resources qualified.\nEmpty if current subset is the first subset returned.\n"
        }
      },
      "title" : "Pagination"
    },
    "ThrottleLimitBase" : {
      "required" : [ "timeUnit", "unitTime" ],
      "properties" : {
        "timeUnit" : {
          "type" : "string",
          "example" : "min",
          "description" : "Unit of the time. Allowed values are \"sec\", \"min\", \"hour\", \"day\""
        },
        "unitTime" : {
          "type" : "integer",
          "example" : 10,
          "description" : "Time limit that the throttling limit applies."
        }
      },
      "title" : "Throttle Limit Base"
    },
    "ThrottleLimit" : {
      "properties" : {
        "quotaType" : {
          "type" : "string"
        },
        "requestCount" : {
          "$ref" : "#/definitions/RequestCountLimit"
        },
        "bandwidth" : {
          "$ref" : "#/definitions/BandwidthLimit"
        }
      },
      "title" : "Throttle Limit"
    },
    "BandwidthLimit" : {
      "title" : "Bandwidth Limit object",
      "allOf" : [ {
        "$ref" : "#/definitions/ThrottleLimitBase"
      }, {
        "required" : [ "dataAmount", "dataUnit" ],
        "properties" : {
          "dataAmount" : {
            "type" : "integer",
            "format" : "int64",
            "example" : 1000,
            "description" : "Amount of data allowed to be transfered"
          },
          "dataUnit" : {
            "type" : "string",
            "example" : "KB",
            "description" : "Unit of data allowed to be transfered. Allowed values are \"KB\", \"MB\" and \"GB\""
          }
        }
      } ]
    },
    "RequestCountLimit" : {
      "title" : "Request Count Limit object",
      "allOf" : [ {
        "$ref" : "#/definitions/ThrottleLimitBase"
      }, {
        "required" : [ "requestCount" ],
        "properties" : {
          "requestCount" : {
            "type" : "integer",
            "format" : "int64",
            "example" : 1000,
            "description" : "Maximum number of requests allowed"
          }
        }
      } ]
    }
  },
  "parameters" : {
    "requestedTenant" : {
      "name" : "xWSO2Tenant",
      "in" : "header",
      "description" : "This is used to specify the tenant domain, where the resource need to be\n  retrieved from.\n",
      "required" : true,
      "type" : "string"
    },
    "type" : {
      "name" : "X-WSO2-KEY-MANAGER",
      "in" : "header",
      "description" : "This is used to specify the tenant domain, where the resource need to be\n  retrieved from.\n",
      "required" : true,
      "type" : "string"
    },
    "Accept" : {
      "name" : "Accept",
      "in" : "header",
      "description" : "Media types acceptable for the response. Default is application/json.\n",
      "required" : false,
      "type" : "string",
      "default" : "application/json"
    }
  }
}<|MERGE_RESOLUTION|>--- conflicted
+++ resolved
@@ -538,46 +538,6 @@
       }
     },
     "/runtime-artifacts" : {
-<<<<<<< HEAD
-      "get" : {
-        "tags" : [ "Retrieving Runtime artifacts" ],
-        "summary" : "Get all the runtime artifacts for a given API UUID and gateway label",
-        "description" : "This will provide access to runtime artifacts in database.\n",
-        "parameters" : [ {
-          "name" : "apiId",
-          "in" : "query",
-          "description" : "**Search condition**.\n  Api ID\n",
-          "required" : false,
-          "type" : "string"
-        }, {
-          "name" : "gatewayLabel",
-          "in" : "query",
-          "description" : "**Search condition**.\n label associated with the APIs\n",
-          "required" : false,
-          "type" : "string"
-        }, {
-          "name" : "type",
-          "in" : "query",
-          "description" : "**Search condition**.\n type of gateway\n",
-          "required" : false,
-          "type" : "string"
-        } ],
-        "responses" : {
-          "200" : {
-            "description" : "List of runtime Artifacts"
-          },
-          "default" : {
-            "description" : "Unexpected error",
-            "schema" : {
-              "$ref" : "#/definitions/Error"
-            }
-          }
-        }
-      }
-    },
-    "/synapse-artifacts" : {
-=======
->>>>>>> 1a0d21a6
       "get" : {
         "tags" : [ "Retrieving Runtime artifacts" ],
         "summary" : "Get all the runtime artifacts for a given API UUID and gateway label",
