--- conflicted
+++ resolved
@@ -874,9 +874,8 @@
       "allOf" : [ {
         "$ref" : "#/definitions/Policy"
       }, {
-<<<<<<< HEAD
         "$ref" : "#/definitions/GraphQLQuery"
-=======
+      }, {
         "properties" : {
           "rateLimitCount" : {
             "type" : "integer"
@@ -888,7 +887,6 @@
             "type" : "boolean"
           }
         }
->>>>>>> 29787c81
       } ]
     },
     "GraphQLQuery" : {
