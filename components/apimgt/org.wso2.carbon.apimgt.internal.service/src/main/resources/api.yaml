--- conflicted
+++ resolved
@@ -767,13 +767,8 @@
   ApiPolicy:
     allOf:
     - $ref: '#/definitions/Policy'
-<<<<<<< HEAD
-    properties:
-      conditionGroups:
-=======
     - properties:
        conditionGroups:
->>>>>>> 9fe141ba
         type: array
         items:
           $ref: '#/definitions/ApiPolicyConditionGroup'
