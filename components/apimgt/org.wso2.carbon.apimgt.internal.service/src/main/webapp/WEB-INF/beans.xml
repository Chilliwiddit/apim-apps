--- conflicted
+++ resolved
@@ -20,30 +20,24 @@
             <bean class="org.wso2.carbon.apimgt.internal.service.BlockApi"/>
             <bean class="org.wso2.carbon.apimgt.internal.service.RevokedjwtApi"/>
             <bean class="org.wso2.carbon.apimgt.internal.service.ApikeyApi"/>
-<<<<<<< HEAD
             <bean class="org.wso2.carbon.apimgt.internal.service.ApisApi"/>
             <bean class="org.wso2.carbon.apimgt.internal.service.ApplicationKeyMappingsApi"/>
             <bean class="org.wso2.carbon.apimgt.internal.service.ApplicationPoliciesApi"/>
             <bean class="org.wso2.carbon.apimgt.internal.service.ApplicationsApi"/>
             <bean class="org.wso2.carbon.apimgt.internal.service.SubscriptionsApi"/>
             <bean class="org.wso2.carbon.apimgt.internal.service.SubscriptionPoliciesApi"/>
-=======
             <bean class="org.wso2.carbon.apimgt.internal.service.KeymanagersApi"/>
->>>>>>> 37dff6b5
         </jaxrs:serviceBeans>
         <jaxrs:providers>
             <bean class="com.fasterxml.jackson.jaxrs.json.JacksonJsonProvider"/>
         </jaxrs:providers>
     </jaxrs:server>
     <bean id="AuthenticationInterceptor" class="org.wso2.carbon.apimgt.rest.api.util.interceptors.auth.BasicAuthenticationInterceptor" />
-<<<<<<< HEAD
+    <bean id="PreAuthenticationInterceptor" class="org.wso2.carbon.apimgt.rest.api.util.interceptors.PreAuthenticationInterceptor" />
+    <bean id="PostAuthenticationInterceptor" class="org.wso2.carbon.apimgt.rest.api.util.interceptors.PostAuthenticationInterceptor" />
     <!-- Out interceptors -->
     <bean id="gZipInterceptor" class="org.apache.cxf.transport.common.gzip.GZIPOutInterceptor" />
 
-=======
-    <bean id="PreAuthenticationInterceptor" class="org.wso2.carbon.apimgt.rest.api.util.interceptors.PreAuthenticationInterceptor" />
-    <bean id="PostAuthenticationInterceptor" class="org.wso2.carbon.apimgt.rest.api.util.interceptors.PostAuthenticationInterceptor" />
->>>>>>> 37dff6b5
     <cxf:bus>
         <cxf:inInterceptors>
             <ref bean="PreAuthenticationInterceptor"/>
