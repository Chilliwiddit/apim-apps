--- conflicted
+++ resolved
@@ -1179,15 +1179,12 @@
     description: Subscription Id
     required: true
     type: string
-<<<<<<< HEAD
-=======
   tierName:
     name: tierName
     in: path
     description: Tier name
     required: true
     type: string
->>>>>>> dcf7e4fb
   limit:
     name: limit
     in: query
