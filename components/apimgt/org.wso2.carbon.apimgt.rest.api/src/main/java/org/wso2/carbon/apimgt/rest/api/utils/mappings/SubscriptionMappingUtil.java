--- conflicted
+++ resolved
@@ -29,11 +29,7 @@
         subscriptionDTO.setSubscriptionId(subscription.getUUID());
         subscriptionDTO.setApiId(subscription.getApiId().toString());
         subscriptionDTO.setApplicationId(subscription.getApplication().getUUID());
-<<<<<<< HEAD
-        subscriptionDTO.setStatus(subscription.getSubStatus());
-=======
         subscriptionDTO.setStatus(SubscriptionDTO.StatusEnum.valueOf(subscription.getSubStatus()));
->>>>>>> b2f061e6
         subscriptionDTO.setTier(subscription.getTier().getName());
         return subscriptionDTO;
     }
