--- conflicted
+++ resolved
@@ -21,10 +21,7 @@
 import org.apache.commons.lang.StringUtils;
 import org.wso2.carbon.apimgt.api.APIConsumer;
 import org.wso2.carbon.apimgt.api.APIManagementException;
-<<<<<<< HEAD
-=======
 import org.wso2.carbon.apimgt.api.APIProvider;
->>>>>>> b2f061e6
 import org.wso2.carbon.apimgt.api.model.*;
 import org.wso2.carbon.apimgt.rest.api.RestApiConstants;
 import org.wso2.carbon.apimgt.rest.api.SubscriptionsApiService;
@@ -74,11 +71,7 @@
 
             List<SubscriptionDTO> subscriptionDTOs = new ArrayList<>();
             for (SubscribedAPI subscription : subscriptions) {
-<<<<<<< HEAD
-                SubscriptionDTO subscriptionDTO = SubscriptionMappingUtil.fromSubscriptiontoDTO(subscription);
-=======
                 SubscriptionDTO subscriptionDTO = SubscriptionMappingUtil.fromSubscriptionToDTO(subscription);
->>>>>>> b2f061e6
                 subscriptionDTOs.add(subscriptionDTO);
             }
             return Response.ok().entity(subscriptionDTOs).build();
@@ -104,11 +97,7 @@
                     apiConsumer.addSubscription(apiIdentifier, username, application.getId());
             SubscribedAPI addedSubscribedAPI = apiConsumer.getSubscriptionByUUID(
                     subscriptionResponse.getSubscriptionUUID());
-<<<<<<< HEAD
-            SubscriptionDTO addedSubscriptionDTO = SubscriptionMappingUtil.fromSubscriptiontoDTO(addedSubscribedAPI);
-=======
             SubscriptionDTO addedSubscriptionDTO = SubscriptionMappingUtil.fromSubscriptionToDTO(addedSubscribedAPI);
->>>>>>> b2f061e6
             return Response
                     .created(new URI(RestApiConstants.RESOURCE_PATH_SUBSCRIPTIONS + "/" + addedSubscribedAPI.getUUID()))
                     .entity(addedSubscriptionDTO).build();
